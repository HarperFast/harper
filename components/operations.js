'use strict';

const fs = require('fs-extra');
const fg = require('fast-glob');
const path = require('path');
const tar = require('tar-fs');
const uuidV4 = require('uuid').v4;
const normalize = require('normalize-path');

const validator = require('./operationsValidation');
const log = require('../utility/logging/harper_logger');
const terms = require('../utility/hdbTerms');
const env = require('../utility/environment/environmentManager');
const config_utils = require('../config/configUtils');
const hdb_utils = require('../utility/common_utils');
const { PACKAGE_ROOT } = require('../utility/hdbTerms');
const { handleHDBError, hdb_errors } = require('../utility/errors/hdbError');
const { HDB_ERROR_MSGS, HTTP_STATUS_CODES } = hdb_errors;

const APPLICATION_TEMPLATE = path.join(PACKAGE_ROOT, 'application-template');
const TMP_PATH = path.join(env.get(terms.HDB_SETTINGS_NAMES.HDB_ROOT_KEY), 'tmp');

function isCFEnabled() {
	const custom_functions_enabled = env.get(terms.HDB_SETTINGS_NAMES.CUSTOM_FUNCTIONS_ENABLED_KEY);
	if (custom_functions_enabled === 'true' || custom_functions_enabled === true || custom_functions_enabled === 'TRUE') {
		return;
	}
	throw handleHDBError(
		new Error(),
		HDB_ERROR_MSGS.NOT_ENABLED,
		HTTP_STATUS_CODES.BAD_REQUEST,
		undefined,
		undefined,
		true
	);
}

/**
 * Read the settings.js file and return the
 *
 * @return Object.<String>
 */
function customFunctionsStatus() {
	log.trace(`getting custom api status`);
	let response = {};

	try {
		response = {
			is_enabled: env.get(terms.HDB_SETTINGS_NAMES.CUSTOM_FUNCTIONS_ENABLED_KEY),
			port: env.get(terms.HDB_SETTINGS_NAMES.CUSTOM_FUNCTIONS_PORT_KEY),
			directory: env.get(terms.HDB_SETTINGS_NAMES.CUSTOM_FUNCTIONS_DIRECTORY_KEY),
		};
	} catch (err) {
		throw handleHDBError(
			new Error(),
			HDB_ERROR_MSGS.FUNCTION_STATUS,
			HTTP_STATUS_CODES.INTERNAL_SERVER_ERROR,
			log.ERR,
			err
		);
	}
	return response;
}

/**
 * Read the user-defined custom_functions/routes directory and return the file names
 *
 * @return Array.<String>
 */
function getCustomFunctions() {
	log.trace(`getting custom api endpoints`);
	let response = {};
	const dir = env.get(terms.HDB_SETTINGS_NAMES.CUSTOM_FUNCTIONS_DIRECTORY_KEY);

	try {
		const project_folders = fg.sync(normalize(`${dir}/*`), { onlyDirectories: true });

		project_folders.forEach((project_folder) => {
			const folderName = project_folder.split('/').pop();
			response[folderName] = {
				routes: fg
					.sync(normalize(`${project_folder}/routes/*.js`))
					.map((filepath) => filepath.split('/').pop().split('.js')[0]),
				helpers: fg
					.sync(normalize(`${project_folder}/helpers/*.js`))
					.map((filepath) => filepath.split('/').pop().split('.js')[0]),
			};
		});
	} catch (err) {
		throw handleHDBError(
			new Error(),
			HDB_ERROR_MSGS.GET_FUNCTIONS,
			HTTP_STATUS_CODES.INTERNAL_SERVER_ERROR,
			log.ERR,
			err
		);
	}
	return response;
}

/**
 * Read the specified function_name file in the custom_functions/routes directory and return the file content
 *
 * @param {NodeObject} req
 * @returns {string}
 */
function getCustomFunction(req) {
	if (req.project) {
		req.project = path.parse(req.project).name;
	}

	if (req.file) {
		req.file = path.parse(req.file).name;
	}

	const validation = validator.getDropCustomFunctionValidator(req);
	if (validation) {
		throw handleHDBError(validation, validation.message, HTTP_STATUS_CODES.BAD_REQUEST);
	}

	log.trace(`getting custom api endpoint file content`);
	const cf_dir = env.get(terms.HDB_SETTINGS_NAMES.CUSTOM_FUNCTIONS_DIRECTORY_KEY);
	const { project, type, file } = req;
	const fileLocation = path.join(cf_dir, project, type, file + '.js');

	try {
		return fs.readFileSync(fileLocation, { encoding: 'utf8' });
	} catch (err) {
		throw handleHDBError(
			new Error(),
			HDB_ERROR_MSGS.GET_FUNCTION,
			HTTP_STATUS_CODES.INTERNAL_SERVER_ERROR,
			log.ERR,
			err
		);
	}
}

/**
 * Write the supplied function_content to the provided function_name file in the custom_functions/routes directory
 *
 * @param {NodeObject} req
 * @returns {string}
 */
function setCustomFunction(req) {
	isCFEnabled();
	if (req.project) {
		req.project = path.parse(req.project).name;
	}

	if (req.file) {
		req.file = path.parse(req.file).name;
	}

	const validation = validator.setCustomFunctionValidator(req);
	if (validation) {
		throw handleHDBError(validation, validation.message, HTTP_STATUS_CODES.BAD_REQUEST);
	}

	log.trace(`setting custom function file content`);
	const cf_dir = env.get(terms.HDB_SETTINGS_NAMES.CUSTOM_FUNCTIONS_DIRECTORY_KEY);
	const { project, type, file, function_content } = req;

	try {
		fs.outputFileSync(path.join(cf_dir, project, type, file + '.js'), function_content);
		return `Successfully updated custom function: ${file}.js`;
	} catch (err) {
		throw handleHDBError(
			new Error(),
			HDB_ERROR_MSGS.SET_FUNCTION,
			HTTP_STATUS_CODES.INTERNAL_SERVER_ERROR,
			log.ERR,
			err
		);
	}
}

/**
 * Delete the provided function_name file from the custom_functions/routes directory
 *
 * @param {NodeObject} req
 * @returns {string}
 */
function dropCustomFunction(req) {
	if (req.project) {
		req.project = path.parse(req.project).name;
	}

	if (req.file) {
		req.file = path.parse(req.file).name;
	}

	const validation = validator.getDropCustomFunctionValidator(req);
	if (validation) {
		throw handleHDBError(validation, validation.message, HTTP_STATUS_CODES.BAD_REQUEST);
	}

	log.trace(`dropping custom function file`);
	const cf_dir = env.get(terms.HDB_SETTINGS_NAMES.CUSTOM_FUNCTIONS_DIRECTORY_KEY);
	const { project, type, file } = req;

	try {
		fs.unlinkSync(path.join(cf_dir, project, type, file + '.js'));
		return `Successfully deleted custom function: ${file}.js`;
	} catch (err) {
		throw handleHDBError(
			new Error(),
			HDB_ERROR_MSGS.DROP_FUNCTION,
			HTTP_STATUS_CODES.INTERNAL_SERVER_ERROR,
			log.ERR,
			err
		);
	}
}

/**
 * Create a new project folder in the components folder and copy the template into it
 * @param {NodeObject} req
 * @returns {string}
 */
function addComponent(req) {
	isCFEnabled();
	if (req.project) {
		req.project = path.parse(req.project).name;
	}

	const validation = validator.addComponentValidator(req);
	if (validation) {
		throw handleHDBError(validation, validation.message, HTTP_STATUS_CODES.BAD_REQUEST);
	}

	log.trace(`adding component`);
	const cf_dir = env.get(terms.HDB_SETTINGS_NAMES.CUSTOM_FUNCTIONS_DIRECTORY_KEY);
	const { project } = req;

	try {
		const project_dir = path.join(cf_dir, project);
		fs.mkdirSync(project_dir, { recursive: true });
		fs.copySync(APPLICATION_TEMPLATE, project_dir);
		return `Successfully added project: ${project}`;
	} catch (err) {
		throw handleHDBError(
			new Error(),
			HDB_ERROR_MSGS.ADD_FUNCTION,
			HTTP_STATUS_CODES.INTERNAL_SERVER_ERROR,
			log.ERR,
			err
		);
	}
}

/**
 * Remove a project folder from the custom_functions folder
 *
 * @param {NodeObject} req
 * @returns {string}
 */
function dropCustomFunctionProject(req) {
	if (req.project) {
		req.project = path.parse(req.project).name;
	}

	const validation = validator.dropCustomFunctionProjectValidator(req);
	if (validation) {
		throw handleHDBError(validation, validation.message, HTTP_STATUS_CODES.BAD_REQUEST);
	}

	log.trace(`dropping custom function project`);
	const cf_dir = env.get(terms.HDB_SETTINGS_NAMES.CUSTOM_FUNCTIONS_DIRECTORY_KEY);
	const { project } = req;

	let apps = env.get(terms.CONFIG_PARAMS.APPS);
	if (!hdb_utils.isEmptyOrZeroLength(apps)) {
		let app_found = false;
		for (const [i, app] of apps.entries()) {
			if (app.name === project) {
				apps.splice(i, 1);
				app_found = true;
				break;
			}
		}

		if (app_found) {
			config_utils.updateConfigValue(terms.CONFIG_PARAMS.APPS, apps);

			return `Successfully deleted project: ${project}`;
		}
	}

	try {
		const project_dir = path.join(cf_dir, project);
		fs.rmSync(project_dir, { recursive: true });
		return `Successfully deleted project: ${project}`;
	} catch (err) {
		throw handleHDBError(
			new Error(),
			HDB_ERROR_MSGS.DROP_FUNCTION_PROJECT,
			HTTP_STATUS_CODES.INTERNAL_SERVER_ERROR,
			log.ERR,
			err
		);
	}
}

/**
 * Will package a component into a temp tar file then output that file as a base64 string.
 * Req can accept a skip_node_modules boolean which will skip the node mods when creating temp tar file.
 * @param req
 * @returns {Promise<{payload: *, project}>}
 */
async function packageComponent(req) {
	if (req.project) {
		req.project = path.parse(req.project).name;
	}

	const validation = validator.packageComponentValidator(req);
	if (validation) {
		throw handleHDBError(validation, validation.message, HTTP_STATUS_CODES.BAD_REQUEST);
	}

	const cf_dir = env.get(terms.HDB_SETTINGS_NAMES.CUSTOM_FUNCTIONS_DIRECTORY_KEY);
	const { project } = req;
	log.trace(`packaging component`, project);

	let path_to_project;
	try {
		path_to_project = await fs.realpath(path.join(cf_dir, project));
	} catch (err) {
		if (err.code !== terms.NODE_ERROR_CODES.ENOENT) throw err;
		try {
			path_to_project = await fs.realpath(path.join(env.get(terms.CONFIG_PARAMS.ROOTPATH), 'node_modules', project));
		} catch (err) {
			if (err.code === terms.NODE_ERROR_CODES.ENOENT) throw new Error(`Unable to locate project '${project}'`);
		}
	}

	await fs.ensureDir(TMP_PATH);
	const file = path.join(TMP_PATH, `${project}.tar`);
	let tar_opts = {};
	if (req.skip_node_modules === true || req.skip_node_modules === 'true') {
		// Create options for tar module that will exclude the CF projects node_modules directory.
		tar_opts = {
			ignore: (name) => {
				return name.includes(path.join(path_to_project, 'node_modules'));
			},
		};
	}

	// pack the directory
	tar.pack(path_to_project, tar_opts).pipe(fs.createWriteStream(file, { overwrite: true }));

	// wait for a second
	// eslint-disable-next-line no-magic-numbers
	await new Promise((resolve) => setTimeout(resolve, 2000));

	// read the output into base64
	const payload = fs.readFileSync(file, { encoding: 'base64' });

	await fs.remove(file);

	// return the package payload as base64-encoded string
	return { project, payload };
}

/**
 * Can deploy a component in multiple ways. If a 'package' is provided all it will do is write that package to
 * harperdb-config, when HDB is restarted the package will be installed in hdb/node_modules. If a base64 encoded string is passed it
<<<<<<< HEAD
 * will write string to a tar file in the hdb/components dir, then it will extract the tar in hdb/components.
=======
 * will write string to a temp tar file and extract that file into the deployed project in hdb/components.
>>>>>>> 572c7997
 * @param req
 * @returns {Promise<string>}
 */
async function deployComponent(req) {
	if (req.project) {
		req.project = path.parse(req.project).name;
	}

	const validation = validator.deployComponentValidator(req);
	if (validation) {
		throw handleHDBError(validation, validation.message, HTTP_STATUS_CODES.BAD_REQUEST);
	}

	const cf_dir = env.get(terms.HDB_SETTINGS_NAMES.CUSTOM_FUNCTIONS_DIRECTORY_KEY);
	let { project, payload, package: pkg } = req;
	log.trace(`deploying component`, project);

	if (!payload && !pkg) {
		throw new Error("'payload' or 'package' must be provided");
	}

<<<<<<< HEAD
	const path_to_project = path.join(cf_dir, project);
	// check if the project exists, if it doesn't, create it.
	await fs.ensureDir(path_to_project);

	// Create a temp file to store project tar in. Check that is doesn't already exist, if it does create another path and test.
	let temp_file_path;
	let temp_file_exists;
	do {
		temp_file_path = path.join(TMP_PATH, uuidV4() + '.tar');
		temp_file_exists = await fs.pathExists(temp_file_path);
	} while (temp_file_exists);

	// pack the directory
	await fs.outputFile(temp_file_path, payload, { encoding: 'base64' });

	// extract the reconstituted file to the proper project directory
	const stream = fs.createReadStream(temp_file_path);
	stream.pipe(tar.extract(path_to_project));
	await new Promise((resolve) => stream.on('end', resolve));

	// delete the file
	await fs.unlink(temp_file_path);

	// HDB will package a component into a 'package` folder, this is done for npm install,
	// however if we are here npm install is not being used, so we copy/remove component code up one dir.
	const dir = await fs.readdir(path_to_project);
	if (
		(dir.length === 1 && dir.includes('package')) ||
		(dir.length === 2 && dir.includes('package') && dir.includes('.DS_Store'))
	) {
		await fs.copy(path.join(path_to_project, 'package'), path_to_project);
		await fs.remove(path.join(path_to_project, 'package'));
=======
	if (payload) {
		const path_to_project = path.join(cf_dir, project);
		pkg = 'file:' + path_to_project;
		// check if the project exists, if it doesn't, create it.
		await fs.ensureDir(path_to_project);

		// Create a temp file to store project tar in. Check that is doesn't already exist, if it does create another path and test.
		let temp_file_path;
		let temp_file_exists;
		do {
			temp_file_path = path.join(TMP_PATH, uuidV4() + '.tar');
			temp_file_exists = await fs.pathExists(temp_file_path);
		} while (temp_file_exists);

		// pack the directory
		await fs.outputFile(temp_file_path, payload, { encoding: 'base64' });

		// extract the reconstituted file to the proper project directory
		const stream = fs.createReadStream(temp_file_path);
		stream.pipe(tar.extract(path_to_project));
		await new Promise((resolve) => stream.on('end', resolve));

		// delete the file
		await fs.unlink(temp_file_path);
>>>>>>> 572c7997
	}

	// Adds package to harperdb-config and then relies on restart to call install on the new app
	config_utils.updateConfigValue(`${project}_package`, pkg, undefined, false, false, true);

	return `Successfully deployed: ${project}`;
}
/**
 * Gets a JSON directory tree of the components dir and all nested files/folders
 * @returns {Promise<*>}
 */
async function getComponents() {
	const all_config = config_utils.getConfiguration();
	let comps = [];
	for (const element in all_config) {
		if (all_config[element]?.package) {
			// Do not return packages that are file paths.
			if (all_config[element].package.startsWith('file:')) {
				continue;
			}
			comps.push(Object.assign(all_config[element], { name: element }));
		}
	}

	// Recursive function that will traverse the components dir and build json
	// directory tree as it goes.
	const walk_dir = async (dir, result) => {
		const list = await fs.readdir(dir, { withFileTypes: true });
		for (let item of list) {
			const item_name = item.name;
			if (item_name.startsWith('.') || item_name === 'node_modules') continue;
			const item_path = path.join(dir, item_name);
			if (await item.isDirectory()) {
				let res = {
					name: item_name,
					entries: [],
				};
				result.entries.push(res);
				await walk_dir(item_path, res);
			} else {
				const stats = await fs.stat(item_path);
				const res = {
					name: path.basename(item_name),
					mtime: stats.mtime,
					size: stats.size,
				};
				result.entries.push(res);
			}
		}
		return result;
	};

	return walk_dir(env.get(terms.CONFIG_PARAMS.CUSTOMFUNCTIONS_ROOT), {
		name: env.get(terms.CONFIG_PARAMS.CUSTOMFUNCTIONS_ROOT).split(path.sep).slice(-1).pop(),
		entries: comps,
	});
}

/**
 * Gets the contents of a component file
 * @param req
 * @returns {Promise<*>}
 */
async function getComponentFile(req) {
	const validation = validator.getComponentFileValidator(req);
	if (validation) {
		throw handleHDBError(validation, validation.message, HTTP_STATUS_CODES.BAD_REQUEST);
	}

	const options = req.encoding ? { encoding: req.encoding } : { encoding: 'utf8' };
	try {
		return await fs.readFile(
			path.join(env.get(terms.CONFIG_PARAMS.CUSTOMFUNCTIONS_ROOT), req.project, req.file),
			options
		);
	} catch (err) {
		if (err.code === terms.NODE_ERROR_CODES.ENOENT) {
			throw new Error(`Component file not found '${path.join(req.project, req.file)}'`);
		}
		throw err;
	}
}

/**
 * Used to update or create a component file
 * @param req
 * @returns {Promise<string>}
 */
async function setComponentFile(req) {
	const validation = validator.setComponentFileValidator(req);
	if (validation) {
		throw handleHDBError(validation, validation.message, HTTP_STATUS_CODES.BAD_REQUEST);
	}

	const options = req.encoding ? { encoding: req.encoding } : { encoding: 'utf8' };
	const path_to_comp = path.join(env.get(terms.CONFIG_PARAMS.CUSTOMFUNCTIONS_ROOT), req.project, req.file);
	if (req.payload !== undefined) {
		await fs.ensureFile(path_to_comp);
		await fs.outputFile(path_to_comp, req.payload, options);
	} else {
		await fs.ensureDir(path_to_comp);
	}

	return `Successfully set component: ` + req.file;
}

/**
 * Deletes a component dir/file
 * @param req
 * @returns {Promise<string>}
 */
async function dropComponent(req) {
	const validation = validator.dropComponentFileValidator(req);
	if (validation) {
		throw handleHDBError(validation, validation.message, HTTP_STATUS_CODES.BAD_REQUEST);
	}

	const project_path = req.file ? path.join(req.project, req.file) : req.project;
	const path_to_comp = path.join(env.get(terms.CONFIG_PARAMS.CUSTOMFUNCTIONS_ROOT), project_path);

	if (await fs.pathExists(path_to_comp)) {
		await fs.remove(path_to_comp);
	}

	config_utils.deleteConfigFromFile([req.project]);

	return 'Successfully dropped: ' + project_path;
}

module.exports = {
	customFunctionsStatus,
	getCustomFunctions,
	getCustomFunction,
	setCustomFunction,
	dropCustomFunction,
	addComponent,
	dropCustomFunctionProject,
	packageComponent,
	deployComponent,
	getComponents,
	getComponentFile,
	setComponentFile,
	dropComponent,
};<|MERGE_RESOLUTION|>--- conflicted
+++ resolved
@@ -365,11 +365,7 @@
 /**
  * Can deploy a component in multiple ways. If a 'package' is provided all it will do is write that package to
  * harperdb-config, when HDB is restarted the package will be installed in hdb/node_modules. If a base64 encoded string is passed it
-<<<<<<< HEAD
- * will write string to a tar file in the hdb/components dir, then it will extract the tar in hdb/components.
-=======
  * will write string to a temp tar file and extract that file into the deployed project in hdb/components.
->>>>>>> 572c7997
  * @param req
  * @returns {Promise<string>}
  */
@@ -391,40 +387,6 @@
 		throw new Error("'payload' or 'package' must be provided");
 	}
 
-<<<<<<< HEAD
-	const path_to_project = path.join(cf_dir, project);
-	// check if the project exists, if it doesn't, create it.
-	await fs.ensureDir(path_to_project);
-
-	// Create a temp file to store project tar in. Check that is doesn't already exist, if it does create another path and test.
-	let temp_file_path;
-	let temp_file_exists;
-	do {
-		temp_file_path = path.join(TMP_PATH, uuidV4() + '.tar');
-		temp_file_exists = await fs.pathExists(temp_file_path);
-	} while (temp_file_exists);
-
-	// pack the directory
-	await fs.outputFile(temp_file_path, payload, { encoding: 'base64' });
-
-	// extract the reconstituted file to the proper project directory
-	const stream = fs.createReadStream(temp_file_path);
-	stream.pipe(tar.extract(path_to_project));
-	await new Promise((resolve) => stream.on('end', resolve));
-
-	// delete the file
-	await fs.unlink(temp_file_path);
-
-	// HDB will package a component into a 'package` folder, this is done for npm install,
-	// however if we are here npm install is not being used, so we copy/remove component code up one dir.
-	const dir = await fs.readdir(path_to_project);
-	if (
-		(dir.length === 1 && dir.includes('package')) ||
-		(dir.length === 2 && dir.includes('package') && dir.includes('.DS_Store'))
-	) {
-		await fs.copy(path.join(path_to_project, 'package'), path_to_project);
-		await fs.remove(path.join(path_to_project, 'package'));
-=======
 	if (payload) {
 		const path_to_project = path.join(cf_dir, project);
 		pkg = 'file:' + path_to_project;
@@ -449,7 +411,6 @@
 
 		// delete the file
 		await fs.unlink(temp_file_path);
->>>>>>> 572c7997
 	}
 
 	// Adds package to harperdb-config and then relies on restart to call install on the new app
