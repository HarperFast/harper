'use strict';

const fs = require('fs-extra');
const fg = require('fast-glob');
const path = require('path');
const tar = require('tar-fs');
const uuidV4 = require('uuid').v4;
const normalize = require('normalize-path');

const validator = require('./operationsValidation');
const log = require('../utility/logging/harper_logger');
const terms = require('../utility/hdbTerms');
const env = require('../utility/environment/environmentManager');
const config_utils = require('../config/configUtils');
const hdb_utils = require('../utility/common_utils');
const { PACKAGE_ROOT } = require('../utility/hdbTerms');
const { handleHDBError, hdb_errors } = require('../utility/errors/hdbError');
const { basename } = require('path');
const installComponents = require('../components/installComponents');
const eng_mgr = require('../utility/environment/environmentManager');
const hdb_terms = require('../utility/hdbTerms');
const { Readable } = require('stream');
const component_loader = require('./componentLoader');
const { HDB_ERROR_MSGS, HTTP_STATUS_CODES } = hdb_errors;

const APPLICATION_TEMPLATE = path.join(PACKAGE_ROOT, 'application-template');
const TMP_PATH = path.join(env.get(terms.HDB_SETTINGS_NAMES.HDB_ROOT_KEY), 'tmp');

/**
 * Read the settings.js file and return the
 *
 * @return Object.<String>
 */
function customFunctionsStatus() {
	log.trace(`getting custom api status`);
	let response = {};

	try {
		response = {
			port: env.get(terms.CONFIG_PARAMS.HTTP_PORT),
			directory: env.get(terms.CONFIG_PARAMS.COMPONENTSROOT),
			is_enabled: true,
		};
	} catch (err) {
		throw handleHDBError(
			new Error(),
			HDB_ERROR_MSGS.FUNCTION_STATUS,
			HTTP_STATUS_CODES.INTERNAL_SERVER_ERROR,
			log.ERR,
			err
		);
	}
	return response;
}

/**
 * Read the user-defined custom_functions/routes directory and return the file names
 *
 * @return Array.<String>
 */
function getCustomFunctions() {
	log.trace(`getting custom api endpoints`);
	let response = {};
	const dir = env.get(terms.CONFIG_PARAMS.COMPONENTSROOT);

	try {
		const project_folders = fg.sync(normalize(`${dir}/*`), { onlyDirectories: true });

		project_folders.forEach((project_folder) => {
			const folderName = project_folder.split('/').pop();
			response[folderName] = {
				routes: fg
					.sync(normalize(`${project_folder}/routes/*.js`))
					.map((filepath) => filepath.split('/').pop().split('.js')[0]),
				helpers: fg
					.sync(normalize(`${project_folder}/helpers/*.js`))
					.map((filepath) => filepath.split('/').pop().split('.js')[0]),
			};
		});
	} catch (err) {
		throw handleHDBError(
			new Error(),
			HDB_ERROR_MSGS.GET_FUNCTIONS,
			HTTP_STATUS_CODES.INTERNAL_SERVER_ERROR,
			log.ERR,
			err
		);
	}
	return response;
}

/**
 * Read the specified function_name file in the custom_functions/routes directory and return the file content
 *
 * @param {NodeObject} req
 * @returns {string}
 */
function getCustomFunction(req) {
	if (req.project) {
		req.project = path.parse(req.project).name;
	}

	if (req.file) {
		req.file = path.parse(req.file).name;
	}

	const validation = validator.getDropCustomFunctionValidator(req);
	if (validation) {
		throw handleHDBError(validation, validation.message, HTTP_STATUS_CODES.BAD_REQUEST);
	}

	log.trace(`getting custom api endpoint file content`);
	const cf_dir = env.get(terms.CONFIG_PARAMS.COMPONENTSROOT);
	const { project, type, file } = req;
	const fileLocation = path.join(cf_dir, project, type, file + '.js');

	try {
		return fs.readFileSync(fileLocation, { encoding: 'utf8' });
	} catch (err) {
		throw handleHDBError(
			new Error(),
			HDB_ERROR_MSGS.GET_FUNCTION,
			HTTP_STATUS_CODES.INTERNAL_SERVER_ERROR,
			log.ERR,
			err
		);
	}
}

/**
 * Write the supplied function_content to the provided function_name file in the custom_functions/routes directory
 *
 * @param {NodeObject} req
 * @returns {string}
 */
function setCustomFunction(req) {
	if (req.project) {
		req.project = path.parse(req.project).name;
	}

	if (req.file) {
		req.file = path.parse(req.file).name;
	}

	const validation = validator.setCustomFunctionValidator(req);
	if (validation) {
		throw handleHDBError(validation, validation.message, HTTP_STATUS_CODES.BAD_REQUEST);
	}

	log.trace(`setting custom function file content`);
	const cf_dir = env.get(terms.CONFIG_PARAMS.COMPONENTSROOT);
	const { project, type, file, function_content } = req;

	try {
		fs.outputFileSync(path.join(cf_dir, project, type, file + '.js'), function_content);
		return `Successfully updated custom function: ${file}.js`;
	} catch (err) {
		throw handleHDBError(
			new Error(),
			HDB_ERROR_MSGS.SET_FUNCTION,
			HTTP_STATUS_CODES.INTERNAL_SERVER_ERROR,
			log.ERR,
			err
		);
	}
}

/**
 * Delete the provided function_name file from the custom_functions/routes directory
 *
 * @param {NodeObject} req
 * @returns {string}
 */
function dropCustomFunction(req) {
	if (req.project) {
		req.project = path.parse(req.project).name;
	}

	if (req.file) {
		req.file = path.parse(req.file).name;
	}

	const validation = validator.getDropCustomFunctionValidator(req);
	if (validation) {
		throw handleHDBError(validation, validation.message, HTTP_STATUS_CODES.BAD_REQUEST);
	}

	log.trace(`dropping custom function file`);
	const cf_dir = env.get(terms.CONFIG_PARAMS.COMPONENTSROOT);
	const { project, type, file } = req;

	try {
		fs.unlinkSync(path.join(cf_dir, project, type, file + '.js'));
		return `Successfully deleted custom function: ${file}.js`;
	} catch (err) {
		throw handleHDBError(
			new Error(),
			HDB_ERROR_MSGS.DROP_FUNCTION,
			HTTP_STATUS_CODES.INTERNAL_SERVER_ERROR,
			log.ERR,
			err
		);
	}
}

/**
 * Create a new project folder in the components folder and copy the template into it
 * @param {NodeObject} req
 * @returns {string}
 */
function addComponent(req) {
	if (req.project) {
		req.project = path.parse(req.project).name;
	}

	const validation = validator.addComponentValidator(req);
	if (validation) {
		throw handleHDBError(validation, validation.message, HTTP_STATUS_CODES.BAD_REQUEST);
	}

	log.trace(`adding component`);
	const cf_dir = env.get(terms.CONFIG_PARAMS.COMPONENTSROOT);
	const { project } = req;

	try {
		const project_dir = path.join(cf_dir, project);
		fs.mkdirSync(project_dir, { recursive: true });
		fs.copySync(APPLICATION_TEMPLATE, project_dir);
		return `Successfully added project: ${project}`;
	} catch (err) {
		throw handleHDBError(
			new Error(),
			HDB_ERROR_MSGS.ADD_FUNCTION,
			HTTP_STATUS_CODES.INTERNAL_SERVER_ERROR,
			log.ERR,
			err
		);
	}
}

/**
 * Remove a project folder from the custom_functions folder
 *
 * @param {NodeObject} req
 * @returns {string}
 */
function dropCustomFunctionProject(req) {
	if (req.project) {
		req.project = path.parse(req.project).name;
	}

	const validation = validator.dropCustomFunctionProjectValidator(req);
	if (validation) {
		throw handleHDBError(validation, validation.message, HTTP_STATUS_CODES.BAD_REQUEST);
	}

	log.trace(`dropping custom function project`);
	const cf_dir = env.get(terms.CONFIG_PARAMS.COMPONENTSROOT);
	const { project } = req;

	let apps = env.get(terms.CONFIG_PARAMS.APPS);
	if (!hdb_utils.isEmptyOrZeroLength(apps)) {
		let app_found = false;
		for (const [i, app] of apps.entries()) {
			if (app.name === project) {
				apps.splice(i, 1);
				app_found = true;
				break;
			}
		}

		if (app_found) {
			config_utils.updateConfigValue(terms.CONFIG_PARAMS.APPS, apps);

			return `Successfully deleted project: ${project}`;
		}
	}

	try {
		const project_dir = path.join(cf_dir, project);
		fs.rmSync(project_dir, { recursive: true });
		return `Successfully deleted project: ${project}`;
	} catch (err) {
		throw handleHDBError(
			new Error(),
			HDB_ERROR_MSGS.DROP_FUNCTION_PROJECT,
			HTTP_STATUS_CODES.INTERNAL_SERVER_ERROR,
			log.ERR,
			err
		);
	}
}

/**
 * Will package a component into a temp tar file then output that file as a base64 string.
 * Req can accept a skip_node_modules boolean which will skip the node mods when creating temp tar file.
 * @param req
 * @returns {Promise<{payload: *, project}>}
 */
async function packageComponent(req) {
	if (req.project) {
		req.project = path.parse(req.project).name;
	}

	const validation = validator.packageComponentValidator(req);
	if (validation) {
		throw handleHDBError(validation, validation.message, HTTP_STATUS_CODES.BAD_REQUEST);
	}

	const cf_dir = env.get(terms.CONFIG_PARAMS.COMPONENTSROOT);
	const { project } = req;
	log.trace(`packaging component`, project);

	let path_to_project;
	try {
		path_to_project = await fs.realpath(path.join(cf_dir, project));
	} catch (err) {
		if (err.code !== terms.NODE_ERROR_CODES.ENOENT) throw err;
		try {
			path_to_project = await fs.realpath(path.join(env.get(terms.CONFIG_PARAMS.ROOTPATH), 'node_modules', project));
		} catch (err) {
			if (err.code === terms.NODE_ERROR_CODES.ENOENT) throw new Error(`Unable to locate project '${project}'`);
		}
	}

	await fs.ensureDir(TMP_PATH);
	const file = path.join(TMP_PATH, `${project}.tar`);
	let tar_opts = {};
	if (req.skip_node_modules === true || req.skip_node_modules === 'true') {
		// Create options for tar module that will exclude the CF projects node_modules directory.
		tar_opts = {
			ignore: (name) => {
				return name.includes(path.join(path_to_project, 'node_modules'));
			},
		};
	}

	// pack the directory
	tar.pack(path_to_project, tar_opts).pipe(fs.createWriteStream(file, { overwrite: true }));

	// wait for a second
	// eslint-disable-next-line no-magic-numbers
	await new Promise((resolve) => setTimeout(resolve, 2000));

	// read the output into base64
	const payload = fs.readFileSync(file, { encoding: 'base64' });

	await fs.remove(file);

	// return the package payload as base64-encoded string
	return { project, payload };
}

/**
 * Can deploy a component in multiple ways. If a 'package' is provided all it will do is write that package to
 * harperdb-config, when HDB is restarted the package will be installed in hdb/node_modules. If a base64 encoded string is passed it
 * will write string to a temp tar file and extract that file into the deployed project in hdb/components.
 * @param req
 * @returns {Promise<string>}
 */
async function deployComponent(req) {
	if (req.project) {
		req.project = path.parse(req.project).name;
	}

	const validation = validator.deployComponentValidator(req);
	if (validation) {
		throw handleHDBError(validation, validation.message, HTTP_STATUS_CODES.BAD_REQUEST);
	}

	const cf_dir = env.get(terms.CONFIG_PARAMS.COMPONENTSROOT);
	let { project, payload, package: pkg } = req;
	log.trace(`deploying component`, project);

	if (!payload && !pkg) {
		throw new Error("'payload' or 'package' must be provided");
	}
	let path_to_project;
	if (payload) {
		path_to_project = path.join(cf_dir, project);
		pkg = 'file:' + path_to_project;
		// check if the project exists, if it doesn't, create it.
		await fs.ensureDir(path_to_project);

		// extract the reconstituted file to the proper project directory
		const stream = Readable.from(Buffer.from(payload, 'base64'));
		await new Promise((resolve, reject) => {
			stream.pipe(tar.extract(path_to_project, { finish: resolve })).on('error', reject);
		});

		const comp_dir = await fs.readdir(path_to_project);
		if (comp_dir.length === 1 && comp_dir[0] === 'package') {
			await fs.copy(path.join(path_to_project, 'package'), path_to_project);
			await fs.remove(path.join(path_to_project, 'package'));
		}
	}

	// Adds package to harperdb-config and then relies on restart to call install on the new app
	config_utils.updateConfigValue(`${project}_package`, pkg, undefined, false, false, true);
	// The main thread can install the components, but we do it here and now so that if it fails, we can immediately
	// know about it and report it.
	if (!payload) {
		await installComponents();
		// now we attempt to actually load the component in case there is
		// an error we can immediately detect and report
		const root_path = eng_mgr.get(hdb_terms.CONFIG_PARAMS.ROOTPATH);
		path_to_project = path.join(root_path, 'node_modules', project);
	}
	const pseudo_resources = new Map();
	pseudo_resources.isWorker = true;
	const component_loader = require('./componentLoader');
	let last_error;
	component_loader.setErrorReporter((error) => (last_error = error));
	const component_name = basename(path_to_project);
	const original_error = component_loader.component_errors.get(component_name); // we don't want this to change to preserve
	// consistency with other threads
	try {
		await component_loader.loadComponent(path_to_project, pseudo_resources);
	} finally {
		component_loader.component_errors.set(component_name, original_error);
	}
	if (last_error) throw last_error;
<<<<<<< HEAD
	log.info('Installed component');
	// if everything checks out, we then restart so all threads can use it
=======
	log.info('Installed component, restarting workers');
	// if everything checks out, we then restart so all threads can use it
	restartWorkers('http_workers');
>>>>>>> 3c341445

	return `Successfully deployed: ${project}`;
}
/**
 * Gets a JSON directory tree of the components dir and all nested files/folders
 * @returns {Promise<*>}
 */
async function getComponents() {
	const all_config = config_utils.getConfiguration();
	let comps = [];
	for (const element in all_config) {
		if (all_config[element]?.package) {
			// Do not return packages that are file paths.
			if (all_config[element].package.startsWith('file:')) {
				continue;
			}
			comps.push(Object.assign({}, all_config[element], { name: element }));
		}
	}

	// Recursive function that will traverse the components dir and build json
	// directory tree as it goes.
	const walk_dir = async (dir, result) => {
		const list = await fs.readdir(dir, { withFileTypes: true });
		for (let item of list) {
			const item_name = item.name;
			if (item_name.startsWith('.') || item_name === 'node_modules') continue;
			const item_path = path.join(dir, item_name);
			if (item.isDirectory() || item.isSymbolicLink()) {
				let res = {
					name: item_name,
					entries: [],
				};
				result.entries.push(res);
				await walk_dir(item_path, res);
			} else {
				const stats = await fs.stat(item_path);
				const res = {
					name: path.basename(item_name),
					mtime: stats.mtime,
					size: stats.size,
				};
				result.entries.push(res);
			}
		}
		return result;
	};

	const results = await walk_dir(env.get(terms.CONFIG_PARAMS.COMPONENTSROOT), {
		name: env.get(terms.CONFIG_PARAMS.COMPONENTSROOT).split(path.sep).slice(-1).pop(),
		entries: comps,
	});
	const component_errors = component_loader.component_errors;
	for (const component of comps) {
		const error = component_errors.get(component.name);
		// if it is loaded properly, this should be false
		if (error) component.error = component_errors.get(component.name);
		else if (error === undefined) component.error = 'The component has not been loaded yet (may need a restart)';
	}
	return results;
}

/**
 * Gets the contents of a component file
 * @param req
 * @returns {Promise<*>}
 */
async function getComponentFile(req) {
	const validation = validator.getComponentFileValidator(req);
	if (validation) {
		throw handleHDBError(validation, validation.message, HTTP_STATUS_CODES.BAD_REQUEST);
	}

	const options = req.encoding ? { encoding: req.encoding } : { encoding: 'utf8' };
	try {
		return await fs.readFile(path.join(env.get(terms.CONFIG_PARAMS.COMPONENTSROOT), req.project, req.file), options);
	} catch (err) {
		if (err.code === terms.NODE_ERROR_CODES.ENOENT) {
			throw new Error(`Component file not found '${path.join(req.project, req.file)}'`);
		}
		throw err;
	}
}

/**
 * Used to update or create a component file
 * @param req
 * @returns {Promise<string>}
 */
async function setComponentFile(req) {
	const validation = validator.setComponentFileValidator(req);
	if (validation) {
		throw handleHDBError(validation, validation.message, HTTP_STATUS_CODES.BAD_REQUEST);
	}

	const options = req.encoding ? { encoding: req.encoding } : { encoding: 'utf8' };
	const path_to_comp = path.join(env.get(terms.CONFIG_PARAMS.COMPONENTSROOT), req.project, req.file);
	if (req.payload !== undefined) {
		await fs.ensureFile(path_to_comp);
		await fs.outputFile(path_to_comp, req.payload, options);
	} else {
		await fs.ensureDir(path_to_comp);
	}

	return `Successfully set component: ` + req.file;
}

/**
 * Deletes a component dir/file
 * @param req
 * @returns {Promise<string>}
 */
async function dropComponent(req) {
	const validation = validator.dropComponentFileValidator(req);
	if (validation) {
		throw handleHDBError(validation, validation.message, HTTP_STATUS_CODES.BAD_REQUEST);
	}

	const project_path = req.file ? path.join(req.project, req.file) : req.project;
	const path_to_comp = path.join(env.get(terms.CONFIG_PARAMS.COMPONENTSROOT), project_path);

	if (await fs.pathExists(path_to_comp)) {
		await fs.remove(path_to_comp);
	}

	config_utils.deleteConfigFromFile([req.project]);

	return 'Successfully dropped: ' + project_path;
}

module.exports = {
	customFunctionsStatus,
	getCustomFunctions,
	getCustomFunction,
	setCustomFunction,
	dropCustomFunction,
	addComponent,
	dropCustomFunctionProject,
	packageComponent,
	deployComponent,
	getComponents,
	getComponentFile,
	setComponentFile,
	dropComponent,
};<|MERGE_RESOLUTION|>--- conflicted
+++ resolved
@@ -420,14 +420,7 @@
 		component_loader.component_errors.set(component_name, original_error);
 	}
 	if (last_error) throw last_error;
-<<<<<<< HEAD
 	log.info('Installed component');
-	// if everything checks out, we then restart so all threads can use it
-=======
-	log.info('Installed component, restarting workers');
-	// if everything checks out, we then restart so all threads can use it
-	restartWorkers('http_workers');
->>>>>>> 3c341445
 
 	return `Successfully deployed: ${project}`;
 }
