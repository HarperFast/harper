--- conflicted
+++ resolved
@@ -14,12 +14,9 @@
 import * as fastifyRoutesHandler from '../server/fastifyRoutes.ts';
 import * as staticFiles from '../server/static.ts';
 import * as loadEnv from '../resources/loadEnv.ts';
-<<<<<<< HEAD
 import harperLogger from '../utility/logging/harper_logger.js';
-=======
 import * as dataLoader from '../resources/dataLoader.ts';
 import fg from 'fast-glob';
->>>>>>> cc2cc2f1
 import { watchDir, getWorkerIndex } from '../server/threads/manageThreads.js';
 import harperLogger from '../utility/logging/harper_logger.js';
 import { secureImport } from '../security/jsLoader.ts';
@@ -95,11 +92,8 @@
 	authentication: auth,
 	mqtt,
 	loadEnv,
-<<<<<<< HEAD
 	logging: harperLogger,
-=======
 	dataLoader,
->>>>>>> cc2cc2f1
 	/*
 	static: ...
 	login: ...
