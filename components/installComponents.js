--- conflicted
+++ resolved
@@ -94,24 +94,6 @@
 }
 
 function moveModuleToComponents(root_path, components) {
-<<<<<<< HEAD
-	return Promise.all(components.map(({ name }) => {
-		const mod_path = path.join(root_path, 'node_modules', name);
-		const comp_path = path.join(root_path, 'components', name);
-		if (!fs.existsSync(comp_path)) {
-			fs.move(
-				mod_path,
-				comp_path
-			).then(() => fs.symlink(
-				comp_path,
-				mod_path
-			)).catch((err) => {
-				if (err.message === 'dest already exists') return;
-				else throw err;
-			})
-		}
-	}));
-=======
 	return Promise.all(
 		components.map(({ name }) => {
 			const mod_path = path.join(root_path, 'node_modules', name);
@@ -123,7 +105,6 @@
 			}
 		})
 	);
->>>>>>> f27df0d5
 }
 
 /**
