const sqliteParser = require('sqlite-parser'),
    insert = require('../data_layer/insert'),
    search = require('../data_layer/search').search,
<<<<<<< HEAD
    //update_translator = require('./updateTranslator').convertUpdate,
    alasql_extension = require('../utility/functions/sql/alaSQLExtension'),
    date_functions = require('../utility/functions/date/dateFunctions'),
    update = require('../data_layer/update').update,
    delete_translator = require('./deleteTranslator').convertDelete,
    winston = require('../utility/logging/winston_logger'),
    alasql = require('alasql'),
    alasql_function_importer = require('./alasqlFunctionImporter');
//here we call to define and import custom functions to alasql
    alasql_function_importer(alasql);
=======
    update = require('../data_layer/update').update,
    delete_translator = require('./deleteTranslator').convertDelete,
    alasql = require('alasql'),
    op_auth = require('../utility/operation_authorization'),
    winston = require('../utility/logging/winston_logger');
>>>>>>> eda0d0ec

module.exports = {
    evaluateSQL: evaluateSQL
};

let UNAUTHORIZED_RESPONSE = 403;

function evaluateSQL(sql, callback) {
    processSQL(sql, (error, results)=>{
        if(error){
            return callback(error);
        }

        callback(null, results);
    });
}

function processSQL(sql, callback){
    try {
        if(!sql || !sql.sql) {
            throw new Error('invalid SQL: ' + sql);
        }
        let trimmed_sql = sql.sql.trim();
        let ast = alasql.parse(trimmed_sql);
        let variant = trimmed_sql.split(" ")[0].toLowerCase();
        let sql_function = nullFunction;

        if(!op_auth.verifyPermsAst(ast.statements[0], sql.hdb_user, variant)) {
            return callback(UNAUTHORIZED_RESPONSE, null);
        }
        switch (variant) {
            case 'select':
                sql_function = search;
                break;
            case 'insert':
                //TODO add validator for insert, need to make sure columns are specified
                sql_function = convertInsert;
                break;
            case 'update':
                sql_function = update;
                break;
            case 'delete':
                sql_function = delete_translator;
                break;
            default:
                throw new Error(`unsupported SQL type ${variant} in SQL: ${sql}`);
                break;
        }

        sql_function(ast.statements[0], (err, data) => {
            if (err) {
                callback(err);
                return;
            }

            callback(null, data);
        });
    } catch(e){
        callback(e);
    }
}

function nullFunction(sql, callback) {
    callback('unknown sql statement');
    winston.info(sql);
}

function convertInsert(statement, callback) {

    let schema_table = statement.into;
    let insert_object = {
        schema : schema_table.databaseid,
        table : schema_table.tableid,
        operation:'insert'
    };

    let columns = statement.columns.map((column) => {
        return column.columnid;
    });

    try {
        insert_object.records = createDataObjects(columns, statement.values);
    } catch(e){
        return callback(e);
    }

    insert.insert(insert_object, (err, data) => {
        if (err) {
            return callback(err);
        }

        callback(null, data);
    });
}

function createDataObjects(columns, values) {
    let records = values.map((value_objects)=>{
        //compare number of values to number of columns, if no matchie throw error
        if(columns.length !== value_objects.length){
            throw "number of values do not match number of columns in insert";
        }
        let record = {};
        //make sure none of the value entries have a columnid
        value_objects.forEach((value, x)=>{
            if(value.columnid){
                throw "cannot use a column in insert value";
            }

            record[columns[x]] = value.value;
        });

        return record;
    });

    return records;
}<|MERGE_RESOLUTION|>--- conflicted
+++ resolved
@@ -1,24 +1,19 @@
 const sqliteParser = require('sqlite-parser'),
     insert = require('../data_layer/insert'),
     search = require('../data_layer/search').search,
-<<<<<<< HEAD
     //update_translator = require('./updateTranslator').convertUpdate,
     alasql_extension = require('../utility/functions/sql/alaSQLExtension'),
     date_functions = require('../utility/functions/date/dateFunctions'),
     update = require('../data_layer/update').update,
     delete_translator = require('./deleteTranslator').convertDelete,
+    alasql = require('alasql'),
+    op_auth = require('../utility/operation_authorization'),
+    winston = require('../utility/logging/winston_logger');
     winston = require('../utility/logging/winston_logger'),
     alasql = require('alasql'),
     alasql_function_importer = require('./alasqlFunctionImporter');
 //here we call to define and import custom functions to alasql
     alasql_function_importer(alasql);
-=======
-    update = require('../data_layer/update').update,
-    delete_translator = require('./deleteTranslator').convertDelete,
-    alasql = require('alasql'),
-    op_auth = require('../utility/operation_authorization'),
-    winston = require('../utility/logging/winston_logger');
->>>>>>> eda0d0ec
 
 module.exports = {
     evaluateSQL: evaluateSQL
