{
  "hdb_table":{
    "hash_attribute":"id",
    "name":"hdb_table",
    "schema":"system",
    "residence":["*"],
    "attributes":[
      {
        "attribute":"id"
      },
      {
        "attribute":"name"
      },
      {
        "attribute":"hash_attribute"
      },
      {
        "attribute":"schema"
      },
      {
        "attribute":"residence"
      },
      {
        "attribute":"__createdtime__"
      },
      {
        "attribute": "__updatedtime__"
      }
    ]
  },
  "hdb_attribute":{
    "hash_attribute":"id",
    "name":"hdb_attribute",
    "schema":"system",
    "residence":["*"],
    "attributes": [
      {
        "attribute": "id"
      },
      {
        "attribute": "schema"
      },
      {
        "attribute": "table"
      },
      {
        "attribute": "attribute"
      },
      {
        "attribute": "schema_table"
      },
      {
        "attribute":"__createdtime__"
      },
      {
        "attribute": "__updatedtime__"
      }
    ]
  },
  "hdb_schema":{
    "hash_attribute":"name",
    "name":"hdb_schema",
    "schema":"system",
    "residence":["*"],
    "attributes":[
      {
        "attribute":"name"
      },
      {
        "attribute":"createddate"
      },
      {
        "attribute":"__createdtime__"
      },
      {
        "attribute": "__updatedtime__"
      }
    ]
  },
  "hdb_user":{
    "hash_attribute":"username",
    "name":"hdb_user",
    "schema":"system",
    "residence":["*"],
    "attributes": [
      {
        "attribute": "username"
      },
      {
        "attribute": "password"
      },
      {
        "attribute": "role"
      },
      {
        "attribute": "active"
      },
      {
        "attribute": "hash"
      },
      {
        "attribute": "refresh_token"
      },
      {
        "attribute":"__createdtime__"
      },
      {
        "attribute": "__updatedtime__"
      }
    ]
  },
  "hdb_role":{
    "hash_attribute":"id",
    "name":"hdb_role",
    "schema":"system",
    "attributes":[
      {
        "attribute":"id"
      },
      {
        "attribute":"role"
      },
      {
        "attribute":"permission"
      },
      {
        "attribute":"__createdtime__"
      },
      {
        "attribute": "__updatedtime__"
      }
    ],
    "residence":["*"]
  },
  "hdb_job":{
    "hash_attribute":"id",
    "name":"hdb_job",
    "schema":"system",
    "attributes":[
      {
        "attribute":"id"
      },
      {
        "attribute":"user"
      },
      {
        "attribute":"type"
      },
      {
        "attribute":"status"
      },
      {
        "attribute":"start_datetime"
      },
      {
        "attribute":"end_datetime"
      },
      {
        "attribute":"message"
      },
      {
        "attribute": "created_datetime"
      },
      {
        "attribute": "request"
      },
      {
        "attribute":"__createdtime__"
      },
      {
        "attribute": "__updatedtime__"
      }
    ]
  },
  "hdb_license":{
    "hash_attribute":"license_key",
    "name":"hdb_license",
    "schema":"system",
    "attributes": [
      {
        "attribute": "license_key"
      },
      {
        "attribute": "company"
      },
      {
        "attribute":"__createdtime__"
      },
      {
        "attribute": "__updatedtime__"
      }
    ]
  },
  "hdb_info":{
    "hash_attribute":"info_id",
    "name":"hdb_info",
    "schema":"system",
    "attributes": [
      {
        "attribute": "info_id"
      },
      {
        "attribute": "data_version_num"
      },
      {
        "attribute": "hdb_version_num"
      },
      {
        "attribute":"__createdtime__"
      },
      {
        "attribute": "__updatedtime__"
      }
    ]
  },
  "hdb_nodes":{
    "hash_attribute": "name",
    "name": "hdb_nodes",
    "schema": "system",
    "attributes":[
      {
        "attribute":"name"
      },
      {
        "attribute":"subscriptions"
      },
      {
        "attribute": "system_info"
      },
      {
        "attribute":"__createdtime__"
      },
      {
        "attribute": "__updatedtime__"
      }
    ]
  },
  "hdb_analytics":{
    "hash_attribute": "id",
    "name": "hdb_analytics",
    "schema": "system",
    "audit": false,
<<<<<<< HEAD
=======
    "attributes":[
      {
        "attribute":"id"
      },
      {
        "attribute":"time"
      },
      {
        "attribute":"metric"
      }
    ]
  },
  "hdb_raw_analytics":{
    "hash_attribute": "id",
    "name": "hdb_raw_analytics",
    "schema": "system",
    "audit": false,
>>>>>>> fc3ddea5
    "attributes":[
      {
        "attribute":"id"
      },
      {
        "attribute":"time"
      },
      {
        "attribute": "metrics"
      }
    ]
  },
  "hdb_temp":{
    "hash_attribute": "id",
    "name": "hdb_temp",
    "schema": "system",
    "attributes":[
      {
        "attribute":"id"
      }
    ]
  }
}<|MERGE_RESOLUTION|>--- conflicted
+++ resolved
@@ -240,8 +240,6 @@
     "name": "hdb_analytics",
     "schema": "system",
     "audit": false,
-<<<<<<< HEAD
-=======
     "attributes":[
       {
         "attribute":"id"
@@ -259,7 +257,6 @@
     "name": "hdb_raw_analytics",
     "schema": "system",
     "audit": false,
->>>>>>> fc3ddea5
     "attributes":[
       {
         "attribute":"id"
