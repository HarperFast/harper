--- conflicted
+++ resolved
@@ -19,7 +19,6 @@
 const util = require('util');
 const validator = require('../../validation/readLogValidator');
 const os = require('os');
-const path = require('path');
 const terms = require('../hdbTerms');
 
 //Using numbers rather than strings for faster comparison
@@ -40,11 +39,8 @@
 // read environment settings to get preferred logger and default log level
 const PropertiesReader = require('properties-reader');
 let hdb_properties = undefined;
-<<<<<<< HEAD
-
-=======
 let boot_props_file_path = getPropsFilePath();
->>>>>>> 61a88a2d
+
 try {
     hdb_properties = PropertiesReader(boot_props_file_path);
     hdb_properties.append(hdb_properties.get('settings_path'));
@@ -520,7 +516,6 @@
 }
 
 function configureWinstonForQuery(log_path) {
-<<<<<<< HEAD
     if (daily_rotate && !log_path && log_type === WIN) {
         bones.configure({
             transports: [
@@ -542,7 +537,6 @@
             exitOnError: false
         });
     }
-=======
     bones.configure({
         transports: [
             new (winston.transports.File)({
@@ -576,5 +570,4 @@
         boot_props_file_path = path.join(__dirname, '../', 'hdb_boot_properties.file');
     }
     return boot_props_file_path;
->>>>>>> 61a88a2d
 }