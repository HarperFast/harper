--- conflicted
+++ resolved
@@ -112,11 +112,6 @@
     signalJobAdded: signalJobAdded,
     JobAddedSignalObject: JobAddedSignalObject,
     signalChildStarted: signalChildStarted,
-<<<<<<< HEAD
-    signalRestart: signalRestart
-};
-=======
     signalRestart: signalRestart,
     SCHEMA_CHANGE_MESSAGE
 };
->>>>>>> fb3aca2d
