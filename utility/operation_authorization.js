'use strict';
/**
 * This module is used before a SQL or NoSQL operation is performed in order to ensure the user's assigned role
 * has the permissions and lack of restrictions needed to process the operation.  Only verifyPerms and verifyPermsAST
 * should be outward facing functions.
 *
 * verifyPerms() should be used to check permissions for NoSQL calls.  verifyPermsAST() should be used to check permissions
 * for SQL calls.
 *
 * The requiredPermissions member contains the permissions needed for each operation.  Any new operations added to
 * Harper need to have operations specified in here or they will never pass the permissions checks.
 * */
const write = require('../dataLayer/insert.js');
const search = require('../dataLayer/search.js');
const schema = require('../dataLayer/schema.js');
const schemaDescribe = require('../dataLayer/schemaDescribe.js');
const delete_ = require('../dataLayer/delete.js');
const readAuditLog = require('../dataLayer/readAuditLog.js');
const getBackup = require('../dataLayer/getBackup.js');
const user = require('../security/user.js');
const role = require('../security/role.js');
const harperLogger = require('../utility/logging/harper_logger.js');
const readLog = require('../utility/logging/readLog.js');
const addNode = require('../utility/clustering/addNode.js');
const update_node = require('../utility/clustering/updateNode.js');
const removeNode = require('../utility/clustering/removeNode.js');
const configureCluster = require('../utility/clustering/configureCluster.js');
const purgeStream = require('../utility/clustering/purgeStream.js');
const clusterStatus = require('../utility/clustering/clusterStatus.js');
const clusterNetwork = require('../utility/clustering/clusterNetwork.js');
const routes = require('../utility/clustering/routes.js');
const commonUtils = require('./common_utils.js');
const bucket = require('../sqlTranslator/sql_statement_bucket.js');
const reg = require('./registration/registrationHandler.js');
const restart = require('../bin/restart.js');
const terms = require('./hdbTerms.ts');
const permsTranslator = require('../security/permissionsTranslator.js');
const systemInformation = require('../utility/environment/systemInformation.js');
const tokenAuthentication = require('../security/tokenAuthentication.ts');
const auth = require('../security/auth.ts');
const configUtils = require('../config/configUtils.js');
const functionsOperations = require('../components/operations.js');
const alasql = require('alasql');
const transactionLog = require('../utility/logging/transactionLog.js');
const npmUtilities = require('./npmUtilities.js');
const keys = require('../security/keys.js');
const setNode = require('../server/replication/setNode.ts');
const analytics = require('../resources/analytics/read.ts');
const status = require('../server/status/index.ts');
const { cleanupOrphanBlobs } = require('../dataLayer/schema.ts');

const requiredPermissions = new Map();
const DELETE_PERM = 'delete';
const INSERT_PERM = 'insert';
const READ_PERM = 'read';
const UPDATE_PERM = 'update';
const DESCRIBE_PERM = 'describe';

const UPSERT_OP = 'upsert';

const DESCRIBE_SCHEMA_KEY = schemaDescribe.describeSchema.name;
const DESCRIBE_TABLE_KEY = schemaDescribe.describeTable.name;
const FORBIDDEN_SYSTEM_OPS_ENUM = {
	delete: true,
	deleteRecord: true,
	update: true,
	updateData: true,
	dropAttribute: true,
	dropTable: true,
	dropSchema: true,
	upsert: true,
	upsertData: true,
};

const ALLOWED_SYS_OPS = {
	insert: true,
	delete: true,
	deleteRecord: true,
	update: true,
	updateData: true,
	upsert: true,
	upsertData: true,
};

const CATCHUP = 'catchup';
const HANDLE_GET_JOB = 'handleGetJob';
const HANDLE_GET_JOB_BY_START_DATE = 'handleGetJobsByStartDate';
const BULK_OPS = {
	CSV_DATA_LOAD: 'csvDataLoad',
	CSV_URL_LOAD: 'csvURLLoad',
	CSV_FILE_LOAD: 'csvFileLoad',
	IMPORT_FROM_S3: 'importFromS3',
};

const STRUCTURE_USER_OPS = [
	schema.createTable.name,
	schema.createAttribute.name,
	schema.dropTable.name,
	schema.dropAttribute.name,
];

const DATA_EXPORT = {
	EXPORT_TO_S3: 'export_to_s3',
	EXPORT_LOCAL: 'export_local',
};

class permission {
	constructor(requiresSu, perms) {
		this.requires_su = requiresSu;
		this.perms = perms;
	}
}

<<<<<<< HEAD
requiredPermissions.set(write.insert.name, new permission(false, [INSERT_PERM]));
requiredPermissions.set(write.update.name, new permission(false, [UPDATE_PERM]));
requiredPermissions.set(write.upsert.name, new permission(false, [INSERT_PERM, UPDATE_PERM]));
requiredPermissions.set(search.searchByConditions.name, new permission(false, [READ_PERM]));
requiredPermissions.set(search.searchByHash.name, new permission(false, [READ_PERM]));
requiredPermissions.set(search.searchByValue.name, new permission(false, [READ_PERM]));
requiredPermissions.set(search.search.name, new permission(false, [READ_PERM]));
requiredPermissions.set(schema.createSchema.name, new permission(true, []));
requiredPermissions.set(schema.createTable.name, new permission(true, []));
requiredPermissions.set(schema.createAttribute.name, new permission(false, [INSERT_PERM]));
requiredPermissions.set(schema.dropSchema.name, new permission(true, []));
requiredPermissions.set(schema.dropTable.name, new permission(true, []));
requiredPermissions.set(schema.dropAttribute.name, new permission(true, []));
requiredPermissions.set(schemaDescribe.describeSchema.name, new permission(false, [READ_PERM]));
requiredPermissions.set(schemaDescribe.describeTable.name, new permission(false, [READ_PERM]));
requiredPermissions.set(delete_.deleteRecord.name, new permission(false, [DELETE_PERM]));
requiredPermissions.set(user.addUser.name, new permission(true, []));
requiredPermissions.set(user.alterUser.name, new permission(true, []));
requiredPermissions.set(user.dropUser.name, new permission(true, []));
requiredPermissions.set(user.listUsersExternal.name, new permission(true, []));
requiredPermissions.set(role.listRoles.name, new permission(true, []));
requiredPermissions.set(role.addRole.name, new permission(true, []));
requiredPermissions.set(role.alterRole.name, new permission(true, []));
requiredPermissions.set(role.dropRole.name, new permission(true, []));
requiredPermissions.set(readLog.name, new permission(true, []));
requiredPermissions.set(addNode.name, new permission(true, []));
requiredPermissions.set(update_node.name, new permission(true, []));
requiredPermissions.set(removeNode.name, new permission(true, []));
requiredPermissions.set(configureCluster.name, new permission(true, []));
requiredPermissions.set(purgeStream.name, new permission(true, []));
requiredPermissions.set(routes.setRoutes.name, new permission(true, []));
requiredPermissions.set(routes.getRoutes.name, new permission(true, []));
requiredPermissions.set(routes.deleteRoutes.name, new permission(true, []));
requiredPermissions.set(configUtils.setConfiguration.name, new permission(true, []));
requiredPermissions.set(clusterStatus.clusterStatus.name, new permission(true, []));
requiredPermissions.set(clusterNetwork.name, new permission(true, []));
requiredPermissions.set(reg.getFingerprint.name, new permission(true, []));
requiredPermissions.set(reg.setLicense.name, new permission(true, []));
requiredPermissions.set(delete_.deleteFilesBefore.name, new permission(true, []));
requiredPermissions.set(delete_.deleteAuditLogsBefore.name, new permission(true, []));
requiredPermissions.set(restart.restart.name, new permission(true, []));
requiredPermissions.set(restart.restartService.name, new permission(true, []));
requiredPermissions.set(readAuditLog.name, new permission(true, []));
requiredPermissions.set(getBackup.name, new permission(true, [READ_PERM]));
requiredPermissions.set(cleanupOrphanBlobs.name, new permission(true, []));
requiredPermissions.set(systemInformation.systemInformation.name, new permission(true, []));
requiredPermissions.set(configUtils.getConfiguration.name, new permission(true, []));
requiredPermissions.set(transactionLog.readTransactionLog.name, new permission(true, []));
requiredPermissions.set(transactionLog.deleteTransactionLogsBefore.name, new permission(true, []));
requiredPermissions.set(npmUtilities.installModules.name, new permission(true, []));
requiredPermissions.set(npmUtilities.auditModules.name, new permission(true, []));
requiredPermissions.set(keys.createCsr.name, new permission(true, []));
requiredPermissions.set(keys.signCertificate.name, new permission(true, []));
requiredPermissions.set(keys.listCertificates.name, new permission(true, []));
requiredPermissions.set(keys.addCertificate.name, new permission(true, []));
requiredPermissions.set(keys.removeCertificate.name, new permission(true, []));
requiredPermissions.set(keys.getKey.name, new permission(true, []));
requiredPermissions.set(setNode.addNodeBack.name, new permission(true, []));
requiredPermissions.set(setNode.removeNodeBack.name, new permission(true, []));
requiredPermissions.set(analytics.getOp.name, new permission(false, [READ_PERM]));
requiredPermissions.set(analytics.listMetricsOp.name, new permission(false, [READ_PERM]));
requiredPermissions.set(analytics.describeMetricOp.name, new permission(false, [READ_PERM]));
requiredPermissions.set(status.clear.name, new permission(true, []));
requiredPermissions.set(status.get.name, new permission(true, []));
requiredPermissions.set(status.set.name, new permission(true, []));

//this operation must be available to all users so they can create authentication tokens and login
requiredPermissions.set(tokenAuthentication.createTokens.name, new permission(false, []));
requiredPermissions.set(tokenAuthentication.refreshOperationToken.name, new permission(false, []));
requiredPermissions.set(auth.login.name, new permission(false, []));
requiredPermissions.set(auth.logout.name, new permission(false, []));

//Operations specific to HDB Functions
requiredPermissions.set(functionsOperations.customFunctionsStatus.name, new permission(true, []));
requiredPermissions.set(functionsOperations.getCustomFunctions.name, new permission(true, []));
requiredPermissions.set(functionsOperations.getComponents.name, new permission(true, []));
requiredPermissions.set(functionsOperations.getComponentFile.name, new permission(true, []));
requiredPermissions.set(functionsOperations.setComponentFile.name, new permission(true, []));
requiredPermissions.set(functionsOperations.dropComponent.name, new permission(true, []));
requiredPermissions.set(functionsOperations.getCustomFunction.name, new permission(true, []));
requiredPermissions.set(functionsOperations.setCustomFunction.name, new permission(true, []));
requiredPermissions.set(functionsOperations.dropCustomFunction.name, new permission(true, []));
requiredPermissions.set(functionsOperations.addComponent.name, new permission(true, []));
requiredPermissions.set(functionsOperations.dropCustomFunctionProject.name, new permission(true, []));
requiredPermissions.set(functionsOperations.packageComponent.name, new permission(true, []));
requiredPermissions.set(functionsOperations.deployComponent.name, new permission(true, []));
requiredPermissions.set(functionsOperations.addSSHKey.name, new permission(true, []));
requiredPermissions.set(functionsOperations.updateSSHKey.name, new permission(true, []));
requiredPermissions.set(functionsOperations.deleteSSHKey.name, new permission(true, []));
requiredPermissions.set(functionsOperations.listSSHKeys.name, new permission(true, []));
requiredPermissions.set(functionsOperations.setSSHKnownHosts.name, new permission(true, []));
requiredPermissions.set(functionsOperations.getSSHKnownHosts.name, new permission(true, []));

//Below are functions that are currently open to all roles
requiredPermissions.set(reg.getRegistrationInfo.name, new permission(false, []));
requiredPermissions.set(user.userInfo.name, new permission(false, []));
//DescribeAll will only return the schema values a user has permissions for
requiredPermissions.set(schemaDescribe.describeAll.name, new permission(false, []));

//Below function names are hardcoded b/c of circular dependency issues
requiredPermissions.set(HANDLE_GET_JOB, new permission(false, []));
requiredPermissions.set(HANDLE_GET_JOB_BY_START_DATE, new permission(true, []));
requiredPermissions.set(CATCHUP, new permission(true, []));
requiredPermissions.set(BULK_OPS.CSV_DATA_LOAD, new permission(false, [INSERT_PERM, UPDATE_PERM]));
requiredPermissions.set(BULK_OPS.CSV_URL_LOAD, new permission(false, [INSERT_PERM, UPDATE_PERM]));
requiredPermissions.set(BULK_OPS.CSV_FILE_LOAD, new permission(false, [INSERT_PERM, UPDATE_PERM]));
requiredPermissions.set(BULK_OPS.IMPORT_FROM_S3, new permission(false, [INSERT_PERM, UPDATE_PERM]));
requiredPermissions.set(DATA_EXPORT.EXPORT_TO_S3, new permission(true, []));
requiredPermissions.set(DATA_EXPORT.EXPORT_LOCAL, new permission(true, []));

//NOTE: 'registration_info' and 'user_info' operations are intentionally left off here since both should be accessible
// for all roles/users no matter what their permissions are

// SQL operations are distinct from operations above, so we need to store required perms for both.
requiredPermissions.set(terms.VALID_SQL_OPS_ENUM.DELETE, new permission(false, [DELETE_PERM]));
requiredPermissions.set(terms.VALID_SQL_OPS_ENUM.SELECT, new permission(false, [READ_PERM]));
requiredPermissions.set(terms.VALID_SQL_OPS_ENUM.INSERT, new permission(false, [INSERT_PERM]));
requiredPermissions.set(terms.VALID_SQL_OPS_ENUM.UPDATE, new permission(false, [UPDATE_PERM]));

module.exports = {
	verifyPerms,
	verifyPermsAst,
	verifyBulkLoadAttributePerms,
};

/**
 * Verifies permissions and restrictions for a SQL operation based on the user's assigned role.
 * @param ast - The SQL statement in Syntax Tree form.
 * @param userObject - The user and role specification
 * @param operation - The operation specified in the call.
 * @returns {null | PermissionResponseObject} - null if permissions match, errors returned in the PermissionResponseObject
 */
function verifyPermsAst(ast, userObject, operation) {
	//TODO - update these validation checks to use validate.js
	if (commonUtils.isEmptyOrZeroLength(ast)) {
		harperLogger.info('verify_perms_ast has an empty user parameter');
		throw handleHDBError(new Error());
	}
	if (commonUtils.isEmptyOrZeroLength(userObject)) {
		harperLogger.info('verify_perms_ast has an empty user parameter');
		throw handleHDBError(new Error());
	}
	if (commonUtils.isEmptyOrZeroLength(operation)) {
		harperLogger.info('verify_perms_ast has a null operation parameter');
		throw handleHDBError(new Error());
	}
	try {
		const permsResponse = new PermissionResponseObject();
		let parsedAst = new bucket(ast);
		let schemas = parsedAst.getSchemas();
		let schemaTableMap = new Map();

		// Should not continue if there are no schemas defined and there are table columns defined.
		// This is defined so we can do calc selects like : SELECT ABS(-12)
		if (
			(!schemas || schemas.length === 0) &&
			parsedAst.affected_attributes &&
			parsedAst.affected_attributes.size > 0
		) {
			harperLogger.info(`No schemas defined in verifyPermsAst(), will not continue.`);
			throw handleHDBError(new Error());
		}
		// set to true if this operation affects a system table.  Only su can read from system tables, but can't update/delete.
		const isSuperUser = !!userObject.role.permission.super_user;
		const isSuSystemOperation = schemas.includes('system');

		if (isSuSystemOperation && FORBIDDEN_SYSTEM_OPS_ENUM[operation]) {
			throw handleHDBError(new Error(), HDB_ERROR_MSGS.DROP_SYSTEM, HTTP_STATUS_CODES.FORBIDDEN);
		}

		if (isSuperUser && !isSuSystemOperation) {
			//admins can do (almost) anything through the hole in sheet!
			return null;
		}

		const fullRolePerms = permsTranslator.getRolePermissions(userObject.role);
		userObject.role.permission = fullRolePerms;

		//If the AST is for a SELECT, we need to check for wildcards and, if they exist, update the AST to include the
		// attributes that the user has READ perms for - we can skip this step for super users
		if (!isSuperUser && ast instanceof alasql.yy.Select) {
			ast = parsedAst.updateAttributeWildcardsForRolePerms(fullRolePerms);
		}

		for (let s = 0; s < schemas.length; s++) {
			//NOSONAR
			let tables = parsedAst.getTablesBySchemaName(schemas[s]);
			if (tables) {
				schemaTableMap.set(schemas[s], tables);
			}
		}

		let tablePermRestriction = hasPermissions(userObject, operation, schemaTableMap, permsResponse); //NOSONAR;
		if (tablePermRestriction) {
			return tablePermRestriction;
		}

		schemaTableMap.forEach((tables, schemaKey) => {
			for (let t = 0; t < tables.length; t++) {
				let attributes = parsedAst.getAttributesBySchemaTableName(schemaKey, tables[t]);
				const attribute_permissions = getAttributePermissions(userObject.role.permission, schemaKey, tables[t]);
				checkAttributePerms(attributes, attribute_permissions, operation, tables[t], schemaKey, permsResponse);
			}
		});

		return permsResponse.getPermsResponse();
	} catch (e) {
		throw handleHDBError(e);
	}
}

/**
 * Verifies permissions and restrictions for the NoSQL operation based on the user's assigned role.
 *
 * @param requestJson - The request body as json
 * @param operation - The name of the operation specified in the request.
 * @returns { null | PermissionResponseObject } - null if permissions match, errors are consolidated into PermissionResponseObj.
 */
function verifyPerms(requestJson, operation) {
	if (
		requestJson === null ||
		operation === null ||
		requestJson.hdb_user === undefined ||
		requestJson.hdb_user === null
	) {
		harperLogger.info(`null required parameter in verifyPerms`);
		throw handleHDBError(new Error(), HDB_ERROR_MSGS.DEFAULT_INVALID_REQUEST, HTTP_STATUS_CODES.BAD_REQUEST);
	}

	//passing in the function rather than the function name is an easy mistake to make, so taking care of that case here.
	let op = undefined;
	if (operation instanceof Function) {
		op = operation.name;
	} else {
		op = operation;
	}
	//we need to use the action value, if present, to ensure the correct permission is checked below
	let action = requestJson.action;

	let operationSchema = requestJson.schema ?? requestJson.database;
	let table = requestJson.table;

	let schemaTableMap = new Map();
	if (operationSchema && table) {
		schemaTableMap.set(operationSchema, [table]);
	}

	const permsResponse = new PermissionResponseObject();

	if (
		commonUtils.isEmptyOrZeroLength(requestJson.hdb_user?.role) ||
		commonUtils.isEmptyOrZeroLength(requestJson.hdb_user?.role?.permission)
	) {
		harperLogger.info(
			`User ${requestJson.hdb_user?.username} has no role or permissions.  Please assign the user a valid role.`
		);
		return permsResponse.handleUnauthorizedItem(HDB_ERROR_MSGS.USER_HAS_NO_PERMS(requestJson.hdb_user?.username));
	}

	const isSuperUser = !!requestJson.hdb_user?.role?.permission?.super_user;
	const structureUser = requestJson.hdb_user?.role?.permission?.structure_user;
	// set to true if this operation affects a system table.  Only su can read from system tables, but can't update/delete.
	let isSuSystemOperation =
		schemaTableMap.has(terms.SYSTEM_SCHEMA_NAME) || operationSchema === terms.SYSTEM_SCHEMA_NAME;

	// Allow the hdbNodes, hdbRole & hdb_user tables to be modified by superusers
	if (
		isSuperUser &&
		isSuSystemOperation &&
		ALLOWED_SYS_OPS[requestJson.operation] &&
		(table === terms.SYSTEM_TABLE_NAMES.NODE_TABLE_NAME ||
			table === terms.SYSTEM_TABLE_NAMES.ROLE_TABLE_NAME ||
			table === terms.SYSTEM_TABLE_NAMES.USER_TABLE_NAME)
	) {
		return null;
	}

	if (isSuSystemOperation && FORBIDDEN_SYSTEM_OPS_ENUM[op]) {
		throw handleHDBError(new Error(), HDB_ERROR_MSGS.DROP_SYSTEM, HTTP_STATUS_CODES.FORBIDDEN);
	}

	if (isSuperUser && !isSuSystemOperation) {
		//admins can do (almost) anything
		return null;
	}

	//structureUsers can create/drop schemas if they are not locked down to specific schemas.
	if (structureUser === true && (op === schema.createSchema.name || op === schema.dropSchema.name)) {
		return null;
	}

	//check if this is a structureUser & trying to perform a structure user op
	if (STRUCTURE_USER_OPS.indexOf(op) >= 0 && (structureUser === true || Array.isArray(structureUser))) {
		//if true can perform op all schemas
		if (structureUser === true) {
			return null;
		}

		//if the structureUser value is an array and contains the operation schema, all good
		if (structureUser.indexOf(operationSchema) >= 0) {
			return null;
		}

		//if we get here then error out
		return permsResponse.handleUnauthorizedItem(
			`User does not have access to perform '${requestJson.operation}' against schema '${operationSchema}'`
		);
	}

	const fullRolePerms = permsTranslator.getRolePermissions(requestJson.hdb_user?.role);
	if (requestJson.hdb_user?.role) requestJson.hdb_user.role.permission = fullRolePerms;

	if (op === DESCRIBE_SCHEMA_KEY || op === DESCRIBE_TABLE_KEY) {
		if (!fullRolePerms.super_user) {
			if (operationSchema === terms.SYSTEM_SCHEMA_NAME) {
				return permsResponse.handleUnauthorizedItem(HDB_ERROR_MSGS.SCHEMA_PERM_ERROR(operationSchema));
			}

			if (op === DESCRIBE_SCHEMA_KEY) {
				if (!fullRolePerms[operationSchema] || !fullRolePerms[operationSchema][DESCRIBE_PERM]) {
					return permsResponse.handleInvalidItem(HDB_ERROR_MSGS.SCHEMA_NOT_FOUND(operationSchema));
				}
			}

			if (
				op === DESCRIBE_TABLE_KEY &&
				(!fullRolePerms[operationSchema] ||
					!fullRolePerms[operationSchema].tables[table] ||
					!fullRolePerms[operationSchema].tables[table][DESCRIBE_PERM])
			) {
				return permsResponse.handleInvalidItem(HDB_ERROR_MSGS.TABLE_NOT_FOUND(operationSchema, table));
			}
		}
	}

	let failedPermissions = hasPermissions(requestJson.hdb_user, op, schemaTableMap, permsResponse, action);
	//check if failedTablePerms are back and return them B/C it will be an op-level permission issue
	if (failedPermissions) {
		return failedPermissions;
	}

	if (requiredPermissions.get(op) && requiredPermissions.get(op).perms.length === 0) {
		return null;
	}

	//For a NoSQL search op with `get_attributes: '*'` - as long as the role has READ permissions on the table,
	//we will convert the * to the specific attributes the user has READ permissions for via their role.
	if (
		!isSuperUser &&
		requestJson.get_attributes &&
		terms.SEARCH_WILDCARDS.includes(requestJson.get_attributes[0])
	) {
		let finalGetAttrs = [];
		const table_perms = fullRolePerms[operationSchema].tables[table];

		if (table_perms[terms.PERMS_CRUD_ENUM.READ]) {
			if (table_perms.attribute_permissions.length > 0) {
				const tableAttrPerms = table_perms.attribute_permissions.filter((perm) => perm[terms.PERMS_CRUD_ENUM.READ]);
				tableAttrPerms.forEach((perm) => {
					finalGetAttrs.push(perm.attribute_name);
				});
			} else {
				finalGetAttrs = global.hdb_schema[operationSchema][table].attributes.map((obj) => obj.attribute);
			}

			requestJson.get_attributes = finalGetAttrs;
		}
	}

	const recordAttrs = getRecordAttributes(requestJson);
	const attrPermissions = getAttributePermissions(requestJson.hdb_user?.role?.permission, operationSchema, table);
	checkAttributePerms(recordAttrs, attrPermissions, op, table, operationSchema, permsResponse, action);

	//This result value will be null if no perms issues were found in checkAttributePerms
	return permsResponse.getPermsResponse();
}

/**
 * Checks if the user's role has the required permissions for the operation specified.
 * @param userObject - the hdb_user specified in the request body
 * @param op - the name of the operation
 * @param schemaTableMap - A map in the format [schemaKey, [tables]].
 * @returns {PermissionResponseObject | null} - null value if permissions match, PermissionResponseObject if not.
 */
function hasPermissions(userObject, op, schemaTableMap, permsResponse, action) {
	if (commonUtils.arrayHasEmptyValues([userObject, op, schemaTableMap])) {
		harperLogger.info(`hasPermissions has an invalid parameter`);
		throw handleHDBError(new Error());
	}
	// set to true if this operation affects a system table.  Only su can read from system tables, but can't update/delete.
	let isSuSystemOperation = schemaTableMap.has('system');
	const userPerms = userObject.role.permission;
	if (userPerms.super_user && (!isSuSystemOperation || requiredPermissions.get(op).requires_su)) {
		//admins can do (almost) anything through the hole in sheet!
		return null;
	}

	// still here after the su check above but this operation require su, so fail.
	if (!requiredPermissions.get(op)) {
		harperLogger.info(`operation ${op} not found.`);
		//This is here to catch if an operation has not been added to the permissions map above
		throw handleHDBError(new Error(), HDB_ERROR_MSGS.OP_NOT_FOUND(op), HTTP_STATUS_CODES.BAD_REQUEST);
	}

	if (requiredPermissions.get(op) && requiredPermissions.get(op).requires_su) {
		harperLogger.info(`operation ${op} requires SU permissions.`);
		return permsResponse.handleUnauthorizedItem(HDB_ERROR_MSGS.OP_IS_SU_ONLY(op));
	}

	const schemaTableKeys = schemaTableMap.keys();
	for (let schemaTable of schemaTableKeys) {
		//check if schema exists and, if so, if user has DESCRIBE perms
		try {
			if ((schemaTable && !userPerms[schemaTable]) || userPerms[schemaTable][DESCRIBE_PERM] === false) {
				//add schema does not exist error message
				permsResponse.addInvalidItem(HDB_ERROR_MSGS.SCHEMA_NOT_FOUND(schemaTable));
				continue;
			}
		} catch (e) {
			//we should never get here b/c if statement above should catch any possible errors and log the issue to
			// permsResponse but keeping this here just to be safe
			permsResponse.addInvalidItem(HDB_ERROR_MSGS.SCHEMA_NOT_FOUND(schemaTable));
			continue;
		}

		const schemaTableData = schemaTableMap.get(schemaTable);
		for (let table of schemaTableData) {
			const tablePermissions = userPerms[schemaTable].tables[table];

			//if table perms don't exist or DESCRIBE perm set to false, we add an invalid item error to response
			if (!tablePermissions || tablePermissions[DESCRIBE_PERM] === false) {
				permsResponse.addInvalidItem(HDB_ERROR_MSGS.TABLE_NOT_FOUND(schemaTable, table));
			} else {
				try {
					//Here we check all required permissions for the operation defined in the map with the values of the permissions in the role.
					const requiredTablePerms = [];
					let requiredPerms = requiredPermissions.get(op).perms;

					//If an 'action' is included in the operation json, we want to only check permissions for that action
					if (!commonUtils.isEmpty(action) && requiredPerms.includes(action)) {
						requiredPerms = [action];
					}

					for (let i = 0; i < requiredPerms.length; i++) {
						let perm = requiredPerms[i];
						let userPermission = tablePermissions[perm];
						if (userPermission === undefined || userPermission === null || userPermission === false) {
							//need to check if any perm on table OR should return table not found
							harperLogger.info(
								`Required ${perm} permission not found for ${op} ${action ? `${action} ` : ''}operation in role ${
									userObject.role.id
								}`
							);
							requiredTablePerms.push(perm);
						}
					}

					if (requiredTablePerms.length > 0) {
						permsResponse.addUnauthorizedTable(schemaTable, table, requiredTablePerms);
					}
				} catch (e) {
					//if we hit an error here, we need to block operation and return error
					const errMsg = HDB_ERROR_MSGS.UNKNOWN_OP_AUTH_ERROR(op, schemaTable, table);
					harperLogger.error(errMsg);
					harperLogger.error(e);
					throw handleHDBError(hdbErrors.CHECK_LOGS_WRAPPER(errMsg));
				}
			}
		}
	}

	//We need to check if there are multiple schemas in this operation (i.e. SQL cross schema select) and, if so,
	// we continue to check specific attribute perms b/c there may be a mix of perms issues across schema
	if (schemaTableMap.size < 2) {
		return permsResponse.getPermsResponse();
	}
	return null;
}

/**
 * Compare the attributes specified in the call with the user's role.  If there are permissions in the role,
 * ensure that the permission required for the operation matches the permission in the role.
 * @param recordAttributes - An array of the attributes specified in the operation
 * @param roleAttributePermissions - A Map of each permission in the user role, specified as [tableName, [attribute_permissions]].
 * @param operation
 * @param tableName - name of the table being checked
 * @param schemaName - name of schema being checked
 * @param permsResponse - PermissionResponseObject instance being used to track permissions issues to return in response, if necessary
 * @returns {} - this function does not return a value - it updates the permsResponse which is checked later
 */
function checkAttributePerms(
	recordAttributes,
	roleAttributePermissions,
	operation,
	tableName,
	schemaName,
	permsResponse,
	action
) {
	if (!recordAttributes || !roleAttributePermissions) {
		harperLogger.info(`no attributes specified in checkAttributePerms.`);
		throw handleHDBError(new Error());
	}

	// check each attribute with role permissions.  Required perm should match the per in the operation
	let neededPerms = requiredPermissions.get(operation).perms;

	if (!neededPerms || neededPerms === '') {
		// We should never get in here since all of our operations should have a perm, but just in case we should fail
		// any operation that doesn't have perms.
		harperLogger.info(`no permissions found for ${operation} in checkAttributePerms().`);
		throw handleHDBError(new Error());
	}

	//Leave early if the role has no attribute permissions set
	if (commonUtils.isEmptyOrZeroLength(roleAttributePermissions)) {
		harperLogger.info(`No role permissions set (this is OK).`);
		return null;
	}

	//If an 'action' is included in the operation json, we want to only check permissions for that action
	if (action && neededPerms.includes(action)) {
		neededPerms = [action];
	}

	let requiredAttrPerms = {};
	// Check if each specified attribute in the call (recordAttributes) has a permission specified in the role.  If there is
	// a permission, check if the operation permission is false.
	for (let element of recordAttributes) {
		const permission = roleAttributePermissions.get(element);
		if (permission) {
			if (permission[DESCRIBE_PERM] === false) {
				permsResponse.addInvalidItem(
					HDB_ERROR_MSGS.ATTR_NOT_FOUND(schemaName, tableName, element),
					schemaName,
					tableName
				);
				continue;
			}
			if (neededPerms) {
				for (let perm of neededPerms) {
					if (terms.TIME_STAMP_NAMES.includes(permission.attribute_name) && perm !== READ_PERM) {
						throw handleHDBError(new Error(), HDB_ERROR_MSGS.SYSTEM_TIMESTAMP_PERMS_ERR, HTTP_STATUS_CODES.FORBIDDEN);
					}
					if (permission[perm] === false) {
						if (!requiredAttrPerms[permission.attribute_name]) {
							requiredAttrPerms[permission.attribute_name] = [perm];
						} else {
							requiredAttrPerms[permission.attribute_name].push(perm);
						}
					}
				}
			}
		} else {
			//if we get here, it means that this is a new attribute and, because there are attr-level perms set, the role
			// does not have permission to do anything with it b/c all perms will be set to FALSE by default
			permsResponse.addInvalidItem(
				HDB_ERROR_MSGS.ATTR_NOT_FOUND(schemaName, tableName, element),
				schemaName,
				tableName
			);
		}
	}

	const unauthorizedTableAttributes = Object.keys(requiredAttrPerms);

	if (unauthorizedTableAttributes.length > 0) {
		permsResponse.addUnauthorizedAttributes(
			unauthorizedTableAttributes,
			schemaName,
			tableName,
			requiredAttrPerms
		);
	}
}

/**
 * Pull the table attributes specified in the statement.  Will always return a Set, even if empty or on error.
 * @param json - json containing the request
 * @returns {Set} - all attributes affected by the request statement.
 */
function getRecordAttributes(json) {
	let affectedAttributes = new Set();
	try {
		//Bulk load operations need to have attr-level permissions checked during the validateChunk step of the operation
		// in the bulkLoad.js methods
		if (json.action) {
			return affectedAttributes;
		}
		if (json.operation === terms.OPERATIONS_ENUM.SEARCH_BY_CONDITIONS) {
			json.conditions.forEach((condition) => {
				affectedAttributes.add(condition.search_attribute);
			});
		}

		if (json && json.search_attribute) {
			affectedAttributes.add(json.search_attribute);
		}

		if (!json.records || json.records.length === 0) {
			if (!json.get_attributes || !json.get_attributes.length === 0) {
				return affectedAttributes;
			}

			for (let record = 0; record < json.get_attributes.length; record++) {
				affectedAttributes.add(json.get_attributes[record]);
			}
		} else {
			// get unique affectedAttributes
			for (let record = 0; record < json.records.length; record++) {
				let keys = Object.keys(json.records[record]);
				for (let att = 0; att < keys.length; att++) {
					affectedAttributes.add(keys[att]);
				}
			}
		}
	} catch (err) {
		harperLogger.info(err);
	}
	return affectedAttributes;
}

/**
 * Pull the attribute permissions for the schema/table.  Will always return a map, even empty or on error.
 * @param jsonHdbUser - The hdb_user from the json request body
 * @param operationSchema - The schema specified in the request
 * @param table - The table specified.
 * @returns {Map} A Map of attribute permissions of the form [attribute_name, attributePermission];
 */
function getAttributePermissions(rolePerms, operationSchema, table) {
	let roleAttributePermissions = new Map();
	if (commonUtils.isEmpty(rolePerms)) {
		harperLogger.info(`no hdb_user specified in getAttributePermissions`);
		return roleAttributePermissions;
	}
	if (rolePerms.super_user) {
		return roleAttributePermissions;
	}
	//Some commands do not require a table to be specified.  If there is no table, there is likely not
	// anything attribute permissions needs to check.
	if (!operationSchema || !table) {
		return roleAttributePermissions;
	}
	try {
		rolePerms[operationSchema].tables[table].attribute_permissions.forEach((perm) => {
			if (!roleAttributePermissions.has(perm.attribute_name)) {
				roleAttributePermissions.set(perm.attribute_name, perm);
			}
		});
	} catch (e) {
		harperLogger.info(`No attribute permissions found for schema ${operationSchema} and table ${table}.`);
	}
	return roleAttributePermissions;
}

function verifyBulkLoadAttributePerms(
	rolePerms,
	op,
	action,
	operationSchema,
	operationTable,
	attributes,
	permsResponse
) {
	const recordAttrs = new Set(attributes);
	const attrPermissions = getAttributePermissions(rolePerms, operationSchema, operationTable);
	checkAttributePerms(recordAttrs, attrPermissions, op, operationTable, operationSchema, permsResponse, action);
}<|MERGE_RESOLUTION|>--- conflicted
+++ resolved
@@ -111,7 +111,6 @@
 	}
 }
 
-<<<<<<< HEAD
 requiredPermissions.set(write.insert.name, new permission(false, [INSERT_PERM]));
 requiredPermissions.set(write.update.name, new permission(false, [UPDATE_PERM]));
 requiredPermissions.set(write.upsert.name, new permission(false, [INSERT_PERM, UPDATE_PERM]));
@@ -266,11 +265,7 @@
 
 		// Should not continue if there are no schemas defined and there are table columns defined.
 		// This is defined so we can do calc selects like : SELECT ABS(-12)
-		if (
-			(!schemas || schemas.length === 0) &&
-			parsedAst.affected_attributes &&
-			parsedAst.affected_attributes.size > 0
-		) {
+		if ((!schemas || schemas.length === 0) && parsedAst.affected_attributes && parsedAst.affected_attributes.size > 0) {
 			harperLogger.info(`No schemas defined in verifyPermsAst(), will not continue.`);
 			throw handleHDBError(new Error());
 		}
@@ -459,11 +454,7 @@
 
 	//For a NoSQL search op with `get_attributes: '*'` - as long as the role has READ permissions on the table,
 	//we will convert the * to the specific attributes the user has READ permissions for via their role.
-	if (
-		!isSuperUser &&
-		requestJson.get_attributes &&
-		terms.SEARCH_WILDCARDS.includes(requestJson.get_attributes[0])
-	) {
+	if (!isSuperUser && requestJson.get_attributes && terms.SEARCH_WILDCARDS.includes(requestJson.get_attributes[0])) {
 		let finalGetAttrs = [];
 		const table_perms = fullRolePerms[operationSchema].tables[table];
 
@@ -679,12 +670,7 @@
 	const unauthorizedTableAttributes = Object.keys(requiredAttrPerms);
 
 	if (unauthorizedTableAttributes.length > 0) {
-		permsResponse.addUnauthorizedAttributes(
-			unauthorizedTableAttributes,
-			schemaName,
-			tableName,
-			requiredAttrPerms
-		);
+		permsResponse.addUnauthorizedAttributes(unauthorizedTableAttributes, schemaName, tableName, requiredAttrPerms);
 	}
 }
 
