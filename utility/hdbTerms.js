--- conflicted
+++ resolved
@@ -533,13 +533,10 @@
     LICENSE_ROLE_DENIED_RESPONSE,
     LICENSE_MAX_CONNS_REACHED,
     BASIC_LICENSE_MAX_NON_CU_ROLES,
-<<<<<<< HEAD
+    BASIC_LICENSE_MAX_CLUSTER_CONNS,
+    BASIC_LICENSE_CLUSTER_CONNECTION_LIMIT_WS_ERROR_CODE,
     FS_VALUE_SEARCH_COMPARATORS,
     FS_VALUE_SEARCH_COMPARATORS_REVERSE_LOOKUP,
-=======
-    BASIC_LICENSE_MAX_CLUSTER_CONNS,
-    BASIC_LICENSE_CLUSTER_CONNECTION_LIMIT_WS_ERROR_CODE,
->>>>>>> 47376204
     HELIUM_PROCESS_NAME,
     HELIUM_START_SERVER_COMMAND,
     HELIUM_VALUE_SEARCH_OPS,
