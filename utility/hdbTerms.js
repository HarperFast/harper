'use strict';

/**
 * This module should contain common variables/values that will be used across the project.  This should avoid
 * duplicate values making refactoring a little easier.
 */

const COMPILED_EXTENSION = 'jsc';
const JAVASCRIPT_EXTENSION = 'js';
const CODE_EXTENSION = process.env.HDB_COMPILED === 'true' ? COMPILED_EXTENSION : JAVASCRIPT_EXTENSION;

 // Name of the HDB process
const HDB_PROC_NAME = `hdbServer.${CODE_EXTENSION}`;
const SC_PROC_NAME = `Server.${CODE_EXTENSION}`;
const CUSTOM_FUNCTION_PROC_NAME = `customFunctionServer.${CODE_EXTENSION}`;

const HDB_PROC_DESCRIPTOR = 'HarperDB';
const SC_PROC_DESCRIPTOR = 'Cluster Server';
const CUSTOM_FUNCTION_PROC_DESCRIPTOR = 'Custom Functions';

const HDB_SUPPORT_ADDRESS = 'support@harperdb.io';
const HDB_LICENSE_EMAIL_ADDRESS = 'customer-success@harperdb.io';

const BASIC_LICENSE_MAX_NON_CU_ROLES = 1;
const BASIC_LICENSE_MAX_CLUSTER_CONNS = 3;
const BASIC_LICENSE_CLUSTER_CONNECTION_LIMIT_WS_ERROR_CODE = 4141;
const HDB_SUPPORT_URL = 'https://harperdbhelp.zendesk.com/hc/en-us/requests/new';
const HDB_PRICING_URL = 'https://www.harperdb.io/product';
const SUPPORT_HELP_MSG = `For support, please submit a request at ${HDB_SUPPORT_URL} or contact ${HDB_SUPPORT_ADDRESS}`;
const LICENSE_HELP_MSG = `For license support, please contact ${HDB_LICENSE_EMAIL_ADDRESS}`;
const SEARCH_NOT_FOUND_MESSAGE = "None of the specified records were found.";
const SEARCH_ATTRIBUTE_NOT_FOUND = `hash attribute not found`;
const LICENSE_ROLE_DENIED_RESPONSE = `Your current license only supports ${BASIC_LICENSE_MAX_NON_CU_ROLES} role.  ${LICENSE_HELP_MSG}`;
const LICENSE_MAX_CONNS_REACHED = 'Your current license only supports 3 connections to a node.';
const LOOPBACK = '127.0.0.1';
const BASIC_LICENSE_MAX_CLUSTER_USER_ROLES = 1;

const PERIOD_REGEX = /^\.$/;
const DOUBLE_PERIOD_REGEX = /^\.\.$/;
const UNICODE_PERIOD = 'U+002E';
const FORWARD_SLASH_REGEX = /\//g;
const UNICODE_FORWARD_SLASH = 'U+002F';
const ESCAPED_FORWARD_SLASH_REGEX = /U\+002F/g;
const ESCAPED_PERIOD_REGEX = /^U\+002E$/;
const ESCAPED_DOUBLE_PERIOD_REGEX = /^U\+002EU\+002E$/;
const MOMENT_DAYS_TAG = 'd';
const API_TURNOVER_SEC = 999999;
const WILDCARD_SEARCH_VALUE = '*';

const MEM_SETTING_KEY = '--max-old-space-size=';

// Name of the System schema
const SYSTEM_SCHEMA_NAME = 'system';
const HASH_FOLDER_NAME = '__hdb_hash';
const CLUSTERING_VERSION_HEADER_NAME = 'hdb_version';
const HDB_HOME_DIR_NAME = '.harperdb';
const HDB_FILE_SUFFIX = '.hdb';
const LICENSE_KEY_DIR_NAME = 'keys';
const BOOT_PROPS_FILE_NAME = 'hdb_boot_properties.file';
const UPDATE_FILE_NAME = '.updateConfig.json';
const RESTART_CODE = 'SIGTSTP';
const RESTART_CODE_NUM = 24;
const RESTART_TIMEOUT_MS = 60000;
const HDB_FILE_PERMISSIONS = 0o700;
const BLOB_FOLDER_NAME = 'blob';
const HDB_TRASH_DIR = 'trash';
const SCHEMA_DIR_NAME = 'schema';
const TRANSACTIONS_DIR_NAME = 'transactions';
const LIMIT_COUNT_NAME = '.count';
const ID_ATTRIBUTE_STRING = 'id';

const INSTALL_LOG = 'install_log.log';
const RUN_LOG = 'run_log.log';

const CLUSTERING_PAYLOAD_FILE_NAME = '.scPayload.json';

const CLUSTERING_FOLDER_NAMES_ENUM = {
    CLUSTERING_FOLDER: 'clustering',
    CONNECTIONS_FOLDER: 'connections',
    TRANSACTION_LOG_FOLDER: 'transaction_log',
};

// Trying to keep socket cluster as modular as possible, so we will create values in here that point to values
// inside of the socketcluster types module.
const cluster_types = require('../server/socketcluster/types');
const ClusterMessageObjects = require('../server/socketcluster/room/RoomMessageObjects');
const _ = require('lodash');

const INSERT_MODULE_ENUM = {
    HDB_PATH_KEY: 'HDB_INTERNAL_PATH',
    HDB_AUTH_HEADER: 'hdb_auth_header',
    HDB_USER_DATA_KEY: 'hdb_user',
    CHUNK_SIZE: 1000,
    MAX_CHARACTER_SIZE: 250
};

const UPGRADE_JSON_FIELD_NAMES_ENUM = {
    DATA_VERSION: 'data_version',
    UPGRADE_VERSION: 'upgrade_version'
};

const SYSTEM_TABLE_NAMES = {
    JOB_TABLE_NAME : 'hdb_job',
    NODE_TABLE_NAME :'hdb_nodes',
    ATTRIBUTE_TABLE_NAME : 'hdb_attribute',
    LICENSE_TABLE_NAME: 'hdb_license',
    ROLE_TABLE_NAME: 'hdb_role',
    SCHEMA_TABLE_NAME: 'hdb_schema',
    TABLE_TABLE_NAME: 'hdb_table',
    USER_TABLE_NAME: 'hdb_user',
    INFO_TABLE_NAME: 'hdb_info'
};

const SYSTEM_TABLE_HASH_ATTRIBUTES = {
    JOB_TABLE_HASH_ATTRIBUTE: 'id',
    NODE_TABLE_HASH_ATTRIBUTE: 'name',
    ATTRIBUTE_TABLE_HASH_ATTRIBUTE: 'id',
    LICENSE_TABLE_HASH_ATTRIBUTE: 'license_key',
    ROLE_TABLE_HASH_ATTRIBUTE: 'id',
    SCHEMA_TABLE_HASH_ATTRIBUTE: 'name',
    TABLE_TABLE_HASH_ATTRIBUTE: 'id',
    USER_TABLE_HASH_ATTRIBUTE: 'username',
    INFO_TABLE_ATTRIBUTE: 'info_id'
};

const HDB_INTERNAL_SC_CHANNEL_PREFIX = 'hdb_internal:';

const INTERNAL_SC_CHANNELS = {
    CREATE_SCHEMA: HDB_INTERNAL_SC_CHANNEL_PREFIX + 'create_schema',
    CREATE_TABLE: HDB_INTERNAL_SC_CHANNEL_PREFIX + 'create_table',
    CREATE_ATTRIBUTE: HDB_INTERNAL_SC_CHANNEL_PREFIX + 'create_attribute',
    ADD_USER: HDB_INTERNAL_SC_CHANNEL_PREFIX + 'add_user',
    ALTER_USER: HDB_INTERNAL_SC_CHANNEL_PREFIX + 'alter_user',
    DROP_USER: HDB_INTERNAL_SC_CHANNEL_PREFIX + 'drop_user',
    HDB_NODES: HDB_INTERNAL_SC_CHANNEL_PREFIX + 'hdb_nodes',
    HDB_USERS: HDB_INTERNAL_SC_CHANNEL_PREFIX + 'hdb_users',
    HDB_WORKERS: HDB_INTERNAL_SC_CHANNEL_PREFIX + 'hdb_workers',
    CATCHUP: HDB_INTERNAL_SC_CHANNEL_PREFIX + 'catchup',
    SCHEMA_CATCHUP: HDB_INTERNAL_SC_CHANNEL_PREFIX + 'schema_catchup',
    WORKER_ROOM: HDB_INTERNAL_SC_CHANNEL_PREFIX + 'cluster_workers'
};

const SYSTEM_DEFAULT_ATTRIBUTE_NAMES = {
    ATTR_ATTRIBUTE_KEY: "attribute",
    ATTR_CREATEDDATE_KEY: "createddate",
    ATTR_HASH_ATTRIBUTE_KEY: "hash_attribute",
    ATTR_ID_KEY: "id",
    ATTR_NAME_KEY: "name",
    ATTR_PASSWORD_KEY: "password",
    ATTR_RESIDENCE_KEY: "residence",
    ATTR_ROLE_KEY: "role",
    ATTR_SCHEMA_KEY: "schema",
    ATTR_SCHEMA_TABLE_KEY: "schema_table",
    ATTR_TABLE_KEY: "table",
    ATTR_USERNAME_KEY: "username"
};

// Registration key file name
const REG_KEY_FILE_NAME = '060493.ks';

const LICENSE_FILE_NAME = '.license';

// Describes the available statuses for jobs
const JOB_STATUS_ENUM = {
	CREATED: 'CREATED',
	IN_PROGRESS: 'IN_PROGRESS',
	COMPLETE: 'COMPLETE',
	ERROR: 'ERROR'
};

// Operations
const OPERATIONS_ENUM = {
    INSERT: 'insert',
    UPDATE: 'update',
    UPSERT: 'upsert',
    SEARCH_BY_CONDITIONS: 'search_by_conditions',
    SEARCH_BY_HASH: 'search_by_hash',
    SEARCH_BY_VALUE: 'search_by_value',
    SEARCH: 'search',
    SQL: 'sql',
    CSV_DATA_LOAD: 'csv_data_load',
    CSV_FILE_LOAD: 'csv_file_load',
    CSV_URL_LOAD: 'csv_url_load',
    CREATE_SCHEMA: 'create_schema',
    CREATE_TABLE: 'create_table',
    CREATE_ATTRIBUTE: 'create_attribute',
    DROP_SCHEMA: 'drop_schema',
    DROP_TABLE: 'drop_table',
    DESCRIBE_SCHEMA: 'describe_schema',
    DESCRIBE_TABLE: 'describe_table',
    DESCRIBE_ALL: 'describe_all',
    DELETE: 'delete',
    ADD_USER: 'add_user',
    ALTER_USER: 'alter_user',
    DROP_USER: 'drop_user',
    LIST_USERS: 'list_users',
    LIST_ROLES: 'list_roles',
    ADD_ROLE: 'add_role',
    ALTER_ROLE: 'alter_role',
    DROP_ROLE: 'drop_role',
    USER_INFO: 'user_info',
    READ_LOG: 'read_log',
    ADD_NODE: 'add_node',
    UPDATE_NODE: 'update_node',
    EXPORT_TO_S3: 'export_to_s3',
    IMPORT_FROM_S3: 'import_from_s3',
    DELETE_FILES_BEFORE: 'delete_files_before',
    DELETE_RECORDS_BEFORE: 'delete_records_before',
    EXPORT_LOCAL: 'export_local',
    SEARCH_JOBS_BY_START_DATE: 'search_jobs_by_start_date',
    GET_JOB: 'get_job',
    DELETE_JOB: 'delete_job',
    UPDATE_JOB: 'update_job',
    GET_FINGERPRINT: 'get_fingerprint',
    SET_LICENSE: 'set_license',
    GET_REGISTRATION_INFO: 'registration_info',
    CONFIGURE_CLUSTER: 'configure_cluster',
    CLUSTER_STATUS: 'cluster_status',
    DROP_ATTRIBUTE: 'drop_attribute',
    REMOVE_NODE: 'remove_node',
    RESTART: 'restart',
    RESTART_SERVICE: 'restart_service',
    CATCHUP: 'catchup',
    SYSTEM_INFORMATION: 'system_information',
    DELETE_TRANSACTION_LOGS_BEFORE: 'delete_transaction_logs_before',
    READ_TRANSACTION_LOG: 'read_transaction_log',
    CREATE_AUTHENTICATION_TOKENS: 'create_authentication_tokens',
    REFRESH_OPERATION_TOKEN: 'refresh_operation_token',
    GET_CONFIGURATION: 'get_configuration',
    CUSTOM_FUNCTIONS_STATUS: 'custom_functions_status',
    GET_CUSTOM_FUNCTIONS: 'get_custom_functions',
    GET_CUSTOM_FUNCTION: 'get_custom_function',
    SET_CUSTOM_FUNCTION: 'set_custom_function',
    DROP_CUSTOM_FUNCTION: 'drop_custom_function',
    ADD_CUSTOM_FUNCTION_PROJECT: 'add_custom_function_project',
    DROP_CUSTOM_FUNCTION_PROJECT: 'drop_custom_function_project',
    PACKAGE_CUSTOM_FUNCTION_PROJECT: 'package_custom_function_project',
    DEPLOY_CUSTOM_FUNCTION_PROJECT: 'deploy_custom_function_project',
};

// Defines valid file types that we are able to handle in 'import_from_s3' ops
const VALID_S3_FILE_TYPES = {
    CSV: ".csv",
    JSON: ".json"
};

// Defines the keys required in a request body for accessing a S3 bucket
const S3_BUCKET_AUTH_KEYS = {
    AWS_ACCESS_KEY: "aws_access_key_id",
    AWS_SECRET: "aws_secret_access_key",
    AWS_BUCKET: "bucket",
    AWS_FILE_KEY: "key"
};

// Defines valid SQL operations to be used in the processAST method - this ensure we have appropriate unit test coverage
// for all SQL operations that are dynamically set after the chooseOperation method which behaves differently for the
// evaluateSQL operation.
const VALID_SQL_OPS_ENUM = {
    SELECT: 'select',
    INSERT: 'insert',
    UPDATE: 'update',
    DELETE: 'delete'
};

// Defines operations that should be propagated to the cluster.
let CLUSTER_OPERATIONS = {};
CLUSTER_OPERATIONS[OPERATIONS_ENUM.CREATE_SCHEMA] = OPERATIONS_ENUM.CREATE_SCHEMA;
CLUSTER_OPERATIONS[OPERATIONS_ENUM.CREATE_TABLE] = OPERATIONS_ENUM.CREATE_TABLE;
CLUSTER_OPERATIONS[OPERATIONS_ENUM.CREATE_ATTRIBUTE] = OPERATIONS_ENUM.CREATE_ATTRIBUTE;
CLUSTER_OPERATIONS[OPERATIONS_ENUM.INSERT] = OPERATIONS_ENUM.INSERT;
CLUSTER_OPERATIONS[OPERATIONS_ENUM.UPDATE] = OPERATIONS_ENUM.UPDATE;
CLUSTER_OPERATIONS[OPERATIONS_ENUM.UPSERT] = OPERATIONS_ENUM.UPSERT;
CLUSTER_OPERATIONS[OPERATIONS_ENUM.DELETE] = OPERATIONS_ENUM.DELETE;

//this variable defines operations that should only run locally and not pass over clustering to another node(s)
const LOCAL_HARPERDB_OPERATIONS = Object.create(null);
LOCAL_HARPERDB_OPERATIONS[OPERATIONS_ENUM.DESCRIBE_ALL] = OPERATIONS_ENUM.DESCRIBE_ALL;
LOCAL_HARPERDB_OPERATIONS[OPERATIONS_ENUM.DESCRIBE_TABLE] = OPERATIONS_ENUM.DESCRIBE_TABLE;
LOCAL_HARPERDB_OPERATIONS[OPERATIONS_ENUM.DESCRIBE_SCHEMA] = OPERATIONS_ENUM.DESCRIBE_SCHEMA;
LOCAL_HARPERDB_OPERATIONS[OPERATIONS_ENUM.READ_LOG] = OPERATIONS_ENUM.READ_LOG;
LOCAL_HARPERDB_OPERATIONS[OPERATIONS_ENUM.ADD_NODE] = OPERATIONS_ENUM.ADD_NODE;
LOCAL_HARPERDB_OPERATIONS[OPERATIONS_ENUM.LIST_USERS] = OPERATIONS_ENUM.LIST_USERS;
LOCAL_HARPERDB_OPERATIONS[OPERATIONS_ENUM.LIST_ROLES] = OPERATIONS_ENUM.LIST_ROLES;
LOCAL_HARPERDB_OPERATIONS[OPERATIONS_ENUM.USER_INFO] = OPERATIONS_ENUM.USER_INFO;
LOCAL_HARPERDB_OPERATIONS[OPERATIONS_ENUM.SQL] = OPERATIONS_ENUM.SQL;
LOCAL_HARPERDB_OPERATIONS[OPERATIONS_ENUM.GET_JOB] = OPERATIONS_ENUM.GET_JOB;
LOCAL_HARPERDB_OPERATIONS[OPERATIONS_ENUM.SEARCH_JOBS_BY_START_DATE] = OPERATIONS_ENUM.SEARCH_JOBS_BY_START_DATE;
LOCAL_HARPERDB_OPERATIONS[OPERATIONS_ENUM.DELETE_FILES_BEFORE] = OPERATIONS_ENUM.DELETE_FILES_BEFORE;
LOCAL_HARPERDB_OPERATIONS[OPERATIONS_ENUM.EXPORT_LOCAL] = OPERATIONS_ENUM.EXPORT_LOCAL;
LOCAL_HARPERDB_OPERATIONS[OPERATIONS_ENUM.EXPORT_TO_S3] = OPERATIONS_ENUM.EXPORT_TO_S3;
LOCAL_HARPERDB_OPERATIONS[OPERATIONS_ENUM.CLUSTER_STATUS] = OPERATIONS_ENUM.CLUSTER_STATUS;
LOCAL_HARPERDB_OPERATIONS[OPERATIONS_ENUM.REMOVE_NODE] = OPERATIONS_ENUM.REMOVE_NODE;
LOCAL_HARPERDB_OPERATIONS[OPERATIONS_ENUM.RESTART] = OPERATIONS_ENUM.RESTART;
LOCAL_HARPERDB_OPERATIONS[OPERATIONS_ENUM.CUSTOM_FUNCTIONS_STATUS] = OPERATIONS_ENUM.CUSTOM_FUNCTIONS_STATUS;
LOCAL_HARPERDB_OPERATIONS[OPERATIONS_ENUM.GET_CUSTOM_FUNCTIONS] = OPERATIONS_ENUM.GET_CUSTOM_FUNCTIONS;
LOCAL_HARPERDB_OPERATIONS[OPERATIONS_ENUM.GET_CUSTOM_FUNCTION] = OPERATIONS_ENUM.GET_CUSTOM_FUNCTION;
LOCAL_HARPERDB_OPERATIONS[OPERATIONS_ENUM.SET_CUSTOM_FUNCTION] = OPERATIONS_ENUM.SET_CUSTOM_FUNCTION;
LOCAL_HARPERDB_OPERATIONS[OPERATIONS_ENUM.DROP_CUSTOM_FUNCTION] = OPERATIONS_ENUM.DROP_CUSTOM_FUNCTION;
LOCAL_HARPERDB_OPERATIONS[OPERATIONS_ENUM.ADD_CUSTOM_FUNCTION_PROJECT] = OPERATIONS_ENUM.ADD_CUSTOM_FUNCTION_PROJECT;
LOCAL_HARPERDB_OPERATIONS[OPERATIONS_ENUM.DROP_CUSTOM_FUNCTION_PROJECT] = OPERATIONS_ENUM.DROP_CUSTOM_FUNCTION_PROJECT;
LOCAL_HARPERDB_OPERATIONS[OPERATIONS_ENUM.PACKAGE_CUSTOM_FUNCTION_PROJECT] = OPERATIONS_ENUM.PACKAGE_CUSTOM_FUNCTION_PROJECT;
LOCAL_HARPERDB_OPERATIONS[OPERATIONS_ENUM.DEPLOY_CUSTOM_FUNCTION_PROJECT] = OPERATIONS_ENUM.DEPLOY_CUSTOM_FUNCTION_PROJECT;

const SERVICE_ACTIONS_ENUM = {
    RUN:'run',
    INSTALL:'install',
    REGISTER:'register',
    STOP:'stop',
    RESTART:'restart',
    VERSION: 'version',
    UPGRADE:'upgrade'
};

//describes the Geo Conversion types
const GEO_CONVERSION_ENUM = {
    point: 'point',
    lineString: 'lineString',
    multiLineString: 'multiLineString',
    multiPoint: 'multiPoint',
    multiPolygon: 'multiPolygon',
    polygon: 'polygon'
};

//NOTE - please be sure to add default values for new settings keys in the `HDB_SETTINGS_DEFAULT_VALUES` enum as well
const HDB_SETTINGS_NAMES = {
    HDB_ROOT_KEY: 'HDB_ROOT',
    SERVER_PORT_KEY: 'SERVER_PORT',
    CERT_KEY: 'CERTIFICATE',
    PRIVATE_KEY_KEY: 'PRIVATE_KEY',
    HTTP_SECURE_ENABLED_KEY: 'HTTPS_ON',
    CORS_ENABLED_KEY: 'CORS_ON',
    CORS_WHITELIST_KEY: 'CORS_WHITELIST',
    LOG_LEVEL_KEY: 'LOG_LEVEL',
    LOGGER_KEY: 'LOGGER',
    LOG_PATH_KEY: 'LOG_PATH',
    LOG_DAILY_ROTATE_KEY: 'LOG_DAILY_ROTATE',
    LOG_MAX_DAILY_FILES_KEY: 'LOG_MAX_DAILY_FILES',
    PROPS_ENV_KEY: 'NODE_ENV',
    SETTINGS_PATH_KEY: 'settings_path', // This value is used in the boot prop file not the settings file. It should stay lowercase.
    CLUSTERING_PORT_KEY: 'CLUSTERING_PORT',
    CLUSTERING_NODE_NAME_KEY: 'NODE_NAME',
    CLUSTERING_ENABLED_KEY: 'CLUSTERING',
    ALLOW_SELF_SIGNED_SSL_CERTS: 'ALLOW_SELF_SIGNED_SSL_CERTS',
    MAX_HDB_PROCESSES: 'MAX_HDB_PROCESSES',
    INSTALL_USER: 'install_user', // This value is used in the boot prop file not the settings file. It should stay lowercase.
    CLUSTERING_USER_KEY: 'CLUSTERING_USER',
    SERVER_TIMEOUT_KEY: 'SERVER_TIMEOUT_MS',
    SERVER_KEEP_ALIVE_TIMEOUT_KEY: 'SERVER_KEEP_ALIVE_TIMEOUT',
    SERVER_HEADERS_TIMEOUT_KEY: 'SERVER_HEADERS_TIMEOUT',
    DISABLE_TRANSACTION_LOG_KEY: 'DISABLE_TRANSACTION_LOG',
    OPERATION_TOKEN_TIMEOUT_KEY: 'OPERATION_TOKEN_TIMEOUT',
    REFRESH_TOKEN_TIMEOUT_KEY: 'REFRESH_TOKEN_TIMEOUT',
    IPC_SERVER_PORT: 'IPC_SERVER_PORT',
<<<<<<< HEAD
    CUSTOM_FUNCTIONS_ENABLED_KEY: 'CUSTOM_FUNCTIONS',
    CUSTOM_FUNCTIONS_PORT_KEY: 'CUSTOM_FUNCTIONS_PORT',
    CUSTOM_FUNCTIONS_DIRECTORY_KEY: 'CUSTOM_FUNCTIONS_DIRECTORY',
    MAX_CUSTOM_FUNCTION_PROCESSES: 'MAX_CUSTOM_FUNCTION_PROCESSES',
=======
>>>>>>> 03ecc693
    LOG_TO_FILE: 'LOG_TO_FILE',
    LOG_TO_STDSTREAMS: 'LOG_TO_STDSTREAMS'
};

/**
 * Used for looking up key names by the actual setting field name.
 */

const HDB_SETTINGS_NAMES_REVERSE_LOOKUP = _.invert(HDB_SETTINGS_NAMES);

// Default values for the Settings, some do not have a default.
const HDB_SETTINGS_DEFAULT_VALUES = {
    SERVER_PORT: 9925,
    HTTPS_ON: false,
    CORS_ON: true,
    CORS_WHITELIST: '',
    SERVER_TIMEOUT_MS: 120000,
    SERVER_KEEP_ALIVE_TIMEOUT: 5000,
    SERVER_HEADERS_TIMEOUT: 60000,
    LOG_LEVEL: 'error',
    LOG_PATH: 'log/hdb_log.log',
    LOG_DAILY_ROTATE_KEY: false,
    LOG_MAX_DAILY_FILES_KEY: '',
    NODE_ENV: 'production',
    CLUSTERING_PORT: 12345,
    CLUSTERING: 'false',
    MAX_HDB_PROCESSES: 4,
    DISABLE_TRANSACTION_LOG: false,
    OPERATION_TOKEN_TIMEOUT: '1d',
    REFRESH_TOKEN_TIMEOUT: '30d',
    IPC_SERVER_PORT: 9383,
    ALLOW_SELF_SIGNED_SSL_CERTS: false,
<<<<<<< HEAD
    CUSTOM_FUNCTIONS: false,
    CUSTOM_FUNCTIONS_PORT: 9926,
    CUSTOM_FUNCTIONS_DIRECTORY: 'custom_functions',
    MAX_CUSTOM_FUNCTION_PROCESSES: 4,
=======
>>>>>>> 03ecc693
    LOG_TO_FILE: true,
    LOG_TO_STDSTREAMS: false
};

// Describes all available job types
const JOB_TYPE_ENUM = {
    csv_file_load: 'csv_file_load',
    csv_data_load: OPERATIONS_ENUM.CSV_DATA_LOAD,
    csv_url_load: OPERATIONS_ENUM.CSV_URL_LOAD,
    delete_files_before: 'delete_files_before',
    delete_records_before: 'delete_records_before',
    delete_transaction_logs_before: 'delete_transaction_logs_before',
    empty_trash: 'empty_trash',
    export_local: 'export_local',
    export_to_s3: 'export_to_s3',
    import_from_s3: 'import_from_s3'
};

const CLUSTER_MESSAGE_TYPE_ENUM = {
    CLUSTERING_PAYLOAD: 'clustering_payload',
    DELEGATE_THREAD_RESPONSE: 'delegate_thread_response',
    CLUSTERING: 'clustering',
    SCHEMA: 'schema',
    CLUSTER_STATUS: 'cluster_status',
    JOB: 'job',
    CHILD_STARTED: 'child_started',
    CHILD_STOPPED: 'child_stopped',
    USER: 'user',
    RESTART: 'restart'
};
const CLUSTER_CONNECTION_DIRECTION_ENUM = {
    // Data flows to both the client and this server
    BIDIRECTIONAL: "BIDIRECTIONAL",
    // This server only sends data to its client, it doesn't up update from received data
    OUTBOUND: "OUTBOUND",
    // This server only receives data, it does not send updated data
    INBOUND: "INBOUND"
};

const STORAGE_TYPES_ENUM = {
    FILE_SYSTEM: 'fs',
    LMDB: 'lmdb'
};

const LICENSE_VALUES = {
    API_CALL_DEFAULT: 10000,
    VERSION_DEFAULT: '2.2.0'
};

// The maximum ram allocation in MB per HDB child process
const RAM_ALLOCATION_ENUM = {
    DEVELOPMENT: 8192, //8GB
    DEFAULT: 512 //.5GB
};

const CLUSTER_EVENTS_DEFS_ENUM = {
    IDENTIFY : 'identify',
    AUTHENTICATE : 'authenticate',
    AUTHENTICATE_OK: 'authenticated',
    AUTHENTICATE_FAIL: 'authenticate_fail',
    CONNECTION: 'connection',
    CONNECT: 'connect',
    CATCHUP_REQUEST : 'catchup_request',
    CATCHUP_RESPONSE: 'catchup',
    CONFIRM_MSG: 'confirm_msg',
    ERROR: 'error',
    DISCONNECT: 'disconnect',
    SCHEMA_UPDATE_REQ: 'schema_update_request',
    SCHEMA_UPDATE_RES: 'schema_update_response',
    RECONNECT_ATTEMPT: 'reconnect_attempt',
    CONNECT_ERROR: 'connect_error',
    MESSAGE: 'msg',
    VERSION_MISMATCH: 'version_mismatch',
    DIRECTION_CHANGE: 'direction_change'
};

const WEBSOCKET_CLOSE_CODE_DESCRIPTION_LOOKUP = {
    1000 : 'SUCCESSFUL_SHUTDOWN',
    1001 : 'CLOSE_GOING_AWAY',
    1002 : 'CLOSE_PROTOCOL_ERROR',
    1003 : 'CLOSE_UNSUPPORTED',
    1005 : 'CLOSE_NO_STATUS',
    1006 : 'CLOSE_ABNORMAL',
    1007 : 'UNSUPPORTED_PAYLOAD',
    1008 : 'POLICY_VIOLATION',
    1009: 'CLOSE_TOO_LARGE',
    1010: 'MANDATORY_EXTENSION',
    1011: 'SERVER_ERROR',
    1012: 'SERVICE_RESTART',
    1013: 'SERVER_BUSY',
    1014: 'BAD_GATEWAY',
    1015: 'HANDSHAKE_FAIL',
    4141: 'LICENSE_LIMIT_REACHED'
};

const NODE_ERROR_CODES = {
    ENOENT: 'ENOENT',
    EACCES: 'EACCES'
};

const TIME_STAMP_NAMES_ENUM = {
    CREATED_TIME: '__createdtime__',
    UPDATED_TIME: '__updatedtime__'
};
const CLUSTERING_FLAG = '__clustering__';

const TIME_STAMP_NAMES = Object.values(TIME_STAMP_NAMES_ENUM);

//This value is used to help evaluate whether or not a permissions translation error is related to old permissions values
// or if it could be another code-related bug/error.
const PERMS_UPDATE_RELEASE_TIMESTAMP = 1598486400000;

const VALUE_SEARCH_COMPARATORS = {
    LESS: "<",
    LESS_OR_EQ: "<=",
    GREATER: ">",
    GREATER_OR_EQ: ">=",
    BETWEEN: '...'
};
const VALUE_SEARCH_COMPARATORS_REVERSE_LOOKUP = _.invert(VALUE_SEARCH_COMPARATORS);

const CLUSTERING_MESSAGE_TYPES = cluster_types.CORE_ROOM_MSG_TYPE_ENUM;
const ORIGINATOR_SET_VALUE = cluster_types.ORIGINATOR_SET_VALUE;
const NEW_LINE = '\r\n';

const PERMS_CRUD_ENUM = {
    READ: 'read',
    INSERT: 'insert',
    UPDATE: 'update',
    DELETE: 'delete'
};

const SEARCH_WILDCARDS = ['*', '%'];

const UNAUTHORIZED_PERMISSION_NAME = 'unauthorized_access';

const FUNC_VAL = 'func_val';

const READ_TRANSACTION_LOG_SEARCH_TYPES_ENUM = {
    HASH_VALUE: 'hash_value',
    TIMESTAMP: 'timestamp',
    USERNAME: 'username'
};

const JWT_ENUM = {
    JWT_PRIVATE_KEY_NAME: '.jwtPrivate.key',
    JWT_PUBLIC_KEY_NAME: '.jwtPublic.key',
    JWT_PASSPHRASE_NAME: '.jwtPass'
};

const IPC_SERVER_MODULE = `hdbIpcServer.${CODE_EXTENSION}`;
const HDB_IPC_SERVER = 'hdb_ipc_server';
const HDB_IPC_CLIENT_PREFIX = 'hdb_ipc_client_';
const IPC_EVENT_TYPES = {
    RESTART: 'restart',
    CHILD_STARTED: 'child_started',
    CHILD_STOPPED: 'child_stopped',
    SCHEMA: 'schema',
    USER: 'user'
};

const SERVICES = {
    HDB_CORE: 'hdb_core',
    CUSTOM_FUNCTIONS: 'custom_functions'
};

module.exports = {
    LOCAL_HARPERDB_OPERATIONS,
    HDB_SUPPORT_ADDRESS,
    HDB_SUPPORT_URL,
    HDB_PRICING_URL,
    SUPPORT_HELP_MSG,
    LICENSE_HELP_MSG,
    HDB_PROC_NAME,
    HDB_PROC_DESCRIPTOR,
    SC_PROC_NAME,
    SC_PROC_DESCRIPTOR,
    SYSTEM_SCHEMA_NAME,
    HASH_FOLDER_NAME,
    HDB_HOME_DIR_NAME,
    UPDATE_FILE_NAME,
    LICENSE_KEY_DIR_NAME,
    BOOT_PROPS_FILE_NAME,
    JOB_TYPE_ENUM,
    JOB_STATUS_ENUM,
    SYSTEM_TABLE_NAMES,
    SYSTEM_TABLE_HASH_ATTRIBUTES,
    OPERATIONS_ENUM,
    VALID_S3_FILE_TYPES,
    S3_BUCKET_AUTH_KEYS,
    VALID_SQL_OPS_ENUM,
    GEO_CONVERSION_ENUM,
    HDB_SETTINGS_NAMES,
    HDB_SETTINGS_NAMES_REVERSE_LOOKUP,
    HDB_SETTINGS_DEFAULT_VALUES,
    SERVICE_ACTIONS_ENUM,
    CLUSTER_MESSAGE_TYPE_ENUM,
    CLUSTER_CONNECTION_DIRECTION_ENUM,
    CLUSTER_EVENTS_DEFS_ENUM,
    PERIOD_REGEX,
    DOUBLE_PERIOD_REGEX,
    UNICODE_PERIOD,
    FORWARD_SLASH_REGEX,
    UNICODE_FORWARD_SLASH,
    ESCAPED_FORWARD_SLASH_REGEX,
    ESCAPED_PERIOD_REGEX,
    ESCAPED_DOUBLE_PERIOD_REGEX,
    REG_KEY_FILE_NAME,
    RESTART_TIMEOUT_MS,
    HDB_FILE_PERMISSIONS,
    SCHEMA_DIR_NAME,
    TRANSACTIONS_DIR_NAME,
    LIMIT_COUNT_NAME,
    ID_ATTRIBUTE_STRING,
    INSERT_MODULE_ENUM,
    UPGRADE_JSON_FIELD_NAMES_ENUM,
    RESTART_CODE,
    RESTART_CODE_NUM,
    CLUSTER_OPERATIONS,
    SYSTEM_DEFAULT_ATTRIBUTE_NAMES,
    HDB_INTERNAL_SC_CHANNEL_PREFIX,
    INTERNAL_SC_CHANNELS,
    CLUSTERING_MESSAGE_TYPES,
    HDB_FILE_SUFFIX,
    BLOB_FOLDER_NAME,
    HDB_TRASH_DIR,
    // Make the message objects available through hdbTerms to keep clustering as modular as possible.
    ClusterMessageObjects,
    ORIGINATOR_SET_VALUE,
    CLUSTERING_PAYLOAD_FILE_NAME,
    LICENSE_VALUES,
    RAM_ALLOCATION_ENUM,
    STORAGE_TYPES_ENUM,
    TIME_STAMP_NAMES_ENUM,
    TIME_STAMP_NAMES,
    PERMS_UPDATE_RELEASE_TIMESTAMP,
    SEARCH_NOT_FOUND_MESSAGE,
    SEARCH_ATTRIBUTE_NOT_FOUND,
    LICENSE_ROLE_DENIED_RESPONSE,
    LICENSE_MAX_CONNS_REACHED,
    BASIC_LICENSE_MAX_NON_CU_ROLES,
    BASIC_LICENSE_MAX_CLUSTER_CONNS,
    BASIC_LICENSE_CLUSTER_CONNECTION_LIMIT_WS_ERROR_CODE,
    VALUE_SEARCH_COMPARATORS,
    VALUE_SEARCH_COMPARATORS_REVERSE_LOOKUP,
    LICENSE_FILE_NAME,
    WEBSOCKET_CLOSE_CODE_DESCRIPTION_LOOKUP,
    NEW_LINE,
    BASIC_LICENSE_MAX_CLUSTER_USER_ROLES,
    MOMENT_DAYS_TAG,
    API_TURNOVER_SEC,
    CLUSTERING_FOLDER_NAMES_ENUM,
    LOOPBACK,
    CODE_EXTENSION,
    COMPILED_EXTENSION,
    WILDCARD_SEARCH_VALUE,
    NODE_ERROR_CODES,
    JAVASCRIPT_EXTENSION,
    PERMS_CRUD_ENUM,
    UNAUTHORIZED_PERMISSION_NAME,
    SEARCH_WILDCARDS,
    FUNC_VAL,
    READ_TRANSACTION_LOG_SEARCH_TYPES_ENUM,
    JWT_ENUM,
    CLUSTERING_FLAG,
    RUN_LOG,
    INSTALL_LOG,
    IPC_SERVER_MODULE,
    HDB_IPC_SERVER,
    IPC_EVENT_TYPES,
    HDB_IPC_CLIENT_PREFIX,
    CUSTOM_FUNCTION_PROC_NAME,
    CUSTOM_FUNCTION_PROC_DESCRIPTOR,
    SERVICES,
    MEM_SETTING_KEY
};<|MERGE_RESOLUTION|>--- conflicted
+++ resolved
@@ -351,13 +351,10 @@
     OPERATION_TOKEN_TIMEOUT_KEY: 'OPERATION_TOKEN_TIMEOUT',
     REFRESH_TOKEN_TIMEOUT_KEY: 'REFRESH_TOKEN_TIMEOUT',
     IPC_SERVER_PORT: 'IPC_SERVER_PORT',
-<<<<<<< HEAD
     CUSTOM_FUNCTIONS_ENABLED_KEY: 'CUSTOM_FUNCTIONS',
     CUSTOM_FUNCTIONS_PORT_KEY: 'CUSTOM_FUNCTIONS_PORT',
     CUSTOM_FUNCTIONS_DIRECTORY_KEY: 'CUSTOM_FUNCTIONS_DIRECTORY',
     MAX_CUSTOM_FUNCTION_PROCESSES: 'MAX_CUSTOM_FUNCTION_PROCESSES',
-=======
->>>>>>> 03ecc693
     LOG_TO_FILE: 'LOG_TO_FILE',
     LOG_TO_STDSTREAMS: 'LOG_TO_STDSTREAMS'
 };
@@ -382,7 +379,7 @@
     LOG_DAILY_ROTATE_KEY: false,
     LOG_MAX_DAILY_FILES_KEY: '',
     NODE_ENV: 'production',
-    CLUSTERING_PORT: 12345,
+    CLUSTERING_PORT: 1111,
     CLUSTERING: 'false',
     MAX_HDB_PROCESSES: 4,
     DISABLE_TRANSACTION_LOG: false,
@@ -390,13 +387,10 @@
     REFRESH_TOKEN_TIMEOUT: '30d',
     IPC_SERVER_PORT: 9383,
     ALLOW_SELF_SIGNED_SSL_CERTS: false,
-<<<<<<< HEAD
     CUSTOM_FUNCTIONS: false,
     CUSTOM_FUNCTIONS_PORT: 9926,
     CUSTOM_FUNCTIONS_DIRECTORY: 'custom_functions',
     MAX_CUSTOM_FUNCTION_PROCESSES: 4,
-=======
->>>>>>> 03ecc693
     LOG_TO_FILE: true,
     LOG_TO_STDSTREAMS: false
 };
