--- conflicted
+++ resolved
@@ -456,12 +456,7 @@
     SEARCH_NOT_FOUND_MESSAGE,
     SEARCH_ATTRIBUTE_NOT_FOUND,
     HELIUM_PROCESS_NAME,
-<<<<<<< HEAD
-    HELIUM_START_SERVER_COMMAND
-};
-=======
     HELIUM_START_SERVER_COMMAND,
     LICENSE_FILE_NAME,
     NEW_LINE
-};
->>>>>>> 71351fae
+};