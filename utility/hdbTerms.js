--- conflicted
+++ resolved
@@ -40,14 +40,12 @@
 const RESTART_CODE_NUM = 24;
 const RESTART_TIMEOUT_MS = 60000;
 const HDB_FILE_PERMISSIONS = 0o700;
-<<<<<<< HEAD
 const HDB_FILE_SUFFIX = '.hdb';
 const BLOB_FOLDER_NAME = 'blob';
 const HDB_SCHEMA_DIR = 'schema';
 const HDB_TRASH_DIR = 'trash';
-=======
-const SCHEMA_DIR_NAME = 'schema';
->>>>>>> fb3aca2d
+//const SCHEMA_DIR_NAME = 'schema';
+
 
 const HELIUM_URL_PREFIX = 'he://localhost/';
 
