'use strict';

const path = require('path');
const fs = require('fs');
const { relative, join } = path;
const { existsSync } = fs;
/**
 * Finds and returns the package root directory
 * @returns {string}
 */
function getHDBPackageRoot() {
	let dir = __dirname;
	while (!existsSync(path.join(dir, 'package.json'))) {
		let parent = path.dirname(dir);
		if (parent === dir) throw new Error('Could not find package root');
		dir = parent;
	}
	return dir;
}
const PACKAGE_ROOT = getHDBPackageRoot();

/**
 * This module should contain common variables/values that will be used across the project.  This should avoid
 * duplicate values making refactoring a little easier.
 */

const JAVASCRIPT_EXTENSION = 'js';
const CODE_EXTENSION = JAVASCRIPT_EXTENSION;

const HDB_CONFIG_FILE = 'harperdb-config.yaml';
const HDB_DEFAULT_CONFIG_FILE = 'defaultConfig.yaml';
const HDB_ROOT_DIR_NAME = 'hdb';

// Name of the HDB process
const HDB_PROC_NAME = `harperdb.${CODE_EXTENSION}`;
const CUSTOM_FUNCTION_PROC_NAME = `customFunctionsServer.${CODE_EXTENSION}`;
const HDB_RESTART_SCRIPT = `restartHdb.${CODE_EXTENSION}`;

const HDB_PROC_DESCRIPTOR = 'HarperDB';
const CUSTOM_FUNCTION_PROC_DESCRIPTOR = 'Custom Functions';
const CLUSTERING_HUB_PROC_DESCRIPTOR = 'Clustering Hub';
const CLUSTERING_LEAF_PROC_DESCRIPTOR = 'Clustering Leaf';
const CLUSTERING_INGEST_PROC_DESCRIPTOR = 'Clustering Ingest Service';
const CLUSTERING_REPLY_SERVICE_DESCRIPTOR = 'Clustering Reply Service';

const FOREGROUND_PID_FILE = 'foreground.pid';
const HDB_PID_FILE = 'hdb.pid';
const DEFAULT_DATABASE_NAME = 'data';

const PROCESS_DESCRIPTORS = {
	HDB: HDB_PROC_DESCRIPTOR,
	CLUSTERING_HUB: CLUSTERING_HUB_PROC_DESCRIPTOR,
	CLUSTERING_LEAF: CLUSTERING_LEAF_PROC_DESCRIPTOR,
	CLUSTERING_INGEST_SERVICE: CLUSTERING_INGEST_PROC_DESCRIPTOR,
	CLUSTERING_REPLY_SERVICE: CLUSTERING_REPLY_SERVICE_DESCRIPTOR,
	CUSTOM_FUNCTIONS: CUSTOM_FUNCTION_PROC_DESCRIPTOR,
	RESTART_HDB: 'Restart HDB',
	INSTALL: 'Install',
	RUN: 'Run',
	STOP: 'Stop',
	UPGRADE: 'Upgrade',
	REGISTER: 'Register',
	JOB: 'Job',
	CLUSTERING_UPGRADE_4_0_0: 'Upgrade-4-0-0',
};

const LOG_NAMES = {
	HDB: 'hdb.log',
	INSTALL: 'install.log',
	CLUSTERING_HUB: 'clustering_hub.log',
	CLUSTERING_LEAF: 'clustering_leaf.log',
};

const LOG_LEVELS = {
	NOTIFY: 'notify',
	FATAL: 'fatal',
	ERROR: 'error',
	WARN: 'warn',
	INFO: 'info',
	DEBUG: 'debug',
	TRACE: 'trace',
};

const PROCESS_DESCRIPTORS_VALIDATE = {
	'harperdb': HDB_PROC_DESCRIPTOR,
	'clustering hub': CLUSTERING_HUB_PROC_DESCRIPTOR,
	'clustering leaf': CLUSTERING_LEAF_PROC_DESCRIPTOR,
	'custom functions': CUSTOM_FUNCTION_PROC_DESCRIPTOR,
	'custom_functions': CUSTOM_FUNCTION_PROC_DESCRIPTOR,
	'clustering': 'clustering',
	'clustering config': 'clustering config',
	'clustering_config': 'clustering_config',
	'http_workers': 'http_workers',
};

// All the processes that make up clustering
const CLUSTERING_PROCESSES = {
	CLUSTERING_HUB_PROC_DESCRIPTOR,
	CLUSTERING_LEAF_PROC_DESCRIPTOR,
};

const SERVICE_SERVERS_CWD = {
	HDB: path.join(PACKAGE_ROOT, `server/harperdb`),
	CUSTOM_FUNCTIONS: path.join(PACKAGE_ROOT, `server/customFunctions`),
	CLUSTERING_HUB: path.join(PACKAGE_ROOT, 'server/nats'),
	CLUSTERING_LEAF: path.join(PACKAGE_ROOT, 'server/nats'),
};

const SERVICE_SERVERS = {
	HDB: path.join(SERVICE_SERVERS_CWD.HDB, HDB_PROC_NAME),
	CUSTOM_FUNCTIONS: path.join(SERVICE_SERVERS_CWD.CUSTOM_FUNCTIONS, CUSTOM_FUNCTION_PROC_NAME),
};

const LAUNCH_SERVICE_SCRIPTS = {
	MAIN: 'bin/harperdb.js',
	NATS_INGEST_SERVICE: path.join(PACKAGE_ROOT, 'launchServiceScripts/launchNatsIngestService.js'),
	NATS_REPLY_SERVICE: path.join(PACKAGE_ROOT, 'launchServiceScripts/launchNatsReplyService.js'),
	NODES_UPGRADE_4_0_0: path.join(PACKAGE_ROOT, 'launchServiceScripts/launchUpdateNodes4-0-0.js'),
};

const ROLE_TYPES_ENUM = {
	SUPER_USER: 'super_user',
	CLUSTER_USER: 'cluster_user',
};

const HDB_SUPPORT_ADDRESS = 'support@harperdb.io';
const HDB_LICENSE_EMAIL_ADDRESS = 'customer-success@harperdb.io';

const BASIC_LICENSE_MAX_NON_CU_ROLES = 1;
const BASIC_LICENSE_CLUSTER_CONNECTION_LIMIT_WS_ERROR_CODE = 4141;
const HDB_SUPPORT_URL = 'https://harperdbhelp.zendesk.com/hc/en-us/requests/new';
const HDB_PRICING_URL = 'https://www.harperdb.io/product';
const SUPPORT_HELP_MSG = `For support, please submit a request at ${HDB_SUPPORT_URL} or contact ${HDB_SUPPORT_ADDRESS}`;
const LICENSE_HELP_MSG = `For license support, please contact ${HDB_LICENSE_EMAIL_ADDRESS}`;
const SEARCH_NOT_FOUND_MESSAGE = 'None of the specified records were found.';
const SEARCH_ATTRIBUTE_NOT_FOUND = `hash attribute not found`;
const LICENSE_ROLE_DENIED_RESPONSE = `Your current license only supports ${BASIC_LICENSE_MAX_NON_CU_ROLES} role.  ${LICENSE_HELP_MSG}`;
const LICENSE_MAX_CONNS_REACHED = 'Your current license only supports 3 connections to a node.';
const LOOPBACK = '127.0.0.1';
const BASIC_LICENSE_MAX_CLUSTER_USER_ROLES = 1;

const PERIOD_REGEX = /^\.$/;
const DOUBLE_PERIOD_REGEX = /^\.\.$/;
const UNICODE_PERIOD = 'U+002E';
const FORWARD_SLASH_REGEX = /\//g;
const UNICODE_FORWARD_SLASH = 'U+002F';
const ESCAPED_FORWARD_SLASH_REGEX = /U\+002F/g;
const ESCAPED_PERIOD_REGEX = /^U\+002E$/;
const ESCAPED_DOUBLE_PERIOD_REGEX = /^U\+002EU\+002E$/;
const MOMENT_DAYS_TAG = 'd';
const API_TURNOVER_SEC = 999999;
const WILDCARD_SEARCH_VALUE = '*';

const MEM_SETTING_KEY = '--max-old-space-size=';

// Name of the System schema
const SYSTEM_SCHEMA_NAME = 'system';
const HASH_FOLDER_NAME = '__hdb_hash';
const CLUSTERING_VERSION_HEADER_NAME = 'hdb_version';
const HDB_HOME_DIR_NAME = '.harperdb';
const HDB_FILE_SUFFIX = '.hdb';
const LICENSE_KEY_DIR_NAME = 'keys';
const BOOT_PROPS_FILE_NAME = 'hdb_boot_properties.file';
const UPDATE_FILE_NAME = '.updateConfig.json';
const RESTART_CODE = 'SIGTSTP';
const RESTART_CODE_NUM = 24;
const RESTART_TIMEOUT_MS = 60000;
const HDB_FILE_PERMISSIONS = 0o700;
const BLOB_FOLDER_NAME = 'blob';
const HDB_TRASH_DIR = 'trash';
const DATABASES_DIR_NAME = 'database';
const LEGACY_DATABASES_DIR_NAME = 'schema';
const TRANSACTIONS_DIR_NAME = 'transactions';
const LIMIT_COUNT_NAME = '.count';
const ID_ATTRIBUTE_STRING = 'id';

const PROCESS_NAME_ENV_PROP = 'PROCESS_NAME';

const BOOT_PROP_PARAMS = {
	SETTINGS_PATH_KEY: 'settings_path',
};

const _ = require('lodash');

const INSTALL_PROMPTS = {
	TC_AGREEMENT: 'TC_AGREEMENT',
	CLUSTERING_USER: 'CLUSTERING_USER',
	CLUSTERING_PASSWORD: 'CLUSTERING_PASSWORD',
	HDB_ADMIN_USERNAME: 'HDB_ADMIN_USERNAME',
	HDB_ADMIN_PASSWORD: 'HDB_ADMIN_PASSWORD',
	OPERATIONSAPI_ROOT: 'OPERATIONSAPI_ROOT',
	ROOTPATH: 'ROOTPATH',
	CLUSTERING_NODENAME: 'CLUSTERING_NODENAME',
	CLUSTERING_ENABLED: 'CLUSTERING_ENABLED',
	HDB_CONFIG: 'HDB_CONFIG',
	DEFAULTS_MODE: 'DEFAULTS_MODE',
	// Prompts below are pre 4.0.0 release
	CLUSTERING_PORT: 'CLUSTERING_PORT',
	HDB_ROOT: 'HDB_ROOT',
	SERVER_PORT: 'SERVER_PORT',
	NODE_NAME: 'NODE_NAME',
	CLUSTERING: 'CLUSTERING',
};

const INSERT_MODULE_ENUM = {
	HDB_PATH_KEY: 'HDB_INTERNAL_PATH',
	HDB_AUTH_HEADER: 'hdb_auth_header',
	HDB_USER_DATA_KEY: 'hdb_user',
	CHUNK_SIZE: 1000,
	MAX_CHARACTER_SIZE: 250,
};

const UPGRADE_JSON_FIELD_NAMES_ENUM = {
	DATA_VERSION: 'data_version',
	UPGRADE_VERSION: 'upgrade_version',
};

const SYSTEM_TABLE_NAMES = {
	JOB_TABLE_NAME: 'hdb_job',
	NODE_TABLE_NAME: 'hdb_nodes',
	ATTRIBUTE_TABLE_NAME: 'hdb_attribute',
	LICENSE_TABLE_NAME: 'hdb_license',
	ROLE_TABLE_NAME: 'hdb_role',
	SCHEMA_TABLE_NAME: 'hdb_schema',
	TABLE_TABLE_NAME: 'hdb_table',
	USER_TABLE_NAME: 'hdb_user',
	INFO_TABLE_NAME: 'hdb_info',
};

const SYSTEM_TABLE_HASH_ATTRIBUTES = {
	JOB_TABLE_HASH_ATTRIBUTE: 'id',
	NODE_TABLE_HASH_ATTRIBUTE: 'name',
	ATTRIBUTE_TABLE_HASH_ATTRIBUTE: 'id',
	LICENSE_TABLE_HASH_ATTRIBUTE: 'license_key',
	ROLE_TABLE_HASH_ATTRIBUTE: 'id',
	SCHEMA_TABLE_HASH_ATTRIBUTE: 'name',
	TABLE_TABLE_HASH_ATTRIBUTE: 'id',
	USER_TABLE_HASH_ATTRIBUTE: 'username',
	INFO_TABLE_ATTRIBUTE: 'info_id',
};

const HDB_INTERNAL_SC_CHANNEL_PREFIX = 'hdb_internal:';

const INTERNAL_SC_CHANNELS = {
	CREATE_SCHEMA: HDB_INTERNAL_SC_CHANNEL_PREFIX + 'create_schema',
	CREATE_TABLE: HDB_INTERNAL_SC_CHANNEL_PREFIX + 'create_table',
	CREATE_ATTRIBUTE: HDB_INTERNAL_SC_CHANNEL_PREFIX + 'create_attribute',
	ADD_USER: HDB_INTERNAL_SC_CHANNEL_PREFIX + 'add_user',
	ALTER_USER: HDB_INTERNAL_SC_CHANNEL_PREFIX + 'alter_user',
	DROP_USER: HDB_INTERNAL_SC_CHANNEL_PREFIX + 'drop_user',
	HDB_NODES: HDB_INTERNAL_SC_CHANNEL_PREFIX + 'hdb_nodes',
	HDB_USERS: HDB_INTERNAL_SC_CHANNEL_PREFIX + 'hdb_users',
	HDB_WORKERS: HDB_INTERNAL_SC_CHANNEL_PREFIX + 'hdb_workers',
	CATCHUP: HDB_INTERNAL_SC_CHANNEL_PREFIX + 'catchup',
	SCHEMA_CATCHUP: HDB_INTERNAL_SC_CHANNEL_PREFIX + 'schema_catchup',
	WORKER_ROOM: HDB_INTERNAL_SC_CHANNEL_PREFIX + 'cluster_workers',
};

const SYSTEM_DEFAULT_ATTRIBUTE_NAMES = {
	ATTR_ATTRIBUTE_KEY: 'attribute',
	ATTR_CREATEDDATE_KEY: 'createddate',
	ATTR_HASH_ATTRIBUTE_KEY: 'hash_attribute',
	ATTR_ID_KEY: 'id',
	ATTR_NAME_KEY: 'name',
	ATTR_PASSWORD_KEY: 'password',
	ATTR_RESIDENCE_KEY: 'residence',
	ATTR_ROLE_KEY: 'role',
	ATTR_SCHEMA_KEY: 'schema',
	ATTR_SCHEMA_TABLE_KEY: 'schema_table',
	ATTR_TABLE_KEY: 'table',
	ATTR_USERNAME_KEY: 'username',
};

// Registration key file name
const REG_KEY_FILE_NAME = '060493.ks';

const LICENSE_FILE_NAME = '.license';

// Describes the available statuses for jobs
const JOB_STATUS_ENUM = {
	CREATED: 'CREATED',
	IN_PROGRESS: 'IN_PROGRESS',
	COMPLETE: 'COMPLETE',
	ERROR: 'ERROR',
};

// Operations
const OPERATIONS_ENUM = {
	INSERT: 'insert',
	UPDATE: 'update',
	UPSERT: 'upsert',
	SEARCH_BY_CONDITIONS: 'search_by_conditions',
	SEARCH_BY_HASH: 'search_by_hash',
	SEARCH_BY_ID: 'search_by_id',
	SEARCH_BY_VALUE: 'search_by_value',
	SEARCH: 'search',
	SQL: 'sql',
	CSV_DATA_LOAD: 'csv_data_load',
	CSV_FILE_LOAD: 'csv_file_load',
	CSV_URL_LOAD: 'csv_url_load',
	CREATE_SCHEMA: 'create_schema',
	CREATE_DATABASE: 'create_database',
	CREATE_TABLE: 'create_table',
	CREATE_ATTRIBUTE: 'create_attribute',
	DROP_SCHEMA: 'drop_schema',
	DROP_DATABASE: 'drop_database',
	DROP_TABLE: 'drop_table',
	DESCRIBE_SCHEMA: 'describe_schema',
	DESCRIBE_DATABASE: 'describe_database',
	DESCRIBE_TABLE: 'describe_table',
	DESCRIBE_ALL: 'describe_all',
	DELETE: 'delete',
	ADD_USER: 'add_user',
	ALTER_USER: 'alter_user',
	DROP_USER: 'drop_user',
	LIST_USERS: 'list_users',
	LIST_ROLES: 'list_roles',
	ADD_ROLE: 'add_role',
	ALTER_ROLE: 'alter_role',
	DROP_ROLE: 'drop_role',
	USER_INFO: 'user_info',
	READ_LOG: 'read_log',
	ADD_NODE: 'add_node',
	UPDATE_NODE: 'update_node',
	SET_NODE_REPLICATION: 'set_node_replication',
	EXPORT_TO_S3: 'export_to_s3',
	IMPORT_FROM_S3: 'import_from_s3',
	DELETE_FILES_BEFORE: 'delete_files_before',
	DELETE_RECORDS_BEFORE: 'delete_records_before',
	EXPORT_LOCAL: 'export_local',
	SEARCH_JOBS_BY_START_DATE: 'search_jobs_by_start_date',
	GET_JOB: 'get_job',
	DELETE_JOB: 'delete_job',
	UPDATE_JOB: 'update_job',
	GET_FINGERPRINT: 'get_fingerprint',
	SET_LICENSE: 'set_license',
	GET_REGISTRATION_INFO: 'registration_info',
	CONFIGURE_CLUSTER: 'configure_cluster',
	SET_CONFIGURATION: 'set_configuration',
	CLUSTER_STATUS: 'cluster_status',
	CLUSTER_NETWORK: 'cluster_network',
	DROP_ATTRIBUTE: 'drop_attribute',
	REMOVE_NODE: 'remove_node',
	RESTART: 'restart',
	RESTART_SERVICE: 'restart_service',
	CATCHUP: 'catchup',
	SYSTEM_INFORMATION: 'system_information',
	DELETE_AUDIT_LOGS_BEFORE: 'delete_audit_logs_before',
	READ_AUDIT_LOG: 'read_audit_log',
	CREATE_AUTHENTICATION_TOKENS: 'create_authentication_tokens',
	LOGIN: 'login',
	LOGOUT: 'logout',
	REFRESH_OPERATION_TOKEN: 'refresh_operation_token',
	GET_CONFIGURATION: 'get_configuration',
	CUSTOM_FUNCTIONS_STATUS: 'custom_functions_status',
	GET_CUSTOM_FUNCTIONS: 'get_custom_functions',
	GET_CUSTOM_FUNCTION: 'get_custom_function',
	SET_CUSTOM_FUNCTION: 'set_custom_function',
	GET_COMPONENTS: 'get_components',
	GET_COMPONENT_FILE: 'get_component_file',
	SET_COMPONENT_FILE: 'set_component_file',
	DROP_COMPONENT: 'drop_component',
	DROP_CUSTOM_FUNCTION: 'drop_custom_function',
	ADD_CUSTOM_FUNCTION_PROJECT: 'add_custom_function_project',
	ADD_COMPONENT: 'add_component',
	DROP_CUSTOM_FUNCTION_PROJECT: 'drop_custom_function_project',
	PACKAGE_CUSTOM_FUNCTION_PROJECT: 'package_custom_function_project',
	DEPLOY_CUSTOM_FUNCTION_PROJECT: 'deploy_custom_function_project',
	PACKAGE_COMPONENT: 'package_component',
	DEPLOY_COMPONENT: 'deploy_component',
	CLUSTER_SET_ROUTES: 'cluster_set_routes',
	CLUSTER_DELETE_ROUTES: 'cluster_delete_routes',
	CLUSTER_GET_ROUTES: 'cluster_get_routes',
	READ_TRANSACTION_LOG: 'read_transaction_log',
	DELETE_TRANSACTION_LOGS_BEFORE: 'delete_transaction_logs_before',
	INSTALL_NODE_MODULES: 'install_node_modules',
	AUDIT_NODE_MODULES: 'audit_node_modules',
	PURGE_STREAM: 'purge_stream',
	GET_BACKUP: 'get_backup',
	SIGN_CERTIFICATE: 'sign_certificate',
	CREATE_CSR: 'create_csr',
<<<<<<< HEAD
	LIST_CERTIFICATES: 'list_certificates',
	ADD_CERTIFICATES: 'add_certificate',
	REMOVE_CERTIFICATE: 'remove_certificate',
=======
	ADD_NODE_BACK: 'add_node_back',
	REMOVE_NODE_BACK: 'remove_node_back',
>>>>>>> 46e2c5e8
};

// Defines valid file types that we are able to handle in 'import_from_s3' ops
const VALID_S3_FILE_TYPES = {
	CSV: '.csv',
	JSON: '.json',
};

// Defines the keys required in a request body for accessing a S3 bucket
const S3_BUCKET_AUTH_KEYS = {
	AWS_ACCESS_KEY: 'aws_access_key_id',
	AWS_SECRET: 'aws_secret_access_key',
	AWS_BUCKET: 'bucket',
	AWS_FILE_KEY: 'key',
	REGION: 'region',
};

// Defines valid SQL operations to be used in the processAST method - this ensure we have appropriate unit test coverage
// for all SQL operations that are dynamically set after the chooseOperation method which behaves differently for the
// evaluateSQL operation.
const VALID_SQL_OPS_ENUM = {
	SELECT: 'select',
	INSERT: 'insert',
	UPDATE: 'update',
	DELETE: 'delete',
};

// Defines operations that should be propagated to the cluster.
let CLUSTER_OPERATIONS = {};
CLUSTER_OPERATIONS[OPERATIONS_ENUM.INSERT] = OPERATIONS_ENUM.INSERT;
CLUSTER_OPERATIONS[OPERATIONS_ENUM.UPDATE] = OPERATIONS_ENUM.UPDATE;
CLUSTER_OPERATIONS[OPERATIONS_ENUM.UPSERT] = OPERATIONS_ENUM.UPSERT;
CLUSTER_OPERATIONS[OPERATIONS_ENUM.DELETE] = OPERATIONS_ENUM.DELETE;

//this variable defines operations that should only run locally and not pass over clustering to another node(s)
const LOCAL_HARPERDB_OPERATIONS = Object.create(null);
LOCAL_HARPERDB_OPERATIONS[OPERATIONS_ENUM.DESCRIBE_ALL] = OPERATIONS_ENUM.DESCRIBE_ALL;
LOCAL_HARPERDB_OPERATIONS[OPERATIONS_ENUM.DESCRIBE_TABLE] = OPERATIONS_ENUM.DESCRIBE_TABLE;
LOCAL_HARPERDB_OPERATIONS[OPERATIONS_ENUM.DESCRIBE_SCHEMA] = OPERATIONS_ENUM.DESCRIBE_SCHEMA;
LOCAL_HARPERDB_OPERATIONS[OPERATIONS_ENUM.READ_LOG] = OPERATIONS_ENUM.READ_LOG;
LOCAL_HARPERDB_OPERATIONS[OPERATIONS_ENUM.ADD_NODE] = OPERATIONS_ENUM.ADD_NODE;
LOCAL_HARPERDB_OPERATIONS[OPERATIONS_ENUM.LIST_USERS] = OPERATIONS_ENUM.LIST_USERS;
LOCAL_HARPERDB_OPERATIONS[OPERATIONS_ENUM.LIST_ROLES] = OPERATIONS_ENUM.LIST_ROLES;
LOCAL_HARPERDB_OPERATIONS[OPERATIONS_ENUM.USER_INFO] = OPERATIONS_ENUM.USER_INFO;
LOCAL_HARPERDB_OPERATIONS[OPERATIONS_ENUM.SQL] = OPERATIONS_ENUM.SQL;
LOCAL_HARPERDB_OPERATIONS[OPERATIONS_ENUM.GET_JOB] = OPERATIONS_ENUM.GET_JOB;
LOCAL_HARPERDB_OPERATIONS[OPERATIONS_ENUM.SEARCH_JOBS_BY_START_DATE] = OPERATIONS_ENUM.SEARCH_JOBS_BY_START_DATE;
LOCAL_HARPERDB_OPERATIONS[OPERATIONS_ENUM.DELETE_FILES_BEFORE] = OPERATIONS_ENUM.DELETE_FILES_BEFORE;
LOCAL_HARPERDB_OPERATIONS[OPERATIONS_ENUM.EXPORT_LOCAL] = OPERATIONS_ENUM.EXPORT_LOCAL;
LOCAL_HARPERDB_OPERATIONS[OPERATIONS_ENUM.EXPORT_TO_S3] = OPERATIONS_ENUM.EXPORT_TO_S3;
LOCAL_HARPERDB_OPERATIONS[OPERATIONS_ENUM.CLUSTER_STATUS] = OPERATIONS_ENUM.CLUSTER_STATUS;
LOCAL_HARPERDB_OPERATIONS[OPERATIONS_ENUM.REMOVE_NODE] = OPERATIONS_ENUM.REMOVE_NODE;
LOCAL_HARPERDB_OPERATIONS[OPERATIONS_ENUM.RESTART] = OPERATIONS_ENUM.RESTART;
LOCAL_HARPERDB_OPERATIONS[OPERATIONS_ENUM.CUSTOM_FUNCTIONS_STATUS] = OPERATIONS_ENUM.CUSTOM_FUNCTIONS_STATUS;
LOCAL_HARPERDB_OPERATIONS[OPERATIONS_ENUM.GET_CUSTOM_FUNCTIONS] = OPERATIONS_ENUM.GET_CUSTOM_FUNCTIONS;
LOCAL_HARPERDB_OPERATIONS[OPERATIONS_ENUM.GET_CUSTOM_FUNCTION] = OPERATIONS_ENUM.GET_CUSTOM_FUNCTION;
LOCAL_HARPERDB_OPERATIONS[OPERATIONS_ENUM.SET_CUSTOM_FUNCTION] = OPERATIONS_ENUM.SET_CUSTOM_FUNCTION;
LOCAL_HARPERDB_OPERATIONS[OPERATIONS_ENUM.DROP_CUSTOM_FUNCTION] = OPERATIONS_ENUM.DROP_CUSTOM_FUNCTION;
LOCAL_HARPERDB_OPERATIONS[OPERATIONS_ENUM.ADD_CUSTOM_FUNCTION_PROJECT] = OPERATIONS_ENUM.ADD_CUSTOM_FUNCTION_PROJECT;
LOCAL_HARPERDB_OPERATIONS[OPERATIONS_ENUM.DROP_CUSTOM_FUNCTION_PROJECT] = OPERATIONS_ENUM.DROP_CUSTOM_FUNCTION_PROJECT;
LOCAL_HARPERDB_OPERATIONS[OPERATIONS_ENUM.PACKAGE_CUSTOM_FUNCTION_PROJECT] =
	OPERATIONS_ENUM.PACKAGE_CUSTOM_FUNCTION_PROJECT;
LOCAL_HARPERDB_OPERATIONS[OPERATIONS_ENUM.DEPLOY_CUSTOM_FUNCTION_PROJECT] =
	OPERATIONS_ENUM.DEPLOY_CUSTOM_FUNCTION_PROJECT;

const SERVICE_ACTIONS_ENUM = {
	DEV: 'dev',
	RUN: 'run',
	START: 'start',
	INSTALL: 'install',
	REGISTER: 'register',
	STOP: 'stop',
	RESTART: 'restart',
	VERSION: 'version',
	UPGRADE: 'upgrade',
	HELP: 'help',
	STATUS: 'status',
	OPERATION: 'operation',
	RENEWCERTS: 'renew-certs',
	COPYDB: 'copy-db',
};

//describes the Geo Conversion types
const GEO_CONVERSION_ENUM = {
	point: 'point',
	lineString: 'lineString',
	multiLineString: 'multiLineString',
	multiPoint: 'multiPoint',
	multiPolygon: 'multiPolygon',
	polygon: 'polygon',
};

// These values are relics of before the config was converted to yaml.
// The should no longer be used. Instead use CONFIG_PARAMS.
const HDB_SETTINGS_NAMES = {
	HDB_ROOT_KEY: 'HDB_ROOT',
	SERVER_PORT_KEY: 'SERVER_PORT',
	CERT_KEY: 'CERTIFICATE',
	PRIVATE_KEY_KEY: 'PRIVATE_KEY',
	HTTP_SECURE_ENABLED_KEY: 'HTTPS_ON',
	CORS_ENABLED_KEY: 'CORS_ON',
	CORS_WHITELIST_KEY: 'CORS_WHITELIST',
	LOG_LEVEL_KEY: 'LOG_LEVEL',
	LOGGER_KEY: 'LOGGER',
	LOG_PATH_KEY: 'LOG_PATH',
	LOG_ROTATE: 'LOG_ROTATE',
	LOG_ROTATE_MAX_SIZE: 'LOG_ROTATE_MAX_SIZE',
	LOG_ROTATE_RETAIN: 'LOG_ROTATE_RETAIN',
	LOG_ROTATE_COMPRESS: 'LOG_ROTATE_COMPRESS',
	LOG_ROTATE_DATE_FORMAT: 'LOG_ROTATE_DATE_FORMAT',
	LOG_ROTATE_ROTATE_MODULE: 'LOG_ROTATE_ROTATE_MODULE',
	LOG_ROTATE_WORKER_INTERVAL: 'LOG_ROTATE_WORKER_INTERVAL',
	LOG_ROTATE_ROTATE_INTERVAL: 'LOG_ROTATE_ROTATE_INTERVAL',
	LOG_ROTATE_TIMEZONE: 'LOG_ROTATE_TIMEZONE',
	LOG_DAILY_ROTATE_KEY: 'LOG_DAILY_ROTATE',
	LOG_MAX_DAILY_FILES_KEY: 'LOG_MAX_DAILY_FILES',
	PROPS_ENV_KEY: 'NODE_ENV',
	SETTINGS_PATH_KEY: 'settings_path', // This value is used in the boot prop file not the settings file. It should stay lowercase.
	CLUSTERING_PORT_KEY: 'CLUSTERING_PORT',
	CLUSTERING_NODE_NAME_KEY: 'NODE_NAME',
	CLUSTERING_ENABLED_KEY: 'CLUSTERING',
	ALLOW_SELF_SIGNED_SSL_CERTS: 'ALLOW_SELF_SIGNED_SSL_CERTS',
	MAX_HDB_PROCESSES: 'MAX_HDB_PROCESSES',
	INSTALL_USER: 'install_user', // This value is used in the boot prop file not the settings file. It should stay lowercase.
	CLUSTERING_USER_KEY: 'CLUSTERING_USER',
	MAX_CLUSTERING_PROCESSES: 'MAX_CLUSTERING_PROCESSES',
	SERVER_TIMEOUT_KEY: 'SERVER_TIMEOUT_MS',
	SERVER_KEEP_ALIVE_TIMEOUT_KEY: 'SERVER_KEEP_ALIVE_TIMEOUT',
	SERVER_HEADERS_TIMEOUT_KEY: 'SERVER_HEADERS_TIMEOUT',
	DISABLE_TRANSACTION_LOG_KEY: 'DISABLE_TRANSACTION_LOG',
	OPERATION_TOKEN_TIMEOUT_KEY: 'OPERATION_TOKEN_TIMEOUT',
	REFRESH_TOKEN_TIMEOUT_KEY: 'REFRESH_TOKEN_TIMEOUT',
	CUSTOM_FUNCTIONS_ENABLED_KEY: 'CUSTOM_FUNCTIONS',
	CUSTOM_FUNCTIONS_PORT_KEY: 'CUSTOM_FUNCTIONS_PORT',
	CUSTOM_FUNCTIONS_DIRECTORY_KEY: 'CUSTOM_FUNCTIONS_DIRECTORY',
	MAX_CUSTOM_FUNCTION_PROCESSES: 'MAX_CUSTOM_FUNCTION_PROCESSES',
	LOG_TO_FILE: 'LOG_TO_FILE',
	LOG_TO_STDSTREAMS: 'LOG_TO_STDSTREAMS',
	RUN_IN_FOREGROUND: 'RUN_IN_FOREGROUND',
	LOCAL_STUDIO_ON: 'LOCAL_STUDIO_ON',
	STORAGE_WRITE_ASYNC: 'STORAGE_WRITE_ASYNC',
};

/**
 * Used for looking up key names by the actual setting field name.
 */

const HDB_SETTINGS_NAMES_REVERSE_LOOKUP = _.invert(HDB_SETTINGS_NAMES);

const LEGACY_CONFIG_PARAMS = {
	CUSTOMFUNCTIONS_ENABLED: 'customFunctions_enabled',
	CUSTOMFUNCTIONS_NETWORK_PORT: 'customFunctions_network_port',
	CUSTOMFUNCTIONS_TLS_CERTIFICATE: 'customFunctions_tls_certificate',
	CUSTOMFUNCTIONS_NETWORK_CORS: 'customFunctions_network_cors',
	CUSTOMFUNCTIONS_NETWORK_CORSACCESSLIST: 'customFunctions_network_corsAccessList',
	CUSTOMFUNCTIONS_NETWORK_HEADERSTIMEOUT: 'customFunctions_network_headersTimeout',
	CUSTOMFUNCTIONS_NETWORK_HTTPS: 'customFunctions_network_https',
	CUSTOMFUNCTIONS_NETWORK_KEEPALIVETIMEOUT: 'customFunctions_network_keepAliveTimeout',
	CUSTOMFUNCTIONS_TLS_PRIVATEKEY: 'customFunctions_tls_privateKey',
	CUSTOMFUNCTIONS_TLS_CERT_AUTH: 'customFunctions_tls_certificateAuthority',
	CUSTOMFUNCTIONS_NETWORK_TIMEOUT: 'customFunctions_network_timeout',
	CUSTOMFUNCTIONS_NODEENV: 'customFunctions_nodeEnv',
	CUSTOMFUNCTIONS_ROOT: 'customFunctions_root',
};

// If a param is added to config it must also be added here.
const CONFIG_PARAMS = {
	ANALYTICS_AGGREGATEPERIOD: 'analytics_aggregatePeriod',
	AUTHENTICATION_AUTHORIZELOCAL: 'authentication_authorizeLocal',
	AUTHENTICATION_CACHETTL: 'authentication_cacheTTL',
	AUTHENTICATION_ENABLESESSIONS: 'authentication_enableSessions',
	AUTHENTICATION_OPERATIONTOKENTIMEOUT: 'authentication_operationTokenTimeout',
	AUTHENTICATION_REFRESHTOKENTIMEOUT: 'authentication_refreshTokenTimeout',
	CLUSTERING_USER: 'clustering_user',
	CLUSTERING_ENABLED: 'clustering_enabled',
	CLUSTERING_HUBSERVER_CLUSTER_NAME: 'clustering_hubServer_cluster_name',
	CLUSTERING_HUBSERVER_CLUSTER_NETWORK_PORT: 'clustering_hubServer_cluster_network_port',
	CLUSTERING_HUBSERVER_CLUSTER_NETWORK_ROUTES: 'clustering_hubServer_cluster_network_routes',
	CLUSTERING_HUBSERVER_LEAFNODES_NETWORK_PORT: 'clustering_hubServer_leafNodes_network_port',
	CLUSTERING_HUBSERVER_NETWORK_PORT: 'clustering_hubServer_network_port',
	CLUSTERING_LEAFSERVER_NETWORK_PORT: 'clustering_leafServer_network_port',
	CLUSTERING_LEAFSERVER_NETWORK_ROUTES: 'clustering_leafServer_network_routes',
	CLUSTERING_LEAFSERVER_STREAMS_MAXAGE: 'clustering_leafServer_streams_maxAge',
	CLUSTERING_LEAFSERVER_STREAMS_MAXBYTES: 'clustering_leafServer_streams_maxBytes',
	CLUSTERING_LEAFSERVER_STREAMS_MAXMSGS: 'clustering_leafServer_streams_maxMsgs',
	CLUSTERING_LEAFSERVER_STREAMS_MAXCONSUMEMSGS: 'clustering_leafServer_streams_maxConsumeMsgs',
	CLUSTERING_LEAFSERVER_STREAMS_MAXINGESTTHREADS: 'clustering_leafServer_streams_maxIngestThreads',
	CLUSTERING_LEAFSERVER_STREAMS_PATH: 'clustering_leafServer_streams_path',
	CLUSTERING_NODENAME: 'clustering_nodeName',
	CLUSTERING_TLS_CERTIFICATE: 'clustering_tls_certificate',
	CLUSTERING_TLS_PRIVATEKEY: 'clustering_tls_privateKey',
	CLUSTERING_TLS_CERT_AUTH: 'clustering_tls_certificateAuthority',
	CLUSTERING_TLS_INSECURE: 'clustering_tls_insecure',
	CLUSTERING_TLS_VERIFY: 'clustering_tls_verify',
	CLUSTERING_LOGLEVEL: 'clustering_logLevel',
	CLUSTERING_REPUBLISHMESSAGES: 'clustering_republishMessages',
	CLUSTERING_DATABASELEVEL: 'clustering_databaseLevel',
	CUSTOMFUNCTIONS_NETWORK_HTTPS: 'customFunctions_network_https',
	THREADS: 'threads',
	THREADS_COUNT: 'threads_count',
	THREADS_DEBUG: 'threads_debug',
	THREADS_DEBUG_STARTINGPORT: 'threads_debug_startingPort',
	THREADS_DEBUG_PORT: 'threads_debug_port',
	THREADS_DEBUG_HOST: 'threads_debug_host',
	THREADS_DEBUG_WAITFORDEBUGGER: 'threads_debug_waitForDebugger',
	THREADS_MAXHEAPMEMORY: 'threads_maxHeapMemory',
	HTTP_SESSIONAFFINITY: 'http_sessionAffinity',
	HTTP_COMPRESSIONTHRESHOLD: 'http_compressionThreshold',
	HTTP_CORS: 'http_cors',
	HTTP_CORSACCESSLIST: 'http_corsAccessList',
	HTTP_HEADERSTIMEOUT: 'http_headersTimeout',
	HTTP_KEEPALIVETIMEOUT: 'http_keepAliveTimeout',
	HTTP_TIMEOUT: 'http_timeout',
	HTTP_PORT: 'http_port',
	HTTP_SECUREPORT: 'http_securePort',
	HTTP_MTLS: 'http_mtls',
	HTTP_MTLS_REQUIRED: 'http_mtls_required',
	HTTP_MTLS_USER: 'http_mtls_user',
	HTTP_MAXHEADERSIZE: 'http_maxHeaderSize',
	LOCALSTUDIO_ENABLED: 'localStudio_enabled',
	LOGGING_FILE: 'logging_file',
	LOGGING_LEVEL: 'logging_level',
	LOGGING_ROOT: 'logging_root',
	LOGGING_ROTATION_ENABLED: 'logging_rotation_enabled',
	LOGGING_ROTATION_COMPRESS: 'logging_rotation_compress',
	LOGGING_ROTATION_INTERVAL: 'logging_rotation_interval',
	LOGGING_ROTATION_MAXSIZE: 'logging_rotation_maxSize',
	LOGGING_ROTATION_PATH: 'logging_rotation_path',
	LOGGING_STDSTREAMS: 'logging_stdStreams',
	LOGGING_AUDITLOG: 'logging_auditLog',
	LOGGING_AUDITRETENTION: 'logging_auditRetention',
	LOGGING_AUDITAUTHEVENTS_LOGFAILED: 'logging_auditAuthEvents_logFailed',
	LOGGING_AUDITAUTHEVENTS_LOGSUCCESSFUL: 'logging_auditAuthEvents_logSuccessful',
	OPERATIONSAPI_NETWORK_CORS: 'operationsApi_network_cors',
	OPERATIONSAPI_NETWORK_CORSACCESSLIST: 'operationsApi_network_corsAccessList',
	OPERATIONSAPI_NETWORK_HEADERSTIMEOUT: 'operationsApi_network_headersTimeout',
	OPERATIONSAPI_NETWORK_HTTPS: 'operationsApi_network_https',
	OPERATIONSAPI_NETWORK_KEEPALIVETIMEOUT: 'operationsApi_network_keepAliveTimeout',
	OPERATIONSAPI_NETWORK_PORT: 'operationsApi_network_port',
	OPERATIONSAPI_NETWORK_DOMAINSOCKET: 'operationsApi_network_domainSocket',
	OPERATIONSAPI_NETWORK_SECUREPORT: 'operationsApi_network_securePort',
	OPERATIONSAPI_TLS: 'operationsApi_tls',
	OPERATIONSAPI_TLS_CERTIFICATE: 'operationsApi_tls_certificate',
	OPERATIONSAPI_TLS_PRIVATEKEY: 'operationsApi_tls_privateKey',
	OPERATIONSAPI_TLS_CERTIFICATEAUTHORITY: 'operationsApi_tls_certificateAuthority',
	OPERATIONSAPI_NETWORK_TIMEOUT: 'operationsApi_network_timeout',
	REPLICATION: 'replication',
	REPLICATION_NODENAME: 'replication_nodeName',
	REPLICATION_URL: 'replication_url',
	REPLICATION_PORT: 'replication_port',
	REPLICATION_SECUREPORT: 'replication_securePort',
	REPLICATION_ROUTES: 'replication_routes',
	ROOTPATH: 'rootPath',
	SERIALIZATION_BIGINT: 'serialization_bigInt',
	STORAGE_WRITEASYNC: 'storage_writeAsync',
	STORAGE_OVERLAPPINGSYNC: 'storage_overlappingSync',
	STORAGE_CACHING: 'storage_caching',
	STORAGE_COMPRESSION: 'storage_compression',
	STORAGE_NOREADAHEAD: 'storage_noReadAhead',
	STORAGE_PREFETCHWRITES: 'storage_prefetchWrites',
	STORAGE_ENCRYPTION: 'storage_encryption',
	STORAGE_MAXTRANSACTIONQUEUETIME: 'storage_maxTransactionQueueTime',
	STORAGE_PATH: 'storage_path',
	STORAGE_AUDIT_PATH: 'storage_audit_path',
	STORAGE_MAXFREESPACETOLOAD: 'storage_maxFreeSpaceToLoad',
	STORAGE_MAXFREESPACETORETAIN: 'storage_maxFreeSpaceToRetain',
	STORAGE_PAGESIZE: 'storage_pageSize',
	STORAGE_COMPRESSION_DICTIONARY: 'storage_compression_dictionary',
	STORAGE_COMPRESSION_THRESHOLD: 'storage_compression_threshold',
	STORAGE_COMPACTONSTART: 'storage_compactOnStart',
	STORAGE_COMPACTONSTARTKEEPBACKUP: 'storage_compactOnStartKeepBackup',
	DATABASES: 'databases',
	IGNORE_SCRIPTS: 'ignoreScripts',
	MQTT_NETWORK_PORT: 'mqtt_network_port',
	MQTT_WEBSOCKET: 'mqtt_webSocket',
	MQTT_NETWORK_SECUREPORT: 'mqtt_network_securePort',
	MQTT_NETWORK_MTLS: 'mqtt_network_mtls',
	MQTT_NETWORK_MTLS_REQUIRED: 'mqtt_network_mtls_required',
	MQTT_NETWORK_MTLS_CERTIFICATEAUTHORITY: 'mqtt_network_mtls_certificateAuthority',
	MQTT_NETWORK_MTLS_USER: 'mqtt_network_mtls_user',
	MQTT_REQUIREAUTHENTICATION: 'mqtt_requireAuthentication',
	COMPONENTSROOT: 'componentsRoot',
	TLS_CERTIFICATE: 'tls_certificate',
	TLS_PRIVATEKEY: 'tls_privateKey',
	TLS_CERTIFICATEAUTHORITY: 'tls_certificateAuthority',
	TLS_CIPHERS: 'tls_ciphers',
	TLS: 'tls',
	CLONED: 'cloned',
};

const CONFIG_PARAM_MAP = {
	settings_path: BOOT_PROP_PARAMS.SETTINGS_PATH_KEY,
	hdb_root_key: CONFIG_PARAMS.ROOTPATH,
	hdb_root: CONFIG_PARAMS.ROOTPATH,
	rootpath: CONFIG_PARAMS.ROOTPATH,
	server_port_key: CONFIG_PARAMS.OPERATIONSAPI_NETWORK_PORT,
	server_port: CONFIG_PARAMS.OPERATIONSAPI_NETWORK_PORT,
	cert_key: CONFIG_PARAMS.TLS_CERTIFICATE,
	certificate: CONFIG_PARAMS.TLS_CERTIFICATE,
	private_key_key: CONFIG_PARAMS.TLS_PRIVATEKEY,
	private_key: CONFIG_PARAMS.TLS_PRIVATEKEY,
	http_secure_enabled_key: CONFIG_PARAMS.OPERATIONSAPI_NETWORK_HTTPS,
	https_on: CONFIG_PARAMS.OPERATIONSAPI_NETWORK_HTTPS,
	cors_enabled_key: CONFIG_PARAMS.OPERATIONSAPI_NETWORK_CORS,
	cors_on: CONFIG_PARAMS.OPERATIONSAPI_NETWORK_CORS,
	cors_whitelist_key: CONFIG_PARAMS.OPERATIONSAPI_NETWORK_CORSACCESSLIST,
	cors_whitelist: CONFIG_PARAMS.OPERATIONSAPI_NETWORK_CORSACCESSLIST,
	cors_accesslist_key: CONFIG_PARAMS.OPERATIONSAPI_NETWORK_CORSACCESSLIST,
	cors_accesslist: CONFIG_PARAMS.OPERATIONSAPI_NETWORK_CORSACCESSLIST,
	log_level_key: CONFIG_PARAMS.LOGGING_LEVEL,
	log_level: CONFIG_PARAMS.LOGGING_LEVEL,
	log_path_key: CONFIG_PARAMS.LOGGING_ROOT,
	log_path: CONFIG_PARAMS.LOGGING_ROOT,
	clustering_node_name_key: CONFIG_PARAMS.CLUSTERING_NODENAME,
	node_name: CONFIG_PARAMS.CLUSTERING_NODENAME,
	clustering_enabled_key: CONFIG_PARAMS.CLUSTERING_ENABLED,
	clustering: CONFIG_PARAMS.CLUSTERING_ENABLED,
	max_http_threads: CONFIG_PARAMS.THREADS_COUNT,
	max_hdb_processes: CONFIG_PARAMS.THREADS_COUNT,
	server_timeout_key: CONFIG_PARAMS.OPERATIONSAPI_NETWORK_TIMEOUT,
	server_timeout_ms: CONFIG_PARAMS.OPERATIONSAPI_NETWORK_TIMEOUT,
	server_keep_alive_timeout_key: CONFIG_PARAMS.OPERATIONSAPI_NETWORK_KEEPALIVETIMEOUT,
	server_keep_alive_timeout: CONFIG_PARAMS.OPERATIONSAPI_NETWORK_KEEPALIVETIMEOUT,
	server_headers_timeout_key: CONFIG_PARAMS.OPERATIONSAPI_NETWORK_HEADERSTIMEOUT,
	server_headers_timeout: CONFIG_PARAMS.OPERATIONSAPI_NETWORK_HEADERSTIMEOUT,
	disable_transaction_log_key: CONFIG_PARAMS.LOGGING_AUDITLOG,
	disable_transaction_log: CONFIG_PARAMS.LOGGING_AUDITLOG,
	operation_token_timeout_key: CONFIG_PARAMS.AUTHENTICATION_OPERATIONTOKENTIMEOUT,
	operation_token_timeout: CONFIG_PARAMS.AUTHENTICATION_OPERATIONTOKENTIMEOUT,
	refresh_token_timeout_key: CONFIG_PARAMS.AUTHENTICATION_REFRESHTOKENTIMEOUT,
	refresh_token_timeout: CONFIG_PARAMS.AUTHENTICATION_REFRESHTOKENTIMEOUT,
	custom_functions_port_key: CONFIG_PARAMS.HTTP_PORT,
	custom_functions_port: CONFIG_PARAMS.HTTP_PORT,
	custom_functions_directory_key: CONFIG_PARAMS.COMPONENTSROOT,
	custom_functions_directory: CONFIG_PARAMS.COMPONENTSROOT,
	max_custom_function_processes: CONFIG_PARAMS.THREADS_COUNT,
	log_to_file: CONFIG_PARAMS.LOGGING_FILE,
	log_to_stdstreams: CONFIG_PARAMS.LOGGING_STDSTREAMS,
	local_studio_on: CONFIG_PARAMS.LOCALSTUDIO_ENABLED,
	clustering_port: CONFIG_PARAMS.CLUSTERING_HUBSERVER_CLUSTER_NETWORK_PORT,
	clustering_user: CONFIG_PARAMS.CLUSTERING_USER,
	clustering_enabled: CONFIG_PARAMS.CLUSTERING_ENABLED,
	clustering_hubserver_cluster_name: CONFIG_PARAMS.CLUSTERING_HUBSERVER_CLUSTER_NAME,
	clustering_hubserver_cluster_network_port: CONFIG_PARAMS.CLUSTERING_HUBSERVER_CLUSTER_NETWORK_PORT,
	clustering_hubserver_cluster_network_routes: CONFIG_PARAMS.CLUSTERING_HUBSERVER_CLUSTER_NETWORK_ROUTES,
	clustering_hubserver_leafnodes_network_port: CONFIG_PARAMS.CLUSTERING_HUBSERVER_LEAFNODES_NETWORK_PORT,
	clustering_hubserver_network_port: CONFIG_PARAMS.CLUSTERING_HUBSERVER_NETWORK_PORT,
	clustering_leafserver_network_port: CONFIG_PARAMS.CLUSTERING_LEAFSERVER_NETWORK_PORT,
	clustering_leafserver_network_routes: CONFIG_PARAMS.CLUSTERING_LEAFSERVER_NETWORK_ROUTES,
	clustering_leafserver_streams_maxage: CONFIG_PARAMS.CLUSTERING_LEAFSERVER_STREAMS_MAXAGE,
	clustering_leafserver_streams_maxbytes: CONFIG_PARAMS.CLUSTERING_LEAFSERVER_STREAMS_MAXBYTES,
	clustering_leafserver_streams_maxconsumemsgs: CONFIG_PARAMS.CLUSTERING_LEAFSERVER_STREAMS_MAXCONSUMEMSGS,
	clustering_leafserver_streams_maxingestthreads: CONFIG_PARAMS.CLUSTERING_LEAFSERVER_STREAMS_MAXINGESTTHREADS,
	clustering_leafserver_streams_maxmsgs: CONFIG_PARAMS.CLUSTERING_LEAFSERVER_STREAMS_MAXMSGS,
	clustering_leafserver_streams_path: CONFIG_PARAMS.CLUSTERING_LEAFSERVER_STREAMS_PATH,
	clustering_nodename: CONFIG_PARAMS.CLUSTERING_NODENAME,
	clustering_tls_certificate: CONFIG_PARAMS.CLUSTERING_TLS_CERTIFICATE,
	clustering_tls_privatekey: CONFIG_PARAMS.CLUSTERING_TLS_PRIVATEKEY,
	clustering_tls_certificateauthority: CONFIG_PARAMS.CLUSTERING_TLS_CERT_AUTH,
	clustering_tls_insecure: CONFIG_PARAMS.CLUSTERING_TLS_INSECURE,
	clustering_tls_verify: CONFIG_PARAMS.CLUSTERING_TLS_VERIFY,
	clustering_loglevel: CONFIG_PARAMS.CLUSTERING_LOGLEVEL,
	clustering_republishmessages: CONFIG_PARAMS.CLUSTERING_REPUBLISHMESSAGES,
	clustering_databaselevel: CONFIG_PARAMS.CLUSTERING_DATABASELEVEL,
	customfunctions_network_port: CONFIG_PARAMS.HTTP_PORT,
	customfunctions_tls_certificate: CONFIG_PARAMS.TLS_CERTIFICATE,
	customfunctions_network_cors: CONFIG_PARAMS.HTTP_CORS,
	customfunctions_network_corsaccesslist: CONFIG_PARAMS.HTTP_CORSACCESSLIST,
	customfunctions_network_headerstimeout: CONFIG_PARAMS.HTTP_HEADERSTIMEOUT,
	customfunctions_network_https: CONFIG_PARAMS.CUSTOMFUNCTIONS_NETWORK_HTTPS,
	customfunctions_network_keepalivetimeout: CONFIG_PARAMS.HTTP_KEEPALIVETIMEOUT,
	customfunctions_tls_privatekey: CONFIG_PARAMS.TLS_PRIVATEKEY,
	customfunctions_tls_certificateauthority: CONFIG_PARAMS.TLS_CERTIFICATEAUTHORITY,
	customfunctions_network_timeout: CONFIG_PARAMS.HTTP_TIMEOUT,
	customfunctions_tls: CONFIG_PARAMS.TLS,
	http_threads: CONFIG_PARAMS.THREADS_COUNT,
	threads: CONFIG_PARAMS.THREADS_COUNT,
	threads_count: CONFIG_PARAMS.THREADS_COUNT,
	threads_debug: CONFIG_PARAMS.THREADS_DEBUG,
	threads_debug_startingport: CONFIG_PARAMS.THREADS_DEBUG_STARTINGPORT,
	threads_debug_port: CONFIG_PARAMS.THREADS_DEBUG_PORT,
	threads_debug_host: CONFIG_PARAMS.THREADS_DEBUG_HOST,
	threads_debug_waitfordebugger: CONFIG_PARAMS.THREADS_DEBUG_WAITFORDEBUGGER,
	threads_maxheapmemory: CONFIG_PARAMS.THREADS_MAXHEAPMEMORY,
	http_session_affinity: CONFIG_PARAMS.HTTP_SESSIONAFFINITY,
	http_compressionthreshold: CONFIG_PARAMS.HTTP_COMPRESSIONTHRESHOLD,
	http_cors: CONFIG_PARAMS.HTTP_CORS,
	http_corsaccesslist: CONFIG_PARAMS.HTTP_CORSACCESSLIST,
	http_headerstimeout: CONFIG_PARAMS.HTTP_HEADERSTIMEOUT,
	http_keepalivetimeout: CONFIG_PARAMS.HTTP_KEEPALIVETIMEOUT,
	http_timeout: CONFIG_PARAMS.HTTP_TIMEOUT,
	http_port: CONFIG_PARAMS.HTTP_PORT,
	http_secureport: CONFIG_PARAMS.HTTP_SECUREPORT,
	http_mtls: CONFIG_PARAMS.HTTP_MTLS,
	http_mtls_user: CONFIG_PARAMS.HTTP_MTLS_USER,
	http_mtls_required: CONFIG_PARAMS.HTTP_MTLS_REQUIRED,
	customfunctions_processes: CONFIG_PARAMS.THREADS_COUNT,
	customfunctions_root: CONFIG_PARAMS.COMPONENTSROOT,
	localstudio_enabled: CONFIG_PARAMS.LOCALSTUDIO_ENABLED,
	logging_file: CONFIG_PARAMS.LOGGING_FILE,
	logging_level: CONFIG_PARAMS.LOGGING_LEVEL,
	logging_root: CONFIG_PARAMS.LOGGING_ROOT,
	logging_rotation_enabled: CONFIG_PARAMS.LOGGING_ROTATION_ENABLED,
	logging_rotation_compress: CONFIG_PARAMS.LOGGING_ROTATION_COMPRESS,
	logging_rotation_interval: CONFIG_PARAMS.LOGGING_ROTATION_INTERVAL,
	logging_rotation_maxsize: CONFIG_PARAMS.LOGGING_ROTATION_MAXSIZE,
	logging_rotation_path: CONFIG_PARAMS.LOGGING_ROTATION_PATH,
	logging_stdstreams: CONFIG_PARAMS.LOGGING_STDSTREAMS,
	logging_auditlog: CONFIG_PARAMS.LOGGING_AUDITLOG,
	logging_auditretention: CONFIG_PARAMS.LOGGING_AUDITRETENTION,
	logging_auditauthevents_logfailed: CONFIG_PARAMS.LOGGING_AUDITAUTHEVENTS_LOGFAILED,
	logging_auditauthevents_logsuccessful: CONFIG_PARAMS.LOGGING_AUDITAUTHEVENTS_LOGSUCCESSFUL,
	operationsapi_authentication_operationtokentimeout: CONFIG_PARAMS.AUTHENTICATION_OPERATIONTOKENTIMEOUT,
	operationsapi_authentication_refreshtokentimeout: CONFIG_PARAMS.AUTHENTICATION_REFRESHTOKENTIMEOUT,
	operationsapi_network_cors: CONFIG_PARAMS.OPERATIONSAPI_NETWORK_CORS,
	operationsapi_network_corsaccesslist: CONFIG_PARAMS.OPERATIONSAPI_NETWORK_CORSACCESSLIST,
	operationsapi_network_headerstimeout: CONFIG_PARAMS.OPERATIONSAPI_NETWORK_HEADERSTIMEOUT,
	operationsapi_network_https: CONFIG_PARAMS.OPERATIONSAPI_NETWORK_HTTPS,
	operationsapi_network_keepalivetimeout: CONFIG_PARAMS.OPERATIONSAPI_NETWORK_KEEPALIVETIMEOUT,
	operationsapi_network_port: CONFIG_PARAMS.OPERATIONSAPI_NETWORK_PORT,
	operationsapi_network_domainsocket: CONFIG_PARAMS.OPERATIONSAPI_NETWORK_DOMAINSOCKET,
	operationsapi_network_secureport: CONFIG_PARAMS.OPERATIONSAPI_NETWORK_SECUREPORT,
	operationsapi_tls: CONFIG_PARAMS.OPERATIONSAPI_TLS,
	operationsapi_tls_certificate: CONFIG_PARAMS.OPERATIONSAPI_TLS_CERTIFICATE,
	operationsapi_tls_privatekey: CONFIG_PARAMS.OPERATIONSAPI_TLS_PRIVATEKEY,
	operationsapi_tls_certificateauthority: CONFIG_PARAMS.OPERATIONSAPI_TLS_CERTIFICATEAUTHORITY,
	operationsapi_network_timeout: CONFIG_PARAMS.OPERATIONSAPI_NETWORK_TIMEOUT,
	operationsapi_root: CONFIG_PARAMS.ROOTPATH,
	databases: CONFIG_PARAMS.DATABASES,
	storage_path: CONFIG_PARAMS.STORAGE_PATH,
	storage_maxtransactionqueuetime: CONFIG_PARAMS.STORAGE_MAXTRANSACTIONQUEUETIME,
	ignorescripts: CONFIG_PARAMS.IGNORE_SCRIPTS,
	mqtt_network_port: CONFIG_PARAMS.MQTT_NETWORK_PORT,
	mqtt_websocket: CONFIG_PARAMS.MQTT_WEBSOCKET,
	mqtt_network_secureport: CONFIG_PARAMS.MQTT_NETWORK_SECUREPORT,
	mqtt_network_mtls: CONFIG_PARAMS.MQTT_NETWORK_MTLS,
	mqtt_network_mtls_certificateAuthority: CONFIG_PARAMS.MQTT_NETWORK_MTLS_CERTIFICATEAUTHORITY,
	mqtt_network_mtls_user: CONFIG_PARAMS.MQTT_NETWORK_MTLS_USER,
	mqtt_network_mtls_required: CONFIG_PARAMS.MQTT_NETWORK_MTLS_REQUIRED,
	mqtt_requireauthentication: CONFIG_PARAMS.MQTT_REQUIREAUTHENTICATION,
	analytics_aggregatePeriod: CONFIG_PARAMS.ANALYTICS_AGGREGATEPERIOD,
	authentication_authorizelocal: CONFIG_PARAMS.AUTHENTICATION_AUTHORIZELOCAL,
	authentication_cachettl: CONFIG_PARAMS.AUTHENTICATION_CACHETTL,
	authentication_enablesessions: CONFIG_PARAMS.AUTHENTICATION_ENABLESESSIONS,
	authentication_operationtokentimeout: CONFIG_PARAMS.AUTHENTICATION_OPERATIONTOKENTIMEOUT,
	authentication_refreshtokentimeout: CONFIG_PARAMS.AUTHENTICATION_REFRESHTOKENTIMEOUT,
	componentsroot: CONFIG_PARAMS.COMPONENTSROOT,
	replication: CONFIG_PARAMS.REPLICATION,
	replication_port: CONFIG_PARAMS.REPLICATION_PORT,
	replication_secureport: CONFIG_PARAMS.REPLICATION_SECUREPORT,
	replication_nodename: CONFIG_PARAMS.REPLICATION_NODENAME,
	replication_url: CONFIG_PARAMS.REPLICATION_URL,
	replication_routes: CONFIG_PARAMS.REPLICATION_ROUTES,
	tls: CONFIG_PARAMS.TLS,
	tls_certificate: CONFIG_PARAMS.TLS_CERTIFICATE,
	tls_privatekey: CONFIG_PARAMS.TLS_PRIVATEKEY,
	tls_certificateauthority: CONFIG_PARAMS.TLS_CERTIFICATEAUTHORITY,
	tls_ciphers: CONFIG_PARAMS.TLS_CIPHERS,
};
for (let key in CONFIG_PARAMS) {
	let name = CONFIG_PARAMS[key];
	CONFIG_PARAM_MAP[name.toLowerCase()] = name;
}

const DATABASES_PARAM_CONFIG = {
	TABLES: 'tables',
	PATH: 'path',
	AUDIT_PATH: 'auditPath',
};

// Describes all available job types
const JOB_TYPE_ENUM = {
	csv_file_load: 'csv_file_load',
	csv_data_load: OPERATIONS_ENUM.CSV_DATA_LOAD,
	csv_url_load: OPERATIONS_ENUM.CSV_URL_LOAD,
	delete_files_before: 'delete_files_before',
	delete_records_before: 'delete_records_before',
	delete_audit_logs_before: 'delete_audit_logs_before',
	delete_transaction_logs_before: 'delete_transaction_logs_before',
	empty_trash: 'empty_trash',
	export_local: 'export_local',
	export_to_s3: 'export_to_s3',
	import_from_s3: 'import_from_s3',
};

const CLUSTER_MESSAGE_TYPE_ENUM = {
	CLUSTERING_PAYLOAD: 'clustering_payload',
	DELEGATE_THREAD_RESPONSE: 'delegate_thread_response',
	CLUSTERING: 'clustering',
	SCHEMA: 'schema',
	CLUSTER_STATUS: 'cluster_status',
	JOB: 'job',
	CHILD_STARTED: 'child_started',
	CHILD_STOPPED: 'child_stopped',
	USER: 'user',
	RESTART: 'restart',
};
const CLUSTER_CONNECTION_DIRECTION_ENUM = {
	// Data flows to both the client and this server
	BIDIRECTIONAL: 'BIDIRECTIONAL',
	// This server only sends data to its client, it doesn't up update from received data
	OUTBOUND: 'OUTBOUND',
	// This server only receives data, it does not send updated data
	INBOUND: 'INBOUND',
};

const LICENSE_VALUES = {
	VERSION_DEFAULT: '2.2.0',
};

// The maximum ram allocation in MB per HDB child process
const RAM_ALLOCATION_ENUM = {
	DEVELOPMENT: 8192, //8GB
	DEFAULT: 512, //.5GB
};

const CLUSTER_EVENTS_DEFS_ENUM = {
	IDENTIFY: 'identify',
	AUTHENTICATE: 'authenticate',
	AUTHENTICATE_OK: 'authenticated',
	AUTHENTICATE_FAIL: 'authenticate_fail',
	CONNECTION: 'connection',
	CONNECT: 'connect',
	CATCHUP_REQUEST: 'catchup_request',
	CATCHUP_RESPONSE: 'catchup',
	CONFIRM_MSG: 'confirm_msg',
	ERROR: 'error',
	DISCONNECT: 'disconnect',
	SCHEMA_UPDATE_REQ: 'schema_update_request',
	SCHEMA_UPDATE_RES: 'schema_update_response',
	RECONNECT_ATTEMPT: 'reconnect_attempt',
	CONNECT_ERROR: 'connect_error',
	MESSAGE: 'msg',
	VERSION_MISMATCH: 'version_mismatch',
	DIRECTION_CHANGE: 'direction_change',
};

const WEBSOCKET_CLOSE_CODE_DESCRIPTION_LOOKUP = {
	1000: 'SUCCESSFUL_SHUTDOWN',
	1001: 'CLOSE_GOING_AWAY',
	1002: 'CLOSE_PROTOCOL_ERROR',
	1003: 'CLOSE_UNSUPPORTED',
	1005: 'CLOSE_NO_STATUS',
	1006: 'CLOSE_ABNORMAL',
	1007: 'UNSUPPORTED_PAYLOAD',
	1008: 'POLICY_VIOLATION',
	1009: 'CLOSE_TOO_LARGE',
	1010: 'MANDATORY_EXTENSION',
	1011: 'SERVER_ERROR',
	1012: 'SERVICE_RESTART',
	1013: 'SERVER_BUSY',
	1014: 'BAD_GATEWAY',
	1015: 'HANDSHAKE_FAIL',
	4141: 'LICENSE_LIMIT_REACHED',
};

const NODE_ERROR_CODES = {
	ENOENT: 'ENOENT', // No such file or directory.
	EACCES: 'EACCES', // Permission denied.
	EEXIST: 'EEXIST', // File already exists.
	ERR_INVALID_ARG_TYPE: 'ERR_INVALID_ARG_TYPE',
};

const TIME_STAMP_NAMES_ENUM = {
	CREATED_TIME: '__createdtime__',
	UPDATED_TIME: '__updatedtime__',
};
const METADATA_PROPERTY = Symbol('metadata');
const CLUSTERING_FLAG = '__clustering__';

const TIME_STAMP_NAMES = Object.values(TIME_STAMP_NAMES_ENUM);

//This value is used to help evaluate whether or not a permissions translation error is related to old permissions values
// or if it could be another code-related bug/error.
const PERMS_UPDATE_RELEASE_TIMESTAMP = 1598486400000;

const VALUE_SEARCH_COMPARATORS = {
	LESS: '<',
	LESS_OR_EQ: '<=',
	GREATER: '>',
	GREATER_OR_EQ: '>=',
	BETWEEN: '...',
};
const VALUE_SEARCH_COMPARATORS_REVERSE_LOOKUP = _.invert(VALUE_SEARCH_COMPARATORS);

// Message types that will flow through the HDB Child and Cluster rooms.
const CLUSTERING_MESSAGE_TYPES = {
	GET_CLUSTER_STATUS: 'GET_CLUSTER_STATUS',
	CLUSTER_STATUS_RESPONSE: 'CLUSTER_STATUS_RESPONSE',
	ERROR_RESPONSE: 'ERROR',
	ADD_USER: 'ADD_USER',
	ALTER_USER: 'ALTER_USER',
	DROP_USER: 'DROP_USER',
	HDB_OPERATION: 'HDB_OPERATION',
	ADD_NODE: 'ADD_NODE',
	UPDATE_NODE: 'UPDATE_NODE',
	REMOVE_NODE: 'REMOVE_NODE',
	HDB_USERS_MSG: 'HDB_USERS_MSG',
	HDB_WORKERS: 'HDB_WORKERS',
	HDB_TRANSACTION: 'HDB_TRANSACTION',
};

const ORIGINATOR_SET_VALUE = 111;
const NEW_LINE = '\r\n';

const PERMS_CRUD_ENUM = {
	READ: 'read',
	INSERT: 'insert',
	UPDATE: 'update',
	DELETE: 'delete',
};

const SEARCH_WILDCARDS = ['*', '%'];

const UNAUTHORIZED_PERMISSION_NAME = 'unauthorized_access';

const FUNC_VAL = 'func_val';

const READ_AUDIT_LOG_SEARCH_TYPES_ENUM = {
	HASH_VALUE: 'hash_value',
	TIMESTAMP: 'timestamp',
	USERNAME: 'username',
};

const JWT_ENUM = {
	JWT_PRIVATE_KEY_NAME: '.jwtPrivate.key',
	JWT_PUBLIC_KEY_NAME: '.jwtPublic.key',
	JWT_PASSPHRASE_NAME: '.jwtPass',
};

const ITC_EVENT_TYPES = {
	SHUTDOWN: 'shutdown',
	CHILD_STARTED: 'child_started',
	CHILD_STOPPED: 'child_stopped',
	SCHEMA: 'schema',
	USER: 'user',
	CLUSTER_STATUS_RESPONSE: 'cluster_status_response',
	CLUSTER_STATUS_REQUEST: 'cluster_status_request',
	METRICS: 'metrics',
	GET_METRICS: 'get_metrics',
	RESTART: 'restart',
	NATS_CONSUMER_UPDATE: 'nats_consumer_update',
};

const SERVICES = {
	HDB_CORE: 'hdb_core',
	CUSTOM_FUNCTIONS: 'custom_functions',
};

const THREAD_TYPES = {
	HTTP: 'http',
};

const PM2_PROCESS_STATUSES = {
	STOPPED: 'stopped',
	ONLINE: 'online',
};

const PRE_4_0_0_VERSION = '3.x.x';

const AUTH_AUDIT_STATUS = {
	SUCCESS: 'success',
	FAILURE: 'failure',
};

const AUTH_AUDIT_TYPES = {
	AUTHENTICATION: 'authentication',
	AUTHORIZATION: 'authorization',
};

module.exports = {
	LOCAL_HARPERDB_OPERATIONS,
	HDB_SUPPORT_ADDRESS,
	HDB_SUPPORT_URL,
	HDB_PRICING_URL,
	SUPPORT_HELP_MSG,
	LICENSE_HELP_MSG,
	HDB_PROC_NAME,
	HDB_PROC_DESCRIPTOR,
	CLUSTERING_LEAF_PROC_DESCRIPTOR,
	CLUSTERING_HUB_PROC_DESCRIPTOR,
	SYSTEM_SCHEMA_NAME,
	HASH_FOLDER_NAME,
	HDB_HOME_DIR_NAME,
	UPDATE_FILE_NAME,
	LICENSE_KEY_DIR_NAME,
	BOOT_PROPS_FILE_NAME,
	JOB_TYPE_ENUM,
	JOB_STATUS_ENUM,
	SYSTEM_TABLE_NAMES,
	SYSTEM_TABLE_HASH_ATTRIBUTES,
	OPERATIONS_ENUM,
	VALID_S3_FILE_TYPES,
	S3_BUCKET_AUTH_KEYS,
	VALID_SQL_OPS_ENUM,
	GEO_CONVERSION_ENUM,
	HDB_SETTINGS_NAMES,
	HDB_SETTINGS_NAMES_REVERSE_LOOKUP,
	SERVICE_ACTIONS_ENUM,
	CLUSTER_MESSAGE_TYPE_ENUM,
	CLUSTER_CONNECTION_DIRECTION_ENUM,
	CLUSTER_EVENTS_DEFS_ENUM,
	PERIOD_REGEX,
	DOUBLE_PERIOD_REGEX,
	UNICODE_PERIOD,
	FORWARD_SLASH_REGEX,
	UNICODE_FORWARD_SLASH,
	ESCAPED_FORWARD_SLASH_REGEX,
	ESCAPED_PERIOD_REGEX,
	ESCAPED_DOUBLE_PERIOD_REGEX,
	REG_KEY_FILE_NAME,
	RESTART_TIMEOUT_MS,
	HDB_FILE_PERMISSIONS,
	DATABASES_DIR_NAME,
	LEGACY_DATABASES_DIR_NAME,
	TRANSACTIONS_DIR_NAME,
	LIMIT_COUNT_NAME,
	ID_ATTRIBUTE_STRING,
	INSERT_MODULE_ENUM,
	UPGRADE_JSON_FIELD_NAMES_ENUM,
	RESTART_CODE,
	RESTART_CODE_NUM,
	CLUSTER_OPERATIONS,
	SYSTEM_DEFAULT_ATTRIBUTE_NAMES,
	HDB_INTERNAL_SC_CHANNEL_PREFIX,
	INTERNAL_SC_CHANNELS,
	CLUSTERING_MESSAGE_TYPES,
	HDB_FILE_SUFFIX,
	BLOB_FOLDER_NAME,
	HDB_TRASH_DIR,
	// Make the message objects available through hdbTerms to keep clustering as modular as possible.
	ORIGINATOR_SET_VALUE,
	LICENSE_VALUES,
	RAM_ALLOCATION_ENUM,
	TIME_STAMP_NAMES_ENUM,
	TIME_STAMP_NAMES,
	PERMS_UPDATE_RELEASE_TIMESTAMP,
	SEARCH_NOT_FOUND_MESSAGE,
	SEARCH_ATTRIBUTE_NOT_FOUND,
	LICENSE_ROLE_DENIED_RESPONSE,
	LICENSE_MAX_CONNS_REACHED,
	BASIC_LICENSE_MAX_NON_CU_ROLES,
	BASIC_LICENSE_CLUSTER_CONNECTION_LIMIT_WS_ERROR_CODE,
	VALUE_SEARCH_COMPARATORS,
	VALUE_SEARCH_COMPARATORS_REVERSE_LOOKUP,
	LICENSE_FILE_NAME,
	WEBSOCKET_CLOSE_CODE_DESCRIPTION_LOOKUP,
	NEW_LINE,
	BASIC_LICENSE_MAX_CLUSTER_USER_ROLES,
	MOMENT_DAYS_TAG,
	API_TURNOVER_SEC,
	LOOPBACK,
	CODE_EXTENSION,
	WILDCARD_SEARCH_VALUE,
	NODE_ERROR_CODES,
	JAVASCRIPT_EXTENSION,
	PERMS_CRUD_ENUM,
	UNAUTHORIZED_PERMISSION_NAME,
	SEARCH_WILDCARDS,
	FUNC_VAL,
	READ_AUDIT_LOG_SEARCH_TYPES_ENUM,
	JWT_ENUM,
	CLUSTERING_FLAG,
	ITC_EVENT_TYPES,
	CUSTOM_FUNCTION_PROC_NAME,
	CUSTOM_FUNCTION_PROC_DESCRIPTOR,
	SERVICES,
	THREAD_TYPES,
	MEM_SETTING_KEY,
	HDB_RESTART_SCRIPT,
	PROCESS_DESCRIPTORS,
	SERVICE_SERVERS,
	SERVICE_SERVERS_CWD,
	PROCESS_DESCRIPTORS_VALIDATE,
	LAUNCH_SERVICE_SCRIPTS,
	LOG_LEVELS,
	PROCESS_NAME_ENV_PROP,
	LOG_NAMES,
	PM2_PROCESS_STATUSES,
	CONFIG_PARAM_MAP,
	CONFIG_PARAMS,
	HDB_CONFIG_FILE,
	HDB_DEFAULT_CONFIG_FILE,
	ROLE_TYPES_ENUM,
	BOOT_PROP_PARAMS,
	INSTALL_PROMPTS,
	HDB_ROOT_DIR_NAME,
	CLUSTERING_PROCESSES,
	FOREGROUND_PID_FILE,
	PACKAGE_ROOT,
	PRE_4_0_0_VERSION,
	DATABASES_PARAM_CONFIG,
	METADATA_PROPERTY,
	AUTH_AUDIT_STATUS,
	AUTH_AUDIT_TYPES,
	HDB_PID_FILE,
	DEFAULT_DATABASE_NAME,
	LEGACY_CONFIG_PARAMS,
};
require('./devops/tsBuild');<|MERGE_RESOLUTION|>--- conflicted
+++ resolved
@@ -379,14 +379,11 @@
 	GET_BACKUP: 'get_backup',
 	SIGN_CERTIFICATE: 'sign_certificate',
 	CREATE_CSR: 'create_csr',
-<<<<<<< HEAD
 	LIST_CERTIFICATES: 'list_certificates',
 	ADD_CERTIFICATES: 'add_certificate',
 	REMOVE_CERTIFICATE: 'remove_certificate',
-=======
 	ADD_NODE_BACK: 'add_node_back',
 	REMOVE_NODE_BACK: 'remove_node_back',
->>>>>>> 46e2c5e8
 };
 
 // Defines valid file types that we are able to handle in 'import_from_s3' ops
