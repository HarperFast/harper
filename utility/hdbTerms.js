--- conflicted
+++ resolved
@@ -422,12 +422,9 @@
     LICENSE_VALUES,
     STORAGE_TYPES_ENUM,
     HDB_LICENSE_NAME,
-<<<<<<< HEAD
     HDB_FILE_SUFFIX,
     SEARCH_NOT_FOUND_MESSAGE,
-    SEARCH_ATTRIBUTE_NOT_FOUND
-=======
+    SEARCH_ATTRIBUTE_NOT_FOUND,
     HELIUM_PROCESS_NAME,
     HELIUM_START_SERVER_COMMAND
->>>>>>> 8b5dc9aa
-};
+};
