--- conflicted
+++ resolved
@@ -24,15 +24,10 @@
 const LICENSE_HELP_MSG = `For license support, please contact ${HDB_LICENSE_EMAIL_ADDRESS}`;
 const SEARCH_NOT_FOUND_MESSAGE = "None of the specified records were found.";
 const SEARCH_ATTRIBUTE_NOT_FOUND = `hash attribute not found`;
-<<<<<<< HEAD
 const LICENSE_ROLE_DENIED_RESPONSE = `Your current license only supports ${BASIC_LICENSE_MAX_NON_CU_ROLES} role.  ${LICENSE_HELP_MSG}`;
 const LICENSE_MAX_CONNS_REACHED = 'Your current license only supports 3 connections to a node.';
 
-=======
-const LICENSE_ROLE_DENIED_RESPONSE = 'Your current license only supports 1 role.';
-const BASIC_LICENSE_MAX_NON_CU_ROLES = 1;
 const BASIC_LICENSE_MAX_CLUSTER_USER_ROLES = 1;
->>>>>>> 7dcf8e66
 
 const PERIOD_REGEX = /^\.$/;
 const DOUBLE_PERIOD_REGEX = /^\.\.$/;
@@ -411,13 +406,9 @@
     4141 : 'LICENSE_LIMIT_REACHED'
 };
 
-
-
 const HDB_LICENSE_NAME = 'hdb_license';
-
 const CLUSTERING_MESSAGE_TYPES = cluster_types.CORE_ROOM_MSG_TYPE_ENUM;
 const ORIGINATOR_SET_VALUE = cluster_types.ORIGINATOR_SET_VALUE;
-
 const NEW_LINE = '\r\n';
 
 module.exports = {
@@ -494,13 +485,10 @@
     HELIUM_PROCESS_NAME,
     HELIUM_START_SERVER_COMMAND,
     LICENSE_FILE_NAME,
+    WEBSOCKET_CLOSE_CODE_DESCRIPTION_LOOKUP,
     NEW_LINE,
-<<<<<<< HEAD
-    WEBSOCKET_CLOSE_CODE_DESCRIPTION_LOOKUP
-=======
     BASIC_LICENSE_MAX_CLUSTER_USER_ROLES,
     MOMENT_DAYS_TAG,
     API_TURNOVER_SEC,
     CLUSTERING_FOLDER_NAMES_ENUM
->>>>>>> 7dcf8e66
-};
+};
