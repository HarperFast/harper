'use strict';

/**
 * This module should contain common variables/values that will be used across the project.  This should avoid
 * duplicate values making refactoring a little easier.
 */

 // Name of the HDB process
const HDB_PROC_NAME = 'hdb_express.js';

// Name of the System schema
const SYSTEM_SCHEMA_NAME = 'system';

// Role table name
const ROLE_TABLE_NAME = 'hdb_role';

// Job table name
const JOB_TABLE_NAME = 'hdb_job';

// Describes all available job types
const JOB_TYPE_ENUM = {
    CSV_FILE_UPLOAD: 'CSV_FILE_UPLOAD',
    EMPTY_TRASH: 'EMPTY_TRASH',
    CSV_URL_LOAD: 'CSV_URL_LOAD',
    CSV_DATA_LOAD: 'CSV_DATA_LOAD',
    EXPORT_TO_S3: 'EXPORT_TO_S3',
    EXPORT_LOCAL: 'EXPORT_LOCAL',
	TTL: 'TTL'
};

<<<<<<< HEAD
=======
// Describes the available statuses for jobs
>>>>>>> 4f84e946
const JOB_STATUS_ENUM = {
	CREATED: 'CREATED',
	IN_PROGRESS: 'IN_PROGRESS',
	COMPLETE: 'COMPLETE',
	ERROR: 'ERROR'
};

// Operations
const OPERATIONS_ENUM = {
    UPDATE: 'update'
}

module.exports = {
    HDB_PROC_NAME,
    SYSTEM_SCHEMA_NAME,
    ROLE_TABLE_NAME,
    JOB_TABLE_NAME,
    JOB_TYPE_ENUM,
    JOB_STATUS_ENUM,
    OPERATIONS_ENUM
};
<|MERGE_RESOLUTION|>--- conflicted
+++ resolved
@@ -28,10 +28,7 @@
 	TTL: 'TTL'
 };
 
-<<<<<<< HEAD
-=======
 // Describes the available statuses for jobs
->>>>>>> 4f84e946
 const JOB_STATUS_ENUM = {
 	CREATED: 'CREATED',
 	IN_PROGRESS: 'IN_PROGRESS',
