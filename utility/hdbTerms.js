--- conflicted
+++ resolved
@@ -37,7 +37,7 @@
     SCHEMA_TABLE_NAME: 'hdb_schema',
     TABLE_TABLE_NAME: 'hdb_table',
     USER_TABLE_NAME: 'hdb_user'
-}
+};
 
 // Registration key file name
 const REG_KEY_FILE_NAME = '060493.ks';
@@ -136,24 +136,6 @@
 };
 
 const HDB_SETTINGS_NAMES = {
-<<<<<<< HEAD
-    PROJECT_DIR: 'PROJECT_DIR',
-    HDB_ROOT: 'HDB_ROOT',
-    HTTP_PORT: 'HTTP_PORT',
-    HTTPS_PORT: 'HTTPS_PORT',
-    CERTIFICATE: 'CERTIFICATE',
-    PRIVATE_KEY: 'PRIVATE_KEY',
-    HTTPS_ON: 'HTTPS_ON',
-    HTTP_ON: 'HTTP_ON',
-    CORS_ON: 'CORS_ON',
-    CORS_WHITELIST: 'CORS_WHITELIST',
-    SERVER_TIMEOUT_MS: 'SERVER_TIMEOUT_MS',
-    LOG_LEVEL: 'LOG_LEVEL',
-    LOGGER: 'LOG_LEVEL',
-    LOG_PATH: 'LOG_PATH',
-    NODE_ENV: 'NODE_ENV',
-    ALLOW_SELF_SIGNED_SSL_CERTS: 'ALLOW_SELF_SIGNED_SSL_CERTS'
-=======
     PROJECT_DIR_KEY: 'PROJECT_DIR',
     HDB_ROOT_KEY: 'HDB_ROOT',
     HTTP_PORT_KEY: 'HTTP_PORT',
@@ -172,7 +154,8 @@
     SETTINGS_PATH_KEY: 'settings_path',
     CLUSTERING_PORT_KEY: 'CLUSTERING_PORT',
     CLUSTERING_NODE_NAME_KEY: 'NODE_NAME',
-    CLUSTERING_ENABLED_KEY: 'CLUSTERING'
+    CLUSTERING_ENABLED_KEY: 'CLUSTERING',
+    ALLOW_SELF_SIGNED_SSL_CERTS: 'ALLOW_SELF_SIGNED_SSL_CERTS'
 };
 
 // Default values for the Settings, some do not have a default.
@@ -190,7 +173,6 @@
     NODE_ENV: 'production',
     CLUSTERING_PORT: '5545',
     CLUSTERING: 'false'
->>>>>>> 69f85330
 };
 
 // Describes all available job types
