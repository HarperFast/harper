'use strict';

/**
 * This module should contain common variables/values that will be used across the project.  This should avoid
 * duplicate values making refactoring a little easier.
 */

 // Name of the HDB process
const HDB_PROC_NAME = 'hdb_express.js';

const PERIOD_REGEX = /^\.$/;

const DOUBLE_PERIOD_REGEX = /^\.\.$/;

const UNICODE_PERIOD = 'U+002E';

const FORWARD_SLASH_REGEX = /\//g;

const UNICODE_FORWARD_SLASH = 'U+002F';

const ESCAPED_FORWARD_SLASH_REGEX = /U\+002F/g;

const ESCAPED_PERIOD_REGEX = /^U\+002E$/;

const ESCAPED_DOUBLE_PERIOD_REGEX = /^U\+002EU\+002E$/;

// Name of the System schema
const SYSTEM_SCHEMA_NAME = 'system';

const HASH_FOLDER_NAME = '__hdb_hash';

const CLUSTERING_VERSION_HEADER_NAME = 'hdb_version';

const RESTART_CODE = 'SIGTERM';

const INSERT_MODULE_ENUM = {
    HDB_PATH_KEY: 'HDB_INTERNAL_PATH',
    HDB_AUTH_HEADER: 'hdb_auth_header',
    HDB_USER_DATA_KEY: 'hdb_user',
    CHUNK_SIZE: 1000,
    MAX_CHARACTER_SIZE: 250
};

const SYSTEM_TABLE_NAMES = {
    JOB_TABLE_NAME : 'hdb_job',
    NODE_TABLE_NAME :'hdb_nodes',
    ATTRIBUTE_TABLE_NAME : 'hdb_attribute',
    LICENSE_TABLE_NAME: 'hdb_license',
    QUEUE_TABLE_NAME: 'hdb_queue',
    ROLE_TABLE_NAME: 'hdb_role',
    SCHEMA_TABLE_NAME: 'hdb_schema',
    TABLE_TABLE_NAME: 'hdb_table',
    USER_TABLE_NAME: 'hdb_user'
};

// Registration key file name
const REG_KEY_FILE_NAME = '060493.ks';

// Describes the available statuses for jobs
const JOB_STATUS_ENUM = {
	CREATED: 'CREATED',
	IN_PROGRESS: 'IN_PROGRESS',
	COMPLETE: 'COMPLETE',
	ERROR: 'ERROR'
};

// A subset of HTTP error codes that we may use in code.
const HTTP_STATUS_CODES = {
    BAD_GATEWAY: 502,
    BAD_REQUEST: 400,
    CONTINUE: 100,
    CREATED: 201,
    FORBIDDEN: 403,
    GATEWAY_TIMEOUT: 504,
    HTTP_VERSION_NOT_SUPPORTED: 505,
    INSUFFICIENT_STORAGE: 507,
    INTERNAL_SERVER_ERROR: 500,
    METHOD_NOT_ALLOWED: 405,
    NETWORK_AUTHENTICATION_REQUIRED: 511,
    NOT_FOUND: 404,
    OK: 200,
    REQUEST_TIMEOUT: 408,
    SERVICE_UNAVAILABLE: 503,
    UNAUTHORIZED: 401,
    NOT_IMPLEMENTED: 501
};

// Operations
const OPERATIONS_ENUM = {
    INSERT: 'insert',
    UPDATE: 'update',
    SEARCH_BY_HASH: 'search_by_hash',
    SEARCH_BY_VALUE: 'search_by_value',
    SEARCH: 'search',
    SQL: 'sql',
    CSV_DATA_LOAD: 'csv_data_load',
    CSV_FILE_LOAD: 'csv_file_load',
    CSV_URL_LOAD: 'csv_url_load',
    CREATE_SCHEMA: 'create_schema',
    CREATE_TABLE: 'create_table',
    CREATE_ATTRIBUTE: 'create_attribute',
    DROP_SCHEMA: 'drop_schema',
    DROP_TABLE: 'drop_table',
    DESCRIBE_SCHEMA: 'describe_schema',
    DESCRIBE_TABLE: 'describe_table',
    DESCRIBE_ALL: 'describe_all',
    DELETE: 'delete',
    ADD_USER: 'add_user',
    ALTER_USER: 'alter_user',
    DROP_USER: 'drop_user',
    LIST_USERS: 'list_users',
    LIST_ROLES: 'list_roles',
    ADD_ROLE: 'add_role',
    ALTER_ROLE: 'alter_role',
    DROP_ROLE: 'drop_role',
    USER_INFO: 'user_info',
    READ_LOG: 'read_log',
    ADD_NODE: 'add_node',
    EXPORT_TO_S3: 'export_to_s3',
    DELETE_FILES_BEFORE: 'delete_files_before',
    EXPORT_LOCAL: 'export_local',
    SEARCH_JOBS_BY_START_DATE: 'search_jobs_by_start_date',
    GET_JOB: 'get_job',
    DELETE_JOB: 'delete_job',
    UPDATE_JOB: 'update_job',
    GET_FINGERPRINT: 'get_fingerprint',
    SET_LICENSE: 'set_license',
    CONFIGURE_CLUSTER: 'configure_cluster',
    CLUSTER_STATUS: 'cluster_status',
    DROP_ATTRIBUTE: 'drop_attribute',
    REMOVE_NODE: 'remove_node',
    RESTART: 'restart'
};

// Defines operations that should be propagated to the cluster.
let CLUSTER_OPERATIONS = {};
CLUSTER_OPERATIONS[OPERATIONS_ENUM.CREATE_SCHEMA] = OPERATIONS_ENUM.CREATE_SCHEMA;
CLUSTER_OPERATIONS[OPERATIONS_ENUM.CREATE_TABLE] = OPERATIONS_ENUM.CREATE_TABLE;
CLUSTER_OPERATIONS[OPERATIONS_ENUM.CREATE_ATTRIBUTE] = OPERATIONS_ENUM.CREATE_ATTRIBUTE;
CLUSTER_OPERATIONS[OPERATIONS_ENUM.CSV_DATA_LOAD] = OPERATIONS_ENUM.CSV_DATA_LOAD;
CLUSTER_OPERATIONS[OPERATIONS_ENUM.CSV_FILE_LOAD] = OPERATIONS_ENUM.CSV_FILE_LOAD;
CLUSTER_OPERATIONS[OPERATIONS_ENUM.CSV_URL_LOAD] = OPERATIONS_ENUM.CSV_URL_LOAD;
CLUSTER_OPERATIONS[OPERATIONS_ENUM.INSERT] = OPERATIONS_ENUM.INSERT;
CLUSTER_OPERATIONS[OPERATIONS_ENUM.UPDATE] = OPERATIONS_ENUM.UPDATE;
CLUSTER_OPERATIONS[OPERATIONS_ENUM.DELETE] = OPERATIONS_ENUM.DELETE;
CLUSTER_OPERATIONS[OPERATIONS_ENUM.SEARCH_BY_HASH] = OPERATIONS_ENUM.SEARCH_BY_HASH;
CLUSTER_OPERATIONS[OPERATIONS_ENUM.SEARCH_BY_VALUE] = OPERATIONS_ENUM.SEARCH_BY_VALUE;

const SERVICE_ACTIONS_ENUM = {
    RUN:'run',
    INSTALL:'install',
    REGISTER:'register',
    STOP:'stop',
    RESTART:'restart',
    VERSION: 'version',
    UPGRADE:'upgrade',
    UPGRADE_EXTERN: 'upgrade_external'
};

//describes the Geo Conversion types
const GEO_CONVERSION_ENUM = {
    point: 'point',
    lineString: 'lineString',
    multiLineString: 'multiLineString',
    multiPoint: 'multiPoint',
    multiPolygon: 'multiPolygon',
    polygon: 'polygon'
};

const HDB_SETTINGS_NAMES = {
    PROJECT_DIR_KEY: 'PROJECT_DIR',
    HDB_ROOT_KEY: 'HDB_ROOT',
    HTTP_PORT_KEY: 'HTTP_PORT',
    HTTP_SECURE_PORT_KEY: 'HTTPS_PORT',
    CERT_KEY: 'CERTIFICATE',
    PRIVATE_KEY_KEY: 'PRIVATE_KEY',
    HTTP_SECURE_ENABLED_KEY: 'HTTPS_ON',
    HTTP_ENABLED_KEY: 'HTTP_ON',
    CORS_ENABLED_KEY: 'CORS_ON',
    CORS_WHITELIST_KEY: 'CORS_WHITELIST',
    PROPS_SERVER_TIMEOUT_KEY: 'SERVER_TIMEOUT_MS',
    LOG_LEVEL_KEY: 'LOG_LEVEL',
    LOGGER_KEY: 'LOGGER',
    LOG_PATH_KEY: 'LOG_PATH',
    PROPS_ENV_KEY: 'NODE_ENV',
    SETTINGS_PATH_KEY: 'settings_path',
    CLUSTERING_PORT_KEY: 'CLUSTERING_PORT',
    CLUSTERING_NODE_NAME_KEY: 'NODE_NAME',
    CLUSTERING_ENABLED_KEY: 'CLUSTERING',
    ALLOW_SELF_SIGNED_SSL_CERTS: 'ALLOW_SELF_SIGNED_SSL_CERTS',
    MAX_HDB_PROCESSES: 'MAX_HDB_PROCESSES',
    INSTALL_USER: 'install_user'
};

// Default values for the Settings, some do not have a default.
const HDB_SETTINGS_DEFAULT_VALUES = {
    HTTP_PORT: '9925',
    HTTPS_PORT: '31283',
    HTTPS_ON: 'true',
    HTTP_ON: 'false',
    CORS_ON: 'true',
    CORS_WHITELIST: '',
    SERVER_TIMEOUT_MS: '120000',
    LOG_LEVEL: 'error',
    LOGGER: '1',
    LOG_PATH: './harper_log.log',
    NODE_ENV: 'production',
    CLUSTERING_PORT: '5545',
    CLUSTERING: 'false',
    MAX_HDB_PROCESSES: 4
};

// Describes all available job types
const JOB_TYPE_ENUM = {
    csv_file_load: 'csv_file_load',
    empty_trash: 'empty_trash',
    csv_url_load: OPERATIONS_ENUM.CSV_URL_LOAD,
    csv_data_load: OPERATIONS_ENUM.CSV_DATA_LOAD,
    export_to_s3: 'export_to_s3',
    export_local: 'export_local',
    delete_files_before: 'delete_files_before'
};

const CLUSTER_MESSAGE_TYPE_ENUM = {
    CLUSTERING_PAYLOAD: 'clustering_payload',
    DELEGATE_THREAD_RESPONSE: 'delegate_thread_response',
    CLUSTERING: 'clustering',
    SCHEMA: 'schema',
    NODE_ADDED: 'node_added',
    NODE_REMOVED: 'node_removed',
    CLUSTER_STATUS: 'cluster_status',
    JOB: 'job',
    CHILD_STARTED: 'child_started',
    CHILD_STOPPED: 'child_stopped',
    USER: 'user',
    RESTART: 'restart'
};
const CLUSTER_CONNECTION_DIRECTION_ENUM = {
    // Data flows to both the client and this server
    BIDIRECTIONAL: "BIDIRECTIONAL",
    // This server only sends data to its client, it doesn't up update from received data
    OUTBOUND: "OUTBOUND",
    // This server only receives data, it does not send updated data
    INBOUND: "INBOUND"
};

const CLUSTER_EVENTS_DEFS_ENUM = {
    IDENTIFY : 'identify',
    AUTHENTICATE : 'authenticate',
    AUTHENTICATE_OK: 'authenticated',
    AUTHENTICATE_FAIL: 'authenticate_fail',
    CONNECTION: 'connection',
    CONNECT: 'connect',
    CATCHUP_REQUEST : 'catchup_request',
    CATCHUP_RESPONSE: 'catchup',
    CONFIRM_MSG: 'confirm_msg',
    ERROR: 'error',
    DISCONNECT: 'disconnect',
    SCHEMA_UPDATE_REQ: 'schema_update_request',
    SCHEMA_UPDATE_RES: 'schema_update_response',
    RECONNECT_ATTEMPT: 'reconnect_attempt',
    CONNECT_ERROR: 'connect_error',
    MESSAGE: 'msg',
    VERSION_MISMATCH: 'version_mismatch',
    DIRECTION_CHANGE: 'direction_change'
};

module.exports = {
    HDB_PROC_NAME,
    SYSTEM_SCHEMA_NAME,
    HASH_FOLDER_NAME,
    CLUSTERING_VERSION_HEADER_NAME,
    JOB_TYPE_ENUM,
    JOB_STATUS_ENUM,
    SYSTEM_TABLE_NAMES,
    OPERATIONS_ENUM,
    HTTP_STATUS_CODES,
    GEO_CONVERSION_ENUM,
    HDB_SETTINGS_NAMES,
    HDB_SETTINGS_DEFAULT_VALUES,
    SERVICE_ACTIONS_ENUM,
    CLUSTER_MESSAGE_TYPE_ENUM,
    CLUSTER_CONNECTION_DIRECTION_ENUM,
    CLUSTER_EVENTS_DEFS_ENUM,
    PERIOD_REGEX,
    DOUBLE_PERIOD_REGEX,
    UNICODE_PERIOD,
    FORWARD_SLASH_REGEX,
    UNICODE_FORWARD_SLASH,
    ESCAPED_FORWARD_SLASH_REGEX,
    ESCAPED_PERIOD_REGEX,
    ESCAPED_DOUBLE_PERIOD_REGEX,
    REG_KEY_FILE_NAME,
<<<<<<< HEAD
    LOCAL_HARPERDB_OPERATIONS,
    INSERT_MODULE_ENUM,
    RESTART_CODE
=======
    INSERT_MODULE_ENUM,
    CLUSTER_OPERATIONS
>>>>>>> 63b68df9
};
<|MERGE_RESOLUTION|>--- conflicted
+++ resolved
@@ -146,6 +146,12 @@
 CLUSTER_OPERATIONS[OPERATIONS_ENUM.SEARCH_BY_HASH] = OPERATIONS_ENUM.SEARCH_BY_HASH;
 CLUSTER_OPERATIONS[OPERATIONS_ENUM.SEARCH_BY_VALUE] = OPERATIONS_ENUM.SEARCH_BY_VALUE;
 
+//this variable defines operations that should only run locally and not pass over clustering to another node(s)
+const LOCAL_HARPERDB_OPERATIONS = [OPERATIONS_ENUM.DESCRIBE_ALL, OPERATIONS_ENUM.DESCRIBE_TABLE, OPERATIONS_ENUM.DESCRIBE_SCHEMA,
+    OPERATIONS_ENUM.READ_LOG, OPERATIONS_ENUM.ADD_NODE, OPERATIONS_ENUM.LIST_USERS, OPERATIONS_ENUM.LIST_ROLES, OPERATIONS_ENUM.USER_INFO,
+    OPERATIONS_ENUM.SQL, OPERATIONS_ENUM.GET_JOB, OPERATIONS_ENUM.SEARCH_JOBS_BY_START_DATE, OPERATIONS_ENUM.DELETE_FILES_BEFORE,
+    OPERATIONS_ENUM.EXPORT_LOCAL, OPERATIONS_ENUM.EXPORT_TO_S3, OPERATIONS_ENUM.CLUSTER_STATUS, OPERATIONS_ENUM.REMOVE_NODE];
+
 const SERVICE_ACTIONS_ENUM = {
     RUN:'run',
     INSTALL:'install',
@@ -291,12 +297,6 @@
     ESCAPED_PERIOD_REGEX,
     ESCAPED_DOUBLE_PERIOD_REGEX,
     REG_KEY_FILE_NAME,
-<<<<<<< HEAD
     LOCAL_HARPERDB_OPERATIONS,
-    INSERT_MODULE_ENUM,
-    RESTART_CODE
-=======
-    INSERT_MODULE_ENUM,
-    CLUSTER_OPERATIONS
->>>>>>> 63b68df9
-};
+    INSERT_MODULE_ENUM
+};
