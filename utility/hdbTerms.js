--- conflicted
+++ resolved
@@ -508,9 +508,7 @@
     JWT_PASSPHRASE_NAME: '.jwtPass'
 };
 
-<<<<<<< HEAD
 const IPC_SERVER_FILE = `ipcServer.${CODE_EXTENSION}`;
-=======
 const HDB_IPC_SERVER = 'hdb_ipc_server';
 const IPC_EVENT_TYPES = {
     CREATE_SCHEMA: 'create_schema',
@@ -526,7 +524,6 @@
     DROP_ROLE: 'drop_role',
     DROP_USER: 'drop_user'
 };
->>>>>>> e75e7a11
 
 module.exports = {
     LOCAL_HARPERDB_OPERATIONS,
@@ -629,10 +626,7 @@
     CLUSTERING_FLAG,
     RUN_LOG,
     INSTALL_LOG,
-<<<<<<< HEAD
-    IPC_SERVER_FILE
-=======
+    IPC_SERVER_FILE,
     HDB_IPC_SERVER,
     IPC_EVENT_TYPES
->>>>>>> e75e7a11
 };