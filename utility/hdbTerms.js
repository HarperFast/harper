--- conflicted
+++ resolved
@@ -39,12 +39,9 @@
 const RESTART_CODE_NUM = 24;
 const RESTART_TIMEOUT_MS = 60000;
 const HDB_FILE_PERMISSIONS = 0o700;
-<<<<<<< HEAD
 const HDB_FILE_SUFFIX = '.hdb';
 const BLOB_FOLDER_NAME = 'blob';
-=======
 const HDB_SCHEMA_DIR = 'schema';
->>>>>>> bfa86ad1
 
 // Trying to keep socket cluster as modular as possible, so we will create values in here that point to values
 // inside of the socketcluster types module.
@@ -387,12 +384,9 @@
     HDB_INTERNAL_SC_CHANNEL_PREFIX,
     INTERNAL_SC_CHANNELS,
     CLUSTERING_MESSAGE_TYPES,
-<<<<<<< HEAD
     HDB_FILE_SUFFIX,
     BLOB_FOLDER_NAME,
-=======
     HDB_SCHEMA_DIR,
->>>>>>> bfa86ad1
     // Make the message objects available through hdbTerms to keep clustering as modular as possible.
     ClusterMessageObjects
 };
