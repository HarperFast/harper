'use strict';

/**
 * This module should contain common variables/values that will be used across the project.  This should avoid
 * duplicate values making refactoring a little easier.
 */

 // Name of the HDB process
const HDB_PROC_NAME = 'hdb_express.js';
<<<<<<< HEAD
=======
const SC_PROC_NAME = 'Server.js';

const HDB_PROC_DESCRIPTOR = 'HarperDB';
const SC_PROC_DESCRIPTOR = 'Cluster Server';

>>>>>>> 1efe0a76
const PERIOD_REGEX = /^\.$/;
const DOUBLE_PERIOD_REGEX = /^\.\.$/;
const UNICODE_PERIOD = 'U+002E';
const FORWARD_SLASH_REGEX = /\//g;
const UNICODE_FORWARD_SLASH = 'U+002F';
const ESCAPED_FORWARD_SLASH_REGEX = /U\+002F/g;
const ESCAPED_PERIOD_REGEX = /^U\+002E$/;
const ESCAPED_DOUBLE_PERIOD_REGEX = /^U\+002EU\+002E$/;

// Name of the System schema
const SYSTEM_SCHEMA_NAME = 'system';
const HASH_FOLDER_NAME = '__hdb_hash';
const CLUSTERING_VERSION_HEADER_NAME = 'hdb_version';
const HDB_HOME_DIR_NAME = '.harperdb';
const BOOT_PROPS_FILE_NAME = 'hdb_boot_properties.file';

const RESTART_CODE = 'SIGTSTP';
const RESTART_CODE_NUM = 24;
const RESTART_TIMEOUT_MS = 60000;

const INSERT_MODULE_ENUM = {
    HDB_PATH_KEY: 'HDB_INTERNAL_PATH',
    HDB_AUTH_HEADER: 'hdb_auth_header',
    HDB_USER_DATA_KEY: 'hdb_user',
    CHUNK_SIZE: 1000,
    MAX_CHARACTER_SIZE: 250
};

const SYSTEM_TABLE_NAMES = {
    JOB_TABLE_NAME : 'hdb_job',
    NODE_TABLE_NAME :'hdb_nodes',
    ATTRIBUTE_TABLE_NAME : 'hdb_attribute',
    LICENSE_TABLE_NAME: 'hdb_license',
    QUEUE_TABLE_NAME: 'hdb_queue',
    ROLE_TABLE_NAME: 'hdb_role',
    SCHEMA_TABLE_NAME: 'hdb_schema',
    TABLE_TABLE_NAME: 'hdb_table',
    USER_TABLE_NAME: 'hdb_user'
};

const SYSTEM_DEFAULT_ATTRIBUTE_NAMES = {
    ATTR_ATTRIBUTE_KEY: "attribute",
    ATTR_CREATEDDATE_KEY: "createddate",
    ATTR_HASH_ATTRIBUTE_KEY: "hash_attribute",
    ATTR_ID_KEY: "id",
    ATTR_NAME_KEY: "name",
    ATTR_PASSWORD_KEY: "password",
    ATTR_RESIDENCE_KEY: "residence",
    ATTR_ROLE_KEY: "role",
    ATTR_SCHEMA_KEY: "schema",
    ATTR_SCHEMA_TABLE_KEY: "schema_table",
    ATTR_TABLE_KEY: "table",
    ATTR_USERNAME_KEY: "username"
};

// Registration key file name
const REG_KEY_FILE_NAME = '060493.ks';

// Describes the available statuses for jobs
const JOB_STATUS_ENUM = {
	CREATED: 'CREATED',
	IN_PROGRESS: 'IN_PROGRESS',
	COMPLETE: 'COMPLETE',
	ERROR: 'ERROR'
};

// A subset of HTTP error codes that we may use in code.
const HTTP_STATUS_CODES = {
    BAD_GATEWAY: 502,
    BAD_REQUEST: 400,
    CONTINUE: 100,
    CREATED: 201,
    FORBIDDEN: 403,
    GATEWAY_TIMEOUT: 504,
    HTTP_VERSION_NOT_SUPPORTED: 505,
    INSUFFICIENT_STORAGE: 507,
    INTERNAL_SERVER_ERROR: 500,
    METHOD_NOT_ALLOWED: 405,
    NETWORK_AUTHENTICATION_REQUIRED: 511,
    NOT_FOUND: 404,
    OK: 200,
    REQUEST_TIMEOUT: 408,
    SERVICE_UNAVAILABLE: 503,
    UNAUTHORIZED: 401,
    NOT_IMPLEMENTED: 501
};

// Operations
const OPERATIONS_ENUM = {
    INSERT: 'insert',
    UPDATE: 'update',
    SEARCH_BY_HASH: 'search_by_hash',
    SEARCH_BY_VALUE: 'search_by_value',
    SEARCH: 'search',
    SQL: 'sql',
    CSV_DATA_LOAD: 'csv_data_load',
    CSV_FILE_LOAD: 'csv_file_load',
    CSV_URL_LOAD: 'csv_url_load',
    CREATE_SCHEMA: 'create_schema',
    CREATE_TABLE: 'create_table',
    CREATE_ATTRIBUTE: 'create_attribute',
    DROP_SCHEMA: 'drop_schema',
    DROP_TABLE: 'drop_table',
    DESCRIBE_SCHEMA: 'describe_schema',
    DESCRIBE_TABLE: 'describe_table',
    DESCRIBE_ALL: 'describe_all',
    DELETE: 'delete',
    ADD_USER: 'add_user',
    ALTER_USER: 'alter_user',
    DROP_USER: 'drop_user',
    LIST_USERS: 'list_users',
    LIST_ROLES: 'list_roles',
    ADD_ROLE: 'add_role',
    ALTER_ROLE: 'alter_role',
    DROP_ROLE: 'drop_role',
    USER_INFO: 'user_info',
    READ_LOG: 'read_log',
    ADD_NODE: 'add_node',
    EXPORT_TO_S3: 'export_to_s3',
    DELETE_FILES_BEFORE: 'delete_files_before',
    EXPORT_LOCAL: 'export_local',
    SEARCH_JOBS_BY_START_DATE: 'search_jobs_by_start_date',
    GET_JOB: 'get_job',
    DELETE_JOB: 'delete_job',
    UPDATE_JOB: 'update_job',
    GET_FINGERPRINT: 'get_fingerprint',
    SET_LICENSE: 'set_license',
    CONFIGURE_CLUSTER: 'configure_cluster',
    CLUSTER_STATUS: 'cluster_status',
    DROP_ATTRIBUTE: 'drop_attribute',
    REMOVE_NODE: 'remove_node',
    RESTART: 'restart'
};

// Defines operations that should be propagated to the cluster.
let CLUSTER_OPERATIONS = {};
CLUSTER_OPERATIONS[OPERATIONS_ENUM.CREATE_SCHEMA] = OPERATIONS_ENUM.CREATE_SCHEMA;
CLUSTER_OPERATIONS[OPERATIONS_ENUM.CREATE_TABLE] = OPERATIONS_ENUM.CREATE_TABLE;
CLUSTER_OPERATIONS[OPERATIONS_ENUM.CREATE_ATTRIBUTE] = OPERATIONS_ENUM.CREATE_ATTRIBUTE;
CLUSTER_OPERATIONS[OPERATIONS_ENUM.CSV_DATA_LOAD] = OPERATIONS_ENUM.CSV_DATA_LOAD;
CLUSTER_OPERATIONS[OPERATIONS_ENUM.CSV_FILE_LOAD] = OPERATIONS_ENUM.CSV_FILE_LOAD;
CLUSTER_OPERATIONS[OPERATIONS_ENUM.CSV_URL_LOAD] = OPERATIONS_ENUM.CSV_URL_LOAD;
CLUSTER_OPERATIONS[OPERATIONS_ENUM.INSERT] = OPERATIONS_ENUM.INSERT;
CLUSTER_OPERATIONS[OPERATIONS_ENUM.UPDATE] = OPERATIONS_ENUM.UPDATE;
CLUSTER_OPERATIONS[OPERATIONS_ENUM.DELETE] = OPERATIONS_ENUM.DELETE;
CLUSTER_OPERATIONS[OPERATIONS_ENUM.SEARCH_BY_HASH] = OPERATIONS_ENUM.SEARCH_BY_HASH;
CLUSTER_OPERATIONS[OPERATIONS_ENUM.SEARCH_BY_VALUE] = OPERATIONS_ENUM.SEARCH_BY_VALUE;

//this variable defines operations that should only run locally and not pass over clustering to another node(s)
const LOCAL_HARPERDB_OPERATIONS = [OPERATIONS_ENUM.DESCRIBE_ALL, OPERATIONS_ENUM.DESCRIBE_TABLE, OPERATIONS_ENUM.DESCRIBE_SCHEMA,
    OPERATIONS_ENUM.READ_LOG, OPERATIONS_ENUM.ADD_NODE, OPERATIONS_ENUM.LIST_USERS, OPERATIONS_ENUM.LIST_ROLES, OPERATIONS_ENUM.USER_INFO,
    OPERATIONS_ENUM.SQL, OPERATIONS_ENUM.GET_JOB, OPERATIONS_ENUM.SEARCH_JOBS_BY_START_DATE, OPERATIONS_ENUM.DELETE_FILES_BEFORE,
    OPERATIONS_ENUM.EXPORT_LOCAL, OPERATIONS_ENUM.EXPORT_TO_S3, OPERATIONS_ENUM.CLUSTER_STATUS, OPERATIONS_ENUM.REMOVE_NODE, OPERATIONS_ENUM.RESTART];

const SERVICE_ACTIONS_ENUM = {
    RUN:'run',
    INSTALL:'install',
    REGISTER:'register',
    STOP:'stop',
    RESTART:'restart',
    VERSION: 'version',
    UPGRADE:'upgrade',
    UPGRADE_EXTERN: 'upgrade_external'
};

//describes the Geo Conversion types
const GEO_CONVERSION_ENUM = {
    point: 'point',
    lineString: 'lineString',
    multiLineString: 'multiLineString',
    multiPoint: 'multiPoint',
    multiPolygon: 'multiPolygon',
    polygon: 'polygon'
};

const HDB_SETTINGS_NAMES = {
    PROJECT_DIR_KEY: 'PROJECT_DIR',
    HDB_ROOT_KEY: 'HDB_ROOT',
    HTTP_PORT_KEY: 'HTTP_PORT',
    HTTP_SECURE_PORT_KEY: 'HTTPS_PORT',
    CERT_KEY: 'CERTIFICATE',
    PRIVATE_KEY_KEY: 'PRIVATE_KEY',
    HTTP_SECURE_ENABLED_KEY: 'HTTPS_ON',
    HTTP_ENABLED_KEY: 'HTTP_ON',
    CORS_ENABLED_KEY: 'CORS_ON',
    CORS_WHITELIST_KEY: 'CORS_WHITELIST',
    PROPS_SERVER_TIMEOUT_KEY: 'SERVER_TIMEOUT_MS',
    LOG_LEVEL_KEY: 'LOG_LEVEL',
    LOGGER_KEY: 'LOGGER',
    LOG_PATH_KEY: 'LOG_PATH',
    PROPS_ENV_KEY: 'NODE_ENV',
    SETTINGS_PATH_KEY: 'settings_path',
    CLUSTERING_PORT_KEY: 'CLUSTERING_PORT',
    CLUSTERING_NODE_NAME_KEY: 'NODE_NAME',
    CLUSTERING_ENABLED_KEY: 'CLUSTERING',
    ALLOW_SELF_SIGNED_SSL_CERTS: 'ALLOW_SELF_SIGNED_SSL_CERTS',
    MAX_HDB_PROCESSES: 'MAX_HDB_PROCESSES',
    INSTALL_USER: 'install_user'
};

// Default values for the Settings, some do not have a default.
const HDB_SETTINGS_DEFAULT_VALUES = {
    HTTP_PORT: '9925',
    HTTPS_PORT: '31283',
    HTTPS_ON: 'true',
    HTTP_ON: 'false',
    CORS_ON: 'true',
    CORS_WHITELIST: '',
    SERVER_TIMEOUT_MS: '120000',
    LOG_LEVEL: 'error',
    LOGGER: '1',
    LOG_PATH: './harper_log.log',
    NODE_ENV: 'production',
    CLUSTERING_PORT: '5545',
    CLUSTERING: 'false',
    MAX_HDB_PROCESSES: 4
};

// Describes all available job types
const JOB_TYPE_ENUM = {
    csv_file_load: 'csv_file_load',
    empty_trash: 'empty_trash',
    csv_url_load: OPERATIONS_ENUM.CSV_URL_LOAD,
    csv_data_load: OPERATIONS_ENUM.CSV_DATA_LOAD,
    export_to_s3: 'export_to_s3',
    export_local: 'export_local',
    delete_files_before: 'delete_files_before'
};

const CLUSTER_MESSAGE_TYPE_ENUM = {
    CLUSTERING_PAYLOAD: 'clustering_payload',
    DELEGATE_THREAD_RESPONSE: 'delegate_thread_response',
    CLUSTERING: 'clustering',
    SCHEMA: 'schema',
    NODE_ADDED: 'node_added',
    NODE_REMOVED: 'node_removed',
    CLUSTER_STATUS: 'cluster_status',
    JOB: 'job',
    CHILD_STARTED: 'child_started',
    CHILD_STOPPED: 'child_stopped',
    USER: 'user',
    RESTART: 'restart'
};
const CLUSTER_CONNECTION_DIRECTION_ENUM = {
    // Data flows to both the client and this server
    BIDIRECTIONAL: "BIDIRECTIONAL",
    // This server only sends data to its client, it doesn't up update from received data
    OUTBOUND: "OUTBOUND",
    // This server only receives data, it does not send updated data
    INBOUND: "INBOUND"
};

const CLUSTER_EVENTS_DEFS_ENUM = {
    IDENTIFY : 'identify',
    AUTHENTICATE : 'authenticate',
    AUTHENTICATE_OK: 'authenticated',
    AUTHENTICATE_FAIL: 'authenticate_fail',
    CONNECTION: 'connection',
    CONNECT: 'connect',
    CATCHUP_REQUEST : 'catchup_request',
    CATCHUP_RESPONSE: 'catchup',
    CONFIRM_MSG: 'confirm_msg',
    ERROR: 'error',
    DISCONNECT: 'disconnect',
    SCHEMA_UPDATE_REQ: 'schema_update_request',
    SCHEMA_UPDATE_RES: 'schema_update_response',
    RECONNECT_ATTEMPT: 'reconnect_attempt',
    CONNECT_ERROR: 'connect_error',
    MESSAGE: 'msg',
    VERSION_MISMATCH: 'version_mismatch',
    DIRECTION_CHANGE: 'direction_change'
};

module.exports = {
    LOCAL_HARPERDB_OPERATIONS,
    HDB_PROC_NAME,
    HDB_PROC_DESCRIPTOR,
    SC_PROC_NAME,
    SC_PROC_DESCRIPTOR,
    SYSTEM_SCHEMA_NAME,
    HASH_FOLDER_NAME,
    HDB_HOME_DIR_NAME,
    CLUSTERING_VERSION_HEADER_NAME,
    BOOT_PROPS_FILE_NAME,
    JOB_TYPE_ENUM,
    JOB_STATUS_ENUM,
    SYSTEM_TABLE_NAMES,
    OPERATIONS_ENUM,
    HTTP_STATUS_CODES,
    GEO_CONVERSION_ENUM,
    HDB_SETTINGS_NAMES,
    HDB_SETTINGS_DEFAULT_VALUES,
    SERVICE_ACTIONS_ENUM,
    CLUSTER_MESSAGE_TYPE_ENUM,
    CLUSTER_CONNECTION_DIRECTION_ENUM,
    CLUSTER_EVENTS_DEFS_ENUM,
    PERIOD_REGEX,
    DOUBLE_PERIOD_REGEX,
    UNICODE_PERIOD,
    FORWARD_SLASH_REGEX,
    UNICODE_FORWARD_SLASH,
    ESCAPED_FORWARD_SLASH_REGEX,
    ESCAPED_PERIOD_REGEX,
    ESCAPED_DOUBLE_PERIOD_REGEX,
    REG_KEY_FILE_NAME,
    RESTART_TIMEOUT_MS,
    INSERT_MODULE_ENUM,
    RESTART_CODE,
    RESTART_CODE_NUM,
    CLUSTER_OPERATIONS,
    SYSTEM_DEFAULT_ATTRIBUTE_NAMES
};
<|MERGE_RESOLUTION|>--- conflicted
+++ resolved
@@ -7,14 +7,11 @@
 
  // Name of the HDB process
 const HDB_PROC_NAME = 'hdb_express.js';
-<<<<<<< HEAD
-=======
 const SC_PROC_NAME = 'Server.js';
 
 const HDB_PROC_DESCRIPTOR = 'HarperDB';
 const SC_PROC_DESCRIPTOR = 'Cluster Server';
 
->>>>>>> 1efe0a76
 const PERIOD_REGEX = /^\.$/;
 const DOUBLE_PERIOD_REGEX = /^\.\.$/;
 const UNICODE_PERIOD = 'U+002E';
