'use strict';

const path = require('path');
const fs = require('fs');
const { relative, join } = path;
const { existsSync } = fs;
/**
 * Finds and returns the package root directory
 * @returns {string}
 */
function getHDBPackageRoot() {
	let dir = __dirname;
	while (!existsSync(path.join(dir, 'package.json'))) {
		let parent = path.dirname(dir);
		if (parent === dir) throw new Error('Could not find package root');
		dir = parent;
	}
	return dir;
}
const PACKAGE_ROOT = getHDBPackageRoot();

/**
 * This module should contain common variables/values that will be used across the project.  This should avoid
 * duplicate values making refactoring a little easier.
 */

const JAVASCRIPT_EXTENSION = 'js';
const CODE_EXTENSION = JAVASCRIPT_EXTENSION;

const HDB_CONFIG_FILE = 'harperdb-config.yaml';
const HDB_DEFAULT_CONFIG_FILE = 'defaultConfig.yaml';
const HDB_ROOT_DIR_NAME = 'hdb';

// Name of the HDB process
const HDB_PROC_NAME = `harperdb.${CODE_EXTENSION}`;
const CUSTOM_FUNCTION_PROC_NAME = `customFunctionsServer.${CODE_EXTENSION}`;
const HDB_RESTART_SCRIPT = `restartHdb.${CODE_EXTENSION}`;

const HDB_PROC_DESCRIPTOR = 'HarperDB';
const CUSTOM_FUNCTION_PROC_DESCRIPTOR = 'Custom Functions';
const CLUSTERING_HUB_PROC_DESCRIPTOR = 'Clustering Hub';
const CLUSTERING_LEAF_PROC_DESCRIPTOR = 'Clustering Leaf';
const CLUSTERING_INGEST_PROC_DESCRIPTOR = 'Clustering Ingest Service';
const CLUSTERING_REPLY_SERVICE_DESCRIPTOR = 'Clustering Reply Service';

const FOREGROUND_PID_FILE = 'foreground.pid';
const HDB_PID_FILE = 'hdb.pid';
const DEFAULT_DATABASE_NAME = 'data';

const PROCESS_DESCRIPTORS = {
	HDB: HDB_PROC_DESCRIPTOR,
	CLUSTERING_HUB: CLUSTERING_HUB_PROC_DESCRIPTOR,
	CLUSTERING_LEAF: CLUSTERING_LEAF_PROC_DESCRIPTOR,
	CLUSTERING_INGEST_SERVICE: CLUSTERING_INGEST_PROC_DESCRIPTOR,
	CLUSTERING_REPLY_SERVICE: CLUSTERING_REPLY_SERVICE_DESCRIPTOR,
	CUSTOM_FUNCTIONS: CUSTOM_FUNCTION_PROC_DESCRIPTOR,
	RESTART_HDB: 'Restart HDB',
	INSTALL: 'Install',
	RUN: 'Run',
	STOP: 'Stop',
	UPGRADE: 'Upgrade',
	REGISTER: 'Register',
	JOB: 'Job',
	CLUSTERING_UPGRADE_4_0_0: 'Upgrade-4-0-0',
};

const LOG_NAMES = {
	HDB: 'hdb.log',
	INSTALL: 'install.log',
	CLUSTERING_HUB: 'clustering_hub.log',
	CLUSTERING_LEAF: 'clustering_leaf.log',
};

const LOG_LEVELS = {
	NOTIFY: 'notify',
	FATAL: 'fatal',
	ERROR: 'error',
	WARN: 'warn',
	INFO: 'info',
	DEBUG: 'debug',
	TRACE: 'trace',
};

const PROCESS_DESCRIPTORS_VALIDATE = {
	'harperdb': HDB_PROC_DESCRIPTOR,
	'clustering hub': CLUSTERING_HUB_PROC_DESCRIPTOR,
	'clustering leaf': CLUSTERING_LEAF_PROC_DESCRIPTOR,
	'custom functions': CUSTOM_FUNCTION_PROC_DESCRIPTOR,
	'custom_functions': CUSTOM_FUNCTION_PROC_DESCRIPTOR,
	'clustering': 'clustering',
	'clustering config': 'clustering config',
	'clustering_config': 'clustering_config',
	'http_workers': 'http_workers',
};

// All the processes that make up clustering
const CLUSTERING_PROCESSES = {
	CLUSTERING_HUB_PROC_DESCRIPTOR,
	CLUSTERING_LEAF_PROC_DESCRIPTOR,
};

const SERVICE_SERVERS_CWD = {
	HDB: path.join(PACKAGE_ROOT, `server/harperdb`),
	CUSTOM_FUNCTIONS: path.join(PACKAGE_ROOT, `server/customFunctions`),
	CLUSTERING_HUB: path.join(PACKAGE_ROOT, 'server/nats'),
	CLUSTERING_LEAF: path.join(PACKAGE_ROOT, 'server/nats'),
};

const SERVICE_SERVERS = {
	HDB: path.join(SERVICE_SERVERS_CWD.HDB, HDB_PROC_NAME),
	CUSTOM_FUNCTIONS: path.join(SERVICE_SERVERS_CWD.CUSTOM_FUNCTIONS, CUSTOM_FUNCTION_PROC_NAME),
};

const LAUNCH_SERVICE_SCRIPTS = {
	MAIN: 'bin/harperdb.js',
	NATS_INGEST_SERVICE: path.join(PACKAGE_ROOT, 'launchServiceScripts/launchNatsIngestService.js'),
	NATS_REPLY_SERVICE: path.join(PACKAGE_ROOT, 'launchServiceScripts/launchNatsReplyService.js'),
	NODES_UPGRADE_4_0_0: path.join(PACKAGE_ROOT, 'launchServiceScripts/launchUpdateNodes4-0-0.js'),
};

const ROLE_TYPES_ENUM = {
	SUPER_USER: 'super_user',
	CLUSTER_USER: 'cluster_user',
};

const HDB_SUPPORT_ADDRESS = 'support@harperdb.io';
const HDB_LICENSE_EMAIL_ADDRESS = 'customer-success@harperdb.io';

const BASIC_LICENSE_MAX_NON_CU_ROLES = 1;
const BASIC_LICENSE_CLUSTER_CONNECTION_LIMIT_WS_ERROR_CODE = 4141;
const HDB_SUPPORT_URL = 'https://harperdbhelp.zendesk.com/hc/en-us/requests/new';
const HDB_PRICING_URL = 'https://www.harperdb.io/product';
const SUPPORT_HELP_MSG = `For support, please submit a request at ${HDB_SUPPORT_URL} or contact ${HDB_SUPPORT_ADDRESS}`;
const LICENSE_HELP_MSG = `For license support, please contact ${HDB_LICENSE_EMAIL_ADDRESS}`;
const SEARCH_NOT_FOUND_MESSAGE = 'None of the specified records were found.';
const SEARCH_ATTRIBUTE_NOT_FOUND = `hash attribute not found`;
const LICENSE_ROLE_DENIED_RESPONSE = `Your current license only supports ${BASIC_LICENSE_MAX_NON_CU_ROLES} role.  ${LICENSE_HELP_MSG}`;
const LICENSE_MAX_CONNS_REACHED = 'Your current license only supports 3 connections to a node.';
const LOOPBACK = '127.0.0.1';
const BASIC_LICENSE_MAX_CLUSTER_USER_ROLES = 1;

const PERIOD_REGEX = /^\.$/;
const DOUBLE_PERIOD_REGEX = /^\.\.$/;
const UNICODE_PERIOD = 'U+002E';
const FORWARD_SLASH_REGEX = /\//g;
const UNICODE_FORWARD_SLASH = 'U+002F';
const ESCAPED_FORWARD_SLASH_REGEX = /U\+002F/g;
const ESCAPED_PERIOD_REGEX = /^U\+002E$/;
const ESCAPED_DOUBLE_PERIOD_REGEX = /^U\+002EU\+002E$/;
const MOMENT_DAYS_TAG = 'd';
const API_TURNOVER_SEC = 999999;
const WILDCARD_SEARCH_VALUE = '*';

const MEM_SETTING_KEY = '--max-old-space-size=';

// Name of the System schema
const SYSTEM_SCHEMA_NAME = 'system';
const HASH_FOLDER_NAME = '__hdb_hash';
const CLUSTERING_VERSION_HEADER_NAME = 'hdb_version';
const HDB_HOME_DIR_NAME = '.harperdb';
const HDB_FILE_SUFFIX = '.hdb';
const LICENSE_KEY_DIR_NAME = 'keys';
const BOOT_PROPS_FILE_NAME = 'hdb_boot_properties.file';
const UPDATE_FILE_NAME = '.updateConfig.json';
const RESTART_CODE = 'SIGTSTP';
const RESTART_CODE_NUM = 24;
const RESTART_TIMEOUT_MS = 60000;
const HDB_FILE_PERMISSIONS = 0o700;
const BLOB_FOLDER_NAME = 'blob';
const HDB_TRASH_DIR = 'trash';
const DATABASES_DIR_NAME = 'database';
const LEGACY_DATABASES_DIR_NAME = 'schema';
const TRANSACTIONS_DIR_NAME = 'transactions';
const LIMIT_COUNT_NAME = '.count';
const ID_ATTRIBUTE_STRING = 'id';

const PROCESS_NAME_ENV_PROP = 'PROCESS_NAME';

const BOOT_PROP_PARAMS = {
	SETTINGS_PATH_KEY: 'settings_path',
};

const _ = require('lodash');

const INSTALL_PROMPTS = {
	TC_AGREEMENT: 'TC_AGREEMENT',
	CLUSTERING_USER: 'CLUSTERING_USER',
	CLUSTERING_PASSWORD: 'CLUSTERING_PASSWORD',
	HDB_ADMIN_USERNAME: 'HDB_ADMIN_USERNAME',
	HDB_ADMIN_PASSWORD: 'HDB_ADMIN_PASSWORD',
	OPERATIONSAPI_ROOT: 'OPERATIONSAPI_ROOT',
	ROOTPATH: 'ROOTPATH',
	OPERATIONSAPI_NETWORK_PORT: 'OPERATIONSAPI_NETWORK_PORT',
	CLUSTERING_NODENAME: 'CLUSTERING_NODENAME',
	CLUSTERING_ENABLED: 'CLUSTERING_ENABLED',
	HDB_CONFIG: 'HDB_CONFIG',
	// Prompts below are pre 4.0.0 release
	CLUSTERING_PORT: 'CLUSTERING_PORT',
	HDB_ROOT: 'HDB_ROOT',
	SERVER_PORT: 'SERVER_PORT',
	NODE_NAME: 'NODE_NAME',
	CLUSTERING: 'CLUSTERING',
};

const INSERT_MODULE_ENUM = {
	HDB_PATH_KEY: 'HDB_INTERNAL_PATH',
	HDB_AUTH_HEADER: 'hdb_auth_header',
	HDB_USER_DATA_KEY: 'hdb_user',
	CHUNK_SIZE: 1000,
	MAX_CHARACTER_SIZE: 250,
};

const UPGRADE_JSON_FIELD_NAMES_ENUM = {
	DATA_VERSION: 'data_version',
	UPGRADE_VERSION: 'upgrade_version',
};

const SYSTEM_TABLE_NAMES = {
	JOB_TABLE_NAME: 'hdb_job',
	NODE_TABLE_NAME: 'hdb_nodes',
	ATTRIBUTE_TABLE_NAME: 'hdb_attribute',
	LICENSE_TABLE_NAME: 'hdb_license',
	ROLE_TABLE_NAME: 'hdb_role',
	SCHEMA_TABLE_NAME: 'hdb_schema',
	TABLE_TABLE_NAME: 'hdb_table',
	USER_TABLE_NAME: 'hdb_user',
	INFO_TABLE_NAME: 'hdb_info',
};

const SYSTEM_TABLE_HASH_ATTRIBUTES = {
	JOB_TABLE_HASH_ATTRIBUTE: 'id',
	NODE_TABLE_HASH_ATTRIBUTE: 'name',
	ATTRIBUTE_TABLE_HASH_ATTRIBUTE: 'id',
	LICENSE_TABLE_HASH_ATTRIBUTE: 'license_key',
	ROLE_TABLE_HASH_ATTRIBUTE: 'id',
	SCHEMA_TABLE_HASH_ATTRIBUTE: 'name',
	TABLE_TABLE_HASH_ATTRIBUTE: 'id',
	USER_TABLE_HASH_ATTRIBUTE: 'username',
	INFO_TABLE_ATTRIBUTE: 'info_id',
};

const HDB_INTERNAL_SC_CHANNEL_PREFIX = 'hdb_internal:';

const INTERNAL_SC_CHANNELS = {
	CREATE_SCHEMA: HDB_INTERNAL_SC_CHANNEL_PREFIX + 'create_schema',
	CREATE_TABLE: HDB_INTERNAL_SC_CHANNEL_PREFIX + 'create_table',
	CREATE_ATTRIBUTE: HDB_INTERNAL_SC_CHANNEL_PREFIX + 'create_attribute',
	ADD_USER: HDB_INTERNAL_SC_CHANNEL_PREFIX + 'add_user',
	ALTER_USER: HDB_INTERNAL_SC_CHANNEL_PREFIX + 'alter_user',
	DROP_USER: HDB_INTERNAL_SC_CHANNEL_PREFIX + 'drop_user',
	HDB_NODES: HDB_INTERNAL_SC_CHANNEL_PREFIX + 'hdb_nodes',
	HDB_USERS: HDB_INTERNAL_SC_CHANNEL_PREFIX + 'hdb_users',
	HDB_WORKERS: HDB_INTERNAL_SC_CHANNEL_PREFIX + 'hdb_workers',
	CATCHUP: HDB_INTERNAL_SC_CHANNEL_PREFIX + 'catchup',
	SCHEMA_CATCHUP: HDB_INTERNAL_SC_CHANNEL_PREFIX + 'schema_catchup',
	WORKER_ROOM: HDB_INTERNAL_SC_CHANNEL_PREFIX + 'cluster_workers',
};

const SYSTEM_DEFAULT_ATTRIBUTE_NAMES = {
	ATTR_ATTRIBUTE_KEY: 'attribute',
	ATTR_CREATEDDATE_KEY: 'createddate',
	ATTR_HASH_ATTRIBUTE_KEY: 'hash_attribute',
	ATTR_ID_KEY: 'id',
	ATTR_NAME_KEY: 'name',
	ATTR_PASSWORD_KEY: 'password',
	ATTR_RESIDENCE_KEY: 'residence',
	ATTR_ROLE_KEY: 'role',
	ATTR_SCHEMA_KEY: 'schema',
	ATTR_SCHEMA_TABLE_KEY: 'schema_table',
	ATTR_TABLE_KEY: 'table',
	ATTR_USERNAME_KEY: 'username',
};

// Registration key file name
const REG_KEY_FILE_NAME = '060493.ks';

const LICENSE_FILE_NAME = '.license';

// Describes the available statuses for jobs
const JOB_STATUS_ENUM = {
	CREATED: 'CREATED',
	IN_PROGRESS: 'IN_PROGRESS',
	COMPLETE: 'COMPLETE',
	ERROR: 'ERROR',
};

// Operations
const OPERATIONS_ENUM = {
	INSERT: 'insert',
	UPDATE: 'update',
	UPSERT: 'upsert',
	SEARCH_BY_CONDITIONS: 'search_by_conditions',
	SEARCH_BY_HASH: 'search_by_hash',
	SEARCH_BY_ID: 'search_by_id',
	SEARCH_BY_VALUE: 'search_by_value',
	SEARCH: 'search',
	SQL: 'sql',
	CSV_DATA_LOAD: 'csv_data_load',
	CSV_FILE_LOAD: 'csv_file_load',
	CSV_URL_LOAD: 'csv_url_load',
	CREATE_SCHEMA: 'create_schema',
	CREATE_DATABASE: 'create_database',
	CREATE_TABLE: 'create_table',
	CREATE_ATTRIBUTE: 'create_attribute',
	DROP_SCHEMA: 'drop_schema',
	DROP_DATABASE: 'drop_database',
	DROP_TABLE: 'drop_table',
	DESCRIBE_SCHEMA: 'describe_schema',
	DESCRIBE_DATABASE: 'describe_database',
	DESCRIBE_TABLE: 'describe_table',
	DESCRIBE_ALL: 'describe_all',
	DELETE: 'delete',
	ADD_USER: 'add_user',
	ALTER_USER: 'alter_user',
	DROP_USER: 'drop_user',
	LIST_USERS: 'list_users',
	LIST_ROLES: 'list_roles',
	ADD_ROLE: 'add_role',
	ALTER_ROLE: 'alter_role',
	DROP_ROLE: 'drop_role',
	USER_INFO: 'user_info',
	READ_LOG: 'read_log',
	ADD_NODE: 'add_node',
	UPDATE_NODE: 'update_node',
	SET_NODE_REPLICATION: 'set_node_replication',
	EXPORT_TO_S3: 'export_to_s3',
	IMPORT_FROM_S3: 'import_from_s3',
	DELETE_FILES_BEFORE: 'delete_files_before',
	DELETE_RECORDS_BEFORE: 'delete_records_before',
	EXPORT_LOCAL: 'export_local',
	SEARCH_JOBS_BY_START_DATE: 'search_jobs_by_start_date',
	GET_JOB: 'get_job',
	DELETE_JOB: 'delete_job',
	UPDATE_JOB: 'update_job',
	GET_FINGERPRINT: 'get_fingerprint',
	SET_LICENSE: 'set_license',
	GET_REGISTRATION_INFO: 'registration_info',
	CONFIGURE_CLUSTER: 'configure_cluster',
	SET_CONFIGURATION: 'set_configuration',
	CLUSTER_STATUS: 'cluster_status',
	CLUSTER_NETWORK: 'cluster_network',
	DROP_ATTRIBUTE: 'drop_attribute',
	REMOVE_NODE: 'remove_node',
	RESTART: 'restart',
	RESTART_SERVICE: 'restart_service',
	CATCHUP: 'catchup',
	SYSTEM_INFORMATION: 'system_information',
	DELETE_AUDIT_LOGS_BEFORE: 'delete_audit_logs_before',
	READ_AUDIT_LOG: 'read_audit_log',
	CREATE_AUTHENTICATION_TOKENS: 'create_authentication_tokens',
	LOGIN: 'login',
	LOGOUT: 'logout',
	REFRESH_OPERATION_TOKEN: 'refresh_operation_token',
	GET_CONFIGURATION: 'get_configuration',
	CUSTOM_FUNCTIONS_STATUS: 'custom_functions_status',
	GET_CUSTOM_FUNCTIONS: 'get_custom_functions',
	GET_CUSTOM_FUNCTION: 'get_custom_function',
	SET_CUSTOM_FUNCTION: 'set_custom_function',
	GET_COMPONENTS: 'get_components',
	GET_COMPONENT_FILE: 'get_component_file',
	SET_COMPONENT_FILE: 'set_component_file',
	DROP_COMPONENT: 'drop_component',
	DROP_CUSTOM_FUNCTION: 'drop_custom_function',
	ADD_CUSTOM_FUNCTION_PROJECT: 'add_custom_function_project',
	ADD_COMPONENT: 'add_component',
	DROP_CUSTOM_FUNCTION_PROJECT: 'drop_custom_function_project',
	PACKAGE_CUSTOM_FUNCTION_PROJECT: 'package_custom_function_project',
	DEPLOY_CUSTOM_FUNCTION_PROJECT: 'deploy_custom_function_project',
	PACKAGE_COMPONENT: 'package_component',
	DEPLOY_COMPONENT: 'deploy_component',
	CLUSTER_SET_ROUTES: 'cluster_set_routes',
	CLUSTER_DELETE_ROUTES: 'cluster_delete_routes',
	CLUSTER_GET_ROUTES: 'cluster_get_routes',
	READ_TRANSACTION_LOG: 'read_transaction_log',
	DELETE_TRANSACTION_LOGS_BEFORE: 'delete_transaction_logs_before',
	INSTALL_NODE_MODULES: 'install_node_modules',
	AUDIT_NODE_MODULES: 'audit_node_modules',
	PURGE_STREAM: 'purge_stream',
	GET_BACKUP: 'get_backup',
};

// Defines valid file types that we are able to handle in 'import_from_s3' ops
const VALID_S3_FILE_TYPES = {
	CSV: '.csv',
	JSON: '.json',
};

// Defines the keys required in a request body for accessing a S3 bucket
const S3_BUCKET_AUTH_KEYS = {
	AWS_ACCESS_KEY: 'aws_access_key_id',
	AWS_SECRET: 'aws_secret_access_key',
	AWS_BUCKET: 'bucket',
	AWS_FILE_KEY: 'key',
	REGION: 'region',
};

// Defines valid SQL operations to be used in the processAST method - this ensure we have appropriate unit test coverage
// for all SQL operations that are dynamically set after the chooseOperation method which behaves differently for the
// evaluateSQL operation.
const VALID_SQL_OPS_ENUM = {
	SELECT: 'select',
	INSERT: 'insert',
	UPDATE: 'update',
	DELETE: 'delete',
};

// Defines operations that should be propagated to the cluster.
let CLUSTER_OPERATIONS = {};
CLUSTER_OPERATIONS[OPERATIONS_ENUM.INSERT] = OPERATIONS_ENUM.INSERT;
CLUSTER_OPERATIONS[OPERATIONS_ENUM.UPDATE] = OPERATIONS_ENUM.UPDATE;
CLUSTER_OPERATIONS[OPERATIONS_ENUM.UPSERT] = OPERATIONS_ENUM.UPSERT;
CLUSTER_OPERATIONS[OPERATIONS_ENUM.DELETE] = OPERATIONS_ENUM.DELETE;

//this variable defines operations that should only run locally and not pass over clustering to another node(s)
const LOCAL_HARPERDB_OPERATIONS = Object.create(null);
LOCAL_HARPERDB_OPERATIONS[OPERATIONS_ENUM.DESCRIBE_ALL] = OPERATIONS_ENUM.DESCRIBE_ALL;
LOCAL_HARPERDB_OPERATIONS[OPERATIONS_ENUM.DESCRIBE_TABLE] = OPERATIONS_ENUM.DESCRIBE_TABLE;
LOCAL_HARPERDB_OPERATIONS[OPERATIONS_ENUM.DESCRIBE_SCHEMA] = OPERATIONS_ENUM.DESCRIBE_SCHEMA;
LOCAL_HARPERDB_OPERATIONS[OPERATIONS_ENUM.READ_LOG] = OPERATIONS_ENUM.READ_LOG;
LOCAL_HARPERDB_OPERATIONS[OPERATIONS_ENUM.ADD_NODE] = OPERATIONS_ENUM.ADD_NODE;
LOCAL_HARPERDB_OPERATIONS[OPERATIONS_ENUM.LIST_USERS] = OPERATIONS_ENUM.LIST_USERS;
LOCAL_HARPERDB_OPERATIONS[OPERATIONS_ENUM.LIST_ROLES] = OPERATIONS_ENUM.LIST_ROLES;
LOCAL_HARPERDB_OPERATIONS[OPERATIONS_ENUM.USER_INFO] = OPERATIONS_ENUM.USER_INFO;
LOCAL_HARPERDB_OPERATIONS[OPERATIONS_ENUM.SQL] = OPERATIONS_ENUM.SQL;
LOCAL_HARPERDB_OPERATIONS[OPERATIONS_ENUM.GET_JOB] = OPERATIONS_ENUM.GET_JOB;
LOCAL_HARPERDB_OPERATIONS[OPERATIONS_ENUM.SEARCH_JOBS_BY_START_DATE] = OPERATIONS_ENUM.SEARCH_JOBS_BY_START_DATE;
LOCAL_HARPERDB_OPERATIONS[OPERATIONS_ENUM.DELETE_FILES_BEFORE] = OPERATIONS_ENUM.DELETE_FILES_BEFORE;
LOCAL_HARPERDB_OPERATIONS[OPERATIONS_ENUM.EXPORT_LOCAL] = OPERATIONS_ENUM.EXPORT_LOCAL;
LOCAL_HARPERDB_OPERATIONS[OPERATIONS_ENUM.EXPORT_TO_S3] = OPERATIONS_ENUM.EXPORT_TO_S3;
LOCAL_HARPERDB_OPERATIONS[OPERATIONS_ENUM.CLUSTER_STATUS] = OPERATIONS_ENUM.CLUSTER_STATUS;
LOCAL_HARPERDB_OPERATIONS[OPERATIONS_ENUM.REMOVE_NODE] = OPERATIONS_ENUM.REMOVE_NODE;
LOCAL_HARPERDB_OPERATIONS[OPERATIONS_ENUM.RESTART] = OPERATIONS_ENUM.RESTART;
LOCAL_HARPERDB_OPERATIONS[OPERATIONS_ENUM.CUSTOM_FUNCTIONS_STATUS] = OPERATIONS_ENUM.CUSTOM_FUNCTIONS_STATUS;
LOCAL_HARPERDB_OPERATIONS[OPERATIONS_ENUM.GET_CUSTOM_FUNCTIONS] = OPERATIONS_ENUM.GET_CUSTOM_FUNCTIONS;
LOCAL_HARPERDB_OPERATIONS[OPERATIONS_ENUM.GET_CUSTOM_FUNCTION] = OPERATIONS_ENUM.GET_CUSTOM_FUNCTION;
LOCAL_HARPERDB_OPERATIONS[OPERATIONS_ENUM.SET_CUSTOM_FUNCTION] = OPERATIONS_ENUM.SET_CUSTOM_FUNCTION;
LOCAL_HARPERDB_OPERATIONS[OPERATIONS_ENUM.DROP_CUSTOM_FUNCTION] = OPERATIONS_ENUM.DROP_CUSTOM_FUNCTION;
LOCAL_HARPERDB_OPERATIONS[OPERATIONS_ENUM.ADD_CUSTOM_FUNCTION_PROJECT] = OPERATIONS_ENUM.ADD_CUSTOM_FUNCTION_PROJECT;
LOCAL_HARPERDB_OPERATIONS[OPERATIONS_ENUM.DROP_CUSTOM_FUNCTION_PROJECT] = OPERATIONS_ENUM.DROP_CUSTOM_FUNCTION_PROJECT;
LOCAL_HARPERDB_OPERATIONS[OPERATIONS_ENUM.PACKAGE_CUSTOM_FUNCTION_PROJECT] =
	OPERATIONS_ENUM.PACKAGE_CUSTOM_FUNCTION_PROJECT;
LOCAL_HARPERDB_OPERATIONS[OPERATIONS_ENUM.DEPLOY_CUSTOM_FUNCTION_PROJECT] =
	OPERATIONS_ENUM.DEPLOY_CUSTOM_FUNCTION_PROJECT;

const SERVICE_ACTIONS_ENUM = {
	DEV: 'dev',
	RUN: 'run',
	START: 'start',
	INSTALL: 'install',
	REGISTER: 'register',
	STOP: 'stop',
	RESTART: 'restart',
	VERSION: 'version',
	UPGRADE: 'upgrade',
	HELP: 'help',
	STATUS: 'status',
<<<<<<< HEAD
	OPERATION: 'operation',
=======
	RENEWCERTS: 'renew-certs',
>>>>>>> 7601145a
};

//describes the Geo Conversion types
const GEO_CONVERSION_ENUM = {
	point: 'point',
	lineString: 'lineString',
	multiLineString: 'multiLineString',
	multiPoint: 'multiPoint',
	multiPolygon: 'multiPolygon',
	polygon: 'polygon',
};

// These values are relics of before the config was converted to yaml.
// The should no longer be used. Instead use CONFIG_PARAMS.
const HDB_SETTINGS_NAMES = {
	HDB_ROOT_KEY: 'HDB_ROOT',
	SERVER_PORT_KEY: 'SERVER_PORT',
	CERT_KEY: 'CERTIFICATE',
	PRIVATE_KEY_KEY: 'PRIVATE_KEY',
	HTTP_SECURE_ENABLED_KEY: 'HTTPS_ON',
	CORS_ENABLED_KEY: 'CORS_ON',
	CORS_WHITELIST_KEY: 'CORS_WHITELIST',
	LOG_LEVEL_KEY: 'LOG_LEVEL',
	LOGGER_KEY: 'LOGGER',
	LOG_PATH_KEY: 'LOG_PATH',
	LOG_ROTATE: 'LOG_ROTATE',
	LOG_ROTATE_MAX_SIZE: 'LOG_ROTATE_MAX_SIZE',
	LOG_ROTATE_RETAIN: 'LOG_ROTATE_RETAIN',
	LOG_ROTATE_COMPRESS: 'LOG_ROTATE_COMPRESS',
	LOG_ROTATE_DATE_FORMAT: 'LOG_ROTATE_DATE_FORMAT',
	LOG_ROTATE_ROTATE_MODULE: 'LOG_ROTATE_ROTATE_MODULE',
	LOG_ROTATE_WORKER_INTERVAL: 'LOG_ROTATE_WORKER_INTERVAL',
	LOG_ROTATE_ROTATE_INTERVAL: 'LOG_ROTATE_ROTATE_INTERVAL',
	LOG_ROTATE_TIMEZONE: 'LOG_ROTATE_TIMEZONE',
	LOG_DAILY_ROTATE_KEY: 'LOG_DAILY_ROTATE',
	LOG_MAX_DAILY_FILES_KEY: 'LOG_MAX_DAILY_FILES',
	PROPS_ENV_KEY: 'NODE_ENV',
	SETTINGS_PATH_KEY: 'settings_path', // This value is used in the boot prop file not the settings file. It should stay lowercase.
	CLUSTERING_PORT_KEY: 'CLUSTERING_PORT',
	CLUSTERING_NODE_NAME_KEY: 'NODE_NAME',
	CLUSTERING_ENABLED_KEY: 'CLUSTERING',
	ALLOW_SELF_SIGNED_SSL_CERTS: 'ALLOW_SELF_SIGNED_SSL_CERTS',
	MAX_HDB_PROCESSES: 'MAX_HDB_PROCESSES',
	INSTALL_USER: 'install_user', // This value is used in the boot prop file not the settings file. It should stay lowercase.
	CLUSTERING_USER_KEY: 'CLUSTERING_USER',
	MAX_CLUSTERING_PROCESSES: 'MAX_CLUSTERING_PROCESSES',
	SERVER_TIMEOUT_KEY: 'SERVER_TIMEOUT_MS',
	SERVER_KEEP_ALIVE_TIMEOUT_KEY: 'SERVER_KEEP_ALIVE_TIMEOUT',
	SERVER_HEADERS_TIMEOUT_KEY: 'SERVER_HEADERS_TIMEOUT',
	DISABLE_TRANSACTION_LOG_KEY: 'DISABLE_TRANSACTION_LOG',
	OPERATION_TOKEN_TIMEOUT_KEY: 'OPERATION_TOKEN_TIMEOUT',
	REFRESH_TOKEN_TIMEOUT_KEY: 'REFRESH_TOKEN_TIMEOUT',
	CUSTOM_FUNCTIONS_ENABLED_KEY: 'CUSTOM_FUNCTIONS',
	CUSTOM_FUNCTIONS_PORT_KEY: 'CUSTOM_FUNCTIONS_PORT',
	CUSTOM_FUNCTIONS_DIRECTORY_KEY: 'CUSTOM_FUNCTIONS_DIRECTORY',
	MAX_CUSTOM_FUNCTION_PROCESSES: 'MAX_CUSTOM_FUNCTION_PROCESSES',
	LOG_TO_FILE: 'LOG_TO_FILE',
	LOG_TO_STDSTREAMS: 'LOG_TO_STDSTREAMS',
	RUN_IN_FOREGROUND: 'RUN_IN_FOREGROUND',
	LOCAL_STUDIO_ON: 'LOCAL_STUDIO_ON',
	STORAGE_WRITE_ASYNC: 'STORAGE_WRITE_ASYNC',
};

/**
 * Used for looking up key names by the actual setting field name.
 */

const HDB_SETTINGS_NAMES_REVERSE_LOOKUP = _.invert(HDB_SETTINGS_NAMES);

const LEGACY_CONFIG_PARAMS = {
	CUSTOMFUNCTIONS_ENABLED: 'customFunctions_enabled',
	CUSTOMFUNCTIONS_NETWORK_PORT: 'customFunctions_network_port',
	CUSTOMFUNCTIONS_TLS_CERTIFICATE: 'customFunctions_tls_certificate',
	CUSTOMFUNCTIONS_NETWORK_CORS: 'customFunctions_network_cors',
	CUSTOMFUNCTIONS_NETWORK_CORSACCESSLIST: 'customFunctions_network_corsAccessList',
	CUSTOMFUNCTIONS_NETWORK_HEADERSTIMEOUT: 'customFunctions_network_headersTimeout',
	CUSTOMFUNCTIONS_NETWORK_HTTPS: 'customFunctions_network_https',
	CUSTOMFUNCTIONS_NETWORK_KEEPALIVETIMEOUT: 'customFunctions_network_keepAliveTimeout',
	CUSTOMFUNCTIONS_TLS_PRIVATEKEY: 'customFunctions_tls_privateKey',
	CUSTOMFUNCTIONS_TLS_CERT_AUTH: 'customFunctions_tls_certificateAuthority',
	CUSTOMFUNCTIONS_NETWORK_TIMEOUT: 'customFunctions_network_timeout',
	CUSTOMFUNCTIONS_NODEENV: 'customFunctions_nodeEnv',
	CUSTOMFUNCTIONS_ROOT: 'customFunctions_root',
};

// If a param is added to config it must also be added here.
const CONFIG_PARAMS = {
	ANALYTICS_AGGREGATEPERIOD: 'analytics_aggregatePeriod',
	AUTHENTICATION_AUTHORIZELOCAL: 'authentication_authorizeLocal',
	AUTHENTICATION_CACHETTL: 'authentication_cacheTTL',
	AUTHENTICATION_ENABLESESSIONS: 'authentication_enableSessions',
	AUTHENTICATION_OPERATIONTOKENTIMEOUT: 'authentication_operationTokenTimeout',
	AUTHENTICATION_REFRESHTOKENTIMEOUT: 'authentication_refreshTokenTimeout',
	CLUSTERING_USER: 'clustering_user',
	CLUSTERING_ENABLED: 'clustering_enabled',
	CLUSTERING_HUBSERVER_CLUSTER_NAME: 'clustering_hubServer_cluster_name',
	CLUSTERING_HUBSERVER_CLUSTER_NETWORK_PORT: 'clustering_hubServer_cluster_network_port',
	CLUSTERING_HUBSERVER_CLUSTER_NETWORK_ROUTES: 'clustering_hubServer_cluster_network_routes',
	CLUSTERING_HUBSERVER_LEAFNODES_NETWORK_PORT: 'clustering_hubServer_leafNodes_network_port',
	CLUSTERING_HUBSERVER_NETWORK_PORT: 'clustering_hubServer_network_port',
	CLUSTERING_LEAFSERVER_NETWORK_PORT: 'clustering_leafServer_network_port',
	CLUSTERING_LEAFSERVER_NETWORK_ROUTES: 'clustering_leafServer_network_routes',
	CLUSTERING_LEAFSERVER_STREAMS_MAXAGE: 'clustering_leafServer_streams_maxAge',
	CLUSTERING_LEAFSERVER_STREAMS_MAXBYTES: 'clustering_leafServer_streams_maxBytes',
	CLUSTERING_LEAFSERVER_STREAMS_MAXMSGS: 'clustering_leafServer_streams_maxMsgs',
	CLUSTERING_LEAFSERVER_STREAMS_PATH: 'clustering_leafServer_streams_path',
	CLUSTERING_NODENAME: 'clustering_nodeName',
	CLUSTERING_TLS_CERTIFICATE: 'clustering_tls_certificate',
	CLUSTERING_TLS_PRIVATEKEY: 'clustering_tls_privateKey',
	CLUSTERING_TLS_CERT_AUTH: 'clustering_tls_certificateAuthority',
	CLUSTERING_TLS_INSECURE: 'clustering_tls_insecure',
	CLUSTERING_TLS_VERIFY: 'clustering_tls_verify',
	CLUSTERING_LOGLEVEL: 'clustering_logLevel',
	CLUSTERING_REPUBLISHMESSAGES: 'clustering_republishMessages',
	CLUSTERING_DATABASELEVEL: 'clustering_databaseLevel',
	CUSTOMFUNCTIONS_NETWORK_HTTPS: 'customFunctions_network_https',
	THREADS: 'threads',
	HTTP_SESSIONAFFINITY: 'http_sessionAffinity',
	HTTP_COMPRESSIONTHRESHOLD: 'http_compressionThreshold',
	HTTP_CORS: 'http_cors',
	HTTP_CORSACCESSLIST: 'http_corsAccessList',
	HTTP_HEADERSTIMEOUT: 'http_headersTimeout',
	HTTP_KEEPALIVETIMEOUT: 'http_keepAliveTimeout',
	HTTP_TIMEOUT: 'http_timeout',
	HTTP_PORT: 'http_port',
	HTTP_SECUREPORT: 'http_securePort',
	LOCALSTUDIO_ENABLED: 'localStudio_enabled',
	LOGGING_FILE: 'logging_file',
	LOGGING_LEVEL: 'logging_level',
	LOGGING_ROOT: 'logging_root',
	LOGGING_ROTATION_ENABLED: 'logging_rotation_enabled',
	LOGGING_ROTATION_COMPRESS: 'logging_rotation_compress',
	LOGGING_ROTATION_INTERVAL: 'logging_rotation_interval',
	LOGGING_ROTATION_MAXSIZE: 'logging_rotation_maxSize',
	LOGGING_ROTATION_PATH: 'logging_rotation_path',
	LOGGING_STDSTREAMS: 'logging_stdStreams',
	LOGGING_AUDITLOG: 'logging_auditLog',
	LOGGING_AUDITRETENTION: 'logging_auditRetention',
	LOGGING_AUDITAUTHEVENTS_LOGFAILED: 'logging_auditAuthEvents_logFailed',
	LOGGING_AUDITAUTHEVENTS_LOGSUCCESSFUL: 'logging_auditAuthEvents_logSuccessful',
	OPERATIONSAPI_NETWORK_CORS: 'operationsApi_network_cors',
	OPERATIONSAPI_NETWORK_CORSACCESSLIST: 'operationsApi_network_corsAccessList',
	OPERATIONSAPI_NETWORK_HEADERSTIMEOUT: 'operationsApi_network_headersTimeout',
	OPERATIONSAPI_NETWORK_HTTPS: 'operationsApi_network_https',
	OPERATIONSAPI_NETWORK_KEEPALIVETIMEOUT: 'operationsApi_network_keepAliveTimeout',
	OPERATIONSAPI_NETWORK_PORT: 'operationsApi_network_port',
	OPERATIONSAPI_NETWORK_DOMAINSOCKET: 'operationsApi_network_domainSocket',
	OPERATIONSAPI_NETWORK_SECUREPORT: 'operationsApi_network_securePort',
	OPERATIONSAPI_TLS_CERTIFICATE: 'operationsApi_tls_certificate',
	OPERATIONSAPI_TLS_PRIVATEKEY: 'operationsApi_tls_privateKey',
	OPERATIONSAPI_TLS_CERTIFICATEAUTHORITY: 'operationsApi_tls_certificateAuthority',
	OPERATIONSAPI_NETWORK_TIMEOUT: 'operationsApi_network_timeout',
	ROOTPATH: 'rootPath',
	STORAGE_WRITEASYNC: 'storage_writeAsync',
	STORAGE_OVERLAPPINGSYNC: 'storage_overlappingSync',
	STORAGE_CACHING: 'storage_caching',
	STORAGE_COMPRESSION: 'storage_compression',
	STORAGE_NOREADAHEAD: 'storage_noReadAhead',
	STORAGE_PREFETCHWRITES: 'storage_prefetchWrites',
	STORAGE_ENCRYPTION: 'storage_encryption',
	STORAGE_PATH: 'storage_path',
	STORAGE_AUDIT_PATH: 'storage_audit_path',
	DATABASES: 'databases',
	IGNORE_SCRIPTS: 'ignoreScripts',
	MQTT_NETWORK_PORT: 'mqtt_network_port',
	MQTT_WEBSOCKET: 'mqtt_webSocket',
	MQTT_NETWORK_SECUREPORT: 'mqtt_network_securePort',
	MQTT_REQUIREAUTHENTICATION: 'mqtt_requireAuthentication',
	COMPONENTSROOT: 'componentsRoot',
	TLS_CERTIFICATE: 'tls_certificate',
	TLS_PRIVATEKEY: 'tls_privateKey',
	TLS_CERTIFICATEAUTHORITY: 'tls_certificateAuthority',
};

const CONFIG_PARAM_MAP = {
	settings_path: BOOT_PROP_PARAMS.SETTINGS_PATH_KEY,
	hdb_root_key: CONFIG_PARAMS.ROOTPATH,
	hdb_root: CONFIG_PARAMS.ROOTPATH,
	rootpath: CONFIG_PARAMS.ROOTPATH,
	server_port_key: CONFIG_PARAMS.OPERATIONSAPI_NETWORK_PORT,
	server_port: CONFIG_PARAMS.OPERATIONSAPI_NETWORK_PORT,
	cert_key: CONFIG_PARAMS.TLS_CERTIFICATE,
	certificate: CONFIG_PARAMS.TLS_CERTIFICATE,
	private_key_key: CONFIG_PARAMS.TLS_PRIVATEKEY,
	private_key: CONFIG_PARAMS.TLS_PRIVATEKEY,
	http_secure_enabled_key: CONFIG_PARAMS.OPERATIONSAPI_NETWORK_HTTPS,
	https_on: CONFIG_PARAMS.OPERATIONSAPI_NETWORK_HTTPS,
	cors_enabled_key: CONFIG_PARAMS.OPERATIONSAPI_NETWORK_CORS,
	cors_on: CONFIG_PARAMS.OPERATIONSAPI_NETWORK_CORS,
	cors_whitelist_key: CONFIG_PARAMS.OPERATIONSAPI_NETWORK_CORSACCESSLIST,
	cors_whitelist: CONFIG_PARAMS.OPERATIONSAPI_NETWORK_CORSACCESSLIST,
	cors_accesslist_key: CONFIG_PARAMS.OPERATIONSAPI_NETWORK_CORSACCESSLIST,
	cors_accesslist: CONFIG_PARAMS.OPERATIONSAPI_NETWORK_CORSACCESSLIST,
	log_level_key: CONFIG_PARAMS.LOGGING_LEVEL,
	log_level: CONFIG_PARAMS.LOGGING_LEVEL,
	log_path_key: CONFIG_PARAMS.LOGGING_ROOT,
	log_path: CONFIG_PARAMS.LOGGING_ROOT,
	clustering_node_name_key: CONFIG_PARAMS.CLUSTERING_NODENAME,
	node_name: CONFIG_PARAMS.CLUSTERING_NODENAME,
	clustering_enabled_key: CONFIG_PARAMS.CLUSTERING_ENABLED,
	clustering: CONFIG_PARAMS.CLUSTERING_ENABLED,
	max_http_threads: CONFIG_PARAMS.THREADS,
	max_hdb_processes: CONFIG_PARAMS.THREADS,
	server_timeout_key: CONFIG_PARAMS.OPERATIONSAPI_NETWORK_TIMEOUT,
	server_timeout_ms: CONFIG_PARAMS.OPERATIONSAPI_NETWORK_TIMEOUT,
	server_keep_alive_timeout_key: CONFIG_PARAMS.OPERATIONSAPI_NETWORK_KEEPALIVETIMEOUT,
	server_keep_alive_timeout: CONFIG_PARAMS.OPERATIONSAPI_NETWORK_KEEPALIVETIMEOUT,
	server_headers_timeout_key: CONFIG_PARAMS.OPERATIONSAPI_NETWORK_HEADERSTIMEOUT,
	server_headers_timeout: CONFIG_PARAMS.OPERATIONSAPI_NETWORK_HEADERSTIMEOUT,
	disable_transaction_log_key: CONFIG_PARAMS.LOGGING_AUDITLOG,
	disable_transaction_log: CONFIG_PARAMS.LOGGING_AUDITLOG,
	operation_token_timeout_key: CONFIG_PARAMS.AUTHENTICATION_OPERATIONTOKENTIMEOUT,
	operation_token_timeout: CONFIG_PARAMS.AUTHENTICATION_OPERATIONTOKENTIMEOUT,
	refresh_token_timeout_key: CONFIG_PARAMS.AUTHENTICATION_REFRESHTOKENTIMEOUT,
	refresh_token_timeout: CONFIG_PARAMS.AUTHENTICATION_REFRESHTOKENTIMEOUT,
	custom_functions_port_key: CONFIG_PARAMS.HTTP_PORT,
	custom_functions_port: CONFIG_PARAMS.HTTP_PORT,
	custom_functions_directory_key: CONFIG_PARAMS.COMPONENTSROOT,
	custom_functions_directory: CONFIG_PARAMS.COMPONENTSROOT,
	max_custom_function_processes: CONFIG_PARAMS.THREADS,
	log_to_file: CONFIG_PARAMS.LOGGING_FILE,
	log_to_stdstreams: CONFIG_PARAMS.LOGGING_STDSTREAMS,
	local_studio_on: CONFIG_PARAMS.LOCALSTUDIO_ENABLED,
	clustering_port: CONFIG_PARAMS.CLUSTERING_HUBSERVER_CLUSTER_NETWORK_PORT,
	clustering_user: CONFIG_PARAMS.CLUSTERING_USER,
	clustering_enabled: CONFIG_PARAMS.CLUSTERING_ENABLED,
	clustering_hubserver_cluster_name: CONFIG_PARAMS.CLUSTERING_HUBSERVER_CLUSTER_NAME,
	clustering_hubserver_cluster_network_port: CONFIG_PARAMS.CLUSTERING_HUBSERVER_CLUSTER_NETWORK_PORT,
	clustering_hubserver_cluster_network_routes: CONFIG_PARAMS.CLUSTERING_HUBSERVER_CLUSTER_NETWORK_ROUTES,
	clustering_hubserver_leafnodes_network_port: CONFIG_PARAMS.CLUSTERING_HUBSERVER_LEAFNODES_NETWORK_PORT,
	clustering_hubserver_network_port: CONFIG_PARAMS.CLUSTERING_HUBSERVER_NETWORK_PORT,
	clustering_leafserver_network_port: CONFIG_PARAMS.CLUSTERING_LEAFSERVER_NETWORK_PORT,
	clustering_leafserver_network_routes: CONFIG_PARAMS.CLUSTERING_LEAFSERVER_NETWORK_ROUTES,
	clustering_leafserver_streams_maxage: CONFIG_PARAMS.CLUSTERING_LEAFSERVER_STREAMS_MAXAGE,
	clustering_leafserver_streams_maxbytes: CONFIG_PARAMS.CLUSTERING_LEAFSERVER_STREAMS_MAXBYTES,
	clustering_leafserver_streams_maxmsgs: CONFIG_PARAMS.CLUSTERING_LEAFSERVER_STREAMS_MAXMSGS,
	clustering_leafserver_streams_path: CONFIG_PARAMS.CLUSTERING_LEAFSERVER_STREAMS_PATH,
	clustering_nodename: CONFIG_PARAMS.CLUSTERING_NODENAME,
	clustering_tls_certificate: CONFIG_PARAMS.CLUSTERING_TLS_CERTIFICATE,
	clustering_tls_privatekey: CONFIG_PARAMS.CLUSTERING_TLS_PRIVATEKEY,
	clustering_tls_certificateauthority: CONFIG_PARAMS.CLUSTERING_TLS_CERT_AUTH,
	clustering_tls_insecure: CONFIG_PARAMS.CLUSTERING_TLS_INSECURE,
	clustering_tls_verify: CONFIG_PARAMS.CLUSTERING_TLS_VERIFY,
	clustering_loglevel: CONFIG_PARAMS.CLUSTERING_LOGLEVEL,
	clustering_republishmessages: CONFIG_PARAMS.CLUSTERING_REPUBLISHMESSAGES,
	clustering_databaselevel: CONFIG_PARAMS.CLUSTERING_DATABASELEVEL,
	customfunctions_network_port: CONFIG_PARAMS.HTTP_PORT,
	customfunctions_tls_certificate: CONFIG_PARAMS.TLS_CERTIFICATE,
	customfunctions_network_cors: CONFIG_PARAMS.HTTP_CORS,
	customfunctions_network_corsaccesslist: CONFIG_PARAMS.HTTP_CORSACCESSLIST,
	customfunctions_network_headerstimeout: CONFIG_PARAMS.HTTP_HEADERSTIMEOUT,
	customfunctions_network_https: CONFIG_PARAMS.CUSTOMFUNCTIONS_NETWORK_HTTPS,
	customfunctions_network_keepalivetimeout: CONFIG_PARAMS.HTTP_KEEPALIVETIMEOUT,
	customfunctions_tls_privatekey: CONFIG_PARAMS.TLS_PRIVATEKEY,
	customfunctions_tls_certificateauthority: CONFIG_PARAMS.TLS_CERTIFICATEAUTHORITY,
	customfunctions_network_timeout: CONFIG_PARAMS.HTTP_TIMEOUT,
	http_threads: CONFIG_PARAMS.THREADS,
	threads: CONFIG_PARAMS.THREADS,
	http_session_affinity: CONFIG_PARAMS.HTTP_SESSIONAFFINITY,
	http_compressionthreshold: CONFIG_PARAMS.HTTP_COMPRESSIONTHRESHOLD,
	http_cors: CONFIG_PARAMS.HTTP_CORS,
	http_corsaccesslist: CONFIG_PARAMS.HTTP_CORSACCESSLIST,
	http_headerstimeout: CONFIG_PARAMS.HTTP_HEADERSTIMEOUT,
	http_keepalivetimeout: CONFIG_PARAMS.HTTP_KEEPALIVETIMEOUT,
	http_timeout: CONFIG_PARAMS.HTTP_TIMEOUT,
	http_port: CONFIG_PARAMS.HTTP_PORT,
	http_secureport: CONFIG_PARAMS.HTTP_SECUREPORT,
	customfunctions_processes: CONFIG_PARAMS.THREADS,
	customfunctions_root: CONFIG_PARAMS.COMPONENTSROOT,
	localstudio_enabled: CONFIG_PARAMS.LOCALSTUDIO_ENABLED,
	logging_file: CONFIG_PARAMS.LOGGING_FILE,
	logging_level: CONFIG_PARAMS.LOGGING_LEVEL,
	logging_root: CONFIG_PARAMS.LOGGING_ROOT,
	logging_rotation_enabled: CONFIG_PARAMS.LOGGING_ROTATION_ENABLED,
	logging_rotation_compress: CONFIG_PARAMS.LOGGING_ROTATION_COMPRESS,
	logging_rotation_interval: CONFIG_PARAMS.LOGGING_ROTATION_INTERVAL,
	logging_rotation_maxsize: CONFIG_PARAMS.LOGGING_ROTATION_MAXSIZE,
	logging_rotation_path: CONFIG_PARAMS.LOGGING_ROTATION_PATH,
	logging_stdstreams: CONFIG_PARAMS.LOGGING_STDSTREAMS,
	logging_auditlog: CONFIG_PARAMS.LOGGING_AUDITLOG,
	logging_auditretention: CONFIG_PARAMS.LOGGING_AUDITRETENTION,
	logging_auditauthevents_logfailed: CONFIG_PARAMS.LOGGING_AUDITAUTHEVENTS_LOGFAILED,
	logging_auditauthevents_logsuccessful: CONFIG_PARAMS.LOGGING_AUDITAUTHEVENTS_LOGSUCCESSFUL,
	operationsapi_authentication_operationtokentimeout: CONFIG_PARAMS.AUTHENTICATION_OPERATIONTOKENTIMEOUT,
	operationsapi_authentication_refreshtokentimeout: CONFIG_PARAMS.AUTHENTICATION_REFRESHTOKENTIMEOUT,
	operationsapi_network_cors: CONFIG_PARAMS.OPERATIONSAPI_NETWORK_CORS,
	operationsapi_network_corsaccesslist: CONFIG_PARAMS.OPERATIONSAPI_NETWORK_CORSACCESSLIST,
	operationsapi_network_headerstimeout: CONFIG_PARAMS.OPERATIONSAPI_NETWORK_HEADERSTIMEOUT,
	operationsapi_network_https: CONFIG_PARAMS.OPERATIONSAPI_NETWORK_HTTPS,
	operationsapi_network_keepalivetimeout: CONFIG_PARAMS.OPERATIONSAPI_NETWORK_KEEPALIVETIMEOUT,
	operationsapi_network_port: CONFIG_PARAMS.OPERATIONSAPI_NETWORK_PORT,
	operationsapi_network_domainsocket: CONFIG_PARAMS.OPERATIONSAPI_NETWORK_DOMAINSOCKET,
	operationsapi_network_secureport: CONFIG_PARAMS.OPERATIONSAPI_NETWORK_SECUREPORT,
	operationsapi_tls_certificate: CONFIG_PARAMS.OPERATIONSAPI_TLS_CERTIFICATE,
	operationsapi_tls_privatekey: CONFIG_PARAMS.OPERATIONSAPI_TLS_PRIVATEKEY,
	operationsapi_tls_certificateauthority: CONFIG_PARAMS.OPERATIONSAPI_TLS_CERTIFICATEAUTHORITY,
	operationsapi_network_timeout: CONFIG_PARAMS.OPERATIONSAPI_NETWORK_TIMEOUT,
	operationsapi_root: CONFIG_PARAMS.ROOTPATH,
	databases: CONFIG_PARAMS.DATABASES,
	storage_path: CONFIG_PARAMS.STORAGE_PATH,
	ignorescripts: CONFIG_PARAMS.IGNORE_SCRIPTS,
	mqtt_network_port: CONFIG_PARAMS.MQTT_NETWORK_PORT,
	mqtt_websocket: CONFIG_PARAMS.MQTT_WEBSOCKET,
	mqtt_network_secureport: CONFIG_PARAMS.MQTT_NETWORK_SECUREPORT,
	mqtt_requireauthentication: CONFIG_PARAMS.MQTT_REQUIREAUTHENTICATION,
	analytics_aggregatePeriod: CONFIG_PARAMS.ANALYTICS_AGGREGATEPERIOD,
	authentication_authorizelocal: CONFIG_PARAMS.AUTHENTICATION_AUTHORIZELOCAL,
	authentication_cachettl: CONFIG_PARAMS.AUTHENTICATION_CACHETTL,
	authentication_enablesessions: CONFIG_PARAMS.AUTHENTICATION_ENABLESESSIONS,
	authentication_operationtokentimeout: CONFIG_PARAMS.AUTHENTICATION_OPERATIONTOKENTIMEOUT,
	authentication_refreshtokentimeout: CONFIG_PARAMS.AUTHENTICATION_REFRESHTOKENTIMEOUT,
	componentsroot: CONFIG_PARAMS.COMPONENTSROOT,
	tls_certificate: CONFIG_PARAMS.TLS_CERTIFICATE,
	tls_privatekey: CONFIG_PARAMS.TLS_PRIVATEKEY,
	tls_certificateauthority: CONFIG_PARAMS.TLS_CERTIFICATEAUTHORITY,
};
for (let key in CONFIG_PARAMS) {
	let name = CONFIG_PARAMS[key];
	CONFIG_PARAM_MAP[name.toLowerCase()] = name;
}

const DATABASES_PARAM_CONFIG = {
	TABLES: 'tables',
	PATH: 'path',
	AUDIT_PATH: 'auditPath',
};

// Describes all available job types
const JOB_TYPE_ENUM = {
	csv_file_load: 'csv_file_load',
	csv_data_load: OPERATIONS_ENUM.CSV_DATA_LOAD,
	csv_url_load: OPERATIONS_ENUM.CSV_URL_LOAD,
	delete_files_before: 'delete_files_before',
	delete_records_before: 'delete_records_before',
	delete_audit_logs_before: 'delete_audit_logs_before',
	delete_transaction_logs_before: 'delete_transaction_logs_before',
	empty_trash: 'empty_trash',
	export_local: 'export_local',
	export_to_s3: 'export_to_s3',
	import_from_s3: 'import_from_s3',
};

const CLUSTER_MESSAGE_TYPE_ENUM = {
	CLUSTERING_PAYLOAD: 'clustering_payload',
	DELEGATE_THREAD_RESPONSE: 'delegate_thread_response',
	CLUSTERING: 'clustering',
	SCHEMA: 'schema',
	CLUSTER_STATUS: 'cluster_status',
	JOB: 'job',
	CHILD_STARTED: 'child_started',
	CHILD_STOPPED: 'child_stopped',
	USER: 'user',
	RESTART: 'restart',
};
const CLUSTER_CONNECTION_DIRECTION_ENUM = {
	// Data flows to both the client and this server
	BIDIRECTIONAL: 'BIDIRECTIONAL',
	// This server only sends data to its client, it doesn't up update from received data
	OUTBOUND: 'OUTBOUND',
	// This server only receives data, it does not send updated data
	INBOUND: 'INBOUND',
};

const LICENSE_VALUES = {
	VERSION_DEFAULT: '2.2.0',
};

// The maximum ram allocation in MB per HDB child process
const RAM_ALLOCATION_ENUM = {
	DEVELOPMENT: 8192, //8GB
	DEFAULT: 512, //.5GB
};

const CLUSTER_EVENTS_DEFS_ENUM = {
	IDENTIFY: 'identify',
	AUTHENTICATE: 'authenticate',
	AUTHENTICATE_OK: 'authenticated',
	AUTHENTICATE_FAIL: 'authenticate_fail',
	CONNECTION: 'connection',
	CONNECT: 'connect',
	CATCHUP_REQUEST: 'catchup_request',
	CATCHUP_RESPONSE: 'catchup',
	CONFIRM_MSG: 'confirm_msg',
	ERROR: 'error',
	DISCONNECT: 'disconnect',
	SCHEMA_UPDATE_REQ: 'schema_update_request',
	SCHEMA_UPDATE_RES: 'schema_update_response',
	RECONNECT_ATTEMPT: 'reconnect_attempt',
	CONNECT_ERROR: 'connect_error',
	MESSAGE: 'msg',
	VERSION_MISMATCH: 'version_mismatch',
	DIRECTION_CHANGE: 'direction_change',
};

const WEBSOCKET_CLOSE_CODE_DESCRIPTION_LOOKUP = {
	1000: 'SUCCESSFUL_SHUTDOWN',
	1001: 'CLOSE_GOING_AWAY',
	1002: 'CLOSE_PROTOCOL_ERROR',
	1003: 'CLOSE_UNSUPPORTED',
	1005: 'CLOSE_NO_STATUS',
	1006: 'CLOSE_ABNORMAL',
	1007: 'UNSUPPORTED_PAYLOAD',
	1008: 'POLICY_VIOLATION',
	1009: 'CLOSE_TOO_LARGE',
	1010: 'MANDATORY_EXTENSION',
	1011: 'SERVER_ERROR',
	1012: 'SERVICE_RESTART',
	1013: 'SERVER_BUSY',
	1014: 'BAD_GATEWAY',
	1015: 'HANDSHAKE_FAIL',
	4141: 'LICENSE_LIMIT_REACHED',
};

const NODE_ERROR_CODES = {
	ENOENT: 'ENOENT', // No such file or directory.
	EACCES: 'EACCES', // Permission denied.
	EEXIST: 'EEXIST', // File already exists.
};

const TIME_STAMP_NAMES_ENUM = {
	CREATED_TIME: '__createdtime__',
	UPDATED_TIME: '__updatedtime__',
};
const METADATA_PROPERTY = Symbol('metadata');
const CLUSTERING_FLAG = '__clustering__';

const TIME_STAMP_NAMES = Object.values(TIME_STAMP_NAMES_ENUM);

//This value is used to help evaluate whether or not a permissions translation error is related to old permissions values
// or if it could be another code-related bug/error.
const PERMS_UPDATE_RELEASE_TIMESTAMP = 1598486400000;

const VALUE_SEARCH_COMPARATORS = {
	LESS: '<',
	LESS_OR_EQ: '<=',
	GREATER: '>',
	GREATER_OR_EQ: '>=',
	BETWEEN: '...',
};
const VALUE_SEARCH_COMPARATORS_REVERSE_LOOKUP = _.invert(VALUE_SEARCH_COMPARATORS);

// Message types that will flow through the HDB Child and Cluster rooms.
const CLUSTERING_MESSAGE_TYPES = {
	GET_CLUSTER_STATUS: 'GET_CLUSTER_STATUS',
	CLUSTER_STATUS_RESPONSE: 'CLUSTER_STATUS_RESPONSE',
	ERROR_RESPONSE: 'ERROR',
	ADD_USER: 'ADD_USER',
	ALTER_USER: 'ALTER_USER',
	DROP_USER: 'DROP_USER',
	HDB_OPERATION: 'HDB_OPERATION',
	ADD_NODE: 'ADD_NODE',
	UPDATE_NODE: 'UPDATE_NODE',
	REMOVE_NODE: 'REMOVE_NODE',
	HDB_USERS_MSG: 'HDB_USERS_MSG',
	HDB_WORKERS: 'HDB_WORKERS',
	HDB_TRANSACTION: 'HDB_TRANSACTION',
};

const ORIGINATOR_SET_VALUE = 111;
const NEW_LINE = '\r\n';

const PERMS_CRUD_ENUM = {
	READ: 'read',
	INSERT: 'insert',
	UPDATE: 'update',
	DELETE: 'delete',
};

const SEARCH_WILDCARDS = ['*', '%'];

const UNAUTHORIZED_PERMISSION_NAME = 'unauthorized_access';

const FUNC_VAL = 'func_val';

const READ_AUDIT_LOG_SEARCH_TYPES_ENUM = {
	HASH_VALUE: 'hash_value',
	TIMESTAMP: 'timestamp',
	USERNAME: 'username',
};

const JWT_ENUM = {
	JWT_PRIVATE_KEY_NAME: '.jwtPrivate.key',
	JWT_PUBLIC_KEY_NAME: '.jwtPublic.key',
	JWT_PASSPHRASE_NAME: '.jwtPass',
};

const ITC_EVENT_TYPES = {
	SHUTDOWN: 'shutdown',
	CHILD_STARTED: 'child_started',
	CHILD_STOPPED: 'child_stopped',
	SCHEMA: 'schema',
	USER: 'user',
	CLUSTER_STATUS_RESPONSE: 'cluster_status_response',
	CLUSTER_STATUS_REQUEST: 'cluster_status_request',
	METRICS: 'metrics',
	GET_METRICS: 'get_metrics',
	RESTART: 'restart',
};

const SERVICES = {
	HDB_CORE: 'hdb_core',
	CUSTOM_FUNCTIONS: 'custom_functions',
};

const THREAD_TYPES = {
	HTTP: 'http',
};

const PM2_PROCESS_STATUSES = {
	STOPPED: 'stopped',
	ONLINE: 'online',
};

const PRE_4_0_0_VERSION = '3.x.x';

const AUTH_AUDIT_STATUS = {
	SUCCESS: 'success',
	FAILURE: 'failure',
};

const AUTH_AUDIT_TYPES = {
	AUTHENTICATION: 'authentication',
	AUTHORIZATION: 'authorization',
};

module.exports = {
	LOCAL_HARPERDB_OPERATIONS,
	HDB_SUPPORT_ADDRESS,
	HDB_SUPPORT_URL,
	HDB_PRICING_URL,
	SUPPORT_HELP_MSG,
	LICENSE_HELP_MSG,
	HDB_PROC_NAME,
	HDB_PROC_DESCRIPTOR,
	CLUSTERING_LEAF_PROC_DESCRIPTOR,
	CLUSTERING_HUB_PROC_DESCRIPTOR,
	SYSTEM_SCHEMA_NAME,
	HASH_FOLDER_NAME,
	HDB_HOME_DIR_NAME,
	UPDATE_FILE_NAME,
	LICENSE_KEY_DIR_NAME,
	BOOT_PROPS_FILE_NAME,
	JOB_TYPE_ENUM,
	JOB_STATUS_ENUM,
	SYSTEM_TABLE_NAMES,
	SYSTEM_TABLE_HASH_ATTRIBUTES,
	OPERATIONS_ENUM,
	VALID_S3_FILE_TYPES,
	S3_BUCKET_AUTH_KEYS,
	VALID_SQL_OPS_ENUM,
	GEO_CONVERSION_ENUM,
	HDB_SETTINGS_NAMES,
	HDB_SETTINGS_NAMES_REVERSE_LOOKUP,
	SERVICE_ACTIONS_ENUM,
	CLUSTER_MESSAGE_TYPE_ENUM,
	CLUSTER_CONNECTION_DIRECTION_ENUM,
	CLUSTER_EVENTS_DEFS_ENUM,
	PERIOD_REGEX,
	DOUBLE_PERIOD_REGEX,
	UNICODE_PERIOD,
	FORWARD_SLASH_REGEX,
	UNICODE_FORWARD_SLASH,
	ESCAPED_FORWARD_SLASH_REGEX,
	ESCAPED_PERIOD_REGEX,
	ESCAPED_DOUBLE_PERIOD_REGEX,
	REG_KEY_FILE_NAME,
	RESTART_TIMEOUT_MS,
	HDB_FILE_PERMISSIONS,
	DATABASES_DIR_NAME,
	LEGACY_DATABASES_DIR_NAME,
	TRANSACTIONS_DIR_NAME,
	LIMIT_COUNT_NAME,
	ID_ATTRIBUTE_STRING,
	INSERT_MODULE_ENUM,
	UPGRADE_JSON_FIELD_NAMES_ENUM,
	RESTART_CODE,
	RESTART_CODE_NUM,
	CLUSTER_OPERATIONS,
	SYSTEM_DEFAULT_ATTRIBUTE_NAMES,
	HDB_INTERNAL_SC_CHANNEL_PREFIX,
	INTERNAL_SC_CHANNELS,
	CLUSTERING_MESSAGE_TYPES,
	HDB_FILE_SUFFIX,
	BLOB_FOLDER_NAME,
	HDB_TRASH_DIR,
	// Make the message objects available through hdbTerms to keep clustering as modular as possible.
	ORIGINATOR_SET_VALUE,
	LICENSE_VALUES,
	RAM_ALLOCATION_ENUM,
	TIME_STAMP_NAMES_ENUM,
	TIME_STAMP_NAMES,
	PERMS_UPDATE_RELEASE_TIMESTAMP,
	SEARCH_NOT_FOUND_MESSAGE,
	SEARCH_ATTRIBUTE_NOT_FOUND,
	LICENSE_ROLE_DENIED_RESPONSE,
	LICENSE_MAX_CONNS_REACHED,
	BASIC_LICENSE_MAX_NON_CU_ROLES,
	BASIC_LICENSE_CLUSTER_CONNECTION_LIMIT_WS_ERROR_CODE,
	VALUE_SEARCH_COMPARATORS,
	VALUE_SEARCH_COMPARATORS_REVERSE_LOOKUP,
	LICENSE_FILE_NAME,
	WEBSOCKET_CLOSE_CODE_DESCRIPTION_LOOKUP,
	NEW_LINE,
	BASIC_LICENSE_MAX_CLUSTER_USER_ROLES,
	MOMENT_DAYS_TAG,
	API_TURNOVER_SEC,
	LOOPBACK,
	CODE_EXTENSION,
	WILDCARD_SEARCH_VALUE,
	NODE_ERROR_CODES,
	JAVASCRIPT_EXTENSION,
	PERMS_CRUD_ENUM,
	UNAUTHORIZED_PERMISSION_NAME,
	SEARCH_WILDCARDS,
	FUNC_VAL,
	READ_AUDIT_LOG_SEARCH_TYPES_ENUM,
	JWT_ENUM,
	CLUSTERING_FLAG,
	ITC_EVENT_TYPES,
	CUSTOM_FUNCTION_PROC_NAME,
	CUSTOM_FUNCTION_PROC_DESCRIPTOR,
	SERVICES,
	THREAD_TYPES,
	MEM_SETTING_KEY,
	HDB_RESTART_SCRIPT,
	PROCESS_DESCRIPTORS,
	SERVICE_SERVERS,
	SERVICE_SERVERS_CWD,
	PROCESS_DESCRIPTORS_VALIDATE,
	LAUNCH_SERVICE_SCRIPTS,
	LOG_LEVELS,
	PROCESS_NAME_ENV_PROP,
	LOG_NAMES,
	PM2_PROCESS_STATUSES,
	CONFIG_PARAM_MAP,
	CONFIG_PARAMS,
	HDB_CONFIG_FILE,
	HDB_DEFAULT_CONFIG_FILE,
	ROLE_TYPES_ENUM,
	BOOT_PROP_PARAMS,
	INSTALL_PROMPTS,
	HDB_ROOT_DIR_NAME,
	CLUSTERING_PROCESSES,
	FOREGROUND_PID_FILE,
	PACKAGE_ROOT,
	PRE_4_0_0_VERSION,
	DATABASES_PARAM_CONFIG,
	METADATA_PROPERTY,
	AUTH_AUDIT_STATUS,
	AUTH_AUDIT_TYPES,
	HDB_PID_FILE,
	DEFAULT_DATABASE_NAME,
	LEGACY_CONFIG_PARAMS,
};
require('./devops/tsBuild');<|MERGE_RESOLUTION|>--- conflicted
+++ resolved
@@ -454,11 +454,8 @@
 	UPGRADE: 'upgrade',
 	HELP: 'help',
 	STATUS: 'status',
-<<<<<<< HEAD
 	OPERATION: 'operation',
-=======
 	RENEWCERTS: 'renew-certs',
->>>>>>> 7601145a
 };
 
 //describes the Geo Conversion types
