'use strict';

/**
 * This module should contain common variables/values that will be used across the project.  This should avoid
 * duplicate values making refactoring a little easier.
 */

 // Name of the HDB process
const HDB_PROC_NAME = 'hdb_express.js';
const SC_PROC_NAME = 'Server.js';

const HDB_PROC_DESCRIPTOR = 'HarperDB';
const SC_PROC_DESCRIPTOR = 'Cluster Server';

const HDB_SUPPORT_ADDRESS = 'support@harperdb.io';
const HDB_SUPPORT_URL = 'https://harperdbhelp.zendesk.com/hc/en-us';
const SUPPORT_HELP_MSG = `For support, please submit a support request at ${HDB_SUPPORT_URL} or contact ${HDB_SUPPORT_ADDRESS}`;

const PERIOD_REGEX = /^\.$/;
const DOUBLE_PERIOD_REGEX = /^\.\.$/;
const UNICODE_PERIOD = 'U+002E';
const FORWARD_SLASH_REGEX = /\//g;
const UNICODE_FORWARD_SLASH = 'U+002F';
const ESCAPED_FORWARD_SLASH_REGEX = /U\+002F/g;
const ESCAPED_PERIOD_REGEX = /^U\+002E$/;
const ESCAPED_DOUBLE_PERIOD_REGEX = /^U\+002EU\+002E$/;

// Name of the System schema
const SYSTEM_SCHEMA_NAME = 'system';
const HASH_FOLDER_NAME = '__hdb_hash';
const CLUSTERING_VERSION_HEADER_NAME = 'hdb_version';
const HDB_HOME_DIR_NAME = '.harperdb';
const LICENSE_KEY_DIR_NAME = 'keys';
const BOOT_PROPS_FILE_NAME = 'hdb_boot_properties.file';
const UPDATE_FILE_NAME = '.updateConfig.json';
const HDB_INFO_TABLE_NAME = 'hdb_info';
const HDB_INTO_TABLE_HASH_ATTRIBUTE = 'id';
const RESTART_CODE = 'SIGTSTP';
const RESTART_CODE_NUM = 24;
const RESTART_TIMEOUT_MS = 60000;
const HDB_FILE_PERMISSIONS = 0o700;

// Trying to keep socket cluster as modular as possible, so we will create values in here that point to values
// inside of the socketcluster types module.
const cluster_types = require('../server/socketcluster/types');
const ClusterMessageObjects = require('../server/socketcluster/room/RoomMessageObjects');

const INSERT_MODULE_ENUM = {
    HDB_PATH_KEY: 'HDB_INTERNAL_PATH',
    HDB_AUTH_HEADER: 'hdb_auth_header',
    HDB_USER_DATA_KEY: 'hdb_user',
    CHUNK_SIZE: 1000,
    MAX_CHARACTER_SIZE: 250
};

const UPGRADE_JSON_FIELD_NAMES_ENUM = {
    CURRENT_VERSION: 'currentVersion',
    UPGRADE_VERSION: 'upgradeVersion'
};

const SYSTEM_TABLE_NAMES = {
    JOB_TABLE_NAME : 'hdb_job',
    NODE_TABLE_NAME :'hdb_nodes',
    ATTRIBUTE_TABLE_NAME : 'hdb_attribute',
    LICENSE_TABLE_NAME: 'hdb_license',
    QUEUE_TABLE_NAME: 'hdb_queue',
    ROLE_TABLE_NAME: 'hdb_role',
    SCHEMA_TABLE_NAME: 'hdb_schema',
    TABLE_TABLE_NAME: 'hdb_table',
    USER_TABLE_NAME: 'hdb_user'
};

const HDB_INTERNAL_SC_CHANNEL_PREFIX = 'hdb_internal:';

const INTERNAL_SC_CHANNELS = {
    CREATE_SCHEMA: HDB_INTERNAL_SC_CHANNEL_PREFIX + 'create_schema',
    CREATE_TABLE: HDB_INTERNAL_SC_CHANNEL_PREFIX + 'create_table',
    CREATE_ATTRIBUTE: HDB_INTERNAL_SC_CHANNEL_PREFIX + 'create_attribute',
    ADD_USER: HDB_INTERNAL_SC_CHANNEL_PREFIX + 'add_user',
    ALTER_USER: HDB_INTERNAL_SC_CHANNEL_PREFIX + 'alter_user',
    DROP_USER: HDB_INTERNAL_SC_CHANNEL_PREFIX + 'drop_user',
    HDB_NODES: HDB_INTERNAL_SC_CHANNEL_PREFIX + 'hdb_nodes',
    HDB_USERS: HDB_INTERNAL_SC_CHANNEL_PREFIX + 'hdb_users',
    HDB_WORKERS: HDB_INTERNAL_SC_CHANNEL_PREFIX + 'hdb_workers',
    CATCHUP: HDB_INTERNAL_SC_CHANNEL_PREFIX + 'catchup',
    WORKER_ROOM: HDB_INTERNAL_SC_CHANNEL_PREFIX + 'cluster_workers'
};

const SYSTEM_DEFAULT_ATTRIBUTE_NAMES = {
    ATTR_ATTRIBUTE_KEY: "attribute",
    ATTR_CREATEDDATE_KEY: "createddate",
    ATTR_HASH_ATTRIBUTE_KEY: "hash_attribute",
    ATTR_ID_KEY: "id",
    ATTR_NAME_KEY: "name",
    ATTR_PASSWORD_KEY: "password",
    ATTR_RESIDENCE_KEY: "residence",
    ATTR_ROLE_KEY: "role",
    ATTR_SCHEMA_KEY: "schema",
    ATTR_SCHEMA_TABLE_KEY: "schema_table",
    ATTR_TABLE_KEY: "table",
    ATTR_USERNAME_KEY: "username"
};

// Registration key file name
const REG_KEY_FILE_NAME = '060493.ks';

// Describes the available statuses for jobs
const JOB_STATUS_ENUM = {
	CREATED: 'CREATED',
	IN_PROGRESS: 'IN_PROGRESS',
	COMPLETE: 'COMPLETE',
	ERROR: 'ERROR'
};

// A subset of HTTP error codes that we may use in code.
const HTTP_STATUS_CODES = {
    BAD_GATEWAY: 502,
    BAD_REQUEST: 400,
    CONTINUE: 100,
    CREATED: 201,
    FORBIDDEN: 403,
    GATEWAY_TIMEOUT: 504,
    HTTP_VERSION_NOT_SUPPORTED: 505,
    INSUFFICIENT_STORAGE: 507,
    INTERNAL_SERVER_ERROR: 500,
    METHOD_NOT_ALLOWED: 405,
    NETWORK_AUTHENTICATION_REQUIRED: 511,
    NOT_FOUND: 404,
    OK: 200,
    REQUEST_TIMEOUT: 408,
    SERVICE_UNAVAILABLE: 503,
    UNAUTHORIZED: 401,
    NOT_IMPLEMENTED: 501
};

// Operations
const OPERATIONS_ENUM = {
    INSERT: 'insert',
    UPDATE: 'update',
    SEARCH_BY_HASH: 'search_by_hash',
    SEARCH_BY_VALUE: 'search_by_value',
    SEARCH: 'search',
    SQL: 'sql',
    CSV_DATA_LOAD: 'csv_data_load',
    CSV_FILE_LOAD: 'csv_file_load',
    CSV_URL_LOAD: 'csv_url_load',
    CREATE_SCHEMA: 'create_schema',
    CREATE_TABLE: 'create_table',
    CREATE_ATTRIBUTE: 'create_attribute',
    DROP_SCHEMA: 'drop_schema',
    DROP_TABLE: 'drop_table',
    DESCRIBE_SCHEMA: 'describe_schema',
    DESCRIBE_TABLE: 'describe_table',
    DESCRIBE_ALL: 'describe_all',
    DELETE: 'delete',
    ADD_USER: 'add_user',
    ALTER_USER: 'alter_user',
    DROP_USER: 'drop_user',
    LIST_USERS: 'list_users',
    LIST_ROLES: 'list_roles',
    ADD_ROLE: 'add_role',
    ALTER_ROLE: 'alter_role',
    DROP_ROLE: 'drop_role',
    USER_INFO: 'user_info',
    READ_LOG: 'read_log',
    ADD_NODE: 'add_node',
    EXPORT_TO_S3: 'export_to_s3',
    DELETE_FILES_BEFORE: 'delete_files_before',
    EXPORT_LOCAL: 'export_local',
    SEARCH_JOBS_BY_START_DATE: 'search_jobs_by_start_date',
    GET_JOB: 'get_job',
    DELETE_JOB: 'delete_job',
    UPDATE_JOB: 'update_job',
    GET_FINGERPRINT: 'get_fingerprint',
    SET_LICENSE: 'set_license',
    CONFIGURE_CLUSTER: 'configure_cluster',
    CLUSTER_STATUS: 'cluster_status',
    DROP_ATTRIBUTE: 'drop_attribute',
    REMOVE_NODE: 'remove_node',
    RESTART: 'restart',
    CATCHUP: 'catchup'
};

// Defines operations that should be propagated to the cluster.
let CLUSTER_OPERATIONS = {};
CLUSTER_OPERATIONS[OPERATIONS_ENUM.CREATE_SCHEMA] = OPERATIONS_ENUM.CREATE_SCHEMA;
CLUSTER_OPERATIONS[OPERATIONS_ENUM.CREATE_TABLE] = OPERATIONS_ENUM.CREATE_TABLE;
CLUSTER_OPERATIONS[OPERATIONS_ENUM.CREATE_ATTRIBUTE] = OPERATIONS_ENUM.CREATE_ATTRIBUTE;
CLUSTER_OPERATIONS[OPERATIONS_ENUM.CSV_DATA_LOAD] = OPERATIONS_ENUM.CSV_DATA_LOAD;
CLUSTER_OPERATIONS[OPERATIONS_ENUM.CSV_FILE_LOAD] = OPERATIONS_ENUM.CSV_FILE_LOAD;
CLUSTER_OPERATIONS[OPERATIONS_ENUM.CSV_URL_LOAD] = OPERATIONS_ENUM.CSV_URL_LOAD;
CLUSTER_OPERATIONS[OPERATIONS_ENUM.INSERT] = OPERATIONS_ENUM.INSERT;
CLUSTER_OPERATIONS[OPERATIONS_ENUM.UPDATE] = OPERATIONS_ENUM.UPDATE;
CLUSTER_OPERATIONS[OPERATIONS_ENUM.DELETE] = OPERATIONS_ENUM.DELETE;
CLUSTER_OPERATIONS[OPERATIONS_ENUM.SEARCH_BY_HASH] = OPERATIONS_ENUM.SEARCH_BY_HASH;
CLUSTER_OPERATIONS[OPERATIONS_ENUM.SEARCH_BY_VALUE] = OPERATIONS_ENUM.SEARCH_BY_VALUE;

//this variable defines operations that should only run locally and not pass over clustering to another node(s)
const LOCAL_HARPERDB_OPERATIONS = [OPERATIONS_ENUM.DESCRIBE_ALL, OPERATIONS_ENUM.DESCRIBE_TABLE, OPERATIONS_ENUM.DESCRIBE_SCHEMA,
    OPERATIONS_ENUM.READ_LOG, OPERATIONS_ENUM.ADD_NODE, OPERATIONS_ENUM.LIST_USERS, OPERATIONS_ENUM.LIST_ROLES, OPERATIONS_ENUM.USER_INFO,
    OPERATIONS_ENUM.SQL, OPERATIONS_ENUM.GET_JOB, OPERATIONS_ENUM.SEARCH_JOBS_BY_START_DATE, OPERATIONS_ENUM.DELETE_FILES_BEFORE,
    OPERATIONS_ENUM.EXPORT_LOCAL, OPERATIONS_ENUM.EXPORT_TO_S3, OPERATIONS_ENUM.CLUSTER_STATUS, OPERATIONS_ENUM.REMOVE_NODE, OPERATIONS_ENUM.RESTART];

const SERVICE_ACTIONS_ENUM = {
    RUN:'run',
    INSTALL:'install',
    REGISTER:'register',
    STOP:'stop',
    RESTART:'restart',
    VERSION: 'version',
    UPGRADE:'upgrade',
    UPGRADE_EXTERN: 'upgrade_external'
};

//describes the Geo Conversion types
const GEO_CONVERSION_ENUM = {
    point: 'point',
    lineString: 'lineString',
    multiLineString: 'multiLineString',
    multiPoint: 'multiPoint',
    multiPolygon: 'multiPolygon',
    polygon: 'polygon'
};

const HDB_SETTINGS_NAMES = {
    PROJECT_DIR_KEY: 'PROJECT_DIR',
    HDB_ROOT_KEY: 'HDB_ROOT',
    HTTP_PORT_KEY: 'HTTP_PORT',
    HTTP_SECURE_PORT_KEY: 'HTTPS_PORT',
    CERT_KEY: 'CERTIFICATE',
    PRIVATE_KEY_KEY: 'PRIVATE_KEY',
    HTTP_SECURE_ENABLED_KEY: 'HTTPS_ON',
    HTTP_ENABLED_KEY: 'HTTP_ON',
    CORS_ENABLED_KEY: 'CORS_ON',
    CORS_WHITELIST_KEY: 'CORS_WHITELIST',
    PROPS_SERVER_TIMEOUT_KEY: 'SERVER_TIMEOUT_MS',
    LOG_LEVEL_KEY: 'LOG_LEVEL',
    LOGGER_KEY: 'LOGGER',
    LOG_PATH_KEY: 'LOG_PATH',
    LOG_DAILY_ROTATE_KEY: 'LOG_DAILY_ROTATE',
    LOG_MAX_DAILY_FILES_KEY: 'LOG_MAX_DAILY_FILES',
    PROPS_ENV_KEY: 'NODE_ENV',
    SETTINGS_PATH_KEY: 'settings_path',
    CLUSTERING_PORT_KEY: 'CLUSTERING_PORT',
    CLUSTERING_NODE_NAME_KEY: 'NODE_NAME',
    CLUSTERING_ENABLED_KEY: 'CLUSTERING',
    ALLOW_SELF_SIGNED_SSL_CERTS: 'ALLOW_SELF_SIGNED_SSL_CERTS',
    MAX_HDB_PROCESSES: 'MAX_HDB_PROCESSES',
    INSTALL_USER: 'install_user'
};

// Default values for the Settings, some do not have a default.
const HDB_SETTINGS_DEFAULT_VALUES = {
    HTTP_PORT: '9925',
    HTTPS_PORT: '31283',
    HTTPS_ON: 'true',
    HTTP_ON: 'false',
    CORS_ON: 'true',
    CORS_WHITELIST: '',
    SERVER_TIMEOUT_MS: '120000',
    LOG_LEVEL: 'error',
    LOGGER: '1',
    LOG_PATH: './harper_log.log',
    LOG_DAILY_ROTATE_KEY: 'false',
    LOG_MAX_DAILY_FILES_KEY: '',
    NODE_ENV: 'production',
    CLUSTERING_PORT: '5545',
    CLUSTERING: 'false',
    MAX_HDB_PROCESSES: 4
};

// Describes all available job types
const JOB_TYPE_ENUM = {
    csv_file_load: 'csv_file_load',
    empty_trash: 'empty_trash',
    csv_url_load: OPERATIONS_ENUM.CSV_URL_LOAD,
    csv_data_load: OPERATIONS_ENUM.CSV_DATA_LOAD,
    export_to_s3: 'export_to_s3',
    export_local: 'export_local',
    delete_files_before: 'delete_files_before'
};

const CLUSTER_MESSAGE_TYPE_ENUM = {
    CLUSTERING_PAYLOAD: 'clustering_payload',
    DELEGATE_THREAD_RESPONSE: 'delegate_thread_response',
    CLUSTERING: 'clustering',
    SCHEMA: 'schema',
    CLUSTER_STATUS: 'cluster_status',
    JOB: 'job',
    CHILD_STARTED: 'child_started',
    CHILD_STOPPED: 'child_stopped',
    USER: 'user',
    RESTART: 'restart'
};
const CLUSTER_CONNECTION_DIRECTION_ENUM = {
    // Data flows to both the client and this server
    BIDIRECTIONAL: "BIDIRECTIONAL",
    // This server only sends data to its client, it doesn't up update from received data
    OUTBOUND: "OUTBOUND",
    // This server only receives data, it does not send updated data
    INBOUND: "INBOUND"
};

const CLUSTER_EVENTS_DEFS_ENUM = {
    IDENTIFY : 'identify',
    AUTHENTICATE : 'authenticate',
    AUTHENTICATE_OK: 'authenticated',
    AUTHENTICATE_FAIL: 'authenticate_fail',
    CONNECTION: 'connection',
    CONNECT: 'connect',
    CATCHUP_REQUEST : 'catchup_request',
    CATCHUP_RESPONSE: 'catchup',
    CONFIRM_MSG: 'confirm_msg',
    ERROR: 'error',
    DISCONNECT: 'disconnect',
    SCHEMA_UPDATE_REQ: 'schema_update_request',
    SCHEMA_UPDATE_RES: 'schema_update_response',
    RECONNECT_ATTEMPT: 'reconnect_attempt',
    CONNECT_ERROR: 'connect_error',
    MESSAGE: 'msg',
    VERSION_MISMATCH: 'version_mismatch',
    DIRECTION_CHANGE: 'direction_change'
};

const CLUSTERING_MESSAGE_TYPES = cluster_types.CORE_ROOM_MSG_TYPE_ENUM;

module.exports = {
    LOCAL_HARPERDB_OPERATIONS,
    HDB_SUPPORT_ADDRESS,
    HDB_SUPPORT_URL,
    SUPPORT_HELP_MSG,
    HDB_PROC_NAME,
    HDB_PROC_DESCRIPTOR,
    SC_PROC_NAME,
    SC_PROC_DESCRIPTOR,
    SYSTEM_SCHEMA_NAME,
    HDB_INFO_TABLE_NAME,
    HDB_INTO_TABLE_HASH_ATTRIBUTE,
    HASH_FOLDER_NAME,
    HDB_HOME_DIR_NAME,
<<<<<<< HEAD
    UPDATE_FILE_NAME,
=======
    LICENSE_KEY_DIR_NAME,
>>>>>>> b5acce44
    CLUSTERING_VERSION_HEADER_NAME,
    BOOT_PROPS_FILE_NAME,
    JOB_TYPE_ENUM,
    JOB_STATUS_ENUM,
    SYSTEM_TABLE_NAMES,
    OPERATIONS_ENUM,
    HTTP_STATUS_CODES,
    GEO_CONVERSION_ENUM,
    HDB_SETTINGS_NAMES,
    HDB_SETTINGS_DEFAULT_VALUES,
    SERVICE_ACTIONS_ENUM,
    CLUSTER_MESSAGE_TYPE_ENUM,
    CLUSTER_CONNECTION_DIRECTION_ENUM,
    CLUSTER_EVENTS_DEFS_ENUM,
    PERIOD_REGEX,
    DOUBLE_PERIOD_REGEX,
    UNICODE_PERIOD,
    FORWARD_SLASH_REGEX,
    UNICODE_FORWARD_SLASH,
    ESCAPED_FORWARD_SLASH_REGEX,
    ESCAPED_PERIOD_REGEX,
    ESCAPED_DOUBLE_PERIOD_REGEX,
    REG_KEY_FILE_NAME,
    RESTART_TIMEOUT_MS,
    HDB_FILE_PERMISSIONS,
    INSERT_MODULE_ENUM,
    UPGRADE_JSON_FIELD_NAMES_ENUM,
    RESTART_CODE,
    RESTART_CODE_NUM,
    CLUSTER_OPERATIONS,
    SYSTEM_DEFAULT_ATTRIBUTE_NAMES,
    HDB_INTERNAL_SC_CHANNEL_PREFIX,
    INTERNAL_SC_CHANNELS,
    CLUSTERING_MESSAGE_TYPES,
    // Make the message objects available through hdbTerms to keep clustering as modular as possible.
    ClusterMessageObjects
};
<|MERGE_RESOLUTION|>--- conflicted
+++ resolved
@@ -338,11 +338,8 @@
     HDB_INTO_TABLE_HASH_ATTRIBUTE,
     HASH_FOLDER_NAME,
     HDB_HOME_DIR_NAME,
-<<<<<<< HEAD
     UPDATE_FILE_NAME,
-=======
     LICENSE_KEY_DIR_NAME,
->>>>>>> b5acce44
     CLUSTERING_VERSION_HEADER_NAME,
     BOOT_PROPS_FILE_NAME,
     JOB_TYPE_ENUM,
