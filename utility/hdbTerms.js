--- conflicted
+++ resolved
@@ -348,7 +348,6 @@
     DIRECTION_CHANGE: 'direction_change'
 };
 
-<<<<<<< HEAD
 const HELIUM_RESPONSE_CODES = {
     HE_ERR_ITEM_EXISTS: 'HE_ERR_ITEM_EXISTS',
 };
@@ -357,9 +356,8 @@
     CREATED_TIME: '__createdtime__',
     UPDATED_TIME: '__updatedtime__'
 };
-=======
+
 const HDB_LICENSE_NAME = 'hdb_license';
->>>>>>> 3f59ce33
 
 const CLUSTERING_MESSAGE_TYPES = cluster_types.CORE_ROOM_MSG_TYPE_ENUM;
 const ORIGINATOR_SET_VALUE = cluster_types.ORIGINATOR_SET_VALUE;
@@ -428,11 +426,7 @@
     HELIUM_URL_PREFIX,
     LICENSE_VALUES,
     STORAGE_TYPES_ENUM,
-<<<<<<< HEAD
     HELIUM_RESPONSE_CODES,
-    HELIUM_TIME_STAMP_ENUM
-};
-=======
+    HELIUM_TIME_STAMP_ENUM,
     HDB_LICENSE_NAME
-};
->>>>>>> 3f59ce33
+};