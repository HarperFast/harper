--- conflicted
+++ resolved
@@ -490,11 +490,8 @@
     SEARCH_ATTRIBUTE_NOT_FOUND,
     HELIUM_PROCESS_NAME,
     HELIUM_START_SERVER_COMMAND,
-<<<<<<< HEAD
     HELIUM_VALUE_SEARCH_OPS,
-    HELIUM_VALUE_RANGE_SEARCH_OPS
-=======
+    HELIUM_VALUE_RANGE_SEARCH_OPS,
     LICENSE_FILE_NAME,
     NEW_LINE
->>>>>>> a9e9b5d2
 };