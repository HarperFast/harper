--- conflicted
+++ resolved
@@ -16,22 +16,6 @@
 
 // Job table name
 const JOB_TABLE_NAME = 'hdb_job';
-
-const OPERATION_NAMES = {
-    csv_data_load: 'csv_data_load',
-    csv_url_load: 'csv_url_load'
-};
-
-// Describes all available job types
-const JOB_TYPE_ENUM = {
-    csv_file_load: 'csv_file_load',
-    empty_trash: 'empty_trash',
-    csv_url_load: OPERATION_NAMES.csv_url_load,
-    csv_data_load: OPERATION_NAMES.csv_data_load,
-    export_to_s3: 'export_to_s3',
-    export_local: 'export_local',
-	delete_files_before: 'delete_files_before'
-};
 
 // Describes the available statuses for jobs
 const JOB_STATUS_ENUM = {
@@ -141,6 +125,17 @@
     NODE_ENV: 'NODE_ENV'
 };
 
+// Describes all available job types
+const JOB_TYPE_ENUM = {
+    csv_file_load: 'csv_file_load',
+    empty_trash: 'empty_trash',
+    csv_url_load: OPERATIONS_ENUM.csv_url_load,
+    csv_data_load: OPERATIONS_ENUM.csv_data_load,
+    export_to_s3: 'export_to_s3',
+    export_local: 'export_local',
+    delete_files_before: 'delete_files_before'
+};
+
 module.exports = {
     HDB_PROC_NAME,
     SYSTEM_SCHEMA_NAME,
@@ -151,10 +146,6 @@
     OPERATIONS_ENUM,
     HTTP_STATUS_CODES,
     GEO_CONVERSION_ENUM,
-<<<<<<< HEAD
-    OPERATION_NAMES
-=======
     HDB_SETTINGS_NAMES,
     SERVICE_ACTIONS_ENUM
->>>>>>> bcb5b397
 };
