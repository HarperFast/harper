--- conflicted
+++ resolved
@@ -19,13 +19,9 @@
 	RECEIVED_VERSION_POSITION,
 	RECEIVED_TIME_POSITION,
 	SENDING_TIME_POSITION,
-<<<<<<< HEAD
-} = require('../../server/replication/replicationConnection.ts');
-=======
 	RECEIVING_STATUS_POSITION,
 	RECEIVING_STATUS_RECEIVING,
-} = require('../../server/replication/replicationConnection');
->>>>>>> a28a9066
+} = require('../../server/replication/replicationConnection.ts');
 
 const clusteringEnabled = envMgr.get(hdbTerms.CONFIG_PARAMS.CLUSTERING_ENABLED);
 const thisNodeName = envMgr.get(hdbTerms.CONFIG_PARAMS.CLUSTERING_NODENAME);
@@ -46,10 +42,7 @@
  * @returns {Promise<{is_enabled: *, node_name: *, connections: *[]}>}
  */
 async function clusterStatus() {
-	if (
-		envMgr.get(hdbTerms.CONFIG_PARAMS.REPLICATION_URL) ||
-		envMgr.get(hdbTerms.CONFIG_PARAMS.REPLICATION_HOSTNAME)
-	) {
+	if (envMgr.get(hdbTerms.CONFIG_PARAMS.REPLICATION_URL) || envMgr.get(hdbTerms.CONFIG_PARAMS.REPLICATION_HOSTNAME)) {
 		let response;
 		if (parentPort) {
 			parentPort.postMessage({ type: 'request-cluster-status' });
@@ -65,25 +58,14 @@
 						auditStore = table.auditStore;
 						if (auditStore) break;
 					}
-<<<<<<< HEAD
 					if (!auditStore) continue;
 					let replicationSharedStatus = getReplicationSharedStatus(auditStore, databaseName, remoteNodeName);
 					socket.lastCommitConfirmed = asDate(replicationSharedStatus[CONFIRMATION_STATUS_POSITION]);
 					socket.lastReceivedRemoteTime = asDate(replicationSharedStatus[RECEIVED_VERSION_POSITION]);
 					socket.lastReceivedLocalTime = asDate(replicationSharedStatus[RECEIVED_TIME_POSITION]);
 					socket.sendingMessage = asDate(replicationSharedStatus[SENDING_TIME_POSITION]);
-=======
-					if (!audit_store) continue;
-					let replication_shared_status = getReplicationSharedStatus(audit_store, database_name, remote_node_name);
-					socket.lastCommitConfirmed = asDate(replication_shared_status[CONFIRMATION_STATUS_POSITION]);
-					socket.lastReceivedRemoteTime = asDate(replication_shared_status[RECEIVED_VERSION_POSITION]);
-					socket.lastReceivedLocalTime = asDate(replication_shared_status[RECEIVED_TIME_POSITION]);
-					socket.sendingMessage = asDate(replication_shared_status[SENDING_TIME_POSITION]);
 					socket.lastReceivedStatus =
-						replication_shared_status[RECEIVING_STATUS_POSITION] === RECEIVING_STATUS_RECEIVING
-							? 'Receiving'
-							: 'Waiting';
->>>>>>> a28a9066
+						replicationSharedStatus[RECEIVING_STATUS_POSITION] === RECEIVING_STATUS_RECEIVING ? 'Receiving' : 'Waiting';
 				}
 			}
 		} else {
