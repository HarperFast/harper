/**
 * INSTALLER.JS
 *
 * This module is used to install HarperDB.  It is meant to be a self contained module which is why it configures
 * it's own pino instance.
 */

const prompt = require('prompt');
const path = require('path');
const mount = require('./../mount_hdb');
const fs = require('fs-extra');
const colors = require("colors/safe");
const pino = require('pino');
const async = require('async');
const forge = require('node-forge');
const hri = require('human-readable-ids').hri;
const terms_address = 'https://harperdb.io/legal/end-user-license-agreement';
const env = require('../../utility/environment/environmentManager');
const os = require('os');
const comm = require('../common_utils');
const hdb_terms = require('../hdbTerms');
const hdbInfoController = require('../../data_layer/hdbInfoController');
const version = require('../../bin/version');
// Location of the install log - the harperdb dir.
const LOG_LOCATION = path.resolve( __dirname, `../../${hdb_terms.INSTALL_LOG}`);
const check_jwt_tokens = require('./checkJWTTokensExist');

module.exports = {
    install: run_install
};

// These require statements were moved below the module.exports to resolve circular dependencies within the harperBridge module.
const schema = require('../../utility/globalSchema');

let wizard_result;
let check_install_path = false;
let install_logger;
const KEY_PAIR_BITS = 2048;

env.initSync();

/**
 * Stars the install process by first checking for an existing installation, then firing the steps to complete the install.
 * Information required to complete the install is root path, desired harper port, TCP port, username, and password.
 * @param callback
 */
function run_install(callback) {
    install_logger = pino({
        level: 'trace',
        name: 'Install-log',
        messageKey: 'message',
        timestamp: () => `,"timestamp":"${new Date(Date.now()).toISOString()}"`,
        formatters: {
            bindings() {
                return undefined; // Removes pid and hostname from log
            },
            level (label) {
                return { level: label };
            }
        },
    }, LOG_LOCATION);


    if (comm.isEmptyOrZeroLength(os.userInfo().uid)) {
        let msg = `Installing user: ${os.userInfo().username} has no pid.  Please install with a properly created user. Cancelling install.`;
        install_logger.error(msg);
        console.log(msg);
        return callback(msg, null);
    }

    prompt.override = comm.assignCMDENVVariables(['TC_AGREEMENT','HDB_ROOT', 'SERVER_PORT', 'HDB_ADMIN_USERNAME', 'HDB_ADMIN_PASSWORD', 'CLUSTERING_USER', 'CLUSTERING_PASSWORD',
        'CLUSTERING_PORT', 'NODE_NAME', 'CLUSTERING', 'REINSTALL', 'REINSTALL']);
    prompt.start();
    install_logger.info('starting install');
    checkInstall(function (err, keepGoing) {
        if (keepGoing) {
            async.waterfall([
                termsAgreement,
                wizard,
                async.apply(mount, install_logger),
                createSettingsFile,
                createSuperUser,
                createClusterUser,
                generateKeys,
                insertHdbInfo,
                (data, callback2) => {
                    check_jwt_tokens();

                    console.log('HarperDB Installation was successful');
                    install_logger.info('Installation Successful');
                    callback2();
                }
            ], function (install_err) {
                if (install_err) {
                    return callback(install_err, null);
                }
                return callback(null, null);
            });
        } else {
            console.log('Exiting installer');
            process.exit(0);
        }
    });
}

/**
 * Makes a call to insert the hdb_info table with the newly installed version.  This is written as a callback function
 * as we can't make the installer async until we pick a new CLI base.
 *
 * @param callback
 */
function insertHdbInfo(callback) {
    let vers = version.version();
    if (vers) {
        //Add initial hdb_info record for new install
        hdbInfoController.insertHdbInstallInfo(vers)
            .then(res => {
                install_logger.info('Product version info was properly inserted');
                return callback(null, res);
            })
            .catch(err => {
                install_logger.error('Error inserting product version info');
                install_logger.error(err);
                return callback(err, null);
            });
    } else {
        const err_msg = 'The version is missing/removed from package.json';
        install_logger.error(err_msg);
        console.log(err_msg);
        return callback(err_msg, null);
    }
}

/**
 * Prompts the user to accept the linked Terms & Conditions.  If the user does not agree, install process is killed.
 * @param {*} callback
 */
function termsAgreement(callback) {
    install_logger.info('Asking for terms agreement.');
    prompt.message = ``;
    const line_break = os.EOL;
    let terms_schema = {
        properties: {
            TC_AGREEMENT: {
                description: colors.magenta(`Terms & Conditions can be found at ${terms_address}${line_break}and can be viewed by typing or copying and pasting the URL into your web browser.${line_break}${'[TC_AGREEMENT] I Agree to the HarperDB Terms and Conditions. (yes/no)'}`),
            }
        }
    };
    prompt.get(terms_schema, function (err, result) {
        if (err) { return callback(err); }
        if (result.TC_AGREEMENT === 'yes') {
            return callback(null, true);
        }
        console.log(colors.yellow(`Terms & Conditions acceptance is required to proceed with installation.`));
        install_logger.error('Terms and Conditions agreement was refused.');
        return callback('REFUSED', false);
    });
}

/**
 * Checks for the presence of an existing install by finding the hdb_boot props file.  If the file is found, the user
 * is prompted for a decision to reinstall over the existing installation.
 * @param callback
 */
function checkInstall(callback) {
    install_logger.info('Checking for previous installation.');
    try {
        let boot_prop_path = comm.getPropsFilePath();
        fs.accessSync(boot_prop_path, fs.constants.F_OK | fs.constants.R_OK);
        env.setPropsFilePath(boot_prop_path);
        env.initSync();
        if (!env.get('HDB_ROOT')) {
            return callback(null, true);
        }
        promptForReinstall((err, result) => callback(err, result));
    } catch(err) {
        return callback(err, true);
    }
}

function promptForReinstall(callback) {
    install_logger.info('Previous install detected, asking for reinstall.');
    let reinstall_schema = {
        properties: {
            REINSTALL: {
                description: colors.red(`It appears HarperDB version ${version.version()} is already installed.  Enter 'y/yes'to reinstall. (yes/no)`),
                pattern: /y(es)?$|n(o)?$/,
                message: "Must respond 'yes' or 'no'",
                default: 'no',
                required: true
            }
        }
    };
    let overwrite_schema = {
        properties: {
            KEEP_DATA: {
                description: `${os.EOL}` + colors.red.bold('Would you like to keep your existing data in HDB?  (yes/no)'),
                pattern: /y(es)?$|n(o)?$/,
                message: "Must respond 'yes' or 'no'",
                required: true
            }
        }
    };

    prompt.message = '';
    prompt.get(reinstall_schema, function (err, reinstall_result) {
        if (err) { return callback(err); }

        if (reinstall_result.REINSTALL === 'yes' || reinstall_result.REINSTALL === 'y') {
            check_install_path = true;
            prompt.get(overwrite_schema, function (prompt_err, overwrite_result) {
                if (overwrite_result.KEEP_DATA === 'no' || overwrite_result.KEEP_DATA === 'n') {
                    // don't keep data, tear it all out.
                    fs.remove(env.get('HDB_ROOT'), function (fs_remove_err) {
                        if (fs_remove_err) {
                            install_logger.error(fs_remove_err);
                            console.log('There was a problem removing the existing installation.  Please check the install log for details.');
                            return callback(fs_remove_err);
                        }

                        fs.unlink(env.BOOT_PROPS_FILE_PATH, function (fs_unlink_err) {
                            if (fs_unlink_err) {
                                install_logger.error(fs_unlink_err);
                                console.log('There was a problem removing the existing installation.  Please check the install log for details.');
                                return callback(fs_unlink_err);
                            }
                            return callback(null, true);
                        });
                    });
                } else {
                    // keep data - this means they should be using the upgrade command
                    const upgrade_msg = "Please use `harperdb upgrade` to update your existing instance of HDB. Exiting install...";
                    console.log(`${os.EOL}` + colors.magenta.bold(upgrade_msg));
                    process.exit(0);
                }
            });
        } else {
            return callback(null, false);
        }
    });
}

/**
 * The install wizard will guide the user through the required data needed for the install.
 * @param err - Errors from the previous (Terms and Conditions) waterfall function.
 * @param callback
 */
function wizard(err, callback) {
    prompt.message = ``;
    install_logger.info('Starting install wizard');
    let admin_username;
    let install_schema = {
        properties: {
            HDB_ROOT: {
                description: colors.magenta(`[HDB_ROOT] Please enter the destination for HarperDB`),
                message: 'HDB_ROOT cannot contain /',
                default: (env.getHdbBasePath() ? env.getHdbBasePath() : process.env['HOME'] + '/hdb'),
                ask: function () {
                    // only ask for HDB_ROOT if it is not defined.
                    if (env.getHdbBasePath()) {
                        console.log(`Using previous install path: ${env.getHdbBasePath()}`);
                        return false;
                    }
                    return true;
                },
                required: false
            },
            NODE_NAME: {
                description: colors.magenta(`[NODE_NAME] Please enter a unique name for this node`),
                default: (hri.random()),
                required: false
            },
            SERVER_PORT: {
                pattern: /^([0-9]{1,4}|[1-5][0-9]{4}|6[0-4][0-9]{3}|65[0-4][0-9]{2}|655[0-2][0-9]|6553[0-5])$/,
                description: colors.magenta(`[SERVER_PORT] Please enter a server listening port for HarperDB`),
                message: 'Invalid port.',
                default: 9925,
                required: false
            },
            CLUSTERING_PORT: {
                pattern: /^([0-9]{1,4}|[1-5][0-9]{4}|6[0-4][0-9]{3}|65[0-4][0-9]{2}|655[0-2][0-9]|6553[0-5])$/,
                description: colors.magenta(`[CLUSTERING_PORT] Please enter a listening port for Clustering`),
                message: 'Invalid port.',
                default: 1111,
                required: false
            },
            HDB_ADMIN_USERNAME: {
                description: colors.magenta('[HDB_ADMIN_USERNAME] Please enter a username for the HDB_ADMIN'),
                default: 'HDB_ADMIN',
                required: true
            },
            HDB_ADMIN_PASSWORD: {
                description: colors.magenta('[HDB_ADMIN_PASSWORD] Please enter a password for the HDB_ADMIN'),
                hidden: true,
                required: true
            },
            CLUSTERING_USER: {
                description: colors.magenta('[CLUSTERING_USER] Please enter a username for the CLUSTERING USER'),
                default: 'CLUSTER_USER',
                message: 'Specified username is invalid or already in use.',
                required: true,
                // check clustering user name not the same as admin user name
                conform: function (username) {
                    return username !== admin_username;

                }
            },
            CLUSTERING_PASSWORD: {
                description: colors.magenta('[CLUSTERING_PASSWORD] Please enter a password for the CLUSTERING USER'),
                hidden: true,
                required: true
            }
        }
    };

    const ARGS = comm.assignCMDENVVariables(['CLUSTERING']);
    if(ARGS.CLUSTERING === undefined){
        delete install_schema.properties.NODE_NAME;
        delete install_schema.properties.CLUSTERING_PASSWORD;
        delete install_schema.properties.CLUSTERING_PORT;
        delete install_schema.properties.CLUSTERING_USER;
    }

    console.log(colors.magenta('' + fs.readFileSync(path.join(__dirname, './ascii_logo.txt'))));
    console.log(colors.magenta('                    Installer'));

    prompt.get(install_schema, function (prompt_err, result) {
        wizard_result = result;
        //Support the tilde command for HOME.
        if (wizard_result.HDB_ROOT.indexOf('~') > -1) {
            let home = process.env['HOME'];
            if (home !== undefined) {
                // Replaces ~ with env home and removes any tabs created from user hoping to use autocomplete.
                let replacement = wizard_result.HDB_ROOT.replace('~', process.env['HOME']).replace(new RegExp('\t', 'g'), '');
                if (replacement && replacement.length > 0) {
                    wizard_result.HDB_ROOT = replacement;
                }
            } else {
                return callback('~ was specified in the path, but the HOME environment variable is not defined.');
            }
        }
        if (!check_install_path) {
            // Only if reinstall not detected by presence of hdb_boot_props file.  Dig around the provided path to see if an existing install is already there.
            if (!fs.existsSync(wizard_result.HDB_ROOT) ||
                !fs.existsSync(wizard_result.HDB_ROOT + '/config/settings.js') ||
                !fs.existsSync(wizard_result.HDB_ROOT + '/schema/system')) {
                return callback(prompt_err, wizard_result.HDB_ROOT);
            }
            // we have an existing install, prompt for reinstall.
            promptForReinstall((reinstall_err, reinstall) => {
                //the process will exit in `promptForReinstall` if they choose not to proceed
                return callback(null, wizard_result.HDB_ROOT);
            });
        } else {
            return callback(null, wizard_result.HDB_ROOT);
        }
    });
}

function createSuperUser(callback){
    install_logger.info('Creating Super user.');
    let role = {
        role: 'super_user',
        permission: {
            super_user:true
        }
    };

    let user = {
        username: wizard_result.HDB_ADMIN_USERNAME,
        password: wizard_result.HDB_ADMIN_PASSWORD,
        active: true
    };

    createAdminUser(role, user, (err)=>{
        if(err){
            return callback(err);
        }

        callback();
    });
}

function createClusterUser(callback){
    install_logger.info('Creating Cluster user.');
    let role = {
        role: 'cluster_user',
        permission: {
            cluster_user:true
        }
    };

    let user = undefined;
    if(wizard_result.CLUSTERING_USER !== undefined && wizard_result.CLUSTERING_PASSWORD !== undefined){
        user = {
            username: wizard_result.CLUSTERING_USER,
            password: wizard_result.CLUSTERING_PASSWORD,
            active: true
        };
    }

    createAdminUser(role, user, (err)=>{
        if(err){
            return callback(err);
        }

        callback();
    });
}

function createAdminUser(role, admin_user, callback) {
    install_logger.info('Creating admin user.');
    // These need to be defined here since they use the hdb_boot_properties file, but it has not yet been created
    // in the installer.
    const user_ops = require('../../security/user');
    const role_ops = require('../../security/role');
    const util = require('util');
    const cb_role_add_role = util.callbackify(role_ops.addRole);
    const cb_user_add_user = util.callbackify(user_ops.addUser);

    schema.setSchemaDataToGlobal(() => {
        cb_role_add_role(role, (err, res) => {
            if (err) {
                install_logger.error('role failed to create ' + err);
                console.log('There was a problem creating the default role.  Please check the install log for details.');
                return callback(err);
            }

            if(admin_user === undefined){
                return callback(null);
            }

            admin_user.role = res.role;

            cb_user_add_user(admin_user, (add_user_err) => {
                if (add_user_err) {
                    install_logger.error('user creation error' + add_user_err);
                    console.error('There was a problem creating the admin user.  Please check the install log for details.');
                    return callback(add_user_err);
                }
                return callback(null);
            });
        });
    });
}

function createSettingsFile(mount_status, callback) {
    console.log('Starting HarperDB Install...');
    install_logger.info('Creating settings file.');
    if (mount_status !== 'complete') {
        install_logger.error('mount failed.');
        return callback('mount failed');
    }

    let settings_path = `${wizard_result.HDB_ROOT}/config/settings.js`;
    createBootPropertiesFile(settings_path, (err) => {
        install_logger.info('info', `creating settings file....`);
        if (err) {
            install_logger.info('info', 'boot properties error' + err);
            console.error('There was a problem creating the boot file.  Please check the install log for details.');
            return callback(err);
        }
        let HDB_SETTINGS_NAMES = hdb_terms.HDB_SETTINGS_NAMES;
        let HDB_SETTINGS_DEFAULT = hdb_terms.HDB_SETTINGS_DEFAULT_VALUES;
        const ARGS = comm.assignCMDENVVariables(Object.keys(hdb_terms.HDB_SETTINGS_NAMES_REVERSE_LOOKUP));

        let num_cores = 4;
        if(Number.isInteger(ARGS[HDB_SETTINGS_NAMES.MAX_HDB_PROCESSES])){
            num_cores = ARGS[HDB_SETTINGS_NAMES.MAX_HDB_PROCESSES];
        } else {
            try {
                num_cores = os.cpus().length;
                install_logger.info(`Detected ${num_cores} on this machine, defaulting MAX_HDB_PROCESSES to that.  This can be changed later in the settings.js file.`);
            } catch (cpus_err) {
                //No-op, should only get here in the case of android.  Defaulted to 4.
            }
        }

        let log_path = ARGS[HDB_SETTINGS_NAMES.LOG_PATH_KEY];
        if(!log_path){
            log_path = `${wizard_result.HDB_ROOT}/${HDB_SETTINGS_DEFAULT.LOG_PATH}`;
        }

        let hdb_props_value = `   ;Settings for the HarperDB process.\n` +
            `\n` +
            `   ;The directory selected during install where the database files reside.\n` +
            `${HDB_SETTINGS_NAMES.HDB_ROOT_KEY} = ${wizard_result.HDB_ROOT}\n` +
            `   ;The port the HarperDB REST interface will listen on.\n` +
            `${HDB_SETTINGS_NAMES.SERVER_PORT_KEY} = ${wizard_result.SERVER_PORT}\n` +
            `   ;The path to the SSL certificate used when running with HTTPS enabled.\n` +
            `${HDB_SETTINGS_NAMES.CERT_KEY} = ${wizard_result.HDB_ROOT}/keys/certificate.pem\n` +
            `   ;The path to the SSL private key used when running with HTTPS enabled.\n` +
            `${HDB_SETTINGS_NAMES.PRIVATE_KEY_KEY} = ${wizard_result.HDB_ROOT}/keys/privateKey.pem\n` +
            `   ;Set to true to enable HTTPS on the HarperDB REST endpoint.  Requires a valid certificate and key.\n` +
            `${HDB_SETTINGS_NAMES.HTTP_SECURE_ENABLED_KEY} = ${generateSettingsValue(ARGS, HDB_SETTINGS_NAMES.HTTP_SECURE_ENABLED_KEY)}\n` +
            `   ;Set to true to enable Cross Origin Resource Sharing, which allows requests across a domain.\n` +
            `${HDB_SETTINGS_NAMES.CORS_ENABLED_KEY} = ${generateSettingsValue(ARGS, HDB_SETTINGS_NAMES.CORS_ENABLED_KEY)}\n` +
            `   ;Allows for setting allowable domains with CORS. Comma separated list.\n` +
            `${HDB_SETTINGS_NAMES.CORS_WHITELIST_KEY} = ${generateSettingsValue(ARGS, HDB_SETTINGS_NAMES.CORS_WHITELIST_KEY)}\n` +
            `   ;Length of time in milliseconds after which a request will timeout.  Defaults to 120,000 ms (2 minutes).\n` +
            `${HDB_SETTINGS_NAMES.SERVER_TIMEOUT_KEY} = ${generateSettingsValue(ARGS, HDB_SETTINGS_NAMES.SERVER_TIMEOUT_KEY)}\n` +
            `   ;The number of milliseconds of inactivity a server needs to wait for additional incoming data, after it has finished writing the last response.  Defaults to 5,000 ms (5 seconds).\n` +
            `${HDB_SETTINGS_NAMES.SERVER_KEEP_ALIVE_TIMEOUT_KEY} = ${generateSettingsValue(ARGS, HDB_SETTINGS_NAMES.SERVER_KEEP_ALIVE_TIMEOUT_KEY)}\n` +
            `   ;Limit the amount of time the parser will wait to receive the complete HTTP headers..  Defaults to 60,000 ms (1 minute).\n` +
            `${HDB_SETTINGS_NAMES.SERVER_HEADERS_TIMEOUT_KEY} = ${generateSettingsValue(ARGS, HDB_SETTINGS_NAMES.SERVER_HEADERS_TIMEOUT_KEY)}\n` +
            `   ;Define whether to log to a file or not.\n` +
            `${HDB_SETTINGS_NAMES.LOG_TO_FILE} = ${generateSettingsValue(ARGS, HDB_SETTINGS_NAMES.LOG_TO_FILE)}\n` +
            `   ;Define whether to log to stdout/stderr or not.\n` +
            `${HDB_SETTINGS_NAMES.LOG_TO_STDSTREAMS} = ${generateSettingsValue(ARGS, HDB_SETTINGS_NAMES.LOG_TO_STDSTREAMS)}\n` +
            `   ;Set to control amount of logging generated.  Accepted levels are trace, debug, warn, error, fatal.\n` +
            `${HDB_SETTINGS_NAMES.LOG_LEVEL_KEY} = ${generateSettingsValue(ARGS, HDB_SETTINGS_NAMES.LOG_LEVEL_KEY)}\n` +
            `   ;The path where log files will be written. If there is no file name included in the path, the log file will be created by default as 'hdb_log.log' \n` +
            `${HDB_SETTINGS_NAMES.LOG_PATH_KEY} = ${log_path}\n` +
            `   ;Set to true to enable daily log file rotations - each log file name will be prepended with YYYY-MM-DD.\n` +
            `${HDB_SETTINGS_NAMES.LOG_DAILY_ROTATE_KEY} = ${generateSettingsValue(ARGS, HDB_SETTINGS_NAMES.LOG_DAILY_ROTATE_KEY)}\n` +
            `   ;Set the number of daily log files to maintain when LOG_DAILY_ROTATE is enabled. If no integer value is set, no limit will be set for\n` +
            `   ;daily log files which may consume a large amount of storage depending on your log settings.\n` +
            `${HDB_SETTINGS_NAMES.LOG_MAX_DAILY_FILES_KEY} = ${generateSettingsValue(ARGS, HDB_SETTINGS_NAMES.LOG_MAX_DAILY_FILES_KEY)}\n` +
            `   ;The environment used by NodeJS.  Setting to production will be the most performant, settings to development will generate more logging.\n` +
            `${HDB_SETTINGS_NAMES.PROPS_ENV_KEY} = ${generateSettingsValue(ARGS, HDB_SETTINGS_NAMES.PROPS_ENV_KEY)}\n` +
            `   ;This allows self signed certificates to be used in clustering.  This is a security risk\n` +
            `   ;as clustering will not validate the cert, so should only be used internally.\n` +
            `   ;The HDB install creates a self signed certificate, if you use that cert this must be set to true.\n` +
            `${HDB_SETTINGS_NAMES.ALLOW_SELF_SIGNED_SSL_CERTS} = ${generateSettingsValue(ARGS, HDB_SETTINGS_NAMES.ALLOW_SELF_SIGNED_SSL_CERTS)}\n` +
            `   ;Set the max number of processes HarperDB will start.  This can also be limited by number of cores and licenses.\n` +
            `${HDB_SETTINGS_NAMES.MAX_HDB_PROCESSES} = ${num_cores}\n` +
            `   ;Set to true to enable clustering.  Requires a valid enterprise license.\n` +
            `${HDB_SETTINGS_NAMES.CLUSTERING_ENABLED_KEY} = ${generateSettingsValue(ARGS, HDB_SETTINGS_NAMES.CLUSTERING_ENABLED_KEY)}\n` +
            `   ;The port that will be used for HarperDB clustering.\n` +
            `${HDB_SETTINGS_NAMES.CLUSTERING_PORT_KEY} = ${generateSettingsValue(ARGS, HDB_SETTINGS_NAMES.CLUSTERING_PORT_KEY)}\n` +
            `   ;The name of this node in your HarperDB cluster topology.  This must be a value unique from the rest of your cluster node names.\n` +
            `${HDB_SETTINGS_NAMES.CLUSTERING_NODE_NAME_KEY} = ${generateSettingsValue(ARGS, HDB_SETTINGS_NAMES.CLUSTERING_NODE_NAME_KEY)}\n` +
            `   ;The user used to connect to other instances of HarperDB, this user must have a role of cluster_user. \n` +
            `${HDB_SETTINGS_NAMES.CLUSTERING_USER_KEY} = ${generateSettingsValue(ARGS, HDB_SETTINGS_NAMES.CLUSTERING_USER_KEY)}\n` +
            `   ;Defines if this instance does not record transactions. Note, if Clustering is enabled and Transaction Log is disabled your nodes will not catch up.  \n` +
            `${HDB_SETTINGS_NAMES.DISABLE_TRANSACTION_LOG_KEY} = ${generateSettingsValue(ARGS, HDB_SETTINGS_NAMES.DISABLE_TRANSACTION_LOG_KEY)}\n` +
            `   ;Defines the length of time an operation token will be valid until it expires. Example values: https://github.com/vercel/ms  \n` +
            `${HDB_SETTINGS_NAMES.OPERATION_TOKEN_TIMEOUT_KEY} = ${generateSettingsValue(ARGS, HDB_SETTINGS_NAMES.OPERATION_TOKEN_TIMEOUT_KEY)}\n` +
            `   ;Defines the length of time a refresh token will be valid until it expires. Example values: https://github.com/vercel/ms  \n` +
            `${HDB_SETTINGS_NAMES.REFRESH_TOKEN_TIMEOUT_KEY} = ${generateSettingsValue(ARGS, HDB_SETTINGS_NAMES.REFRESH_TOKEN_TIMEOUT_KEY)}\n` +
            `   ;The port the IPC server will run on.\n` +
            `${HDB_SETTINGS_NAMES.IPC_SERVER_PORT} = ${generateSettingsValue(ARGS, HDB_SETTINGS_NAMES.IPC_SERVER_PORT)}\n` +
<<<<<<< HEAD
            `   ;Set to true to enable custom API endpoints.  Requires a valid enterprise license.  \n` +
            `${HDB_SETTINGS_NAMES.CUSTOM_FUNCTIONS_ENABLED_KEY} = ${generateSettingsValue(ARGS, HDB_SETTINGS_NAMES.CUSTOM_FUNCTIONS_ENABLED_KEY)}\n` +
            `   ;The port used to access the custom functions server.\n` +
            `${HDB_SETTINGS_NAMES.CUSTOM_FUNCTIONS_PORT_KEY} = ${generateSettingsValue(ARGS, HDB_SETTINGS_NAMES.CUSTOM_FUNCTIONS_PORT_KEY)}\n` +
            `   ;The path to the folder containing HarperDB custom API endpoint files.\n` +
            `${HDB_SETTINGS_NAMES.CUSTOM_FUNCTIONS_DIRECTORY_KEY} = ${wizard_result.HDB_ROOT}/custom_functions\n` +
            `   ;Set the max number of processes HarperDB will start for the Custom Functions server\n` +
            `${HDB_SETTINGS_NAMES.MAX_CUSTOM_FUNCTION_PROCESSES} = ${num_cores}\n`
=======
            `   ;Run HDB in the foreground.\n` +
            `${HDB_SETTINGS_NAMES.RUN_IN_FOREGROUND} = ${generateSettingsValue(ARGS, HDB_SETTINGS_NAMES.RUN_IN_FOREGROUND)}`
>>>>>>> d23be99e
        ;

        install_logger.info('info', `hdb_props_value ${JSON.stringify(hdb_props_value)}`);
        install_logger.info('info', `settings path: ${env.get('settings_path')}`);
        try {
            fs.writeFile(env.get('settings_path'), hdb_props_value, function (fs_write_file_err) {
                if (fs_write_file_err) {
                    console.error('There was a problem writing the settings file.  Please check the install log for details.');
                    install_logger.error(fs_write_file_err);
                    return callback(fs_write_file_err);
                }
                // load props
                env.initSync();
                return callback(null);
            });
        } catch (e) {
            install_logger.info(e);
        }
    });
}

function generateSettingsValue(args, setting_name){
    if(args[setting_name] !== undefined){
        return args[setting_name];
    }

    if(hdb_terms.HDB_SETTINGS_DEFAULT_VALUES[setting_name] !== undefined){
        return hdb_terms.HDB_SETTINGS_DEFAULT_VALUES[setting_name];
    }

    return '';
}

function generateKeys(callback) {
    install_logger.info('Generating keys files.');
    let pki = forge.pki;
    let keys = pki.rsa.generateKeyPair(KEY_PAIR_BITS);
    let cert = pki.createCertificate();
    cert.publicKey = keys.publicKey;
    cert.serialNumber = '01';
    cert.validity.notBefore = new Date();
    cert.validity.notAfter = new Date();
    cert.validity.notAfter.setFullYear(cert.validity.notBefore.getFullYear() + 1);
    let attrs = [
        {
            name: 'commonName',
            value: 'harperdb.io'
        },
        {
            name: 'countryName',
            value: 'US'
        },
        {
            shortName: 'ST',
            value: 'Colorado'
        },
        {
            name: 'localityName',
            value: 'Denver'
        },
        {
            name: 'organizationName',
            value: 'HarperDB, Inc'
        },
        {
            shortName: 'OU',
            value: 'HDB'
        }
    ];
    cert.setSubject(attrs);
    cert.setIssuer(attrs);
    cert.setExtensions([
        {
            name: 'basicConstraints',
            cA: true,
            id: 'hdb_1.0'
        },
        {
            name: 'keyUsage',
            keyCertSign: true,
            digitalSignature: true,
            nonRepudiation: true,
            keyEncipherment: true,
            dataEncipherment: true
        },
        {
            name: 'extKeyUsage',
            serverAuth: true,
            clientAuth: true,
            codeSigning: true,
            emailProtection: true,
            timeStamping: true
        },
        {
            name: 'nsCertType',
            client: true,
            server: true,
            email: true,
            objsign: true,
            sslCA: true,
            emailCA: true,
            objCA: true
        },
        {
            name: 'subjectAltName',
            altNames: [
                {
                    type: 6, // URI
                    value: 'http://example.org/webid#me'
                },
                {
                    type: 7, // IP
                    ip: '127.0.0.1'
                }
            ]
        },
        {
            name: 'subjectKeyIdentifier'
        }
    ]);

    cert.sign(keys.privateKey);

    // convert a Forge certificate to PEM
    fs.writeFile(env.get('CERTIFICATE'), pki.certificateToPem(cert), function (err) {
        if (err) {
            install_logger.error(err);
            console.error('There was a problem creating the PEM file.  Please check the install log for details.');
            return callback(err);
        }
        fs.writeFile(env.get('PRIVATE_KEY'), forge.pki.privateKeyToPem(keys.privateKey), function (fs_write_file_err) {
            if (fs_write_file_err) {
                install_logger.error(fs_write_file_err);
                console.error('There was a problem creating the private key file.  Please check the install log for details.');
                return callback(fs_write_file_err);
            }
            return callback();
        });
    });
}

function createBootPropertiesFile(settings_path, callback) {
    install_logger.info('info', 'creating boot file');
    if (!settings_path) {
        install_logger.error('info', 'missing settings path');
        return callback('missing setings');
    }
    let install_user = undefined;
    try {
        install_user = os.userInfo().username;
    } catch(err) {
        // this could fail on android, try env variables
        install_user = process.env.USERNAME ||
            process.env.USER ||
            process.env.LOGNAME ||
            process.env.LNAME ||
            process.env.SUDO_USER;
    }
    if(!install_user) {
        let msg = 'Could not determine current username in this environment.  Please set the USERNAME environment variable in your OS and try install again.';
        console.error(msg);
        install_logger.error(msg);
        return callback(msg, null);
    }
    let boot_props_value = `settings_path = ${settings_path}
    install_user = ${install_user}`;

    let home_dir = comm.getHomeDir();
    let home_dir_path = path.join(home_dir, hdb_terms.HDB_HOME_DIR_NAME);
    let home_dir_keys_dir_path = path.join(home_dir_path, hdb_terms.LICENSE_KEY_DIR_NAME);
    try {
        fs.mkdirpSync(home_dir_path, {mode: hdb_terms.HDB_FILE_PERMISSIONS});
        fs.mkdirpSync(home_dir_keys_dir_path, {mode: hdb_terms.HDB_FILE_PERMISSIONS});
    } catch(err) {
        console.log(`Could not make settings directory ${hdb_terms.HDB_HOME_DIR_NAME} in home directory.  Please check your permissions and try again.`);
    }

    let props_file_path = path.join(home_dir_path, hdb_terms.BOOT_PROPS_FILE_NAME);
    fs.writeFile(props_file_path, boot_props_value, function (err) {
        if (err) {
            install_logger.error('info', `Bootloader error ${err}`);
            console.error('There was a problem creating the boot file.  Please check the install log for details.');
            return callback(err);
        }
        install_logger.info('info', `props path ${props_file_path}`);
        env.setProperty(hdb_terms.HDB_SETTINGS_NAMES.INSTALL_USER, `${install_user}`);
        env.setProperty(hdb_terms.HDB_SETTINGS_NAMES.SETTINGS_PATH_KEY, settings_path);
        env.setPropsFilePath(props_file_path);
        return callback(null, 'success');
    });
}<|MERGE_RESOLUTION|>--- conflicted
+++ resolved
@@ -183,7 +183,7 @@
     let reinstall_schema = {
         properties: {
             REINSTALL: {
-                description: colors.red(`It appears HarperDB version ${version.version()} is already installed.  Enter 'y/yes'to reinstall. (yes/no)`),
+                description: colors.red(`It appears HarperDB version ${version.version()} is already installed.  Enter \'y/yes\'to reinstall. (yes/no)`),
                 pattern: /y(es)?$|n(o)?$/,
                 message: "Must respond 'yes' or 'no'",
                 default: 'no',
@@ -540,7 +540,8 @@
             `${HDB_SETTINGS_NAMES.REFRESH_TOKEN_TIMEOUT_KEY} = ${generateSettingsValue(ARGS, HDB_SETTINGS_NAMES.REFRESH_TOKEN_TIMEOUT_KEY)}\n` +
             `   ;The port the IPC server will run on.\n` +
             `${HDB_SETTINGS_NAMES.IPC_SERVER_PORT} = ${generateSettingsValue(ARGS, HDB_SETTINGS_NAMES.IPC_SERVER_PORT)}\n` +
-<<<<<<< HEAD
+            `   ;Run HDB in the foreground.\n` +
+            `${HDB_SETTINGS_NAMES.RUN_IN_FOREGROUND} = ${generateSettingsValue(ARGS, HDB_SETTINGS_NAMES.RUN_IN_FOREGROUND)}\n` +
             `   ;Set to true to enable custom API endpoints.  Requires a valid enterprise license.  \n` +
             `${HDB_SETTINGS_NAMES.CUSTOM_FUNCTIONS_ENABLED_KEY} = ${generateSettingsValue(ARGS, HDB_SETTINGS_NAMES.CUSTOM_FUNCTIONS_ENABLED_KEY)}\n` +
             `   ;The port used to access the custom functions server.\n` +
@@ -549,10 +550,6 @@
             `${HDB_SETTINGS_NAMES.CUSTOM_FUNCTIONS_DIRECTORY_KEY} = ${wizard_result.HDB_ROOT}/custom_functions\n` +
             `   ;Set the max number of processes HarperDB will start for the Custom Functions server\n` +
             `${HDB_SETTINGS_NAMES.MAX_CUSTOM_FUNCTION_PROCESSES} = ${num_cores}\n`
-=======
-            `   ;Run HDB in the foreground.\n` +
-            `${HDB_SETTINGS_NAMES.RUN_IN_FOREGROUND} = ${generateSettingsValue(ARGS, HDB_SETTINGS_NAMES.RUN_IN_FOREGROUND)}`
->>>>>>> d23be99e
         ;
 
         install_logger.info('info', `hdb_props_value ${JSON.stringify(hdb_props_value)}`);
