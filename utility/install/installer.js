--- conflicted
+++ resolved
@@ -621,15 +621,7 @@
             `   ;The name of this node in your HarperDB cluster topology.  This must be a value unique from the rest of your cluster node names.\n` +
             `${HDB_SETTINGS_NAMES.CLUSTERING_NODE_NAME_KEY}=${node_name}\n` +
             `   ;The user used to connect to other instances of HarperDB, this user must have a role of cluster_user. \n` +
-<<<<<<< HEAD
-            `${HDB_SETTINGS_NAMES.CLUSTERING_USER_KEY}=\n`;
-=======
-            `${HDB_SETTINGS_NAMES.CLUSTERING_USER_KEY}=${wizard_result.CLUSTERING_USERNAME}\n` +
-            `   ;Specify the file system path to where the Helium volume will reside.  \n` +
-            `${HDB_SETTINGS_NAMES.HELIUM_VOLUME_PATH_KEY}=\n` +
-            `   ;specify the host & port where your helium server is running. NOTE for most installs this will not change from ${hdb_terms.HDB_SETTINGS_DEFAULT_VALUES.HELIUM_SERVER_HOST} \n` +
-            `${HDB_SETTINGS_NAMES.HELIUM_SERVER_HOST_KEY}=${hdb_terms.HDB_SETTINGS_DEFAULT_VALUES.HELIUM_SERVER_HOST}`;
->>>>>>> b5cd4c97
+            `${HDB_SETTINGS_NAMES.CLUSTERING_USER_KEY}=${wizard_result.CLUSTERING_USERNAME}\n`;
 
         winston.info('info', `hdb_props_value ${JSON.stringify(hdb_props_value)}`);
         winston.info('info', `settings path: ${env.get('settings_path')}`);
