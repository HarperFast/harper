--- conflicted
+++ resolved
@@ -664,33 +664,6 @@
     });
 }
 
-<<<<<<< HEAD
-=======
-
-function setupService(callback) {
-    fs.readFile(`./utility/install/harperdb.service`, 'utf8', function (err, data) {
-        let fileData = data.replace('{{project_dir}}', `${env.get('PROJECT_DIR')}`).replace('{{hdb_directory}}',
-            env.get('HDB_ROOT'));
-        fs.writeFile('/etc/systemd/system/harperdb.service', fileData, function (fs_write_file_err) {
-
-            if (fs_write_file_err) {
-                install_logger.info('error', `Service Setup Error ${fs_write_file_err}`);
-                console.error('There was a problem setting up the service.  Please check the install log for details.');
-                return callback(fs_write_file_err);
-            }
-
-            let terminal = spawn('bash');
-            terminal.stderr.on('data', function () {
-            });
-
-            terminal.stdin.write(`sudo systemctl daemon-reload &`);
-            terminal.stdin.end();
-            return callback(null, 'success');
-        });
-    });
-}
-
->>>>>>> f1391f5e
 function createBootPropertiesFile(settings_path, callback) {
     install_logger.info('info', 'creating boot file');
     if (!settings_path) {
