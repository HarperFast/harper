/**
 * INSTALLER.JS
 *
 * This module is used to install HarperDB.  It is meant to be a self contained module which is why it configures
 * it's own winston instance.
 */

const prompt = require('prompt');
const spawn = require('child_process').spawn;
const path = require('path');
const mount = require('./../mount_hdb');
const fs = require('fs-extra');
const colors = require("colors/safe");
const winston = require('winston');
const async = require('async');
const optimist = require('optimist');
const forge = require('node-forge');
const terms_address = 'http://legal.harperdb.io/Software+License+Subscription+Agreement+110317.pdf';
const env = require('../../utility/environment/environmentManager');
const os = require('os');
<<<<<<< HEAD
const schema = require('../../utility/globalSchema');
const user_schema = require('../../utility/user_schema');


let hdb_boot_properties = null;
let hdb_properties = null;
=======
const comm = require('../common_utils');
const hdb_terms = require('../hdbTerms');
>>>>>>> 7a298e6d

const LOG_LOCATION = ('../install_log.log');
module.exports = {
    install: run_install
};

let wizard_result;
<<<<<<< HEAD
let existing_users;
let keep_data = false;
=======
env.initSync();
>>>>>>> 7a298e6d

/**
 * Stars the install process by first checking for an existing installation, then firing the steps to complete the install.
 * Information required to complete the install is root path, desired harper port, TCP port, username, and password.
 * @param callback
 */
function run_install(callback) {
    winston.configure({
        transports: [
            new (winston.transports.File)({
                filename: LOG_LOCATION, level: 'verbose', handleExceptions: true,
                prettyPrint: true
            })
        ], exitOnError: false
    });

    if(comm.isEmptyOrZeroLength(os.userInfo().uid) ) {
        let msg = `Installing user: ${os.userInfo().username} has no pid.  Please install with a properly created user. Cancelling install.`;
        winston.error(msg);
        console.log(msg);
        return callback(msg, null);
    }

    prompt.override = optimist.argv;
    prompt.start();
    winston.info('starting install');
    checkInstall(function (err, keepGoing) {
        if (keepGoing) {
            async.waterfall([
                termsAgreement,
                wizard,
                async.apply(mount, winston),
                createSettingsFile,
                createAdminUser,
                generateKeys,
                () => {
                    console.log("HarperDB Installation was successful");
                    winston.info("Installation Successful");
                }
            ], function (err) {
                if (err) {
                    return callback(err, null);
                }
                return callback(null, null);
            });
        }
    });
}

/**
 * Prompts the user to accept the linked Terms & Conditions.  If the user does not agree, install process is killed.
 * @param {*} callback 
 */
function termsAgreement(callback) {
    prompt.message = ``;
    let terms_schema = {
        properties: {
            TC_AGREEMENT: {
                message: colors.magenta(`I Agree to the HarperDB Terms and Conditions. (yes/no).  The Terms and Conditions can 
                be found at ${terms_address}`),
                validator: /y[es]*|n[o]?/,
                warning: 'Must respond yes or no',
                default: 'yes'
            }
        }
    };
    prompt.get(terms_schema, function (err, result) {
        if( err ) { return callback(err); }
        if(result.TC_AGREEMENT === 'yes' || result.TC_AGREEMENT === 'y') {
            return callback(null, true);
        }
        winston.error('Terms and Conditions agreement was refused.');
        return callback('REFUSED', false);
    });
}

/**
 * Checks for the presence of an existing install by finding the hdb_boot props file.  If the file is found, the user
 * is prompted for a decision to reinstall over the existing installation.
 * @param callback
 */
function checkInstall(callback) {
    try {
<<<<<<< HEAD
        if (hdb_boot_properties) {
            return callback(null, false);
        }

        hdb_boot_properties = PropertiesReader(`${process.cwd()}/../hdb_boot_properties.file`);
        hdb_properties = PropertiesReader(hdb_boot_properties.get('settings_path'));
        if (!hdb_properties.get('HDB_ROOT')) {
=======
        if( !env.get('HDB_ROOT') ) {
>>>>>>> 7a298e6d
            return callback(null, true);
        }
        promptForReinstall((err, result) => {
            return callback(err, result);
        });
    } catch(err) {
        return callback(err, true);
    }
}

function promptForReinstall(callback) {
    let resinstall_schema = {
        properties: {
            REINSTALL: {
                message: colors.red('It appears HarperDB is already installed.  Enter \'y/yes\'to reinstall. (yes/no)'),
                validator: /y[es]*|n[o]?/,
                warning: 'Must respond yes or no',
                default: 'no'
            }
        }
    };
    let overwrite_schema = {
        properties: {
            KEEP_DATA: {
                message: colors.red('Would you like to keep existing data?  You will still need to create a new admin user. (yes/no)'),
                validator: /y[es]*|n[o]?/,
                warning: 'Must respond yes or no',
                default: 'no'
            }
        }
    };

    prompt.get(resinstall_schema, function (err, reinstall_result) {
        if( err ) { return callback(err); }

<<<<<<< HEAD
        if(reinstall_result.REINSTALL === 'yes' || reinstall_result.REINSTALL === 'y') {
            prompt.get(overwrite_schema, function (err, overwrite_result) {
                if(overwrite_result.KEEP_DATA === 'no' || overwrite_result.KEEP_DATA === 'n' ) {
                    // don't keep data, tear it all out.
                    fs.remove(hdb_properties.get('HDB_ROOT'), function (err) {
=======
            if(result.REINSTALL === 'yes' || result.REINSTALL === 'y') {
                fs.rmrf(env.get('HDB_ROOT'), function (err) {
                    if (err) {
                        winston.error(err);
                        console.log('There was a problem removing the existing installation.  Please check the install log for details.');
                        return callback(err);
                    }
                    fs.unlink(`${process.cwd()}/../hdb_boot_properties.file`, function (err) {
>>>>>>> 7a298e6d
                        if (err) {
                            winston.error(err);
                            console.log('There was a problem removing the existing installation.  Please check the install log for details.');
                            return callback(err);
                        }
                        fs.unlink(`${process.cwd()}/../hdb_boot_properties.file`, function (err) {
                            if (err) {
                                winston.error(err);
                                console.log('There was a problem removing the existing installation.  Please check the install log for details.');
                                return callback(err);
                            }
                            return callback(null, true);
                        });
                    });
                } else {
                    // keep data
                    keep_data = true;
                    // we need the global.hdb_schema set so we can find existing roles when we add the new user.
                    prepForReinstall(() => callback(null, true));
                }
            });
        }
        callback(null, false);
    });
}


/**
 * Prepare all data needed to perform a reinstall.
 * @param callback
 * @returns {*}
 */
function prepForReinstall(callback) {
    const schema = require('../../utility/globalSchema');
    const user_schema = require('../../utility/user_schema');
    if(!global.hdb_users || !global.hdb_schema) {
        user_schema.setUsersToGlobal((err) => {
            for (let i = 0; i < global.hdb_users.length; i++) {
                existing_users.push(global.hdb_users[i].username);
            }
            schema.setSchemaDataToGlobal(() => callback(null, true));
        });
    } else {
        return callback(null, null);
    }
}

/**
 * The install wizard will guide the user through the required data needed for the install.
 * @param err - Errors from the previous (Terms and Conditions) waterfall function.
 * @param callback
 */
function wizard(err, callback) {

    prompt.message = ``;

    let install_schema = {
        properties: {
            HDB_ROOT: {
                description: colors.magenta(`[HDB_ROOT] Please enter the destination for HarperDB`),
                message: 'HDB_ROOT cannot contain /',
                default: process.env['HOME'] + '/hdb',
                required: false
            },
            HTTP_PORT: {
                pattern: /^([0-9]{1,4}|[1-5][0-9]{4}|6[0-4][0-9]{3}|65[0-4][0-9]{2}|655[0-2][0-9]|6553[0-5])$/,
                description: colors.magenta(`[HTTP_PORT] Please enter an HTTP listening port for HarperDB`),
                message: 'Invalid port.',
                default: 9925,
                required: false
            },
            HTTPS_PORT: {
                pattern: /^([0-9]{1,4}|[1-5][0-9]{4}|6[0-4][0-9]{3}|65[0-4][0-9]{2}|655[0-2][0-9]|6553[0-5])$/,
                description: colors.magenta(`[HTTPS_PORT] Please enter an HTTPS listening port for HarperDB`),
                message: 'Invalid port.',
                default: 31283,
                required: false
            },
            HDB_ADMIN_USERNAME: {
                description: colors.magenta('[HDB_ADMIN_USERNAME] Please enter a username for the HDB_ADMIN'),
                default: 'HDB_ADMIN',
                message: 'Specified username is invalid or already in use.',
                required: true,
                // check against the previously built list of existing usernames.
                conform: function (username) {
                    if (!keep_data) {
                        return true;
                    }
                    for (let i = 0; i < existing_users.length; i++) {
                        if (username === existing_users[i]) {
                            return false;
                        }
                    }
                    return true;
                }
            },
            HDB_ADMIN_PASSWORD: {
                description: colors.magenta('[HDB_ADMIN_PASSWORD] Please enter a password for the HDB_ADMIN'),
                hidden: true,
                required: true
            }
        }
    };

    console.log(colors.magenta('' + fs.readFileSync(path.join(__dirname, './ascii_logo.txt'))));
    console.log(colors.magenta('                    Installer'));

    prompt.get(install_schema, function (err, result) {
        wizard_result = result;
        //Support the tilde command for HOME.
        if (wizard_result.HDB_ROOT.indexOf('~') > -1) {
            let home = process.env['HOME'];
            if( home !== undefined) {
                // Replaces ~ with env home and removes any tabs created from user hoping to use autocomplete.
                let replacement = wizard_result.HDB_ROOT.replace('~', process.env['HOME']).replace(new RegExp('\t', 'g'), '');
                if( replacement && replacement.length > 0) {
                    wizard_result.HDB_ROOT = replacement;
                }
            }
            else {
                return callback('~ was specified in the path, but the HOME environment variable is not defined.');
            }
        }
        // Dig around the provided path to see if an existing install is already there.
        if(fs.existsSync(wizard_result.HDB_ROOT)) {
            if(fs.existsSync(wizard_result.HDB_ROOT + '/config/settings.js')) {
                if(fs.existsSync(wizard_result.HDB_ROOT + '/schema/system')) {
                    // we have an existing install, prompt for reinstall.
                    promptForReinstall((err, reinstall) => {
                        if(reinstall) {
                            prepForReinstall((err) => {
                               return callback(null, wizard_result.HDB_ROOT);
                            });
                        } else {
                            return callback(null, wizard_result.HDB_ROOT);
                        }
                    });
                }
            }
        }
        return callback(err, wizard_result.HDB_ROOT);
    });
}

function createAdminUser(callback) {
    // These need to be defined here since they use the hdb_boot_properties file, but it has not yet been created
    // in the installer.
    const user_ops = require('../../security/user');
    const role_ops = require('../../security/role');
    let role = {};
    role.role = 'super_user';
    role.permission = {};
    role.permission.super_user = true;

    // Look for existing role if this is a reinstall
    if(keep_data) {
        // 1.  Get list of all roles that are su
        // 2.  IFF > 1, Show list to user and require selection of primary su role

        role_ops.listRoles((null), function(err, result) {
            winston.info(`found existing roles: ${result}`);
            let role_list = 'There is more than one existing super_user role.  Please select the number assigned to the role that should be assigned to the new user.';
            if(result && result.length > 1) {
                for(let i = 1; i<result.length; i++) {
                    role_list += `\n ${i}. ${result[i].role}`;
                }
            }

            let role_schema = {
                properties: {
                    ROLE: {
                        message: colors.red(role_list),
                        type: 'number',
                        exclusiveMinimum: 1,
                        exclusiveMaximum: result.length,
                        warning: 'Must select the number corresponding to the desired role.',
                        default: '1'
                    }
                }
            };
            prompt.get(role_schema, function(err, selected_role) {
                let admin_user = {};
                admin_user.username = wizard_result.HDB_ADMIN_USERNAME;
                admin_user.password = wizard_result.HDB_ADMIN_PASSWORD;
                admin_user.role = result[selected_role.ROLE].id;
                admin_user.active = true;

                user_ops.addUser(admin_user, function (err) {
                    if (err) {
                        winston.error('user creation error' + err);
                        console.error('There was a problem creating the admin user.  Please check the install log for details.');
                        return callback(err);
                    }
                    return callback(null);
                });
            });
        });
    } else {

        role_ops.addRole(role, function (err, result) {
            if (err) {
                winston.error('role failed to create ' + err);
                console.log('There was a problem creating the default role.  Please check the install log for details.');
                return callback(err);
            }

            let admin_user = {};
            admin_user.username = wizard_result.HDB_ADMIN_USERNAME;
            admin_user.password = wizard_result.HDB_ADMIN_PASSWORD;
            admin_user.role = result.id;
            admin_user.active = true;

            user_ops.addUser(admin_user, function (err) {
                if (err) {
                    winston.error('user creation error' + err);
                    console.error('There was a problem creating the admin user.  Please check the install log for details.');
                    return callback(err);
                }
                return callback(null);
            });
        });
    }
}

function createSettingsFile(mount_status, callback) {
    console.log('Starting HarperDB Install...');
    if (mount_status !== 'complete') {
        return callback('mount failed');
    }

    if(keep_data) {
        console.log('Existing settings.js file will be moved to settings.js.backup.  Remember to update the new settings file with your old settings.');
    }
    let settings_path = `${wizard_result.HDB_ROOT}/config/settings.js`;
    createBootPropertiesFile(settings_path, (err) => {
        // copy settings file to backup.
        if(keep_data) {
            if(fs.existsSync(settings_path)) {
                try {
                    fs.copySync(settings_path, settings_path+'.back');
                } catch(err) {
                    console.log(`There was a problem backing up current settings.js file.  Please check the logs.  Exiting.`);
                    winston.fatal(err);
                    throw err;
                }
            }
        }

        winston.info('info', `creating settings file....`);
        if (err) {
            winston.info('info', 'boot properties error' + err);
            console.error('There was a problem creating the boot file.  Please check the install log for details.');
            return callback(err);
        }
        let num_cores = 4;
        try {
            num_cores = os.cpus().length;
            winston.info(`Detected ${num_cores} on this machine, defaulting MAX_HDB_PROCESSES to that.  This can be changed later in the settings.js file.`);
        } catch (err) {
            //No-op, should only get here in the case of android.  Defaulted to 4.
        }
        const path = require('path');
        let hdb_props_value = `PROJECT_DIR = ${path.resolve(process.cwd(),'../')}\n` +
            `HDB_ROOT = ${wizard_result.HDB_ROOT}\n` +
            `HTTP_PORT = ${wizard_result.HTTP_PORT}\n` +
            `HTTPS_PORT = ${wizard_result.HTTPS_PORT}\n` +
            `CERTIFICATE = ${wizard_result.HDB_ROOT}/keys/certificate.pem\n` +
            `PRIVATE_KEY = ${wizard_result.HDB_ROOT}/keys/privateKey.pem\n` +
            `HTTPS_ON = FALSE\n` +
            `HTTP_ON = TRUE \n` +
            `CORS_ON = TRUE\n` +
            `CORS_WHITELIST =\n` +
            `SERVER_TIMEOUT_MS = 120000\n` +
            `LOG_LEVEL = warn\n` +
            `   ;Setting LOGGER to 1 uses the WINSTON logger.\n` +
            `   ; 2 Uses the more performant PINO logger.\n` +
            `LOGGER = 1\n` +
            `LOG_PATH = ${wizard_result.HDB_ROOT}/log/hdb_log.log\n` +
            `NODE_ENV = production\n` +
            `   ;This allows self signed certificates to be used in clustering.  This is a security risk\n` +
            `   ;as clustering will not validate the cert, so should only be used internally.\n` +
            `   ;The HDB install creates a self signed certficate, if you use that cert this must be set to true.\n` +
            `ALLOW_SELF_SIGNED_SSL_CERTS = false\n` +
            `   ;Set the max number of processes HarperDB will kick off.  This can also be limited by number of cores and licenses.\n` +
            `MAX_HDB_PROCESSES = ${num_cores}\n`;

        winston.info('info', `hdb_props_value ${JSON.stringify(hdb_props_value)}`);
        winston.info('info', `settings path: ${env.get('settings_path')}`);
        try {
            fs.writeFile(env.get('settings_path'), hdb_props_value, function (err, data) {
                if (err) {
                    console.error('There was a problem writing the settings file.  Please check the install log for details.');
                    winston.error(err);
                    return callback(err);
                }
                //hdb_properties = PropertiesReader(hdb_boot_properties.get('settings_path'));
                // load props
                env.initSync();
                return callback(null);
            });
        } catch (e) {
            winston.info(e);
        }
    });
}

function generateKeys(callback) {
    let pki = forge.pki;
    let keys = pki.rsa.generateKeyPair(2048);
    let cert = pki.createCertificate();
    cert.publicKey = keys.publicKey;
    cert.serialNumber = '01';
    cert.validity.notBefore = new Date();
    cert.validity.notAfter = new Date();
    cert.validity.notAfter.setFullYear(cert.validity.notBefore.getFullYear() + 1);
    let attrs = [{
        name: 'commonName',
        value: 'harperdb.io'
    }, {
        name: 'countryName',
        value: 'US'
    }, {
        shortName: 'ST',
        value: 'Colorado'
    }, {
        name: 'localityName',
        value: 'Denver'
    }, {
        name: 'organizationName',
        value: 'HarperDB, Inc'
    }, {
        shortName: 'OU',
        value: 'HDB'
    }];
    cert.setSubject(attrs);
    cert.setIssuer(attrs);
    cert.setExtensions([{
        name: 'basicConstraints',
        cA: true,
        id: 'hdb_1.0'
    }, {
        name: 'keyUsage',
        keyCertSign: true,
        digitalSignature: true,
        nonRepudiation: true,
        keyEncipherment: true,
        dataEncipherment: true
    }, {
        name: 'extKeyUsage',
        serverAuth: true,
        clientAuth: true,
        codeSigning: true,
        emailProtection: true,
        timeStamping: true
    }, {
        name: 'nsCertType',
        client: true,
        server: true,
        email: true,
        objsign: true,
        sslCA: true,
        emailCA: true,
        objCA: true
    }, {
        name: 'subjectAltName',
        altNames: [{
            type: 6, // URI
            value: 'http://example.org/webid#me'
        }, {
            type: 7, // IP
            ip: '127.0.0.1'
        }]
    }, {
        name: 'subjectKeyIdentifier'
    }]);

    cert.sign(keys.privateKey);

    // convert a Forge certificate to PEM
    fs.writeFile(env.get('CERTIFICATE'), pki.certificateToPem(cert), function (err, data) {
        if (err) {
            winston.error(err);
            console.error('There was a problem creating the PEM file.  Please check the install log for details.');
            return callback(err);
        }
        fs.writeFile(env.get('PRIVATE_KEY'), forge.pki.privateKeyToPem(keys.privateKey), function (err, data) {
            if (err) {
                winston.error(err);
                console.error('There was a problem creating the private key file.  Please check the install log for details.');
                return callback(err);
            }
            return callback();
        });
    });
}


function setupService(callback) {
    fs.readFile(`./utility/install/harperdb.service`, 'utf8', function (err, data) {
        let fileData = data.replace('{{project_dir}}', `${env.get('PROJECT_DIR')}`).replace('{{hdb_directory}}',
            env.get('HDB_ROOT'));
        fs.writeFile('/etc/systemd/system/harperdb.service', fileData, function (err, result) {

            if (err) {
                winston.info('error', `Service Setup Error ${err}`);
                console.error('There was a problem setting up the service.  Please check the install log for details.');
                return callback(err);
            }

            let terminal = spawn('bash');
            terminal.stderr.on('data', function (data) {
            });

            terminal.stdin.write(`sudo systemctl daemon-reload &`);
            terminal.stdin.end();
            return callback(null, 'success');
        });
    });
}

function createBootPropertiesFile(settings_path, callback) {
    winston.info('info', 'creating boot file');
    if (!settings_path) {
        winston.info('info', 'missing settings path');
        return callback('missing setings');
    }

    let boot_props_value = `settings_path = ${settings_path}
    install_user = ${require("os").userInfo().username}`;

    fs.writeFile(`${process.cwd()}/../hdb_boot_properties.file`, boot_props_value, function (err) {

        if (err) {
            winston.error('info', `Bootloader error ${err}`);
            console.error('There was a problem creating the boot file.  Please check the install log for details.');
            return callback(err);
        }
        winston.info('info', `props path ${process.cwd()}/../hdb_boot_properties.file`);
        //hdb_boot_properties = PropertiesReader(`${process.cwd()}/../hdb_boot_properties.file`);
        //env.initSync();
        env.setProperty(hdb_terms.HDB_SETTINGS_NAMES.INSTALL_USER, `${require("os").userInfo().username}`);
        env.setProperty(hdb_terms.HDB_SETTINGS_NAMES.SETTINGS_PATH_KEY, settings_path);
        return callback(null, 'success');
    });
}<|MERGE_RESOLUTION|>--- conflicted
+++ resolved
@@ -18,17 +18,13 @@
 const terms_address = 'http://legal.harperdb.io/Software+License+Subscription+Agreement+110317.pdf';
 const env = require('../../utility/environment/environmentManager');
 const os = require('os');
-<<<<<<< HEAD
 const schema = require('../../utility/globalSchema');
 const user_schema = require('../../utility/user_schema');
-
+const comm = require('../common_utils');
+const hdb_terms = require('../hdbTerms');
 
 let hdb_boot_properties = null;
 let hdb_properties = null;
-=======
-const comm = require('../common_utils');
-const hdb_terms = require('../hdbTerms');
->>>>>>> 7a298e6d
 
 const LOG_LOCATION = ('../install_log.log');
 module.exports = {
@@ -36,12 +32,9 @@
 };
 
 let wizard_result;
-<<<<<<< HEAD
 let existing_users;
 let keep_data = false;
-=======
 env.initSync();
->>>>>>> 7a298e6d
 
 /**
  * Stars the install process by first checking for an existing installation, then firing the steps to complete the install.
@@ -125,7 +118,6 @@
  */
 function checkInstall(callback) {
     try {
-<<<<<<< HEAD
         if (hdb_boot_properties) {
             return callback(null, false);
         }
@@ -133,9 +125,6 @@
         hdb_boot_properties = PropertiesReader(`${process.cwd()}/../hdb_boot_properties.file`);
         hdb_properties = PropertiesReader(hdb_boot_properties.get('settings_path'));
         if (!hdb_properties.get('HDB_ROOT')) {
-=======
-        if( !env.get('HDB_ROOT') ) {
->>>>>>> 7a298e6d
             return callback(null, true);
         }
         promptForReinstall((err, result) => {
@@ -171,22 +160,11 @@
     prompt.get(resinstall_schema, function (err, reinstall_result) {
         if( err ) { return callback(err); }
 
-<<<<<<< HEAD
         if(reinstall_result.REINSTALL === 'yes' || reinstall_result.REINSTALL === 'y') {
             prompt.get(overwrite_schema, function (err, overwrite_result) {
                 if(overwrite_result.KEEP_DATA === 'no' || overwrite_result.KEEP_DATA === 'n' ) {
                     // don't keep data, tear it all out.
                     fs.remove(hdb_properties.get('HDB_ROOT'), function (err) {
-=======
-            if(result.REINSTALL === 'yes' || result.REINSTALL === 'y') {
-                fs.rmrf(env.get('HDB_ROOT'), function (err) {
-                    if (err) {
-                        winston.error(err);
-                        console.log('There was a problem removing the existing installation.  Please check the install log for details.');
-                        return callback(err);
-                    }
-                    fs.unlink(`${process.cwd()}/../hdb_boot_properties.file`, function (err) {
->>>>>>> 7a298e6d
                         if (err) {
                             winston.error(err);
                             console.log('There was a problem removing the existing installation.  Please check the install log for details.');
