/**
 * INSTALLER.JS
 *
 * This module is used to install HarperDB.  It is meant to be a self contained module which is why it configures
 * it's own winston instance.
 */

const prompt = require('prompt'),
    spawn = require('child_process').spawn,
    path = require('path'),
    mount = require('./../mount_hdb'),
    fs = require('fs.extra'),
    colors = require("colors/safe"),
    winston = require('winston'),
    async = require('async'),
    optimist = require('optimist'),
    LOG_LOCATION = ('../install_log.log'),
    forge = require('node-forge');

PropertiesReader = require('properties-reader');
let hdb_boot_properties = null,
    hdb_properties = null;

module.exports = {
    "install": run_install
};

let wizard_result;

/**
 * Stars the install process by first checking for an existing installation, then firing the steps to complete the install.
 * Information required to complete the install is root path, desired harper port, TCP port, username, and password.
 * @param callback
 */
function run_install(callback) {
    winston.configure({
        transports: [
            new (winston.transports.File)({
                filename: LOG_LOCATION, level: 'verbose', handleExceptions: true,
                prettyPrint: true
            })
        ], exitOnError: false
    });

    prompt.override = optimist.argv;
    prompt.start();
    winston.info('info', 'starting install');
    checkInstall(function (err, keepGoing) {
        if (keepGoing) {
            async.waterfall([
                wizard,
                mount,
                createSettingsFile,
                createAdminUser,
                generateKeys,
                () => {
                    console.log("HarperDB Installation was successful");
                    winston.info("Installation Successful");
                }
            ], function (err, result) {
                if (err) {
                    return callback(err, result);
                }
            });
        }
        return callback(null, result);
    });
}

/**
 * Checks for the presence of an existing install by finding the hdb_boot props file.  If the file is found, the user
 * is prompted for a decision to reinstall over the existing installation.
 * @param callback
 */
function checkInstall(callback) {
    try {
        if( hdb_boot_properties ) { return callback(null, false); }

        hdb_boot_properties = PropertiesReader(`${process.cwd()}/../hdb_boot_properties.file`);
        hdb_properties = PropertiesReader(hdb_boot_properties.get('settings_path'));
        if( !hdb_boot_properties.get('HDB_ROOT') ) { return callback(null, true); }

        let schema = {
            properties: {
                REINSTALL: {
                    message: colors.red('It appears HarperDB is already installed.  Enter \'y/yes\'to reinstall. Data loss may occur! (yes/no)'),
                    validator: /y[es]*|n[o]?/,
                    warning: 'Must respond yes or no',
                    default: 'no'
                }
            }
        };

        prompt.get(schema, function (err, result) {
            if( err ) { callback(err); }

            if(result.REINSTALL === 'yes' || result.REINSTALL === 'y') {
                fs.rmrf(hdb_properties.get('HDB_ROOT'), function (err) {
                    if (err) {
                        winston.error(err);
                        console.log('There was a problem removing the existing installation.  Please check the install log for details.');
                        return callback(err);
                    }
<<<<<<< HEAD
                    fs.unlink(`${process.cwd()}/../hdb_boot_properties.file`, function (err) {
                        if (err) {
                            winston.error(err);
                            console.log('There was a problem removing the existing installation.  Please check the install log for details.');
                            return callback(err);
                        }
                        return callback(null, true);
                    });
                });
            }
            callback(null, false);
        });
    }
    catch (e) {
        callback(null, true);
=======
                    return callback(null, false);
                });
            } else {
                return callback(null, true);
            }
        } else {
            return callback(null, false);
        }
    }
    catch(e){
        return callback(null, true);
>>>>>>> 5a58d2c8
    }
}

function checkRegister(callback) {
    if (wizard_result.HDB_REGISTER === 'true') {
        register = require('../registrationHandler'),
            register.register(prompt, function (err, result) {
                if (err) {
                    return callback(err);
                }
<<<<<<< HEAD
                callback(null, "Successful installation!");
=======

                return callback(null, "Successful installation!");
>>>>>>> 5a58d2c8
            });
    }
}

/**
 * The install wizard will guide the user through the required data needed for the install.
 * @param callback
 */
function wizard(callback) {
    prompt.message = 'Install HarperDB ' + __dirname;

    let install_schema = {
        properties: {
            HDB_ROOT: {
                description: colors.magenta(`[HDB_ROOT] Please enter the destination for HarperDB`),
                message: 'HDB_ROOT cannot contain /',
                default: process.env['HOME'] + '/hdb',
                required: false
            },
            HTTP_PORT: {
                pattern: /^([0-9]{1,4}|[1-5][0-9]{4}|6[0-4][0-9]{3}|65[0-4][0-9]{2}|655[0-2][0-9]|6553[0-5])$/,
                description: colors.magenta(`[HTTP_PORT] Please enter an HTTP listening port for HarperDB`),
                message: 'Invalid port.',
                default: 9925,
                required: false
            },
            HTTPS_PORT: {
                pattern: /^([0-9]{1,4}|[1-5][0-9]{4}|6[0-4][0-9]{3}|65[0-4][0-9]{2}|655[0-2][0-9]|6553[0-5])$/,
                description: colors.magenta(`[HTTPS_PORT] Please enter an HTTPS listening port for HarperDB`),
                message: 'Invalid port.',
                default: 31283,
                required: false
            },
            HDB_ADMIN_USERNAME: {
                description: colors.magenta('[HDB_ADMIN_USERNAME] Please enter a username for the HDB_ADMIN'),
                default: 'HDB_ADMIN',
                required: true
            },
            HDB_ADMIN_PASSWORD: {
                description: colors.magenta('[HDB_ADMIN_PASSWORD] Please enter a password for the HDB_ADMIN'),
                hidden: true,
                required: true
            }
        }
    };

    console.log(colors.magenta('' + fs.readFileSync(path.join(__dirname, './ascii_logo.txt'))));
    console.log(colors.magenta('                    Installer'));

    prompt.get(install_schema, function (err, result) {
        wizard_result = result;
        //Support the tilde command for HOME.
        if (wizard_result.HDB_ROOT.indexOf('~') > -1) {
            let home = process.env['HOME'];
<<<<<<< HEAD
            if (home !== undefined) {
=======
            if( home !== undefined && home !== null) {
>>>>>>> 5a58d2c8
                let replacement = wizard_result.HDB_ROOT.replace('~', process.env['HOME']);
                if (replacement && replacement.length > 0) {
                    wizard_result.HDB_ROOT = replacement;
                }
            }
            else {
                callback('~ was specified in the path, but the HOME environment variable is not defined.');
            }
        }
        winston.info('wizard result : ' + JSON.stringify(wizard_result));
        if (err) {
            return callback(err);
        }
        callback(null, wizard_result.HDB_ROOT);
    });
}

function createAdminUser(callback) {
    const user_ops = require('../../security/user');
    const role_ops = require('../../security/role');

    let role = {};
    role.role = 'super_user';
    role.permission = {};
    role.permission.super_user = true;

<<<<<<< HEAD
    role_ops.addRole(role, function (err, result) {
        if (err) {
            winston.error('role failed to create ' + err);
            console.log('There was a problem creating the default role.  Please check the install log for details.');
            callback(err);
            return;
        }

        let admin_user = {};
        admin_user.username = wizard_result.HDB_ADMIN_USERNAME;
        admin_user.password = wizard_result.HDB_ADMIN_PASSWORD;
        admin_user.role = result.id;
        admin_user.active = true;

        user_ops.addUser(admin_user, function (err, result) {
            if (err) {
                winston.error('user creation error' + err);
                console.error('There was a problem creating the admin user.  Please check the install log for details.');
                return callback(err);
            }
            callback(null);
=======
    role_ops.addRole(role, function(err, result){
       if(err) {
           winston.error('role failed to create ' + err);
           return callback(err);
       }

        let admin_user = {};
        admin_user.username = wizard_result.HDB_ADMIN_USERNAME;
        admin_user.password =wizard_result.HDB_ADMIN_PASSWORD;
        admin_user.role = result.id;
        admin_user.active = true;

        user_ops.addUser(admin_user, function(err, result) {
           if(err) {
               winston.error('user creation error' + err);
              return callback(err);
           }
           return callback(null);
>>>>>>> 5a58d2c8
        });
    });
}

function createSettingsFile(mount_status, callback) {
    console.log('Starting HarperDB Install...');
    if (mount_status !== 'complete') {
<<<<<<< HEAD
        callback('mount failed');
        return;
=======
        return callback('mount failed');
>>>>>>> 5a58d2c8
    }

    createBootPropertiesFile(`${wizard_result.HDB_ROOT}/config/settings.js`, (err) => {
        winston.info('info', `creating settings file....`);

        if (err) {
            winston.info('info', 'boot properties error' + err);
<<<<<<< HEAD
            console.error('There was a problem creating the boot file.  Please check the install log for details.');
            callback(err);
            return;
        }

        const path = require('path');
        let hdb_props_value = `PROJECT_DIR = ${path.resolve(process.cwd(), '../')}
        HDB_ROOT= ${wizard_result.HDB_ROOT}
        HTTP_PORT = ${wizard_result.HTTP_PORT}
        HTTPS_PORT = ${wizard_result.HTTPS_PORT}
        CERTIFICATE = ${wizard_result.HDB_ROOT}/keys/certificate.pem
        PRIVATE_KEY = ${wizard_result.HDB_ROOT}/keys/privateKey.pem
        HTTPS_ON = FALSE
        HTTP_ON = TRUE
        CORS_ON=TRUE
        CORS_WHITELIST=`;
=======
            return callback(err);
        }

        const path = require('path');
        let hdb_props_value = `PROJECT_DIR = ${path.resolve(process.cwd(),'../')}\n` +
            `HDB_ROOT = ${wizard_result.HDB_ROOT}\n` +
            `HTTP_PORT = ${wizard_result.HTTP_PORT}\n` +
            `HTTPS_PORT = ${wizard_result.HTTPS_PORT}\n` +
            `CERTIFICATE = ${wizard_result.HDB_ROOT}/keys/certificate.pem\n` +
            `PRIVATE_KEY = ${wizard_result.HDB_ROOT}/keys/privateKey.pem\n` +
            `HTTPS_ON = FALSE\n` +
            `HTTP_ON = TRUE \n` +
            `CORS_ON = TRUE\n` +
            `CORS_WHITELIST =\n` +
            `SERVER_TIMEOUT_MS = 120000\n`;
>>>>>>> 5a58d2c8

        winston.info('info', `hdb_props_value ${JSON.stringify(hdb_props_value)}`);
        winston.info('info', `settings path: ${hdb_boot_properties.get('settings_path')}`);
        try {
            fs.writeFile(hdb_boot_properties.get('settings_path'), hdb_props_value, function (err, data) {
                if (err) {
                    console.error('There was a problem writing the settings file.  Please check the install log for details.');
                    winston.error(err);
                    return callback(err);
                }
                hdb_properties = PropertiesReader(hdb_boot_properties.get('settings_path'));
<<<<<<< HEAD
                callback(null);

=======
                return callback(null);
>>>>>>> 5a58d2c8
            });
        } catch (e) {
            winston.info(e);
            winston.info('info', e);
        }
    });
}

function generateKeys(callback) {
    let pki = forge.pki;
    let keys = pki.rsa.generateKeyPair(2048);
    let cert = pki.createCertificate();
    cert.publicKey = keys.publicKey;
    cert.serialNumber = '01';
    cert.validity.notBefore = new Date();
    cert.validity.notAfter = new Date();
    cert.validity.notAfter.setFullYear(cert.validity.notBefore.getFullYear() + 1);
    let attrs = [{
        name: 'commonName',
        value: 'harperdb.io'
    }, {
        name: 'countryName',
        value: 'US'
    }, {
        shortName: 'ST',
        value: 'Colorado'
    }, {
        name: 'localityName',
        value: 'Denver'
    }, {
        name: 'organizationName',
        value: 'HarperDB, Inc'
    }, {
        shortName: 'OU',
        value: 'HDB'
    }];
    cert.setSubject(attrs);
    cert.setIssuer(attrs);
    cert.setExtensions([{
        name: 'basicConstraints',
        cA: true,
        id: 'hdb_1.0'
    }, {
        name: 'keyUsage',
        keyCertSign: true,
        digitalSignature: true,
        nonRepudiation: true,
        keyEncipherment: true,
        dataEncipherment: true
    }, {
        name: 'extKeyUsage',
        serverAuth: true,
        clientAuth: true,
        codeSigning: true,
        emailProtection: true,
        timeStamping: true
    }, {
        name: 'nsCertType',
        client: true,
        server: true,
        email: true,
        objsign: true,
        sslCA: true,
        emailCA: true,
        objCA: true
    }, {
        name: 'subjectAltName',
        altNames: [{
            type: 6, // URI
            value: 'http://example.org/webid#me'
        }, {
            type: 7, // IP
            ip: '127.0.0.1'
        }]
    }, {
        name: 'subjectKeyIdentifier'
    }]);

    cert.sign(keys.privateKey);

    // convert a Forge certificate to PEM
    fs.writeFile(hdb_properties.get('CERTIFICATE'), pki.certificateToPem(cert), function (err, data) {
        if (err) {
            winston.error(err);
            console.error('There was a problem creating the PEM file.  Please check the install log for details.');
            return callback(err);
        }
        fs.writeFile(hdb_properties.get('PRIVATE_KEY'), forge.pki.privateKeyToPem(keys.privateKey), function (err, data) {
            if (err) {
                winston.error(err);
                console.error('There was a problem creating the private key file.  Please check the install log for details.');
                return callback(err);
            }
            return callback();
        });
    });
}


function setupService(callback) {
    fs.readFile(`./utility/install/harperdb.service`, 'utf8', function (err, data) {
<<<<<<< HEAD
        const fileData = data.replace('{{project_dir}}', `${hdb_properties.get('PROJECT_DIR')}`).replace('{{hdb_directory}}',
=======
        let fileData = data.replace('{{project_dir}}', `${hdb_properties.get('PROJECT_DIR')}`).replace('{{hdb_directory}}',
>>>>>>> 5a58d2c8
            hdb_properties.get('HDB_ROOT'));
        fs.writeFile('/etc/systemd/system/harperdb.service', fileData, function (err, result) {

            if (err) {
                winston.info('error', `Service Setup Error ${err}`);
<<<<<<< HEAD
                console.error('There was a problem setting up the service.  Please check the install log for details.');
                callback(err);
                return;
            }

            const terminal = spawn('bash');
=======
                return callback(err);
            }

            let terminal = spawn('bash');
>>>>>>> 5a58d2c8
            terminal.stderr.on('data', function (data) {
            });

            terminal.stdin.write(`sudo systemctl daemon-reload &`);
            terminal.stdin.end();
<<<<<<< HEAD

            callback(null, 'success');

=======
            return callback(null, 'success');
>>>>>>> 5a58d2c8
        });
    });
}

function createBootPropertiesFile(settings_path, callback) {
    winston.info('info', 'creating boot file');
    if (!settings_path) {
        winston.info('info', 'missing settings path');
        return callback('missing setings');
    }

    let boot_props_value = `settings_path = ${settings_path}
    install_user = ${require("os").userInfo().username}`;

    fs.writeFile(`${process.cwd()}/../hdb_boot_properties.file`, boot_props_value, function (err) {

        if (err) {
<<<<<<< HEAD
            winston.error('info', `Bootloader error ${err}`);
            console.error('There was a problem creating the boot file.  Please check the install log for details.');
=======
            winston.info('info', `Bootloader error ${err}`);
            winston.info(err);
>>>>>>> 5a58d2c8
            return callback(err);
        }
        winston.info('info', `props path ${process.cwd()}/../hdb_boot_properties.file`);
        hdb_boot_properties = PropertiesReader(`${process.cwd()}/../hdb_boot_properties.file`);
        winston.info('hdb_boot_properties' + hdb_boot_properties);
<<<<<<< HEAD
        callback(null, 'success');
=======
        return callback(null, 'success');
>>>>>>> 5a58d2c8
    });
}<|MERGE_RESOLUTION|>--- conflicted
+++ resolved
@@ -101,7 +101,6 @@
                         console.log('There was a problem removing the existing installation.  Please check the install log for details.');
                         return callback(err);
                     }
-<<<<<<< HEAD
                     fs.unlink(`${process.cwd()}/../hdb_boot_properties.file`, function (err) {
                         if (err) {
                             winston.error(err);
@@ -116,20 +115,7 @@
         });
     }
     catch (e) {
-        callback(null, true);
-=======
-                    return callback(null, false);
-                });
-            } else {
-                return callback(null, true);
-            }
-        } else {
-            return callback(null, false);
-        }
-    }
-    catch(e){
         return callback(null, true);
->>>>>>> 5a58d2c8
     }
 }
 
@@ -140,12 +126,7 @@
                 if (err) {
                     return callback(err);
                 }
-<<<<<<< HEAD
-                callback(null, "Successful installation!");
-=======
-
                 return callback(null, "Successful installation!");
->>>>>>> 5a58d2c8
             });
     }
 }
@@ -200,11 +181,7 @@
         //Support the tilde command for HOME.
         if (wizard_result.HDB_ROOT.indexOf('~') > -1) {
             let home = process.env['HOME'];
-<<<<<<< HEAD
-            if (home !== undefined) {
-=======
             if( home !== undefined && home !== null) {
->>>>>>> 5a58d2c8
                 let replacement = wizard_result.HDB_ROOT.replace('~', process.env['HOME']);
                 if (replacement && replacement.length > 0) {
                     wizard_result.HDB_ROOT = replacement;
@@ -231,13 +208,11 @@
     role.permission = {};
     role.permission.super_user = true;
 
-<<<<<<< HEAD
     role_ops.addRole(role, function (err, result) {
         if (err) {
             winston.error('role failed to create ' + err);
             console.log('There was a problem creating the default role.  Please check the install log for details.');
-            callback(err);
-            return;
+            return callback(err);
         }
 
         let admin_user = {};
@@ -252,27 +227,7 @@
                 console.error('There was a problem creating the admin user.  Please check the install log for details.');
                 return callback(err);
             }
-            callback(null);
-=======
-    role_ops.addRole(role, function(err, result){
-       if(err) {
-           winston.error('role failed to create ' + err);
-           return callback(err);
-       }
-
-        let admin_user = {};
-        admin_user.username = wizard_result.HDB_ADMIN_USERNAME;
-        admin_user.password =wizard_result.HDB_ADMIN_PASSWORD;
-        admin_user.role = result.id;
-        admin_user.active = true;
-
-        user_ops.addUser(admin_user, function(err, result) {
-           if(err) {
-               winston.error('user creation error' + err);
-              return callback(err);
-           }
-           return callback(null);
->>>>>>> 5a58d2c8
+            return callback(null);
         });
     });
 }
@@ -280,12 +235,7 @@
 function createSettingsFile(mount_status, callback) {
     console.log('Starting HarperDB Install...');
     if (mount_status !== 'complete') {
-<<<<<<< HEAD
-        callback('mount failed');
-        return;
-=======
         return callback('mount failed');
->>>>>>> 5a58d2c8
     }
 
     createBootPropertiesFile(`${wizard_result.HDB_ROOT}/config/settings.js`, (err) => {
@@ -293,24 +243,7 @@
 
         if (err) {
             winston.info('info', 'boot properties error' + err);
-<<<<<<< HEAD
             console.error('There was a problem creating the boot file.  Please check the install log for details.');
-            callback(err);
-            return;
-        }
-
-        const path = require('path');
-        let hdb_props_value = `PROJECT_DIR = ${path.resolve(process.cwd(), '../')}
-        HDB_ROOT= ${wizard_result.HDB_ROOT}
-        HTTP_PORT = ${wizard_result.HTTP_PORT}
-        HTTPS_PORT = ${wizard_result.HTTPS_PORT}
-        CERTIFICATE = ${wizard_result.HDB_ROOT}/keys/certificate.pem
-        PRIVATE_KEY = ${wizard_result.HDB_ROOT}/keys/privateKey.pem
-        HTTPS_ON = FALSE
-        HTTP_ON = TRUE
-        CORS_ON=TRUE
-        CORS_WHITELIST=`;
-=======
             return callback(err);
         }
 
@@ -326,7 +259,6 @@
             `CORS_ON = TRUE\n` +
             `CORS_WHITELIST =\n` +
             `SERVER_TIMEOUT_MS = 120000\n`;
->>>>>>> 5a58d2c8
 
         winston.info('info', `hdb_props_value ${JSON.stringify(hdb_props_value)}`);
         winston.info('info', `settings path: ${hdb_boot_properties.get('settings_path')}`);
@@ -338,12 +270,7 @@
                     return callback(err);
                 }
                 hdb_properties = PropertiesReader(hdb_boot_properties.get('settings_path'));
-<<<<<<< HEAD
-                callback(null);
-
-=======
                 return callback(null);
->>>>>>> 5a58d2c8
             });
         } catch (e) {
             winston.info(e);
@@ -445,41 +372,23 @@
 
 function setupService(callback) {
     fs.readFile(`./utility/install/harperdb.service`, 'utf8', function (err, data) {
-<<<<<<< HEAD
-        const fileData = data.replace('{{project_dir}}', `${hdb_properties.get('PROJECT_DIR')}`).replace('{{hdb_directory}}',
-=======
         let fileData = data.replace('{{project_dir}}', `${hdb_properties.get('PROJECT_DIR')}`).replace('{{hdb_directory}}',
->>>>>>> 5a58d2c8
             hdb_properties.get('HDB_ROOT'));
         fs.writeFile('/etc/systemd/system/harperdb.service', fileData, function (err, result) {
 
             if (err) {
                 winston.info('error', `Service Setup Error ${err}`);
-<<<<<<< HEAD
                 console.error('There was a problem setting up the service.  Please check the install log for details.');
-                callback(err);
-                return;
-            }
-
-            const terminal = spawn('bash');
-=======
                 return callback(err);
             }
 
             let terminal = spawn('bash');
->>>>>>> 5a58d2c8
             terminal.stderr.on('data', function (data) {
             });
 
             terminal.stdin.write(`sudo systemctl daemon-reload &`);
             terminal.stdin.end();
-<<<<<<< HEAD
-
-            callback(null, 'success');
-
-=======
             return callback(null, 'success');
->>>>>>> 5a58d2c8
         });
     });
 }
@@ -497,22 +406,13 @@
     fs.writeFile(`${process.cwd()}/../hdb_boot_properties.file`, boot_props_value, function (err) {
 
         if (err) {
-<<<<<<< HEAD
             winston.error('info', `Bootloader error ${err}`);
             console.error('There was a problem creating the boot file.  Please check the install log for details.');
-=======
-            winston.info('info', `Bootloader error ${err}`);
-            winston.info(err);
->>>>>>> 5a58d2c8
             return callback(err);
         }
         winston.info('info', `props path ${process.cwd()}/../hdb_boot_properties.file`);
         hdb_boot_properties = PropertiesReader(`${process.cwd()}/../hdb_boot_properties.file`);
         winston.info('hdb_boot_properties' + hdb_boot_properties);
-<<<<<<< HEAD
-        callback(null, 'success');
-=======
         return callback(null, 'success');
->>>>>>> 5a58d2c8
     });
 }