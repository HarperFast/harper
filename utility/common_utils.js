"use strict";
const path = require('path');
const fs = require('fs-extra');
const log = require('./logging/harper_logger');
const fs_extra = require('fs-extra');
const truncate = require('truncate-utf8-bytes');
const os = require('os');
const terms = require('./hdbTerms');
const ps_list = require('./psList');
<<<<<<< HEAD
const papa_parse = require('papaparse');
=======
const cluster_messages = require('../server/socketcluster/room/RoomMessageObjects');
>>>>>>> 4be7fa64

const EMPTY_STRING = '';
const FILE_EXTENSION_LENGTH = 4;
const CHARACTER_LIMIT = 255;

const HDB_PROC_NAME = 'hdb_express.js';

const AUTOCAST_COMMON_STRINGS = {
    'true': true,
    'false': false,
    'undefined': undefined,
    'null': null,
    'NaN': NaN
};

module.exports = {
    isEmpty:isEmpty,
    isEmptyOrZeroLength:isEmptyOrZeroLength,
    arrayHasEmptyValues:arrayHasEmptyValues,
    arrayHasEmptyOrZeroLengthValues:arrayHasEmptyOrZeroLengthValues,
    buildFolderPath: buildFolderPath,
    isBoolean: isBoolean,
    errorizeMessage: errorizeMessage,
    stripFileExtension: stripFileExtension,
    autoCast: autoCast,
    removeDir: removeDir,
    compareVersions: compareVersions,
    escapeRawValue: escapeRawValue,
    unescapeValue: unescapeValue,
    stringifyProps: stringifyProps,
    valueConverter: valueConverter,
    timeoutPromise: timeoutPromise,
    callProcessSend: callProcessSend,
    isHarperRunning: isHarperRunning,
    isClusterOperation: isClusterOperation,
    getClusterUser: getClusterUser,
    sendTransactionToSocketCluster,
    checkGlobalSchemaTable: checkGlobalSchemaTable,
    getHomeDir: getHomeDir,
    getPropsFilePath: getPropsFilePath,
<<<<<<< HEAD
    promisifyPapaParse,
    removeBOM
=======
    getClusterMessage
>>>>>>> 4be7fa64
};

/**
 * Converts a message to an error containing the error as a message. Will always return an error if the passed in error is
 * not a message.
 * @param message
 * @returns {*}
 */
function errorizeMessage(message) {
    if(!(message instanceof Error)) {
        return new Error(message);
    }
    return message;
}

/**
 * Test if the passed value is null or undefined.  This will not check string length.
 * @param value - the value to test
 * @returns {boolean}
 */
function isEmpty(value) {
    return (value === undefined || value === null);
}

/**
 * Test if the passed value is null, undefined, or zero length.
 * @param value - the value to test
 * @returns {boolean}
 */
function isEmptyOrZeroLength(value) {
    return (isEmpty(value) || value.length === 0);
}

/**
 * Test if the passed array contains any null or undefined values.
 * @param values_list - An array of values
 * @returns {boolean}
 */
function arrayHasEmptyValues(values_list) {
    if(isEmpty(values_list)) {
        return true;
    }
    for(let val=0; val<values_list.length; val++) {
        if(isEmpty(values_list[val])) {
            return true;
        }
    }
    return false;
}

/**
 * Test if the passed array contains any null or undefined values.
 * @param values_list - An array of values
 * @returns {boolean}
 */
function arrayHasEmptyOrZeroLengthValues(values_list) {
    if(isEmptyOrZeroLength(values_list)) {
        return true;
    }
    for(let val=0; val<values_list.length; val++) {
        if(isEmptyOrZeroLength(values_list[val])) {
            return true;
        }
    }
    return false;
}

/**
 * takes an array of strings and joins them with the folder separator to return a path
 * @param path_elements
 */
function buildFolderPath(...path_elements){
    try {
        return path_elements.join(path.sep);
    } catch(e){
        console.error(path_elements);
    }
}

/**
 * takes a value and checks if it is a boolean value (true/false)
 * @param value
 * @returns {boolean}
 */
function isBoolean(value){
    if(isEmpty(value)){
        return false;
    }

    if(value === true || value === false){
        return true;
    }
    return false;
}

/**
 * Strip the .hdb file extension from file names.  To keep this efficient, this will not check that the
 * parameter contains the .hdb extension.
 * @param file_name - the filename.
 * @returns {string}
 */
function stripFileExtension(file_name) {
    if(isEmptyOrZeroLength(file_name)) {
        return EMPTY_STRING;
    }
    return file_name.substr(0, file_name.length-FILE_EXTENSION_LENGTH);
}

/**
 * Takes a raw string value and casts it to the correct data type, including Object & Array, but not Dates
 * @param data
 * @returns
 */
function autoCast(data){
    if(isEmpty(data)){
        return data;
    }

    //if this is already typed other than string, return data
    if(typeof data !== 'string'){
        return data;
    }

    // Try to make it a common string
    if ((data === 'undefined' && AUTOCAST_COMMON_STRINGS[data] === undefined) || AUTOCAST_COMMON_STRINGS[data] !== undefined) {
        return AUTOCAST_COMMON_STRINGS[data];
    }

    // Try to cast it to a number
    let to_number;
    if ((to_number = +data) == to_number) {
        return to_number;
    }

    //in order to handle json and arrays we test the string to see if it seems minimally like an object or array and perform a JSON.parse on it.
    //if it fails we assume it is just a regular string
    if((data.startsWith('{') && data.endsWith('}')) || (data.startsWith('[') && data.endsWith(']'))){
        try{
            data = JSON.parse(data);
        } catch(e) {
            //no-op
        }
    }
    return data;
}

/**
 * Removes all files in a given directory path.
 * @param dir_path
 * @returns {Promise<[any]>}
 */
async function removeDir(dir_path) {
    if(isEmptyOrZeroLength(dir_path)) {
        throw new Error(`Directory path: ${dir_path} does not exist`);
    }
    try {
        await fs_extra.emptyDir(dir_path);
        await fs_extra.remove(dir_path);
    } catch(e) {
        log.error(`Error removing files in ${dir_path} -- ${e}`);
        throw e;
    }
}

/**
 * Sorting function, Get old_version list of version directives to run during an upgrade.
 * Can be used via [<versions>].sort(compareVersions). Can also be used to just compare strictly version
 * numbers.  Returns a number less than 0 if the old_version is less than new_version.
 * @param old_version - As an UpgradeDirective object or just a version number as a string
 * @param new_version - Newest version As an UpgradeDirective object or just a version number as a string
 * @returns {*}
 */
function compareVersions (old_version, new_version) {
    if(isEmptyOrZeroLength(old_version)) {
        log.info('Invalid current version sent as parameter.');
        return;
    }
    if(isEmptyOrZeroLength(new_version)) {
        log.info('Invalid upgrade version sent as parameter.');
        return;
    }
    let diff;
    let regExStrip0 = /(\.0+)+$/;
    let old_version_as_string = ((old_version.version) ? old_version.version : old_version);
    let new_version_as_string = ((new_version.version) ? new_version.version : new_version);
    let segmentsA = old_version_as_string.replace(regExStrip0, '').split('.');
    let segmentsB = new_version_as_string.replace(regExStrip0, '').split('.');
    let l = Math.min(segmentsA.length, segmentsB.length);

    for (let i = 0; i < l; i++) {
        diff = parseInt(segmentsA[i], 10) - parseInt(segmentsB[i], 10);
        if (diff) {
            return diff;
        }
    }
    return segmentsA.length - segmentsB.length;
}

/**
 * takes a raw value and replaces any forward slashes with the unicode equivalent.  if the value directly matches "." or ".." then it replaces with their unicode equivalent
 * the reason for this is to because linux does not allow forward slashes in folder names and "." & ".." are already taken
 * @param value
 * @returns {string}
 */
function escapeRawValue(value){
    if(isEmpty(value)){
        return value;
    }
    let the_value = String(value);

    if(the_value === '.') {
        return terms.UNICODE_PERIOD;
    }

    if(the_value === '..') {
        return terms.UNICODE_PERIOD + terms.UNICODE_PERIOD;
    }

    return the_value.replace(terms.FORWARD_SLASH_REGEX, terms.UNICODE_FORWARD_SLASH);
}

/**
 * takes the value and unesacapes the unicode for any occurrance of "U+002F" and exact values of  "U+002E", "U+002EU+002E"
 * @param value
 * @returns {string}
 */
function unescapeValue(value){
    if(isEmpty(value)){
        return value;
    }

    let the_value = String(value);

    if(the_value === terms.UNICODE_PERIOD) {
        return '.';
    }

    if(the_value === terms.UNICODE_PERIOD + terms.UNICODE_PERIOD) {
        return '..';
    }

    return String(value).replace(terms.ESCAPED_FORWARD_SLASH_REGEX, '/');
}

/**
 * Takes a PropertiesReader object and converts it to a string so it can be printed to a file.
 * @param prop_reader_object - An object of type properties-reader containing properties stored in settings.js
 * @param comments - Object with key,value describing comments that should be placed above a variable in the settings file.
 * The key is the variable name (PROJECT_DIR) and the value will be the string comment.
 * @returns {string}
 */
function stringifyProps(prop_reader_object, comments) {
    if(isEmpty(prop_reader_object)) {
        log.info('Properties object is null');
        return '';
    }
    let lines = '';
    prop_reader_object.each(function (key, value) {
        try {
            if (comments && comments[key]) {
                let curr_comments = comments[key];
                for (let comm of curr_comments) {
                    lines += (';' + comm + os.EOL);
                }
            }
            if(!isEmptyOrZeroLength(key) && key[0] === ';') {
                // This is a comment, just write it all
                lines += '\t' + key + value + os.EOL;
            }
            else if(!isEmptyOrZeroLength(key) ) {
                lines += key + '=' + value + os.EOL;
            }
        } catch(e) {
            log.error(`Found bad property during upgrade with key ${key} and value: ${value}`);
        }
    });
    return lines;
}

/**
 * takes a raw value from an attribute, replaces "/", ".", ".." with unicode equivalents and returns the value, escaped value & the value path
 * @param raw_value
 * @returns {{value: string, value_stripped: string, value_path: string}}
 */
function valueConverter(raw_value){
    let value;
    try {
        value = typeof raw_value === 'object' ? JSON.stringify(raw_value) : raw_value;
    } catch(e){
        log.error(e);
        value = raw_value;
    }
    let value_stripped = String(escapeRawValue(value));
    let value_path = Buffer.byteLength(value_stripped) > CHARACTER_LIMIT ? truncate(value_stripped, CHARACTER_LIMIT) + '/blob' : value_stripped;

    return {
        value: value,
        value_stripped: value_stripped,
        value_path: value_path
    };
}

function getHomeDir() {
    let home_dir = undefined;
    try {
        home_dir = os.homedir();
    } catch(err) {
        // could get here in android
        home_dir = process.env.HOME;
    }
    if(!home_dir) {
        home_dir = '~/';
    }
    return home_dir;
}

/**
 * This function will attempt to find the hdb_boot_properties.file path.  IT IS SYNCHRONOUS, SO SHOULD ONLY BE
 * CALLED IN CERTAIN SITUATIONS (startup, upgrade, etc).
 */
function getPropsFilePath() {
    let boot_props_file_path = path.join(getHomeDir(), terms.HDB_HOME_DIR_NAME, terms.BOOT_PROPS_FILE_NAME);
    // this checks how we used to store the boot props file for older installations.
    if(!fs.existsSync(boot_props_file_path)) {
        boot_props_file_path = path.join(__dirname, '../', 'hdb_boot_properties.file');
    }
    return boot_props_file_path;
}

/**
 * Creates a promisified timeout that exposes a cancel() function in case the timeout needs to be cancelled.
 * @param ms
 * @param msg - The message to resolve the promise with should it timeout
 * @returns {{promise: (Promise|Promise<any>), cancel: cancel}}
 */
function timeoutPromise(ms, msg) {
    let timeout, promise;

    promise = new Promise(function(resolve) {
        timeout = setTimeout(function() {
            resolve(msg);
        }, ms);
    });

    return {
        promise: promise,
        cancel: function() {
            clearTimeout(timeout);
        }
    };
}

/**
 * Wrapper function for process.send, will catch cases where master tries to send an IPC message.
 * @param process_msg - The message to send.
 */
function callProcessSend(process_msg) {
    if(process.send === undefined || global.isMaster) {
        log.error('Tried to call process.send() but process.send is undefined.');
        return;
    }
    process.send(process_msg);
}

/**
 * Uses module ps_list to check if hdb process is running
 * @returns {process}
 */
async function isHarperRunning(){
    try {
        let hdb_running = false;
        const list = await ps_list.findPs(HDB_PROC_NAME);

        if(!isEmptyOrZeroLength(list)) {
            hdb_running = true;
        }

        return hdb_running;
    } catch(err) {
        throw err;
    }
}

/**
 * Returns true if a given operation name is a cluster operation.  Should always return a boolean.
 * @param operation_name - the operation name being called
 * @returns {boolean|*}
 */
function isClusterOperation(operation_name) {
    try {
        return terms.CLUSTER_OPERATIONS[operation_name.toLowerCase()] !== undefined;
    } catch(err) {
        log.error(`Error checking operation against cluster ops ${err}`);
    }
    return false;
}

/**
 * sends a processed transaction from HarperDB to socketcluster
 * @param channel
 * @param transaction
 */
function sendTransactionToSocketCluster(channel, transaction) {
    log.trace(`Sending transaction to channel: ${channel}`);
    if(global.hdb_socket_client !== undefined) {
        transaction.__transacted = true;
        let {hdb_user, hdb_auth_header, ...data} = transaction;
        global.hdb_socket_client.publish(channel, data);
    }
}

/**
 * Checks the global hdb_schema for a schema and table
 * @param schema_name
 * @param table_name
 * @returns only returns a thrown message if schema and or table does not exist
 */
function checkGlobalSchemaTable(schema_name, table_name) {
    if (!global.hdb_schema[schema_name]) {
        throw `schema ${schema_name} does not exist`;
    }
    if (!global.hdb_schema[schema_name] || !global.hdb_schema[schema_name][table_name]) {
        throw `table ${schema_name}.${table_name} does not exist`;
    }
}

function getClusterUser(users, cluster_user_name){
    if(isEmpty(cluster_user_name)){
        log.warn('No CLUSTERING_USER defined, clustering disabled');
        return;
    }

    if(isEmptyOrZeroLength(users)){
        log.warn('No users to search.');
        return;
    }

    let cluster_user = undefined;
    try {
        for (let x = 0; x < users.length; x++) {
            let user = users[x];
            if (user.username === cluster_user_name && user.role.permission.cluster_user === true && user.active === true) {
                cluster_user = user;
                break;
            }
        }
    } catch(e){
        log.error(`unable to find cluster_user due to: ${e.message}`);
        return;
    }

    if(cluster_user === undefined){
        log.warn(`CLUSTERING_USER: ${cluster_user_name} not found or is not active.`);
        return;
    }

    return cluster_user;
}

<<<<<<< HEAD
/**
 * Promisify csv parser papaparse. Once function is promisified it can be called with:
 * papa_parse.parsePromise(<reject-promise-obj>, <read-stream>, <chunking-function>)
 * In the case of an error, reject promise object must be called from chunking-function, it will bubble up
 * through bind to this function.
 */
function promisifyPapaParse() {
    papa_parse.parsePromise = function (stream, chunk_func) {
        return new Promise(function (resolve, reject) {
            papa_parse.parse(stream,
                {
                    header: true,
                    transformHeader: removeBOM,
                    chunk: chunk_func.bind(null, reject),
                    skipEmptyLines: true,
                    dynamicTyping: true,
                    error: reject,
                    complete: resolve
                });
        });
    };
}

/**
 * Removes the byte order mark from a string
 * @param string
 * @returns a string minus any byte order marks
 */
function removeBOM(data_string) {
    if (typeof data_string !== 'string') {
        throw new TypeError(`Expected a string, got ${typeof data_string}`);
    }

    if (data_string.charCodeAt(0) === 0xFEFF) {
        return data_string.slice(1);
    }

    return data_string;
=======
function getClusterMessage(cluster_msg_type_enum) {
    if(!cluster_msg_type_enum) {
        log.info('Invalid clustering message type passed to getClusterMessage.');
        return null;
    }
    let built_msg = undefined;
    switch(cluster_msg_type_enum) {
        case terms.CLUSTERING_MESSAGE_TYPES.GET_CLUSTER_STATUS: {
            built_msg = new cluster_messages.HdbCoreClusterStatusRequestMessage();
            break;
        }
        case terms.CLUSTERING_MESSAGE_TYPES.HDB_TRANSACTION: {
            built_msg = new cluster_messages.HdbCoreTransactionMessage();
            break;
        }
        default:
            log.info('Invalid cluster message type sent to getClusterMessage');
            break;
    }
    return built_msg;
>>>>>>> 4be7fa64
}<|MERGE_RESOLUTION|>--- conflicted
+++ resolved
@@ -7,11 +7,7 @@
 const os = require('os');
 const terms = require('./hdbTerms');
 const ps_list = require('./psList');
-<<<<<<< HEAD
 const papa_parse = require('papaparse');
-=======
-const cluster_messages = require('../server/socketcluster/room/RoomMessageObjects');
->>>>>>> 4be7fa64
 
 const EMPTY_STRING = '';
 const FILE_EXTENSION_LENGTH = 4;
@@ -52,12 +48,9 @@
     checkGlobalSchemaTable: checkGlobalSchemaTable,
     getHomeDir: getHomeDir,
     getPropsFilePath: getPropsFilePath,
-<<<<<<< HEAD
     promisifyPapaParse,
     removeBOM
-=======
     getClusterMessage
->>>>>>> 4be7fa64
 };
 
 /**
@@ -517,7 +510,6 @@
     return cluster_user;
 }
 
-<<<<<<< HEAD
 /**
  * Promisify csv parser papaparse. Once function is promisified it can be called with:
  * papa_parse.parsePromise(<reject-promise-obj>, <read-stream>, <chunking-function>)
@@ -556,7 +548,8 @@
     }
 
     return data_string;
-=======
+}
+
 function getClusterMessage(cluster_msg_type_enum) {
     if(!cluster_msg_type_enum) {
         log.info('Invalid clustering message type passed to getClusterMessage.');
@@ -577,5 +570,4 @@
             break;
     }
     return built_msg;
->>>>>>> 4be7fa64
 }