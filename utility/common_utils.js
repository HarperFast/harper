--- conflicted
+++ resolved
@@ -41,12 +41,8 @@
     valueConverter: valueConverter,
     timeoutPromise: timeoutPromise,
     callProcessSend: callProcessSend,
-<<<<<<< HEAD
-    sendTransactionToSocketCluster: sendTransactionToSocketCluster
-=======
     isHarperRunning: isHarperRunning,
     isClusterOperation: isClusterOperation
->>>>>>> e0f8028f
 };
 
 /**
@@ -386,16 +382,6 @@
 }
 
 /**
-<<<<<<< HEAD
- * sends a transaction to the local socketserver which needs to broadcast to the cluster
- * @param transaction
- */
-function sendTransactionToSocketCluster(transaction){
-    //we do not want to send system level transactions over the wire
-    if(global.hdb_socket_client !== undefined && transaction.schema !== 'system'){
-        global.hdb_socket_client.publish(`${transaction.schema}:${transaction.table}`, transaction);
-    }
-=======
  * Uses module ps_list to check if hdb process is running
  * @param none
  * @returns {process}
@@ -427,5 +413,4 @@
         log.error(`Error checking operation against cluster ops ${err}`);
     }
     return false;
->>>>>>> e0f8028f
 }