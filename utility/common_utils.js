--- conflicted
+++ resolved
@@ -465,12 +465,9 @@
             data.__originator = {};
         }
         data.__transacted = true;
-<<<<<<< HEAD
-=======
         if(originator) {
             data.__originator[originator] = terms.ORIGINATOR_SET_VALUE;
         }
->>>>>>> fb3aca2d
         global.hdb_socket_client.publish(channel, data);
     }
 }
