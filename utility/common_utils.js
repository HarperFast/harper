"use strict";
const path = require('path');
const fs = require('fs-extra');
const log = require('./logging/harper_logger');
const fs_extra = require('fs-extra');
const truncate = require('truncate-utf8-bytes');
const os = require('os');
const terms = require('./hdbTerms');
const ps_list = require('./psList');
const papa_parse = require('papaparse');
const cluster_messages = require('../server/socketcluster/room/RoomMessageObjects');

const EMPTY_STRING = '';
const FILE_EXTENSION_LENGTH = 4;
const CHARACTER_LIMIT = 255;

const HDB_PROC_NAME = 'hdb_express.js';

const AUTOCAST_COMMON_STRINGS = {
    'true': true,
    'false': false,
    'undefined': undefined,
    'null': null,
    'NaN': NaN
};

module.exports = {
    isEmpty:isEmpty,
    isEmptyOrZeroLength:isEmptyOrZeroLength,
    arrayHasEmptyValues:arrayHasEmptyValues,
    arrayHasEmptyOrZeroLengthValues:arrayHasEmptyOrZeroLengthValues,
    buildFolderPath: buildFolderPath,
    isBoolean: isBoolean,
    errorizeMessage: errorizeMessage,
    stripFileExtension: stripFileExtension,
    autoCast: autoCast,
    removeDir: removeDir,
    compareVersions,
    escapeRawValue: escapeRawValue,
    unescapeValue: unescapeValue,
    stringifyProps: stringifyProps,
    valueConverter: valueConverter,
    timeoutPromise: timeoutPromise,
    callProcessSend: callProcessSend,
    isHarperRunning: isHarperRunning,
    isClusterOperation: isClusterOperation,
    getClusterUser: getClusterUser,
    sendTransactionToSocketCluster,
    checkGlobalSchemaTable: checkGlobalSchemaTable,
    getHomeDir: getHomeDir,
    getPropsFilePath: getPropsFilePath,
    promisifyPapaParse,
    removeBOM,
    getClusterMessage
};

/**
 * Converts a message to an error containing the error as a message. Will always return an error if the passed in error is
 * not a message.
 * @param message
 * @returns {*}
 */
function errorizeMessage(message) {
    if(!(message instanceof Error)) {
        return new Error(message);
    }
    return message;
}

/**
 * Test if the passed value is null or undefined.  This will not check string length.
 * @param value - the value to test
 * @returns {boolean}
 */
function isEmpty(value) {
    return (value === undefined || value === null);
}

/**
 * Test if the passed value is null, undefined, or zero length.
 * @param value - the value to test
 * @returns {boolean}
 */
function isEmptyOrZeroLength(value) {
    return (isEmpty(value) || value.length === 0);
}

/**
 * Test if the passed array contains any null or undefined values.
 * @param values_list - An array of values
 * @returns {boolean}
 */
function arrayHasEmptyValues(values_list) {
    if(isEmpty(values_list)) {
        return true;
    }
    for(let val=0; val<values_list.length; val++) {
        if(isEmpty(values_list[val])) {
            return true;
        }
    }
    return false;
}

/**
 * Test if the passed array contains any null or undefined values.
 * @param values_list - An array of values
 * @returns {boolean}
 */
function arrayHasEmptyOrZeroLengthValues(values_list) {
    if(isEmptyOrZeroLength(values_list)) {
        return true;
    }
    for(let val=0; val<values_list.length; val++) {
        if(isEmptyOrZeroLength(values_list[val])) {
            return true;
        }
    }
    return false;
}

/**
 * takes an array of strings and joins them with the folder separator to return a path
 * @param path_elements
 */
function buildFolderPath(...path_elements){
    try {
        return path_elements.join(path.sep);
    } catch(e){
        console.error(path_elements);
    }
}

/**
 * takes a value and checks if it is a boolean value (true/false)
 * @param value
 * @returns {boolean}
 */
function isBoolean(value){
    if(isEmpty(value)){
        return false;
    }

    if(value === true || value === false){
        return true;
    }
    return false;
}

/**
 * Strip the .hdb file extension from file names.  To keep this efficient, this will not check that the
 * parameter contains the .hdb extension.
 * @param file_name - the filename.
 * @returns {string}
 */
function stripFileExtension(file_name) {
    if(isEmptyOrZeroLength(file_name)) {
        return EMPTY_STRING;
    }
    return file_name.substr(0, file_name.length-FILE_EXTENSION_LENGTH);
}

/**
 * Takes a raw string value and casts it to the correct data type, including Object & Array, but not Dates
 * @param data
 * @returns
 */
function autoCast(data){
    if(isEmpty(data)){
        return data;
    }

    //if this is already typed other than string, return data
    if(typeof data !== 'string'){
        return data;
    }

    // Try to make it a common string
    if ((data === 'undefined' && AUTOCAST_COMMON_STRINGS[data] === undefined) || AUTOCAST_COMMON_STRINGS[data] !== undefined) {
        return AUTOCAST_COMMON_STRINGS[data];
    }

    // Try to cast it to a number
    let to_number;
    if ((to_number = +data) == to_number) {
        return to_number;
    }

    //in order to handle json and arrays we test the string to see if it seems minimally like an object or array and perform a JSON.parse on it.
    //if it fails we assume it is just a regular string
    if((data.startsWith('{') && data.endsWith('}')) || (data.startsWith('[') && data.endsWith(']'))){
        try{
            data = JSON.parse(data);
        } catch(e) {
            //no-op
        }
    }
    return data;
}

/**
 * Removes all files in a given directory path.
 * @param dir_path
 * @returns {Promise<[any]>}
 */
async function removeDir(dir_path) {
    if(isEmptyOrZeroLength(dir_path)) {
        throw new Error(`Directory path: ${dir_path} does not exist`);
    }
    try {
        await fs_extra.emptyDir(dir_path);
        await fs_extra.remove(dir_path);
    } catch(e) {
        log.error(`Error removing files in ${dir_path} -- ${e}`);
        throw e;
    }
}

/**
 * Sorting function, Get old_version list of version directives to run during an upgrade.
 * Can be used via [<versions>].sort(compareVersions). Can also be used to just compare strictly version
 * numbers.  Returns a number less than 0 if the old_version is less than new_version.
 * e.x. compareVersionsompareVersions('1.1.0', '2.0.0') will return a value less than 0.
 * @param old_version - As an UpgradeDirective object or just a version number as a string
 * @param new_version - Newest version As an UpgradeDirective object or just a version number as a string
 * @returns {*}
 */
function compareVersions (old_version, new_version) {
    if(isEmptyOrZeroLength(old_version)) {
        log.info('Invalid current version sent as parameter.');
        return;
    }
    if(isEmptyOrZeroLength(new_version)) {
        log.info('Invalid upgrade version sent as parameter.');
        return;
    }
    let diff;
    let regExStrip0 = /(\.0+)+$/;
    let old_version_as_string = ((old_version.version) ? old_version.version : old_version);
    let new_version_as_string = ((new_version.version) ? new_version.version : new_version);
    let segmentsA = old_version_as_string.replace(regExStrip0, '').split('.');
    let segmentsB = new_version_as_string.replace(regExStrip0, '').split('.');
    let l = Math.min(segmentsA.length, segmentsB.length);

    for (let i = 0; i < l; i++) {
        diff = parseInt(segmentsA[i], 10) - parseInt(segmentsB[i], 10);
        if (diff) {
            return diff;
        }
    }
    return segmentsA.length - segmentsB.length;
}

/**
 * takes a raw value and replaces any forward slashes with the unicode equivalent.  if the value directly matches "." or ".." then it replaces with their unicode equivalent
 * the reason for this is to because linux does not allow forward slashes in folder names and "." & ".." are already taken
 * @param value
 * @returns {string}
 */
function escapeRawValue(value){
    if(isEmpty(value)){
        return value;
    }
    let the_value = String(value);

    if(the_value === '.') {
        return terms.UNICODE_PERIOD;
    }

    if(the_value === '..') {
        return terms.UNICODE_PERIOD + terms.UNICODE_PERIOD;
    }

    return the_value.replace(terms.FORWARD_SLASH_REGEX, terms.UNICODE_FORWARD_SLASH);
}

/**
 * takes the value and unesacapes the unicode for any occurrance of "U+002F" and exact values of  "U+002E", "U+002EU+002E"
 * @param value
 * @returns {string}
 */
function unescapeValue(value){
    if(isEmpty(value)){
        return value;
    }

    let the_value = String(value);

    if(the_value === terms.UNICODE_PERIOD) {
        return '.';
    }

    if(the_value === terms.UNICODE_PERIOD + terms.UNICODE_PERIOD) {
        return '..';
    }

    return String(value).replace(terms.ESCAPED_FORWARD_SLASH_REGEX, '/');
}

/**
 * Takes a PropertiesReader object and converts it to a string so it can be printed to a file.
 * @param prop_reader_object - An object of type properties-reader containing properties stored in settings.js
 * @param comments - Object with key,value describing comments that should be placed above a variable in the settings file.
 * The key is the variable name (PROJECT_DIR) and the value will be the string comment.
 * @returns {string}
 */
function stringifyProps(prop_reader_object, comments) {
    if(isEmpty(prop_reader_object)) {
        log.info('Properties object is null');
        return '';
    }
    let lines = '';
    prop_reader_object.each(function (key, value) {
        try {
            if (comments && comments[key]) {
                let curr_comments = comments[key];
                for (let comm of curr_comments) {
                    lines += (';' + comm + os.EOL);
                }
            }
            if(!isEmptyOrZeroLength(key) && key[0] === ';') {
                // This is a comment, just write it all
                lines += '\t' + key + value + os.EOL;
            }
            else if(!isEmptyOrZeroLength(key) ) {
                lines += key + '=' + value + os.EOL;
            }
        } catch(e) {
            log.error(`Found bad property during upgrade with key ${key} and value: ${value}`);
        }
    });
    return lines;
}

/**
 * takes a raw value from an attribute, replaces "/", ".", ".." with unicode equivalents and returns the value, escaped value & the value path
 * @param raw_value
 * @returns {{value: string, value_stripped: string, value_path: string}}
 */
function valueConverter(raw_value){
    let value;
    try {
        value = typeof raw_value === 'object' ? JSON.stringify(raw_value) : raw_value;
    } catch(e){
        log.error(e);
        value = raw_value;
    }
    let value_stripped = String(escapeRawValue(value));
    let value_path = Buffer.byteLength(value_stripped) > CHARACTER_LIMIT ? truncate(value_stripped, CHARACTER_LIMIT) + '/blob' : value_stripped;

    return {
        value: value,
        value_stripped: value_stripped,
        value_path: value_path
    };
}

function getHomeDir() {
    let home_dir = undefined;
    try {
        home_dir = os.homedir();
    } catch(err) {
        // could get here in android
        home_dir = process.env.HOME;
    }
    if(!home_dir) {
        home_dir = '~/';
    }
    return home_dir;
}

/**
 * This function will attempt to find the hdb_boot_properties.file path.  IT IS SYNCHRONOUS, SO SHOULD ONLY BE
 * CALLED IN CERTAIN SITUATIONS (startup, upgrade, etc).
 */
function getPropsFilePath() {
    let boot_props_file_path = path.join(getHomeDir(), terms.HDB_HOME_DIR_NAME, terms.BOOT_PROPS_FILE_NAME);
    // this checks how we used to store the boot props file for older installations.
    if(!fs.existsSync(boot_props_file_path)) {
        boot_props_file_path = path.join(__dirname, '../', 'hdb_boot_properties.file');
    }
    return boot_props_file_path;
}

/**
 * Creates a promisified timeout that exposes a cancel() function in case the timeout needs to be cancelled.
 * @param ms
 * @param msg - The message to resolve the promise with should it timeout
 * @returns {{promise: (Promise|Promise<any>), cancel: cancel}}
 */
function timeoutPromise(ms, msg) {
    let timeout, promise;

    promise = new Promise(function(resolve) {
        timeout = setTimeout(function() {
            resolve(msg);
        }, ms);
    });

    return {
        promise: promise,
        cancel: function() {
            clearTimeout(timeout);
        }
    };
}

/**
 * Wrapper function for process.send, will catch cases where master tries to send an IPC message.
 * @param process_msg - The message to send.
 */
function callProcessSend(process_msg) {
    if(process.send === undefined || global.isMaster) {
        log.error('Tried to call process.send() but process.send is undefined.');
        return;
    }
    process.send(process_msg);
}

/**
 * Uses module ps_list to check if hdb process is running
 * @returns {process}
 */
async function isHarperRunning(){
    try {
        let hdb_running = false;
        const list = await ps_list.findPs(HDB_PROC_NAME);

        if(!isEmptyOrZeroLength(list)) {
            hdb_running = true;
        }

        return hdb_running;
    } catch(err) {
        throw err;
    }
}

/**
 * Returns true if a given operation name is a cluster operation.  Should always return a boolean.
 * @param operation_name - the operation name being called
 * @returns {boolean|*}
 */
function isClusterOperation(operation_name) {
    try {
        return terms.CLUSTER_OPERATIONS[operation_name.toLowerCase()] !== undefined;
    } catch(err) {
        log.error(`Error checking operation against cluster ops ${err}`);
    }
    return false;
}

/**
 * sends a processed transaction from HarperDB to socketcluster
 * @param channel
 * @param transaction
 */
function sendTransactionToSocketCluster(channel, transaction, originator) {
    log.trace(`Sending transaction to channel: ${channel}`);
    if(global.hdb_socket_client !== undefined) {
        let {hdb_user, hdb_auth_header, ...data} = transaction;
        if(!data.__originator) {
            data.__originator = {};
        }
<<<<<<< HEAD
        if(originator) {
            data.__originator[originator] = '';
        }
=======
        data.__transacted = true;
>>>>>>> bfa8179a
        global.hdb_socket_client.publish(channel, data);
    }
}

/**
 * Checks the global hdb_schema for a schema and table
 * @param schema_name
 * @param table_name
 * @returns only returns a thrown message if schema and or table does not exist
 */
function checkGlobalSchemaTable(schema_name, table_name) {
    if (!global.hdb_schema[schema_name]) {
        throw `schema ${schema_name} does not exist`;
    }
    if (!global.hdb_schema[schema_name] || !global.hdb_schema[schema_name][table_name]) {
        throw `table ${schema_name}.${table_name} does not exist`;
    }
}

function getClusterUser(users, cluster_user_name){
    if(isEmpty(cluster_user_name)){
        log.warn('No CLUSTERING_USER defined, clustering disabled');
        return;
    }

    if(isEmptyOrZeroLength(users)){
        log.warn('No users to search.');
        return;
    }

    let cluster_user = undefined;
    try {
        for (let x = 0; x < users.length; x++) {
            let user = users[x];
            if (user.username === cluster_user_name && user.role.permission.cluster_user === true && user.active === true) {
                cluster_user = user;
                break;
            }
        }
    } catch(e){
        log.error(`unable to find cluster_user due to: ${e.message}`);
        return;
    }

    if(cluster_user === undefined){
        log.warn(`CLUSTERING_USER: ${cluster_user_name} not found or is not active.`);
        return;
    }

    return cluster_user;
}

/**
 * Promisify csv parser papaparse. Once function is promisified it can be called with:
 * papa_parse.parsePromise(<reject-promise-obj>, <read-stream>, <chunking-function>)
 * In the case of an error, reject promise object must be called from chunking-function, it will bubble up
 * through bind to this function.
 */
function promisifyPapaParse() {
    papa_parse.parsePromise = function (stream, chunk_func) {
        return new Promise(function (resolve, reject) {
            papa_parse.parse(stream,
                {
                    header: true,
                    transformHeader: removeBOM,
                    chunk: chunk_func.bind(null, reject),
                    skipEmptyLines: true,
                    dynamicTyping: true,
                    error: reject,
                    complete: resolve
                });
        });
    };
}

/**
 * Removes the byte order mark from a string
 * @param string
 * @returns a string minus any byte order marks
 */
function removeBOM(data_string) {
    if (typeof data_string !== 'string') {
        throw new TypeError(`Expected a string, got ${typeof data_string}`);
    }

    if (data_string.charCodeAt(0) === 0xFEFF) {
        return data_string.slice(1);
    }

    return data_string;
}

function getClusterMessage(cluster_msg_type_enum) {
    if(!cluster_msg_type_enum) {
        log.info('Invalid clustering message type passed to getClusterMessage.');
        return null;
    }
    let built_msg = undefined;
    switch(cluster_msg_type_enum) {
        case terms.CLUSTERING_MESSAGE_TYPES.GET_CLUSTER_STATUS: {
            built_msg = new cluster_messages.HdbCoreClusterStatusRequestMessage();
            break;
        }
        case terms.CLUSTERING_MESSAGE_TYPES.HDB_TRANSACTION: {
            built_msg = new cluster_messages.HdbCoreTransactionMessage();
            break;
        }
        default:
            log.info('Invalid cluster message type sent to getClusterMessage');
            break;
    }
    return built_msg;
}<|MERGE_RESOLUTION|>--- conflicted
+++ resolved
@@ -462,13 +462,10 @@
         if(!data.__originator) {
             data.__originator = {};
         }
-<<<<<<< HEAD
+        data.__transacted = true;
         if(originator) {
             data.__originator[originator] = '';
         }
-=======
-        data.__transacted = true;
->>>>>>> bfa8179a
         global.hdb_socket_client.publish(channel, data);
     }
 }
