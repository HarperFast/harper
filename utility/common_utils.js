"use strict";
const path = require('path');
const fs = require('fs-extra');
const log = require('./logging/harper_logger');
const fs_extra = require('fs-extra');
const minimist = require('minimist');
const truncate = require('truncate-utf8-bytes');
const os = require('os');
const net = require('net');
const RecursiveIterator = require('recursive-iterator');
const terms = require('./hdbTerms');
const ps_list = require('./psList');
const papa_parse = require('papaparse');
const cluster_messages = require('../server/socketcluster/room/RoomMessageObjects');
const moment = require('moment');
const {inspect} = require('util');
const is_number = require('is-number');
const { hdb_errors } = require('./errors/hdbError');

const async_set_timeout = require('util').promisify(setTimeout);
const HDB_PROC_START_TIMEOUT = 100;
const CHECK_PROCS_LOOP_LIMIT = 5;

const EMPTY_STRING = '';
const FILE_EXTENSION_LENGTH = 4;
const CHARACTER_LIMIT = 255;

//Because undefined will not return in a JSON response, we convert undefined to null when autocasting
const AUTOCAST_COMMON_STRINGS = {
    'true': true,
    'false': false,
    'undefined': null,
    'null': null,
    'NaN': NaN
};

module.exports = {
    isEmpty:isEmpty,
    isEmptyOrZeroLength:isEmptyOrZeroLength,
    arrayHasEmptyValues:arrayHasEmptyValues,
    arrayHasEmptyOrZeroLengthValues:arrayHasEmptyOrZeroLengthValues,
    buildFolderPath: buildFolderPath,
    isBoolean: isBoolean,
    errorizeMessage: errorizeMessage,
    stripFileExtension: stripFileExtension,
    autoCast: autoCast,
    removeDir: removeDir,
    compareVersions,
    escapeRawValue: escapeRawValue,
    unescapeValue: unescapeValue,
    stringifyProps: stringifyProps,
    valueConverter: valueConverter,
    timeoutPromise: timeoutPromise,
    isServerRunning: isServerRunning,
    isClusterOperation: isClusterOperation,
    getClusterUser: getClusterUser,
    sendTransactionToSocketCluster,
    checkGlobalSchemaTable,
    getHomeDir: getHomeDir,
    getPropsFilePath: getPropsFilePath,
    promisifyPapaParse,
    removeBOM,
    getClusterMessage,
    createEventPromise,
    checkProcessRunning,
    checkSchemaTableExist,
    checkSchemaExists,
    checkTableExists,
    getStartOfTomorrowInSeconds,
    getLimitKey,
    isObject,
    isNotEmptyAndHasValue,
    autoCasterIsNumberCheck,
    backtickASTSchemaItems,
<<<<<<< HEAD
    isPortTaken,
    stopProcess
=======
    assignCMDENVVariables
>>>>>>> 41fb2925
};

/**
 * Converts a message to an error containing the error as a message. Will always return an error if the passed in error is
 * not a message.
 * @param message
 * @returns {*}
 */
function errorizeMessage(message) {
    if(!(message instanceof Error)) {
        return new Error(message);
    }
    return message;
}

/**
 * Test if the passed value is null or undefined.  This will not check string length.
 * @param value - the value to test
 * @returns {boolean}
 */
function isEmpty(value) {
    return (value === undefined || value === null);
}

function isNotEmptyAndHasValue(value) {
    return (!isEmpty(value) && (value || value === 0 || value === '' || isBoolean(value)));
}

/**
 * Test if the passed value is null, undefined, or zero length or size.
 * @param value - the value to test
 * @returns {boolean}
 */
function isEmptyOrZeroLength(value) {
    return (isEmpty(value) || value.length === 0 || value.size === 0);
}

/**
 * Test if the passed array contains any null or undefined values.
 * @param values_list - An array of values
 * @returns {boolean}
 */
function arrayHasEmptyValues(values_list) {
    if(isEmpty(values_list)) {
        return true;
    }
    for(let val=0; val<values_list.length; val++) {
        if(isEmpty(values_list[val])) {
            return true;
        }
    }
    return false;
}

/**
 * Test if the passed array contains any null or undefined values.
 * @param values_list - An array of values
 * @returns {boolean}
 */
function arrayHasEmptyOrZeroLengthValues(values_list) {
    if(isEmptyOrZeroLength(values_list)) {
        return true;
    }
    for(let val=0; val<values_list.length; val++) {
        if(isEmptyOrZeroLength(values_list[val])) {
            return true;
        }
    }
    return false;
}

/**
 * takes an array of strings and joins them with the folder separator to return a path
 * @param path_elements
 */
function buildFolderPath(...path_elements){
    try {
        return path_elements.join(path.sep);
    } catch(e){
        console.error(path_elements);
    }
}

/**
 * takes a value and checks if it is a boolean value (true/false)
 * @param value
 * @returns {boolean}
 */
function isBoolean(value){
    if(isEmpty(value)){
        return false;
    }

    return value === true || value === false;

}

/**
 * Takes a value and checks if it is an object.
 * Note - null is considered an object but we are excluding it here.
 * @param value
 * @returns {boolean}
 */
function isObject(value) {
    if (isEmpty(value)){
        return false;
    }

    return typeof value === 'object';
}

/**
 * Strip the .hdb file extension from file names.  To keep this efficient, this will not check that the
 * parameter contains the .hdb extension.
 * @param file_name - the filename.
 * @returns {string}
 */
function stripFileExtension(file_name) {
    if(isEmptyOrZeroLength(file_name)) {
        return EMPTY_STRING;
    }
    return file_name.slice(0, -FILE_EXTENSION_LENGTH);
}

/**
 * Takes a raw string value and casts it to the correct data type, including Object & Array, but not Dates
 * @param data
 * @returns
 */
function autoCast(data){
    if(isEmpty(data) || data === ""){
        return data;
    }

    //if this is already typed other than string, return data
    if(typeof data !== 'string'){
        return data;
    }

    // Try to make it a common string
    if (AUTOCAST_COMMON_STRINGS[data] !== undefined) {
        return AUTOCAST_COMMON_STRINGS[data];
    }

    if (autoCasterIsNumberCheck(data) === true) {
        return Number(data);
    }

    //in order to handle json and arrays we test the string to see if it seems minimally like an object or array and perform a JSON.parse on it.
    //if it fails we assume it is just a regular string
    if((data.startsWith('{') && data.endsWith('}')) || (data.startsWith('[') && data.endsWith(']'))){
        try{
            data = JSON.parse(data);
        } catch(e) {
            //no-op
        }
    }
    return data;
}

/**
 * function to check if a string is a number based on the rules used by our autocaster
 * @param {string} data
 * @returns {boolean}
 */
function autoCasterIsNumberCheck(data){
    if(data.startsWith('0.')){
        return true;
    }

    let contains_e = data.toUpperCase().includes('E');
    let starts_with_zero = (data !== "0" && data.startsWith('0'));
    return !!(starts_with_zero === false && contains_e === false && is_number(data));


}

/**
 * Removes all files in a given directory path.
 * @param dir_path
 * @returns {Promise<[any]>}
 */
async function removeDir(dir_path) {
    if(isEmptyOrZeroLength(dir_path)) {
        throw new Error(`Directory path: ${dir_path} does not exist`);
    }
    try {
        await fs_extra.emptyDir(dir_path);
        await fs_extra.remove(dir_path);
    } catch(e) {
        log.error(`Error removing files in ${dir_path} -- ${e}`);
        throw e;
    }
}

/**
 * Sorting function, Get old_version list of version directives to run during an upgrade.
 * Can be used via [<versions>].sort(compareVersions). Can also be used to just compare strictly version
 * numbers.  Returns a number less than 0 if the old_version is less than new_version.
 * e.x. compareVersionsompareVersions('1.1.0', '2.0.0') will return a value less than 0.
 * @param old_version - As an UpgradeDirective object or just a version number as a string
 * @param new_version - Newest version As an UpgradeDirective object or just a version number as a string
 * @returns {*}
 */
function compareVersions (old_version, new_version) {
    if(isEmptyOrZeroLength(old_version)) {
        log.info('Invalid current version sent as parameter.');
        return;
    }
    if(isEmptyOrZeroLength(new_version)) {
        log.info('Invalid upgrade version sent as parameter.');
        return;
    }
    let diff;
    let regExStrip0 = /(\.0+)+$/;
    let old_version_as_string = ((old_version.version) ? old_version.version : old_version);
    let new_version_as_string = ((new_version.version) ? new_version.version : new_version);
    let segmentsA = old_version_as_string.replace(regExStrip0, '').split('.');
    let segmentsB = new_version_as_string.replace(regExStrip0, '').split('.');
    let l = Math.min(segmentsA.length, segmentsB.length);

    for (let i = 0; i < l; i++) {
        diff = parseInt(segmentsA[i], 10) - parseInt(segmentsB[i], 10);
        if (diff) {
            return diff;
        }
    }
    return segmentsA.length - segmentsB.length;
}

/**
 * takes a raw value and replaces any forward slashes with the unicode equivalent.  if the value directly matches "." or ".." then it replaces with their unicode equivalent
 * the reason for this is to because linux does not allow forward slashes in folder names and "." & ".." are already taken
 * @param value
 * @returns {string}
 */
function escapeRawValue(value){
    if(isEmpty(value)){
        return value;
    }
    let the_value = String(value);

    if(the_value === '.') {
        return terms.UNICODE_PERIOD;
    }

    if(the_value === '..') {
        return terms.UNICODE_PERIOD + terms.UNICODE_PERIOD;
    }

    return the_value.replace(terms.FORWARD_SLASH_REGEX, terms.UNICODE_FORWARD_SLASH);
}

/**
 * takes the value and unesacapes the unicode for any occurrance of "U+002F" and exact values of  "U+002E", "U+002EU+002E"
 * @param value
 * @returns {string}
 */
function unescapeValue(value){
    if(isEmpty(value)){
        return value;
    }

    let the_value = String(value);

    if(the_value === terms.UNICODE_PERIOD) {
        return '.';
    }

    if(the_value === terms.UNICODE_PERIOD + terms.UNICODE_PERIOD) {
        return '..';
    }

    return String(value).replace(terms.ESCAPED_FORWARD_SLASH_REGEX, '/');
}

/**
 * Takes a PropertiesReader object and converts it to a string so it can be printed to a file.
 * @param prop_reader_object - An object of type properties-reader containing properties stored in settings.js
 * @param comments - Object with key,value describing comments that should be placed above a variable in the settings file.
 * The key is the variable name (PROJECT_DIR) and the value will be the string comment.
 * @returns {string}
 */
function stringifyProps(prop_reader_object, comments) {
    if(isEmpty(prop_reader_object)) {
        log.info('Properties object is null');
        return '';
    }
    let lines = '';
    prop_reader_object.each(function (key, value) {
        try {
            if (comments && comments[key]) {
                let curr_comments = comments[key];
                for (let comm of curr_comments) {
                    lines += (';' + comm + os.EOL);
                }
            }
            if(!isEmptyOrZeroLength(key) && key[0] === ';') {
                // This is a comment, just write it all
                lines += '\t' + key + value + os.EOL;
            }
            else if(!isEmptyOrZeroLength(key) ) {
                lines += key + '=' + value + os.EOL;
            }
        } catch(e) {
            log.error(`Found bad property during upgrade with key ${key} and value: ${value}`);
        }
    });
    return lines;
}

//TODO - FS-specific methods like the one below need to be moved to an FS-specific module
/**
 * For FS only - takes a raw value from an attribute, replaces "/", ".", ".." with unicode equivalents and returns the value, escaped value & the value path
 * @param raw_value
 * @returns {{value: string, value_stripped: string, value_path: string}}
 */
function valueConverter(raw_value){
    let value;
    try {
        value = typeof raw_value === 'object' ? JSON.stringify(raw_value) : raw_value;
    } catch(e){
        log.error(e);
        value = raw_value;
    }
    let value_stripped = String(escapeRawValue(value));
    let value_path = Buffer.byteLength(value_stripped) > CHARACTER_LIMIT ? truncate(value_stripped, CHARACTER_LIMIT) + '/blob' : value_stripped;

    return {
        value: value,
        value_stripped: value_stripped,
        value_path: value_path
    };
}

function getHomeDir() {
    let home_dir = undefined;
    try {
        home_dir = os.homedir();
    } catch(err) {
        // could get here in android
        home_dir = process.env.HOME;
    }
    if(!home_dir) {
        home_dir = '~/';
    }
    return home_dir;
}

/**
 * This function will attempt to find the hdb_boot_properties.file path.  IT IS SYNCHRONOUS, SO SHOULD ONLY BE
 * CALLED IN CERTAIN SITUATIONS (startup, upgrade, etc).
 */
function getPropsFilePath() {
    let boot_props_file_path = path.join(getHomeDir(), terms.HDB_HOME_DIR_NAME, terms.BOOT_PROPS_FILE_NAME);
    // this checks how we used to store the boot props file for older installations.
    if(!fs.existsSync(boot_props_file_path)) {
        boot_props_file_path = path.join(__dirname, '../', 'hdb_boot_properties.file');
    }
    return boot_props_file_path;
}

/**
 * Creates a promisified timeout that exposes a cancel() function in case the timeout needs to be cancelled.
 * @param ms
 * @param msg - The message to resolve the promise with should it timeout
 * @returns {{promise: (Promise|Promise<any>), cancel: cancel}}
 */
function timeoutPromise(ms, msg) {
    let timeout, promise;

    promise = new Promise(function(resolve) {
        timeout = setTimeout(function() {
            resolve(msg);
        }, ms);
    });

    return {
        promise: promise,
        cancel: function() {
            clearTimeout(timeout);
        }
    };
}

/**
 * Checks all running processes to see if any match the name provided.
 * @param module_name
 * @returns {Promise<boolean>}
 */
async function isServerRunning(module_name){
    let hdb_running = false;
    const list = await ps_list.findPs(module_name);

    if(!isEmptyOrZeroLength(list)) {
        hdb_running = true;
    }

    return hdb_running;
}

/**
 * Checks to see if a port is taken or not.
 * @param port
 * @returns {Promise<unknown>}
 */
function isPortTaken(port) {
    if(!port) {
        throw new Error(`Invalid port passed as parameter`);
    }

    // To check if a port is taken or not we create a tester server at the provided port.
    return new Promise((resolve, reject) => {
        const tester = net.createServer()
            .once('error', (err) => {err.code === 'EADDRINUSE' ? resolve(true) : reject(err);})
            .once('listening', () => tester.once('close', () => resolve(false)).close())
            .listen(port);
    });
}

/**
 * Returns true if a given operation name is a cluster operation.  Should always return a boolean.
 * @param operation_name - the operation name being called
 * @returns {boolean|*}
 */
function isClusterOperation(operation_name) {
    try {
        return terms.CLUSTER_OPERATIONS[operation_name.toLowerCase()] !== undefined;
    } catch(err) {
        log.error(`Error checking operation against cluster ops ${err}`);
    }
    return false;
}

/**
 * sends a processed transaction from HarperDB to socketcluster
 * @param channel
 * @param transaction
 * @param originator
 */
function sendTransactionToSocketCluster(channel, transaction, originator) {
    if(global.hdb_socket_client !== undefined) {
        log.trace(`Sending transaction to channel: ${channel}`);
        let {hdb_user, hdb_auth_header, ...data} = transaction;
        if(!data.__originator) {
            data.__originator = {};
        }
        data.__transacted = true;
        if(originator) {
            data.__originator[originator] = terms.ORIGINATOR_SET_VALUE;
        }
        global.hdb_socket_client.publish(channel, data);
    }
}

/**
 * Checks the global hdb_schema for a schema and table
 * @param schema_name
 * @param table_name
 * @returns string returns a thrown message if schema and or table does not exist
 */
function checkGlobalSchemaTable(schema_name, table_name) {
    if (!global.hdb_schema[schema_name]) {
        return hdb_errors.HDB_ERROR_MSGS.SCHEMA_NOT_FOUND(schema_name);
    }
    if (!global.hdb_schema[schema_name] || !global.hdb_schema[schema_name][table_name]) {
        return hdb_errors.HDB_ERROR_MSGS.TABLE_NOT_FOUND(schema_name, table_name);
    }
}

function getClusterUser(users, cluster_user_name){
    if(isEmpty(cluster_user_name)){
        log.warn('No CLUSTERING_USER defined, clustering disabled');
        return;
    }

    if(isEmpty(users) || isEmptyOrZeroLength(users)){
        log.warn('No users to search.');
        return;
    }

    let cluster_user;

    try {
        const temp_cluster_user = users.get(cluster_user_name);

        if (temp_cluster_user && temp_cluster_user.role.permission.cluster_user === true && temp_cluster_user.active === true) {
            cluster_user = temp_cluster_user;
        }
    } catch(e){
        log.error(`unable to find cluster_user due to: ${e.message}`);
        return;
    }

    if(cluster_user === undefined){
        log.warn(`CLUSTERING_USER: ${cluster_user_name} not found or is not active.`);
        return;
    }

    return cluster_user;
}

/**
 * Promisify csv parser papaparse. Once function is promisified it can be called with:
 * papa_parse.parsePromise(<reject-promise-obj>, <read-stream>, <chunking-function>)
 * In the case of an error, reject promise object must be called from chunking-function, it will bubble up
 * through bind to this function.
 */
function promisifyPapaParse() {
    papa_parse.parsePromise = function (stream, chunk_func) {
        return new Promise(function (resolve, reject) {
            papa_parse.parse(stream,
                {
                    header: true,
                    transformHeader: removeBOM,
                    chunk: chunk_func.bind(null, reject),
                    skipEmptyLines: true,
                    dynamicTyping: true,
                    error: reject,
                    complete: resolve
                });
        });
    };
}

/**
 * Removes the byte order mark from a string
 * @returns a string minus any byte order marks
 * @param data_string
 */
function removeBOM(data_string) {
    if (typeof data_string !== 'string') {
        throw new TypeError(`Expected a string, got ${typeof data_string}`);
    }

    if (data_string.charCodeAt(0) === 0xFEFF) {
        return data_string.slice(1);
    }

    return data_string;
}

function createEventPromise(event_name, event_emitter_object, timeout_promise) {
    let event_promise = new Promise((resolve) => {
        event_emitter_object.once(event_name, (msg) => {
            let curr_timeout_promise = timeout_promise;
            log.info(`Got cluster status event response: ${inspect(msg)}`);
            try {
                curr_timeout_promise.cancel();
            } catch(err) {
                log.error('Error trying to cancel timeout.');
            }
            resolve(msg);
        });
    });
    return event_promise;
}

function getClusterMessage(cluster_msg_type_enum) {
    if(!cluster_msg_type_enum) {
        log.info('Invalid clustering message type passed to getClusterMessage.');
        return null;
    }
    let built_msg = undefined;
    switch(cluster_msg_type_enum) {
        case terms.CLUSTERING_MESSAGE_TYPES.GET_CLUSTER_STATUS: {
            built_msg = new cluster_messages.HdbCoreClusterStatusRequestMessage();
            break;
        }
        case terms.CLUSTERING_MESSAGE_TYPES.HDB_TRANSACTION: {
            built_msg = new cluster_messages.HdbCoreTransactionMessage();
            break;
        }
        default:
            log.info('Invalid cluster message type sent to getClusterMessage');
            break;
    }
    return built_msg;
}

/**
 * Verifies the named process has started before fulfilling promise.
 * @returns {Promise<void>}
 */
async function checkProcessRunning(proc_name){
    let go_on = true;
    let x = 0;
    do{
        await async_set_timeout(HDB_PROC_START_TIMEOUT * x++);

        let instances = await ps_list.findPs(proc_name);

        if(instances.length > 0) {
            go_on = false;
        }
    } while(go_on && x < CHECK_PROCS_LOOP_LIMIT);

    if(go_on) {
        throw new Error(`process ${proc_name} was not started`);
    }
}

//TODO - update this method to throw an error via handleHDBError method w/ a 404 status code
/**
 * Checks the global schema to see if a Schema or Table exist.
 * @param schema
 * @param table
 */
function checkSchemaTableExist(schema, table) {
    let schema_not_exist = checkSchemaExists(schema);
    if (schema_not_exist) {
        return schema_not_exist;
    }

    let table_not_exist = checkTableExists(schema, table);
    if (table_not_exist) {
        return table_not_exist;
    }
}

/**
 * Checks the global schema to see if a schema exist.
 * @param schema
 * @returns {string}
 */
function checkSchemaExists(schema) {
    if (!global.hdb_schema[schema]) {
        return `Schema '${schema}' does not exist`;
    }
}

/**
 * Checks the global schema to see if a table exist.
 * @param schema
 * @param table
 * @returns {string}
 */
function checkTableExists(schema, table) {
    if (!global.hdb_schema[schema][table]) {
        return `Table '${table}' does not exist in schema '${schema}'`;
    }
}

/**
 * Returns the first second of the next day in seconds.
 * @returns {number}
 */
function getStartOfTomorrowInSeconds() {
    let tomorow_seconds = moment().utc().add(1, terms.MOMENT_DAYS_TAG).startOf(terms.MOMENT_DAYS_TAG).unix();
    let now_seconds = moment().utc().unix();
    return tomorow_seconds - now_seconds;
}

/**
 * Returns the key used by limits for this cycle.
 * @returns {string}
 */
function getLimitKey() {
        return moment().utc().format('DD-MM-YYYY');
}


/**
 * Automatically adds backticks "`" to all schema elements found in an AST - the reason for this is in SQL you can surround
 * a reserved word with backticks as an escape to allow a schema element which is named the same as a reserved word to be used.
 * The issue is once alasql parses the sql the backticks are removed and we need them when we execute the final SQL.
 */
function backtickASTSchemaItems(statement) {
    try {
        let iterator = new RecursiveIterator(statement);
        for (let { node } of iterator) {
            if (node) {
                if (node.columnid && (typeof node.columnid !== "string")) {
                    node.columnid = node.columnid.toString();
                }
                if (node.columnid && !node.columnid.startsWith('`')) {
                    node.columnid_orig = node.columnid;
                    node.columnid = `\`${node.columnid}\``;
                }
                if (node.tableid && !node.tableid.startsWith('`')) {
                    node.tableid_orig = node.tableid;
                    node.tableid = `\`${node.tableid}\``;
                }
                if (node.databaseid && !node.databaseid.startsWith('`')) {
                    node.databaseid_orig = node.databaseid;
                    node.databaseid = `\`${node.databaseid}\``;
                }

                if (node.as && typeof node.as === "string" && !node.as.startsWith('[')) {
                    node.as_orig = node.as;
                    node.as = `\`${node.as}\``;
                }
            }
        }
    } catch(err) {
        log.error(`Got an error back ticking items.`);
        log.error(err);
    }
}

/**
<<<<<<< HEAD
 * Finds a process by its module name then kills it.
 * @param module
 * @returns {Promise<void>}
 */
async function stopProcess(module) {
    const curr_user = os.userInfo();
    const module_ps = await ps_list.findPs(module);
    module_ps.forEach((ps) => {
        // Note we are doing loose equality (==) rather than strict
        // equality here, as find-process returns the uid as a string.  No point in spending time converting it.
        // if curr_user.uid is 0, the user has run run using sudo or logged in as root.
        if (curr_user.uid == 0 || ps.uid == curr_user.uid) {
            process.kill(ps.pid);
            log.trace(`Following process was killed by stopProcess: ${ps.cmd}`);
        }
    });
=======
 * This function receives a list of keys used to find if they exist in command line args &/or environment variables (command line always supercedes env vars).
 * if found they key/value is assigned to the return object
 * @param {[string]} keys - arrays of keys to search for and assign to the return object
 * @returns {{}}
 */
function assignCMDENVVariables(keys = []){
    if(!Array.isArray(keys)){
        return {};
    }

    let env_args = process.env;
    let cmd_args = minimist(process.argv);
    let hdb_settings = {};
    for(let x = 0, length = keys.length; x < length; x++){
        let setting = keys[x];

        //we set the env variable first which gets overridden by a command line arg (if present)
        if(cmd_args[setting] !== undefined){
            hdb_settings[setting] = cmd_args[setting];
        } else if(env_args[setting] !== undefined){
            hdb_settings[setting] = env_args[setting];
        }
    }
    return hdb_settings;
>>>>>>> 41fb2925
}<|MERGE_RESOLUTION|>--- conflicted
+++ resolved
@@ -72,12 +72,9 @@
     isNotEmptyAndHasValue,
     autoCasterIsNumberCheck,
     backtickASTSchemaItems,
-<<<<<<< HEAD
     isPortTaken,
-    stopProcess
-=======
+    stopProcess,
     assignCMDENVVariables
->>>>>>> 41fb2925
 };
 
 /**
@@ -779,7 +776,6 @@
 }
 
 /**
-<<<<<<< HEAD
  * Finds a process by its module name then kills it.
  * @param module
  * @returns {Promise<void>}
@@ -796,7 +792,9 @@
             log.trace(`Following process was killed by stopProcess: ${ps.cmd}`);
         }
     });
-=======
+}
+
+/**
  * This function receives a list of keys used to find if they exist in command line args &/or environment variables (command line always supercedes env vars).
  * if found they key/value is assigned to the return object
  * @param {[string]} keys - arrays of keys to search for and assign to the return object
@@ -821,5 +819,4 @@
         }
     }
     return hdb_settings;
->>>>>>> 41fb2925
 }