--- conflicted
+++ resolved
@@ -61,12 +61,9 @@
     getClusterMessage,
     createEventPromise,
     checkProcessRunning,
-<<<<<<< HEAD
-    checkSchemaTableExist
-=======
+    checkSchemaTableExist,
     getStartOfTomorrowInSeconds,
-    getLimitKey,
->>>>>>> b5cd4c97
+    getLimitKey
 };
 
 /**
@@ -635,7 +632,6 @@
 }
 
 /**
-<<<<<<< HEAD
  * Checks the global schema to see if a Schema or Table exist.
  * @param schema
  * @param table
@@ -648,7 +644,9 @@
     if (!global.hdb_schema[schema][table]) {
         throw new Error(`Table '${table}' does not exist in schema '${schema}'`);
     }
-=======
+}
+
+/**
  * Returns the first second of the next day in seconds.
  * @returns {number}
  */
@@ -664,5 +662,4 @@
  */
 function getLimitKey() {
         return moment().utc().format('DD-MM-YYYY');
->>>>>>> b5cd4c97
 }