--- conflicted
+++ resolved
@@ -49,14 +49,11 @@
     callProcessSend: callProcessSend,
     isHarperRunning: isHarperRunning,
     isClusterOperation: isClusterOperation,
-<<<<<<< HEAD
     sendTransactionToSocketCluster: sendTransactionToSocketCluster,
     checkGlobalSchemaTable: checkGlobalSchemaTable
-=======
     getHomeDir: getHomeDir,
     getPropsFilePath: getPropsFilePath,
     sendTransactionToSocketCluster: sendTransactionToSocketCluster
->>>>>>> 9df47296
 };
 
 /**
