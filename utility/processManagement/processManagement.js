'use strict';

const hdb_terms = require('../hdbTerms');
const hdb_utils = require('../common_utils');
const nats_config = require('../../server/nats/utility/natsConfig');
const nats_utils = require('../../server/nats/utility/natsUtils');
const nats_terms = require('../../server/nats/utility/natsTerms');
const pm2 = require('pm2');
const services_config = require('./servicesConfig');
const env_mangr = require('../environment/environmentManager');
const hdb_logger = require('../../utility/logging/harper_logger');
const config = require('.//servicesConfig');
const clustering_utils = require('../clustering/clusterUtilities');
const { startWorker } = require('../../server/threads/manage-threads');
const util = require('util');
const child_process = require('child_process');
const { execFile } = child_process;
const exec = util.promisify(child_process.exec);
const path = require('path');

module.exports = {
	enterPM2Mode,
	start,
	stop,
	reload,
	restart,
	list,
	describe,
	connect,
	kill,
	startAllServices,
	startService,
	getUniqueServicesList,
	restartAllServices,
	stopAllServices,
	isServiceRegistered,
	reloadStopStart,
	restartHdb,
	deleteProcess,
	startClusteringProcesses,
	startClusteringThreads,
	isHdbRestartRunning,
	isClusteringRunning,
	stopClustering,
	reloadClustering,
};

const { PACKAGE_ROOT } = require('../hdbTerms');
const { loggerWithTag } = hdb_logger;

// This indicates when we are running as a CLI scripting command (kind of taking the place of processManagement's CLI), and so we
// are generally starting and stopping processes through PM2.
let pm2_mode = false;

/**
 * Enable scripting mode where we act as the PM2 CLI to start and stop other processes and then exit
 */
function enterPM2Mode() {
	pm2_mode = true;
}
/**
 * Either connects to a running processManagement daemon or launches one.
 * @returns {Promise<unknown>}
 */
function connect() {
	return new Promise((resolve, reject) => {
		pm2.connect((err, res) => {
			// PM2 tries to take over logging. We are not going to be defeated, we are taking it back!
			hdb_logger.setupConsoleLogging();
			if (err) {
				reject(err);
			}

			resolve(res);
		});
	});
}

let child_processes;
const MAX_RESTARTS = 10;
const NATS_LEVELS = {
	INF: 'info',
	WRN: 'warn',
	ERR: 'error',
};
let shutting_down;
/**
 * Starts a service
 * @param proc_config
 * @returns {Promise<unknown>}
 */
function start(proc_config) {
	if (pm2_mode) return startWithPM2(proc_config);
	let subprocess = execFile(proc_config.script, proc_config.args.split(' '), proc_config);
	subprocess.name = proc_config.name;
	subprocess.on('exit', (code) => {
		let index = child_processes.indexOf(subprocess); // dead, remove it from processes to kill now
		if (index > -1) child_processes.splice(index, 1);
		if (!shutting_down && code > 0) {
			proc_config.restarts = (proc_config.restarts || 0) + 1;
			// restart the child process
			if (proc_config.restarts < MAX_RESTARTS) start(proc_config);
		}
	});
	let process_logger = loggerWithTag(proc_config.name);
	function extractMessages(log) {
		let NATS_PARSER = /\[\d+][^\[]+\[(\w+)]/g;
		let log_start,
			last_position = 0,
			last_level;
		while ((log_start = NATS_PARSER.exec(log))) {
			if (log_start.index) {
				process_logger[last_level || 'info'](log.slice(last_position, log_start.index));
			}
			let [start_text, level] = log_start;
			last_position = log_start.index + start_text.length;
			last_level = NATS_LEVELS[level];
		}
		process_logger[last_level || 'info'](log.slice(last_position));
	}
	subprocess.stdout.on('data', extractMessages);
	subprocess.stderr.on('data', extractMessages);
	subprocess.unref();

	// if we are running in standard mode, then we want to clean up our child processes when we exit
	if (!child_processes) {
		child_processes = [];
		const kill_children = () => {
			shutting_down = true;
<<<<<<< HEAD
			if (!processes_to_kill) return;
			processes_to_kill.map((proc) => proc.kill());
=======
			if (!child_processes) return;
			child_processes.map(proc => proc.kill());
>>>>>>> 48125887
			process.exit(0);
		};
		process.on('exit', kill_children);
		process.on('SIGINT', kill_children);
		process.on('SIGQUIT', kill_children);
	}
<<<<<<< HEAD
	processes_to_kill.push(subprocess);
=======
	child_processes.push(subprocess);

>>>>>>> 48125887
}
function startWithPM2(proc_config) {
	return new Promise(async (resolve, reject) => {
		try {
			await connect();
		} catch (err) {
			reject(err);
		}
		pm2.start(proc_config, (err, res) => {
			if (err) {
				pm2.disconnect();
				reject(err);
			}
			pm2.disconnect();
			resolve(res);
		});
	});
}

/**
 * Stops a specific service then deletes it from processManagement
 * @param service_name
 * @returns {Promise<unknown>}
 */
function stop(service_name) {
	if (!pm2_mode) {
		for (let process of child_processes) {
			if (process.name === service_name) {
				child_processes.splice(child_processes.indexOf(process), 1);
				process.kill();
			}
		}
		return;
	}
	return new Promise(async (resolve, reject) => {
		try {
			await connect();
		} catch (err) {
			reject(err);
		}
		pm2.stop(service_name, (err, res) => {
			if (err) {
				pm2.disconnect();
				reject(err);
			}

			// Once the service has stopped, delete it from processManagement
			pm2.delete(service_name, (del_err, del_res) => {
				if (del_err) {
					pm2.disconnect();
					reject(err);
				}

				pm2.disconnect();
				resolve(del_res);
			});
		});
	});
}

/**
 * rolling restart of clustered processes, NOTE this only works for services in cluster mode like HarperDB
 * @param service_name
 * @returns {Promise<unknown>}
 */
function reload(service_name) {
	return new Promise(async (resolve, reject) => {
		try {
			await connect();
		} catch (err) {
			reject(err);
		}

		pm2.reload(service_name, (err, res) => {
			if (err) {
				pm2.disconnect();
				reject(err);
			}

			pm2.disconnect();
			resolve(res);
		});
	});
}

/**
 * restart processes
 * @param service_name
 * @returns {Promise<unknown>}
 */
function restart(service_name) {
	return new Promise(async (resolve, reject) => {
		try {
			await connect();
		} catch (err) {
			reject(err);
		}
		pm2.restart(service_name, (err, res) => {
			if (err) {
				pm2.disconnect();
				reject(err);
			}

			pm2.disconnect();
			resolve(res);
		});
	});
}

/**
 * Delete a process from Pm2
 * @param service_name
 * @returns {Promise<unknown>}
 */
function deleteProcess(service_name) {
	return new Promise(async (resolve, reject) => {
		try {
			await connect();
		} catch (err) {
			reject(err);
		}
		pm2.delete(service_name, (err, res) => {
			if (err) {
				pm2.disconnect();
				reject(err);
			}

			pm2.disconnect();
			resolve(res);
		});
	});
}

/**
 * To restart HarperDB we use processManagement to fork a process and then call restart from that process.
 * We do this because we were seeing random errors when HDB was calling restart on itself.
 * @returns {Promise<void>}
 */
async function restartHdb() {
	await start(config.generateRestart());
}

/**
 * Checks to see if the HDB restart script is currently running.
 * @returns {Promise<boolean>}
 */
async function isHdbRestartRunning() {
	const all_processes = await list();
	for (const p in all_processes) {
		const proc = all_processes[p];
		if (proc.name === hdb_terms.PROCESS_DESCRIPTORS.RESTART_HDB) {
			return true;
		}
	}

	return false;
}

/**
 * lists all known processes
 * @returns {Promise<unknown>}
 */
function list() {
	return new Promise(async (resolve, reject) => {
		try {
			await connect();
		} catch (err) {
			reject(err);
		}
		pm2.list((err, res) => {
			if (err) {
				pm2.disconnect();
				reject(err);
			}

			pm2.disconnect();
			resolve(res);
		});
	});
}

/**
 * describes processes for a service
 * @returns {Promise<unknown>}
 */
function describe(service_name) {
	return new Promise(async (resolve, reject) => {
		try {
			await connect();
		} catch (err) {
			reject(err);
		}
		pm2.describe(service_name, (err, res) => {
			if (err) {
				pm2.disconnect();
				reject(err);
			}

			pm2.disconnect();
			resolve(res);
		});
	});
}

function kill() {
	if (!pm2_mode) {
		for (let process of child_processes || []) {
			process.kill();
		}
		child_processes = []
		return;
	}

	return new Promise(async (resolve, reject) => {
		try {
			await connect();
		} catch (err) {
			reject(err);
		}
		pm2.killDaemon((err, res) => {
			if (err) {
				pm2.disconnect();
				reject(err);
			}

			pm2.disconnect();
			resolve(res);
		});
	});
}

/**
 * starts all services based on the servicesConfig
 * @returns {Promise<void>}
 */
async function startAllServices() {
	try {
		// The clustering services are started separately because their config is
		// removed for security reasons after they are connected.
		// Also we create the work queue stream when we start clustering
		await startClusteringProcesses();
		await startClusteringThreads();

		await start(services_config.generateAllServiceConfigs());
	} catch (err) {
		pm2.disconnect();
		throw err;
	}
}

/**
 * start a specific service
 * @param service_name
 * @returns {Promise<void>}
 */
async function startService(service_name) {
	try {
		let start_config;
		service_name = service_name.toLowerCase();
		switch (service_name) {
			case hdb_terms.PROCESS_DESCRIPTORS.HDB.toLowerCase():
				start_config = services_config.generateMainServerConfig();
				break;
			case hdb_terms.PROCESS_DESCRIPTORS.CLUSTERING_INGEST_SERVICE.toLowerCase():
				start_config = services_config.generateNatsIngestServiceConfig();
				break;
			case hdb_terms.PROCESS_DESCRIPTORS.CLUSTERING_REPLY_SERVICE.toLowerCase():
				start_config = services_config.generateNatsReplyServiceConfig();
				break;
			case hdb_terms.PROCESS_DESCRIPTORS.CLUSTERING_HUB.toLowerCase():
				start_config = services_config.generateNatsHubServerConfig();
				await start(start_config);
				// For security reasons remove the Nats servers config file from disk after service has started.
				await nats_config.removeNatsConfig(service_name);
				return;
			case hdb_terms.PROCESS_DESCRIPTORS.CLUSTERING_LEAF.toLowerCase():
				start_config = services_config.generateNatsLeafServerConfig();
				await start(start_config);
				// For security reasons remove the Nats servers config file from disk after service has started.
				await nats_config.removeNatsConfig(service_name);
				return;
			case hdb_terms.PROCESS_DESCRIPTORS.CLUSTERING_UPGRADE_4_0_0.toLowerCase():
				start_config = services_config.generateClusteringUpgradeV4ServiceConfig();
				break;
			default:
				throw new Error(`Start service called with unknown service config: ${service_name}`);
		}
		await start(start_config);
	} catch (err) {
		pm2.disconnect();
		throw err;
	}
}

/**
 * gets a unique map of running services
 * @returns {Promise<{}>}
 */
async function getUniqueServicesList() {
	try {
		const processes = await list();
		let services = {};
		for (let x = 0, length = processes.length; x < length; x++) {
			let process = processes[x];
			if (services[process.name] === undefined) {
				services[process.name] = {
					name: process.name,
					exec_mode: process.pm2_env.exec_mode,
				};
			}
		}
		return services;
	} catch (err) {
		pm2.disconnect();
		throw err;
	}
}

/**
 * restart all services, without the option to exclude services from restart.
 * @param excluding
 * @returns {Promise<void>}
 */
async function restartAllServices(excluding = []) {
	try {
		let restart_hdb = false;
		const services = await getUniqueServicesList();
		for (let x = 0, length = Object.values(services).length; x < length; x++) {
			let service = Object.values(services)[x];
			const service_name = service.name;
			if (excluding.includes(service_name)) continue;
			//if a service is run in cluster mode we want to reload (rolling restart), non-cluster processes must use restart
			if (service_name === hdb_terms.PROCESS_DESCRIPTORS.HDB) {
				restart_hdb = true;
			} else {
				await restart(service_name);
			}
		}

		// We need to do the HarperDB restart last.
		if (restart_hdb) {
			await reloadStopStart(hdb_terms.PROCESS_DESCRIPTORS.HDB);
		}
	} catch (err) {
		pm2.disconnect();
		throw err;
	}
}

/**
 * stops all services then kills the processManagement daemon
 * @returns {Promise<void>}
 */
async function stopAllServices() {
	try {
		const services = await getUniqueServicesList();
		for (let x = 0, length = Object.values(services).length; x < length; x++) {
			let service = Object.values(services)[x];
			await stop(service.name);
		}

		// Kill processManagement daemon
		await kill();
	} catch (err) {
		pm2.disconnect();
		throw err;
	}
}

/**
 * Check to see if a service is currently managed by processManagement
 */
async function isServiceRegistered(service) {
	return !hdb_utils.isEmptyOrZeroLength(await describe(service));
}

/**
 * Will check the env setting vars to see if there has been a change in number or services running.
 * If no change reload is called. If values have changed, service is stopped and started.
 * @param service_name
 * @returns {Promise<void>}
 */
async function reloadStopStart(service_name) {
	// Check to see if there has been an update to the max process setting value. If there has been we need to stop the service and start it again.
	const setting_process_count =
		service_name === hdb_terms.PROCESS_DESCRIPTORS.HDB
			? env_mangr.get(hdb_terms.HDB_SETTINGS_NAMES.MAX_HDB_PROCESSES)
			: env_mangr.get(hdb_terms.HDB_SETTINGS_NAMES.MAX_CUSTOM_FUNCTION_PROCESSES);
	const current_process = await describe(service_name);
	const current_process_count = hdb_utils.isEmptyOrZeroLength(current_process) ? 0 : current_process.length;
	if (setting_process_count !== current_process_count) {
		await stop(service_name);
		await startService(service_name);
	} else if (service_name === hdb_terms.PROCESS_DESCRIPTORS.HDB) {
		// To restart HDB we need to fork a temp process which calls restart.
		await restartHdb();
	} else {
		// If no change to the max process values just call reload.
		await reload(service_name);
	}
}

let ingestWorker;
let replyWorker;
/**
 * Starts all the processes that make up clustering
 * @returns {Promise<void>}
 */
async function startClusteringProcesses() {
	for (const proc in hdb_terms.CLUSTERING_PROCESSES) {
		const service = hdb_terms.CLUSTERING_PROCESSES[proc];
		await startService(service);
	}
}
/**
 * Starts all the threads that make up clustering
 * @returns {Promise<void>}
 */
async function startClusteringThreads() {
	ingestWorker = startWorker(hdb_terms.LAUNCH_SERVICE_SCRIPTS.NATS_INGEST_SERVICE, {
		name: hdb_terms.PROCESS_DESCRIPTORS.CLUSTERING_INGEST_SERVICE,
	});
	replyWorker = startWorker(hdb_terms.LAUNCH_SERVICE_SCRIPTS.NATS_REPLY_SERVICE, {
		name: hdb_terms.PROCESS_DESCRIPTORS.CLUSTERING_REPLY_SERVICE,
	});
	await nats_utils.createWorkQueueStream(nats_terms.WORK_QUEUE_CONSUMER_NAMES);

	// Check to see if the node name or purge config has been updated,
	// if it has we need to change config on any local streams.
	await nats_utils.updateLocalStreams();

	// If any node records are marked as pre 4.0.0 version start process to re-establish node connections.
	const nodes = await clustering_utils.getAllNodeRecords();
	for (let i = 0, rec_length = nodes.length; i < rec_length; i++) {
		if (nodes[i].system_info?.hdb_version === hdb_terms.PRE_4_0_0_VERSION) {
			hdb_logger.info('Starting clustering upgrade 4.0.0 process');
			startWorker(hdb_terms.LAUNCH_SERVICE_SCRIPTS.NODES_UPGRADE_4_0_0, { name: 'Upgrade-4-0-0' });
			break;
		}
	}
}

/**
 * Stop all the services that make up clustering
 */
async function stopClustering() {
	for (const proc in hdb_terms.CLUSTERING_PROCESSES) {
		if (proc === hdb_terms.CLUSTERING_PROCESSES.CLUSTERING_INGEST_PROC_DESCRIPTOR) {
			await ingestWorker.terminate();
		} else if (proc === hdb_terms.CLUSTERING_PROCESSES.CLUSTERING_REPLY_SERVICE_DESCRIPTOR) {
			await replyWorker.terminate();
		} else {
			const service = hdb_terms.CLUSTERING_PROCESSES[proc];
			await stop(service);
		}
	}
}

/**
 * Checks all the processes that make up clustering to see if they are running.
 * All required processes must be running for function to return true.
 * @returns {Promise<boolean>}
 */
async function isClusteringRunning() {
	for (const proc in hdb_terms.CLUSTERING_PROCESSES) {
		const service = hdb_terms.CLUSTERING_PROCESSES[proc];
		const is_currently_running = await isServiceRegistered(service);
		if (is_currently_running === false) {
			return false;
		}
	}

	return true;
}

/**
 * Calls a native Nats method to reload the Hub & Leaf servers.
 * This will NOT restart the processManagement process.
 * @returns {Promise<void>}
 */
async function reloadClustering() {
	await nats_config.generateNatsConfig(true);
	await nats_utils.reloadNATSHub();
	await nats_utils.reloadNATSLeaf();

	// For security reasons remove the Hub & Leaf config after they have been reloaded
	await nats_config.removeNatsConfig(hdb_terms.PROCESS_DESCRIPTORS.CLUSTERING_HUB.toLowerCase());
	await nats_config.removeNatsConfig(hdb_terms.PROCESS_DESCRIPTORS.CLUSTERING_LEAF.toLowerCase());
}<|MERGE_RESOLUTION|>--- conflicted
+++ resolved
@@ -127,25 +127,16 @@
 		child_processes = [];
 		const kill_children = () => {
 			shutting_down = true;
-<<<<<<< HEAD
-			if (!processes_to_kill) return;
-			processes_to_kill.map((proc) => proc.kill());
-=======
 			if (!child_processes) return;
 			child_processes.map(proc => proc.kill());
->>>>>>> 48125887
 			process.exit(0);
 		};
 		process.on('exit', kill_children);
 		process.on('SIGINT', kill_children);
 		process.on('SIGQUIT', kill_children);
 	}
-<<<<<<< HEAD
-	processes_to_kill.push(subprocess);
-=======
 	child_processes.push(subprocess);
 
->>>>>>> 48125887
 }
 function startWithPM2(proc_config) {
 	return new Promise(async (resolve, reject) => {
