"use strict";

const fs = require('fs-extra');
const PropertiesReader = require('properties-reader');
const log = require('../logging/harper_logger');
const common_utils = require('../common_utils');
const hdb_terms = require('../hdbTerms');
const path = require('path');
const os = require('os');
const minimist = require('minimist');

let BOOT_PROPS_FILE_PATH = common_utils.getPropsFilePath();
let initialized = false;
let data_store_type = undefined;
const defaults = {};

for(let key of Object.keys(hdb_terms.HDB_SETTINGS_NAMES)) {
    let setting_val = hdb_terms.HDB_SETTINGS_NAMES[key];
    let default_val = hdb_terms.HDB_SETTINGS_DEFAULT_VALUES[setting_val];
    if(default_val) {
        defaults[setting_val] = default_val;
    }
}

module.exports = {
    BOOT_PROPS_FILE_PATH,
    getHdbBasePath: getHdbBasePath,
    setPropsFilePath: setPropsFilePath,
    get:get,
    getProperty:getProperty,
    initSync,
    setProperty: setProperty,
    append: append,
    writeSettingsFileSync,
    initTestEnvironment : initTestEnvironment,
    isInitialized: isInitialized,
    getDataStoreType
};

let hdb_properties = PropertiesReader();
let property_values = Object.create(null);

/**
 * The base path of the HDB install is often referenced, but is referenced as a const variable at the top of many
 * modules.  This is a problem during install, as the path may not yet be defined.  We offer a function to get the
 * currently known base path here to help with this case.
 */
function getHdbBasePath() {
    return property_values['HDB_ROOT'];
}

/**
 * Wrapper for getProperty to make replacing PropertiesReader easier in the code base.
 */
function setPropsFilePath(path_value) {
    if(common_utils.isEmptyOrZeroLength(path_value)) {
        log.info(`Invalid parameter ${path_value} passed to props setter.`);
        return null;
    }
    try {
        BOOT_PROPS_FILE_PATH = path_value;
    } catch (e) {
        log.warn(`Path is invalid.`);
        return null;
    }
}

function isInitialized(){
    return initialized;
}

/**
 * Wrapper for getProperty to make replacing PropertiesReader easier in the code base.
 */
function get(prop_name) {
    if(common_utils.isEmptyOrZeroLength(prop_name)) {
        log.info(`Invalid parameter ${prop_name} passed in getProperty().`);
        return null;
    }
    try {
        return getProperty(prop_name);
    } catch (e) {
        log.warn(`Property ${prop_name} is undefined.`);
        return null;
    }
}

/**
 * Used to get a value of a stored HDB property.  Will return null if the name parameter is invalid or undefined.
 * @param prop_name
 * @returns {*}
 */
function getProperty(prop_name) {
    if(common_utils.isEmptyOrZeroLength(prop_name)) {
        log.info(`Invalid parameter ${prop_name} passed in getProperty().`);
        return null;
    }
    try {
        let value = property_values[prop_name];
        if(!value) {
            value = hdb_properties.get(prop_name);
        }
        return value;
    } catch (e) {
        log.warn(`Property ${prop_name} is undefined.`);
        return null;
    }
}

/**
 * Set a property, name matches PropertiesReader for easier migration
 */
function append(prop_name, value) {
    if(common_utils.isEmptyOrZeroLength(prop_name)) {
        log.info(`Invalid parameter for setProperty`);
    }
    try {
        setProperty(prop_name, value);
    } catch(e) {
        log.error(`Failed to set property ${prop_name}.`);
    }
}

/**
 * Set a property
 */
function setProperty(prop_name, value) {
    if(common_utils.isEmptyOrZeroLength(prop_name)) {
        log.info(`Invalid parameter for setProperty`);
    }
    try {
        hdb_properties.set(prop_name, value);
        storeVariableValue(prop_name, value);
    } catch(e) {
        log.error(`Failed to set property ${prop_name}.`);
    }
}

/**
 * This function stores the setting values found in a globally accessible key store.  Currently this is
 * the node global object, though this may change to the database or another object.
 * @param variable_name - The variable name to be stored
 * @param value - The variable value to be stored.
 */
function storeVariableValue(variable_name, value) {
    if(variable_name) {
        property_values[variable_name] = value;
    }
}

/**
 * Look in the hdb_properties file to find a value for the specified environment variable.  If a value is not found,
 * a default value will be stored if it exists.
 * @param variable_name
 * @returns {null}
 */
function readEnvVariable(variable_name) {
    try {
        if(common_utils.isEmptyOrZeroLength(variable_name)) {
            log.info('Tried to read an empty environment variable name');
            return null;
        }
        let env_value = hdb_properties.get(variable_name);
        if (common_utils.isEmptyOrZeroLength(env_value) || env_value === 0) {
            log.info(`A value was not found for ${variable_name}, using default value: ${defaults[variable_name]}`);
            env_value = defaults[variable_name];
        }
        if(env_value) {
            storeVariableValue(variable_name, env_value);
        }
    } catch(err) {
        log.error('hdb properties is null, did you initialize the environment manager?');
    }
}

/**
 * Read the path to the private key.  If file is not found or is inaccessible, Harper will log an error and close.
 */
function readPrivateKeyPath() {
    let private_key_path = hdb_properties.get(hdb_terms.HDB_SETTINGS_NAMES.PRIVATE_KEY_KEY);
    if( common_utils.isEmptyOrZeroLength(private_key_path) || private_key_path === 0) {
        let error_msg = `A value was not found for ${hdb_terms.HDB_SETTINGS_NAMES.PRIVATE_KEY_KEY}, Please correct the value in your settings file and restart HarperDB.  Exiting HarperDB.`;
        log.error(error_msg);
        return;
    }

    try {
        fs.accessSync(private_key_path, fs.constants.F_OK | fs.constants.R_OK);
    } catch(e) {
        let error_msg = `The certificate file at path ${private_key_path} does not exist.  Exiting Harper DB.`;
        log.error(error_msg);
        return;
    }
    storeVariableValue(hdb_terms.HDB_SETTINGS_NAMES.PRIVATE_KEY_KEY, private_key_path);
}

/**
 * Read the path to the certificate file.  If file is not found or is inaccessible, Harper will log an error and close.
 */
function readCertPath() {
    let cert_path = hdb_properties.get(hdb_terms.HDB_SETTINGS_NAMES.CERT_KEY);
    if( common_utils.isEmptyOrZeroLength(cert_path) || cert_path === 0) {
        let error_msg = `A value was not found for ${hdb_terms.HDB_SETTINGS_NAMES.CERT_KEY}, Please correct the value in your settings file and restart HarperDB.  Exiting HarperDB.`;
        log.error(error_msg);
        return;
    }

    try {
        fs.accessSync(cert_path, fs.constants.F_OK | fs.constants.R_OK);
    } catch(e) {
        let error_msg = `The certificate file at path ${cert_path} does not exist.  Exiting Harper DB.`;
        log.error(error_msg);
        return;
    }
    storeVariableValue(hdb_terms.HDB_SETTINGS_NAMES.CERT_KEY, cert_path);
}

/**
 * Read the root path of Harper DB.  If the path is not defined or not found, Harper will log an error and exit.
 */
function readRootPath() {
    let root_path = hdb_properties.get(hdb_terms.HDB_SETTINGS_NAMES.HDB_ROOT_KEY);
    if( common_utils.isEmptyOrZeroLength(root_path) || root_path === 0) {
        let error_msg = `A value was not found for ${hdb_terms.HDB_SETTINGS_NAMES.HDB_ROOT_KEY}, Please correct the value in your settings file.  Exiting HarperDB.`;
        throw new Error(error_msg);
    }
    let stats = undefined;
    try {
        stats = fs.statSync(root_path);
    } catch(e) {
        let error_msg = `The specified root path ${root_path} does not exist.  Please change this to the correct path to HarperDB. in your settings file. Exiting Harper DB.`;
        throw new Error(error_msg);
    }
    if(stats && stats.isDirectory()) {
        storeVariableValue(hdb_terms.HDB_SETTINGS_NAMES.HDB_ROOT_KEY, root_path);
    } else {
        let error_msg = `The specified root path ${root_path} does not exist.  Please change this to the correct path to HarperDB. in your settings file. Exiting Harper DB.`;
        log.fatal(`The specified root path ${root_path} does not exist.  Please change this to the correct path to HarperDB. in your settings file. Exiting Harper DB.`);
        throw new Error(error_msg);
    }
}

/**
 * Read the hdb_boot_properties.file to get the path to the settings.js file.  If either of these files is not found, Harper will log an error and exit.
 */
// This function always needs to be called first during initSync, as it loads the settings file.
function readPropsFile() {
    try {
        fs.accessSync(BOOT_PROPS_FILE_PATH, fs.constants.F_OK | fs.constants.R_OK);
    } catch(e) {
        let error_msg = `The properties file at path ${BOOT_PROPS_FILE_PATH} does not exist.  Setting up defaults.`;
        log.info(error_msg);
        log.error(e);
        //throw new Error(error_msg);
        storeVariableValue(hdb_terms.HDB_SETTINGS_NAMES.LOG_LEVEL_KEY, log.DEBUG);
        storeVariableValue(hdb_terms.HDB_SETTINGS_NAMES.LOG_PATH_KEY, '../run_log.log');
        storeVariableValue(hdb_terms.HDB_SETTINGS_NAMES.LOGGER_KEY, 1);
        return false;
    }

    hdb_properties = PropertiesReader(BOOT_PROPS_FILE_PATH);
    storeVariableValue(hdb_terms.HDB_SETTINGS_NAMES.SETTINGS_PATH_KEY, hdb_properties.get(hdb_terms.HDB_SETTINGS_NAMES.SETTINGS_PATH_KEY));
    storeVariableValue(hdb_terms.HDB_SETTINGS_NAMES.INSTALL_USER, hdb_properties.get(hdb_terms.HDB_SETTINGS_NAMES.INSTALL_USER));
    readSettingsFile();
    return true;
}

/**
 * Read the settings file path specified in the hdb_boot_props file.
 */
function readSettingsFile() {
    try {
        fs.accessSync(hdb_properties.get(hdb_terms.HDB_SETTINGS_NAMES.SETTINGS_PATH_KEY), fs.constants.F_OK | fs.constants.R_OK);
    } catch(e) {
        let error_msg = `The settings file at path ${hdb_properties.get(hdb_terms.HDB_SETTINGS_NAMES.SETTINGS_PATH_KEY)} does not exist.`;
        log.error(error_msg);
    }

    hdb_properties.append(hdb_properties.get(hdb_terms.HDB_SETTINGS_NAMES.SETTINGS_PATH_KEY));
}

/**
 * Write currently stored settings into the settings file
 */
function writeSettingsFileSync(create_backup_bool) {
    let settings_file_path = hdb_properties.get(hdb_terms.HDB_SETTINGS_NAMES.SETTINGS_PATH_KEY);
    if(!settings_file_path) {
        log.error(`No value found for the settings file path.`);
        throw new Error(`No path found for config file.`);
    }
    if(create_backup_bool) {
        try {
            fs.copyFileSync(settings_file_path, `${settings_file_path}.bak`);
        } catch(err) {
            throw err;
        }
    }
    try {
        // The global hdb_props file holds the settings_path and install_user which is from the hdb_boot_props file, we
        // dont want to write those so we clone it and delete them.
        let copy = hdb_properties.clone();
        try {
            delete copy._properties['settings_path'];
            delete copy._properties['install_user'];
            fs.writeFileSync(settings_file_path, common_utils.stringifyProps(copy, null));
        } catch(err) {
            log.error(err);
        }

    } catch(err) {
        log.error(`Had a problem writing new settings.`);
        throw err;
    }
}

/**
 * evaluates what data store type HDB is using, defualt is LMDB.  first will check the system.user directory, chosen because it will always hold data post install.  if it has a file named data.mdb we are lmdb, otherwise fs.
 * if there is no user folder then we check if there is a data_store argument from the command line, used for install.
 */
function getDataStoreType(){
    if(data_store_type !== undefined){
        return data_store_type;
    }

    //set lmdb as the default
    data_store_type = hdb_terms.STORAGE_TYPES_ENUM.LMDB;

    let readdir_results = undefined;
    try {
        let user_path = path.join(getHdbBasePath(), hdb_terms.SCHEMA_DIR_NAME, hdb_terms.SYSTEM_SCHEMA_NAME, hdb_terms.SYSTEM_TABLE_NAMES.USER_TABLE_NAME);
        readdir_results = fs.readdirSync(user_path);
        let is_lmdb = false;
        for(let x = 0; x < readdir_results.length; x++){
            //LMDB will have a file called data.mdb
            if(readdir_results[x] === 'data.mdb'){
                is_lmdb = true;
                break;
            }
        }

        if(is_lmdb === true){
            data_store_type = hdb_terms.STORAGE_TYPES_ENUM.LMDB;
        } else{
            data_store_type = hdb_terms.STORAGE_TYPES_ENUM.FILE_SYSTEM;
        }
    }catch(e){
        //if there is no user folder we check if the command line is stating file system
        const ARGS = minimist(process.argv.slice(2));
        if(ARGS['data_store'] === hdb_terms.STORAGE_TYPES_ENUM.FILE_SYSTEM){
            data_store_type = hdb_terms.STORAGE_TYPES_ENUM.FILE_SYSTEM;
        }
    }

    return data_store_type;
}

function initSync() {
    try {
        //if readPropsFile returns false, we are installing and don't need to read anything yet.
        if(readPropsFile()) {
            readRootPath();
            readCertPath();
            readPrivateKeyPath();
            //These settings are read in separate function calls above to handle file IO errors.
            let ignore_settings = [hdb_terms.HDB_SETTINGS_NAMES.CERT_KEY, hdb_terms.HDB_SETTINGS_NAMES.PRIVATE_KEY_KEY, hdb_terms.HDB_SETTINGS_NAMES.HDB_ROOT_KEY, hdb_terms.HDB_SETTINGS_NAMES.SETTINGS_PATH_KEY];
            let keys = Object.keys(hdb_terms.HDB_SETTINGS_NAMES);
            for (let i = 0; i < keys.length; i++) {
                let key = keys[i];
                let value = hdb_terms.HDB_SETTINGS_NAMES[key];
                if (ignore_settings.includes(value)) {
                    continue;
                }
                readEnvVariable(value);
            }
        }
        initialized = true;
    } catch(err) {
        let msg = `Error reading in HDB environment variables from path ${BOOT_PROPS_FILE_PATH}.  Please check your boot props and settings files`;
        log.fatal(msg);
        log.error(err);
    }
}

function initTestEnvironment() {
    try {
        let props_path = process.cwd();
        props_path = path.join(props_path, '../', 'unitTests');
        setPropsFilePath(`${props_path}/hdb_boot_properties.file`);
        setProperty(hdb_terms.HDB_SETTINGS_NAMES.SETTINGS_PATH_KEY, `${props_path}/settings.test`);
        setProperty(hdb_terms.HDB_SETTINGS_NAMES.INSTALL_USER, os.userInfo().username);
        setProperty(hdb_terms.HDB_SETTINGS_NAMES.PRIVATE_KEY_KEY, `${props_path}/envDir/utility/keys/privateKey.pem`);
        setProperty(hdb_terms.HDB_SETTINGS_NAMES.CERT_KEY, `${props_path}/envDir/utility/keys/certificate.pem`);
        setProperty(hdb_terms.HDB_SETTINGS_NAMES.LOGGER_KEY, `1`);
        setProperty(hdb_terms.HDB_SETTINGS_NAMES.LOG_LEVEL_KEY, `debug`);
        setProperty(hdb_terms.HDB_SETTINGS_NAMES.LOG_PATH_KEY, `${props_path}/envDir/log/hdb_log.log`);
        setProperty(hdb_terms.HDB_SETTINGS_NAMES.LOG_DAILY_ROTATE_KEY, false);
        setProperty(hdb_terms.HDB_SETTINGS_NAMES.PROJECT_DIR_KEY, `${props_path}`);
        setProperty(hdb_terms.HDB_SETTINGS_NAMES.CLUSTERING_ENABLED_KEY, 'TRUE');
        setProperty(hdb_terms.HDB_SETTINGS_NAMES.CLUSTERING_NODE_NAME_KEY, 'test_node');
        setProperty(hdb_terms.HDB_SETTINGS_NAMES.HDB_ROOT_KEY, `${props_path}/envDir/`);
<<<<<<< HEAD
        setProperty(hdb_terms.HDB_SETTINGS_NAMES.HELIUM_SERVER_HOST_KEY, 'localhost:41000');
        setProperty(hdb_terms.HDB_SETTINGS_NAMES.HELIUM_VOLUME_PATH_KEY, '/tmp/hdb');
        data_store_type = hdb_terms.STORAGE_TYPES_ENUM.FILE_SYSTEM;
=======
>>>>>>> 3d5d7408

    } catch(err) {
        let msg = `Error reading in HDB environment variables from path ${BOOT_PROPS_FILE_PATH}.  Please check your boot props and settings files`;
        log.fatal(msg);
        log.error(err);
    }
}<|MERGE_RESOLUTION|>--- conflicted
+++ resolved
@@ -398,13 +398,7 @@
         setProperty(hdb_terms.HDB_SETTINGS_NAMES.CLUSTERING_ENABLED_KEY, 'TRUE');
         setProperty(hdb_terms.HDB_SETTINGS_NAMES.CLUSTERING_NODE_NAME_KEY, 'test_node');
         setProperty(hdb_terms.HDB_SETTINGS_NAMES.HDB_ROOT_KEY, `${props_path}/envDir/`);
-<<<<<<< HEAD
-        setProperty(hdb_terms.HDB_SETTINGS_NAMES.HELIUM_SERVER_HOST_KEY, 'localhost:41000');
-        setProperty(hdb_terms.HDB_SETTINGS_NAMES.HELIUM_VOLUME_PATH_KEY, '/tmp/hdb');
         data_store_type = hdb_terms.STORAGE_TYPES_ENUM.FILE_SYSTEM;
-=======
->>>>>>> 3d5d7408
-
     } catch(err) {
         let msg = `Error reading in HDB environment variables from path ${BOOT_PROPS_FILE_PATH}.  Please check your boot props and settings files`;
         log.fatal(msg);
