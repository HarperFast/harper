--- conflicted
+++ resolved
@@ -77,10 +77,6 @@
 		merge_logs: true,
 		out_file: hdb_log,
 		error_file: hdb_log,
-<<<<<<< HEAD
-=======
-		instances: env.get(hdb_terms.CONFIG_PARAMS.HTTP_THREADS),
->>>>>>> 6db9a9d7
 		node_args: mem_value,
 		cwd: PACKAGE_ROOT,
 	};
