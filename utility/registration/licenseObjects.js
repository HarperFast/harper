--- conflicted
+++ resolved
@@ -12,21 +12,13 @@
      * @param api_call {Number} - number of daily allowed API calls
      * @param version {String} - licensed version
      */
-<<<<<<< HEAD
-    constructor(exp_date = 0, storage_type=terms.STORAGE_TYPES_ENUM.FILE_SYSTEM, api_call=terms.LICENSE_VALUES.API_CALL_DEFAULT, version=terms.LICENSE_VALUES.VERSION_DEFAULT, ram_limit =terms.LICENSE_VALUES.RAM_MB_DEFAULT){
-=======
-    constructor(exp_date = 0, storage_type = terms.STORAGE_TYPES_ENUM.FILE_SYSTEM, api_call = terms.LICENSE_VALUES.API_CALL_DEFAULT, version = terms.LICENSE_VALUES.VERSION_DEFAULT, fingerprint, ram = terms.RAM_ALLOCATION_ENUM.DEFAULT) {
->>>>>>> 76fd084f
+    constructor(exp_date = 0, storage_type = terms.STORAGE_TYPES_ENUM.FILE_SYSTEM, api_call = terms.LICENSE_VALUES.API_CALL_DEFAULT, version = terms.LICENSE_VALUES.VERSION_DEFAULT, fingerprint, ram_limit = terms.RAM_ALLOCATION_ENUM.DEFAULT) {
         this.exp_date = exp_date;
         this.storage_type = storage_type;
         this.api_call = api_call;
         this.version = version;
-<<<<<<< HEAD
+        this.fingerprint = fingerprint;
         this.ram_limit = ram_limit;
-=======
-        this.fingerprint = fingerprint;
-        this.ram = ram;
->>>>>>> 76fd084f
     }
 }
 
@@ -41,13 +33,8 @@
      * @param version {String} - licensed version
      * @param enterprise {Boolean} - states if this is a licensed instance
      */
-<<<<<<< HEAD
-    constructor(exp_date = 0, storage_type=terms.STORAGE_TYPES_ENUM.FILE_SYSTEM, api_call=terms.LICENSE_VALUES.API_CALL_DEFAULT, version=terms.LICENSE_VALUES.VERSION_DEFAULT, ram_limit =terms.LICENSE_VALUES.RAM_MB_DEFAULT, enterprise = false){
-        super(exp_date, storage_type, api_call, version, ram_limit);
-=======
-    constructor(exp_date = 0, storage_type = terms.STORAGE_TYPES_ENUM.FILE_SYSTEM, api_call = terms.LICENSE_VALUES.API_CALL_DEFAULT, version = terms.LICENSE_VALUES.VERSION_DEFAULT, fingerprint, ram = terms.RAM_ALLOCATION_ENUM.DEFAULT, enterprise = false) {
-        super(exp_date, storage_type, api_call, version, fingerprint, ram);
->>>>>>> 76fd084f
+    constructor(exp_date = 0, storage_type = terms.STORAGE_TYPES_ENUM.FILE_SYSTEM, api_call = terms.LICENSE_VALUES.API_CALL_DEFAULT, version = terms.LICENSE_VALUES.VERSION_DEFAULT, fingerprint, ram_limit= terms.RAM_ALLOCATION_ENUM.DEFAULT, enterprise = false) {
+        super(exp_date, storage_type, api_call, version, fingerprint, ram_limit);
         this.enterprise = enterprise;
     }
 }
