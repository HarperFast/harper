--- conflicted
+++ resolved
@@ -86,7 +86,15 @@
     CANNOT_DROP_TABLE_HASH_ATTRIBUTE: 'cannot drop a table\'s hash attribute'
 };
 
-<<<<<<< HEAD
+//This ENUM includes error messages for INSERT, UPDATE, and UPSERT related ops
+const WRITE_OPS_ERROR_MSGS = {
+    ATTR_NAME_LENGTH_ERR: (attr_name) => `transaction aborted due to attribute name ${attr_name} being too long. Attribute names cannot be longer than ${hdb_terms.INSERT_MODULE_ENUM.MAX_CHARACTER_SIZE} bytes.`,
+    ATTR_NAME_NULLISH_ERR: 'transaction aborted due to record(s) with an attribute name that is null, undefined or empty string',
+    HASH_VAL_LENGTH_ERR: `transaction aborted due to record(s) with a hash value that exceeds ${hdb_terms.INSERT_MODULE_ENUM.MAX_CHARACTER_SIZE} bytes, check log for more info`,
+    INVALID_FORWARD_SLASH_IN_HASH_ERR: 'transaction aborted due to record(s) with a hash value that contains a forward slash, check log for more info',
+    RECORD_MISSING_HASH_ERR: 'transaction aborted due to record(s) with no hash value, check log for more info'
+};
+
 const AUTHENTICATION_ERROR_MSGS = {
     GENERIC_AUTH_FAIL: 'Login failed',
     USER_INACTIVE: 'Cannot complete request: User is inactive',
@@ -99,15 +107,6 @@
     INVALID_AUTH_OBJECT: 'invalid auth_object',
     INVALID_BODY: 'invalid body',
     TOKEN_EXPIRED: 'token expired'
-=======
-//This ENUM includes error messages for INSERT, UPDATE, and UPSERT related ops
-const WRITE_OPS_ERROR_MSGS = {
-    ATTR_NAME_LENGTH_ERR: (attr_name) => `transaction aborted due to attribute name ${attr_name} being too long. Attribute names cannot be longer than ${hdb_terms.INSERT_MODULE_ENUM.MAX_CHARACTER_SIZE} bytes.`,
-    ATTR_NAME_NULLISH_ERR: 'transaction aborted due to record(s) with an attribute name that is null, undefined or empty string',
-    HASH_VAL_LENGTH_ERR: `transaction aborted due to record(s) with a hash value that exceeds ${hdb_terms.INSERT_MODULE_ENUM.MAX_CHARACTER_SIZE} bytes, check log for more info`,
-    INVALID_FORWARD_SLASH_IN_HASH_ERR: 'transaction aborted due to record(s) with a hash value that contains a forward slash, check log for more info',
-    RECORD_MISSING_HASH_ERR: 'transaction aborted due to record(s) with no hash value, check log for more info'
->>>>>>> 48e1a279
 };
 
 const OPERATION_AUTH_ERROR_MSGS = {
