#!/bin/bash
hdb_data="/home/harperdb/hdb"
obfuscript()
{
#Change into each Directory generate an array of the Javascript; js_files
#Itterate through js_files, Obfuscate each file send output to file mirrored HarperDB directory; mirrored_dir
#Change directory back to this scripts working directory to prepare for next directory; working_dir
#
#The mirrored File structure is recreated and cleaned
#Then add newly obfuscated files through the --output option in javascript-obfuscator command.

#Files to search for javascript to obfuscate as of 9/1/2017.. Please keep this updated!! updated 9-29-2017 added utility/* lib/ server/
# "data_layer" "sqlTranslator" "validation" "security" "utility" "utility/logging"

files=( "data_layer" "sqlTranslator" "validation" "security" "utility" "utility/install" "utility/logging" "utility/functions/date" "utility/functions/math" "lib/fileSystem" "lib/server" "lib/streams" "server")
working_dir="$(pwd)/../../";
mirrored_dir="/tmp/harperdb"
echo "here i am $working_dir"
echo "stuff: $(ls $working_dir)"
mkdir -p $mirrored_dir;
rm -rf $mirrored_dir/*

echo "Working directory: $working_dir"
echo "**Create mirrored dir $mirrored_dir"
cp -R $working_dir/* $mirrored_dir
echo "**Copy complete to mirrored dir**  $(ls $mirrored_dir)"
for i in "${files[@]}"
do
echo "**Cleaning Mirrored dir $mirrored_dir/$i/"
   rm -rf $mirrored_dir/$i/*.js
echo "**Cleaned**  $(ls $mirrored_dir/$i)"
   cd $working_dir/$i/

echo "Directory now in Array: $(pwd)"

   js_files=( $( ls ./ | grep -E \.js$ ) )
echo "js array files: ${js_files[@]}"

   for z in "${js_files[@]}"
   do
echo "The javascript file to obfuscate: $z"
      javascript-obfuscator $z --compact true --controlFlowFlattening false --deadCodeInjection false --debugProtection false --debugProtectionInterval false \
           --disableConsoleOutput false --log false --mangle true --renameGlobals false --rotateStringArray false --selfDefending true --stringArray false --stringArrayEncoding false \
           --stringArrayThreshold 0.75 --unicodeEscapeSequence false --output $mirrored_dir/$i/$z
echo "done obfuscating $z"
   done

   cd $working_dir
done

}
harperdb_run()
{
#this function is being run on a docker container as root.  Be advised of the paths.
     cd ./bin/
     echo "I am in this directory now: $(pwd)"
     ./linux-harperdb install --HDB_ROOT $hdb_data --HTTP_PORT 9925 --HTTPS_PORT 31283 --HDB_ADMIN_USERNAME admin --HDB_ADMIN_PASSWORD "Abc1234!"
<<<<<<< HEAD
     sleep 7s
     ./linux-harperdb run
     sleep 3s    
=======
    sleep 7s    
    ./linux-harperdb run
    sleep 3s
>>>>>>> f3c38f45
    theProc=$(ps -ef | grep [h]db_express);

        if [ "$theProc" ];
           then
    apiKey=fe1dfb2c3647474f8f3e9d836783e694
#mycos Collection
    collection_id=45f26d10-5af1-3f5d-b00b-a39a52c9aa45    

#zach's dummy tests
#collection_id=b21ee620-6c69-7566-9a11-e2ce6ece23cd

#mycos Environment 
    environment_id=65398310-b319-fc53-7f6c-78710804cda3

#zach's dummmy environment 
#environment_id=d4f6eefe-b922-9888-043f-43a374a1ef1a

    newman run https://api.getpostman.com/collections/$collection_id?apikey=$apiKey \
    --environment https://api.getpostman.com/environments/$environment_id?apikey=$apiKey -r cli > ../newman_output.log 2> ../error.out
   
./linux-harperdb stop
       else
           echo "Process hdb_express did not start?"
           #clean Up install artifacts.
                rm -f ../hdb_* ../install_*
                rm -r $hdb_data/*
                echo "WTF am I: $hdb_data"
           exit 1;
        fi
exit 0
}

newman_output(){
echo "I am in this directory now looking for newman_output.log: $(pwd)"
#Grabbing the Newman cli output and grep the stream of the failures, if any occurred.
    cat newman_output.log
    theFailed=$(cat newman_output.log | grep -A 10 "#  failure")

    if [ "$theFailed" ];
     then
        echo "Failed NewMan Tests"
        echo $theFailed
        exit 1;
    fi
    
    if [ -s error.out ]
       then
          echo "Some error in newman process!"
          newman_err=$(cat error.out)
          echo "New man errors: $newman_err"
          exit 1
    fi

exit 0
}

cleanup(){
cd ./bin/

./linux-harperdb stop
#clean Up install artifacts.
                rm -f ../hdb_* ../install_*
                rm -rf $hdb_data/*


              exit 0;


}

$@<|MERGE_RESOLUTION|>--- conflicted
+++ resolved
@@ -1,5 +1,5 @@
 #!/bin/bash
-hdb_data="/home/harperdb/hdb"
+hdb_data="/root/hdb"
 obfuscript()
 {
 #Change into each Directory generate an array of the Javascript; js_files
@@ -55,15 +55,9 @@
      cd ./bin/
      echo "I am in this directory now: $(pwd)"
      ./linux-harperdb install --HDB_ROOT $hdb_data --HTTP_PORT 9925 --HTTPS_PORT 31283 --HDB_ADMIN_USERNAME admin --HDB_ADMIN_PASSWORD "Abc1234!"
-<<<<<<< HEAD
      sleep 7s
      ./linux-harperdb run
-     sleep 3s    
-=======
-    sleep 7s    
-    ./linux-harperdb run
-    sleep 3s
->>>>>>> f3c38f45
+     sleep 3s
     theProc=$(ps -ef | grep [h]db_express);
 
         if [ "$theProc" ];
