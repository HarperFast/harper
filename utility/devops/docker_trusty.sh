#!/bin/bash
hdb_data="/root/hdb"
obfuscript()
{
#Change into each Directory generate an array of the Javascript; js_files
#Itterate through js_files, Obfuscate each file send output to file mirrored HarperDB directory; mirrored_dir
#Change directory back to this scripts working directory to prepare for next directory; working_dir
#
#The mirrored File structure is recreated and cleaned
#Then add newly obfuscated files through the --output option in javascript-obfuscator command.

<<<<<<< HEAD
#Files to search for javascript to obfuscate as of 11/16/2017.. Please keep this updated!! 
# =( "data_layer" "sqlTranslator" "validation" "security" "utility" "utility/install" "utility/logging" "utility/functions/date" "utility/functions/math" "lib/fileSystem" "lib/server" "lib/streams" "server" "server/clustering")
=======
#Files to search for javascript to obfuscate as of 11/17/2017.. Please keep this updated!!
#"data_layer" "sqlTranslator" "validation" "security" "utility" "utility/install" "utility/logging" 
#"utility/functions/date" "utility/functions/math" "lib/fileSystem" "lib/server" "lib/streams" "server" "server/clustering"
>>>>>>> 8fbbd01a

files=( "data_layer" "sqlTranslator" "validation" "security" "utility" "utility/install" "utility/logging" "utility/functions/date" "utility/functions/math" "lib/fileSystem" "lib/server" "lib/streams" "server")
working_dir="$(pwd)/../../";
mirrored_dir="/tmp/harperdb"
echo "here i am $working_dir"
echo "stuff: $(ls $working_dir)"
mkdir -p $mirrored_dir;
rm -rf $mirrored_dir/*

echo "Working directory: $working_dir"
echo "**Create mirrored dir $mirrored_dir"
cp -R $working_dir/* $mirrored_dir
echo "**Copy complete to mirrored dir**  $(ls $mirrored_dir)"
for i in "${files[@]}"
do
echo "**Cleaning Mirrored dir $mirrored_dir/$i/"
   rm -rf $mirrored_dir/$i/*.js
echo "**Cleaned**  $(ls $mirrored_dir/$i)"
   cd $working_dir/$i/

echo "Directory now in Array: $(pwd)"

   js_files=( $( ls ./ | grep -E \.js$ ) )
echo "js array files: ${js_files[@]}"

   for z in "${js_files[@]}"
   do
echo "The javascript file to obfuscate: $z"
      javascript-obfuscator $z --compact true --controlFlowFlattening false --deadCodeInjection false --debugProtection false --debugProtectionInterval false \
           --disableConsoleOutput false --log false --mangle true --renameGlobals false --rotateStringArray false --selfDefending true --stringArray false --stringArrayEncoding false \
           --stringArrayThreshold 0.75 --unicodeEscapeSequence false --output $mirrored_dir/$i/$z
echo "done obfuscating $z"
   done

   cd $working_dir
done

}
harperdb_run()
{
#this function is being run on a docker container as root.  Be advised of the paths.
     cd ./bin/
     echo "I am in this directory now: $(pwd)"
<<<<<<< HEAD
     ./linux-harperdb install --HDB_ROOT $hdb_data --HTTP_PORT 9925 --HTTPS_PORT 31283 --HDB_ADMIN_USERNAME admin --HDB_ADMIN_PASSWORD "Abc1234!"
     sleep 7s
     ./linux-harperdb run
     sleep 3s
=======
     ./linux-harperdb install --TC_AGREEMENT yes --HDB_ROOT $hdb_data --HTTP_PORT 9925 --HTTPS_PORT 31283 --HDB_ADMIN_USERNAME admin --HDB_ADMIN_PASSWORD "Abc1234!"
    sleep 7s    
    ./linux-harperdb run
    sleep 3s
>>>>>>> 8fbbd01a
    theProc=$(ps -ef | grep [h]db_express);

        if [ "$theProc" ];
           then
    apiKey=fe1dfb2c3647474f8f3e9d836783e694
#mycos Collection
    collection_id=45f26d10-5af1-3f5d-b00b-a39a52c9aa45    

#zach's dummy tests
#collection_id=b21ee620-6c69-7566-9a11-e2ce6ece23cd

#mycos Environment 
    environment_id=65398310-b319-fc53-7f6c-78710804cda3

#zach's dummmy environment 
#environment_id=d4f6eefe-b922-9888-043f-43a374a1ef1a

    newman run https://api.getpostman.com/collections/$collection_id?apikey=$apiKey \
    --environment https://api.getpostman.com/environments/$environment_id?apikey=$apiKey -r cli > ../newman_output.log
<<<<<<< HEAD
 sleep 7s
  
=======
   
>>>>>>> 8fbbd01a
./linux-harperdb stop
       else
           echo "Process hdb_express did not start?"
           #clean Up install artifacts.
                rm -f ../hdb_* ../install_*
                rm -r $hdb_data/*
                echo "WTF am I: $hdb_data"
           exit 1;
        fi
exit 0
}

newman_output(){
echo "I am in this directory now looking for newman_output.log: $(pwd)"
#Grabbing the Newman cli output and grep the stream of the failures, if any occurred.
    cat ./newman_output.log
    theFailed=$(cat newman_output.log | grep -A 10 "#  failure")

    if [ "$theFailed" ];
     then
        echo "Failed NewMan Tests"
        echo $theFailed
        exit 1;
    fi

exit 0
}

cleanup(){
cd ./bin/

./linux-harperdb stop
#clean Up install artifacts.
                rm -f ../hdb_* ../install_*
                rm -rf $hdb_data/*


              exit 0;


}

$@<|MERGE_RESOLUTION|>--- conflicted
+++ resolved
@@ -9,14 +9,9 @@
 #The mirrored File structure is recreated and cleaned
 #Then add newly obfuscated files through the --output option in javascript-obfuscator command.
 
-<<<<<<< HEAD
-#Files to search for javascript to obfuscate as of 11/16/2017.. Please keep this updated!! 
-# =( "data_layer" "sqlTranslator" "validation" "security" "utility" "utility/install" "utility/logging" "utility/functions/date" "utility/functions/math" "lib/fileSystem" "lib/server" "lib/streams" "server" "server/clustering")
-=======
 #Files to search for javascript to obfuscate as of 11/17/2017.. Please keep this updated!!
 #"data_layer" "sqlTranslator" "validation" "security" "utility" "utility/install" "utility/logging" 
 #"utility/functions/date" "utility/functions/math" "lib/fileSystem" "lib/server" "lib/streams" "server" "server/clustering"
->>>>>>> 8fbbd01a
 
 files=( "data_layer" "sqlTranslator" "validation" "security" "utility" "utility/install" "utility/logging" "utility/functions/date" "utility/functions/math" "lib/fileSystem" "lib/server" "lib/streams" "server")
 working_dir="$(pwd)/../../";
@@ -60,17 +55,10 @@
 #this function is being run on a docker container as root.  Be advised of the paths.
      cd ./bin/
      echo "I am in this directory now: $(pwd)"
-<<<<<<< HEAD
-     ./linux-harperdb install --HDB_ROOT $hdb_data --HTTP_PORT 9925 --HTTPS_PORT 31283 --HDB_ADMIN_USERNAME admin --HDB_ADMIN_PASSWORD "Abc1234!"
-     sleep 7s
-     ./linux-harperdb run
-     sleep 3s
-=======
      ./linux-harperdb install --TC_AGREEMENT yes --HDB_ROOT $hdb_data --HTTP_PORT 9925 --HTTPS_PORT 31283 --HDB_ADMIN_USERNAME admin --HDB_ADMIN_PASSWORD "Abc1234!"
     sleep 7s    
     ./linux-harperdb run
     sleep 3s
->>>>>>> 8fbbd01a
     theProc=$(ps -ef | grep [h]db_express);
 
         if [ "$theProc" ];
@@ -90,12 +78,7 @@
 
     newman run https://api.getpostman.com/collections/$collection_id?apikey=$apiKey \
     --environment https://api.getpostman.com/environments/$environment_id?apikey=$apiKey -r cli > ../newman_output.log
-<<<<<<< HEAD
- sleep 7s
   
-=======
-   
->>>>>>> 8fbbd01a
 ./linux-harperdb stop
        else
            echo "Process hdb_express did not start?"
