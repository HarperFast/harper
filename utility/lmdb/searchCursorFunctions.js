--- conflicted
+++ resolved
@@ -24,16 +24,10 @@
  * @param {lmdb.Cursor} txn
  * @param {Object} results
  */
-<<<<<<< HEAD
-function searchAll(attributes, get_whole_row, found, txn, results){
-    let obj = parseRow(txn, get_whole_row, attributes);
-    results[found] = obj;
-=======
 function searchAll(attributes, found, txn, results){
     let obj = parseRow(txn, attributes);
 
-    results.push(obj);
->>>>>>> c301c3fb
+    results[found] = obj;
 }
 
 /**
