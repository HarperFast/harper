'use strict';

const environment_utility= require('./environmentUtility');
const TransactionCursor = environment_utility.TransactionCursor;
const lmdb = require('node-lmdb');
const log = require('../logging/harper_logger');
const common = require('./commonUtility');
const lmdb_terms = require('./terms');
const hdb_terms = require('../hdbTerms');
const LMDB_ERRORS = require('../commonErrors').LMDB_ERRORS_ENUM;
const hdb_utils = require('../common_utils');
const cursor_functions = require('./searchCursorFunctions');

/** UTILITY CURSOR FUNCTIONS **/

/**
 * Creates the basis for a full iteration of a dbi with an evaluation function used to determine the logic inside the iteration
 * @param {lmdb.Env} env
 * @param {String} hash_attribute
 * @param {String} attribute
 * @param {Function} eval_function
 * @returns {[]}
 */
function iterateFullIndex(env, hash_attribute, attribute, eval_function){
    let results = Object.create(null);
    let stat = environment_utility.statDBI(env, attribute);
    if(stat.entryCount === 0){
        return results;
    }

    let txn = undefined;
    try {
        txn = new TransactionCursor(env, attribute);
        for (let found = txn.cursor.goToFirst(); found !== null; found = txn.cursor.goToNext()) {
            let key_value = common.convertKeyValueFromSearch(found, txn.key_type);
            eval_function(key_value, txn, results, hash_attribute, attribute);
        }
        txn.close();
        return results;
    }catch(e){
        if(txn !== undefined){
            txn.close();
        }

        throw e;
    }
}

/**
 * Creates the basis for a full iteration of a dbi with an evaluation function used to determine the logic inside the iteration
 * @param {lmdb.Env} env
 * @param {String} hash_attribute
 * @param {String} attribute
 * @param {Function} eval_function
 * @returns {[]}
 */
function iterateFullIndexToMap(env, hash_attribute, attribute, eval_function){
    let results = Object.create(null);

    let stat = environment_utility.statDBI(env, attribute);
    if(stat.entryCount === 0){
        return results;
    }
    let txn = undefined;
    try {
        txn = new TransactionCursor(env, attribute);
        for (let found = txn.cursor.goToFirst(); found !== null; found = txn.cursor.goToNext()) {
            let key_value = common.convertKeyValueFromSearch(found, txn.key_type);
            eval_function(key_value, txn, results, hash_attribute, attribute);
        }
        txn.close();
        return results;
    }catch(e){
        if(txn !== undefined){
            txn.close();
        }

        throw e;
    }
}

/**
 * Creates the basis for a forward range search of a dbi with an evaluation function used to determine the logic inside the iteration
 * @param {lmdb.Env} env
 * @param {String} hash_attribute
 * @param {String} attribute
 * @param {String|Number} search_value
 * @param {Function} eval_function
 * @returns {[]}
 */
function iterateRangeNext(env, hash_attribute, attribute, search_value, eval_function){
    let results = Object.create(null);
    let stat = environment_utility.statDBI(env, attribute);
    if(stat.entryCount === 0){
        return results;
    }

    let txn = undefined;
    try {
        txn = new TransactionCursor(env, attribute);

        //if the first value in the dbi is less than the search value then we seek to the value, otherwise we keep the cursor at the first item
        let found = txn.cursor.goToFirst();
        let found_converted = common.convertKeyValueFromSearch(found, txn.key_type);

        if ((isNaN(found_converted) === true && found_converted.toString() < search_value.toString()) || (isNaN(found_converted) === false && Number(found_converted) < search_value)) {
            let search_value_converted = common.convertKeyValueToWrite(search_value, txn.key_type);
            found = txn.cursor.goToRange(search_value_converted);
        }

        for (found; found !== null; found = txn.cursor.goToNext()) {
            let key_value = common.convertKeyValueFromSearch(found, txn.key_type);
            eval_function(search_value, key_value, txn, results, hash_attribute, attribute);
        }
        txn.close();
        return results;
    }catch(e){
        if(txn !== undefined){
            txn.close();
        }

        throw e;
    }
}

/**
 * specific iterator function for perfroming betweens on numeric columns
 * for this function specifically it is important to remember that the buffer representations of numbers are stored in the following order:
 * 0,1,2,3,4,5,6.....1000,-1,-2,-3,-4,-5,-6....-1000
 * as such we need to do some work with the cursor in order to move to the point we need depending on the type of range we are searching.
 * another important point to remember is the search is always iterating forward.  this makes sense for positive number searches,
 * but get wonky for negative number searches and especially for a range of between -4 & 6.  the reason is we will start the iterator at 0, move forward to 6,
 * then we need to jump forward to the highest negative number and stop at the start of our range (-4).
 * @param {lmdb.Env} env
 * @param {String} hash_attribute
 * @param {String} attribute
 * @param {Number} start_value
 * @param {Number} end_value
 * @returns {[]}
 */
function iterateRangeBetween(env, hash_attribute, attribute, start_value, end_value){
    let txn = undefined;
    try {
        let results = Object.create(null);
        let stat = environment_utility.statDBI(env, attribute);
        if (stat.entryCount === 0) {
            return results;
        }

        txn = new TransactionCursor(env, attribute);
        let first_key = txn.cursor.goToFirst();
        let last_key = txn.cursor.goToLast();
        let first_key_value = first_key.readDoubleBE(0);
        let last_key_value = last_key.readDoubleBE(0);
        let find_max_converted = common.convertKeyValueToWrite(Number.MIN_VALUE * -1, txn.key_type);
        let min_value;
        let max_value;
        if (first_key_value < 0 && last_key_value < 0) {
            min_value = last_key;
            max_value = first_key;
        } else if (first_key_value > 0 && last_key_value > 0) {
            min_value = first_key;
            max_value = last_key;
        } else {
            min_value = last_key;

            txn.cursor.goToRange(find_max_converted);
            max_value = txn.cursor.goToPrev();
        }

        let start_value_converted = common.convertKeyValueToWrite(start_value, txn.key_type);
        let end_value_converted = common.convertKeyValueToWrite(end_value, txn.key_type);

        //determine the maximum key we need to iterate towards
        let end_key = txn.cursor.goToRange(end_value_converted);
        if (end_key === null) {
            end_key = max_value;
        }
        if (end_value >= 0 && end_key.readDoubleBE(0) < 0) {
            end_key = max_value;
        }

        //determine the starting point for the iterator.
        let start_key;
        //if end_value is a positive and  start_value is negative we will start at the beginning of the lowest positive number which is the beginning of the iterator,
        // otherwise we jump the iterator to the start value, that would be when the values are both positive or both negative
        if (end_value >= 0 && start_value < 0) {
            start_key = txn.cursor.goToFirst();
        } else {
            start_key = txn.cursor.goToRange(start_value_converted);
        }

        if (start_key === null) {
            start_key = min_value;
        }

        //in the scenario where both values are negative we need to swap them, this is because negative numbers are ordered highest to lowest.  i.e. -1,-2,-3,...-1000.  our end point then is actually based on our start_value
        if (start_value < 0 && end_value < 0) {
            [start_key, end_key] = [end_key, start_key];
        }

        let end_key_value = end_key.readDoubleBE(0);

        let met_end_value = false;

        for (let found = txn.cursor.goToRange(start_key); found !== null; found = txn.cursor.goToNext()) {
            let key_value = common.convertKeyValueFromSearch(found, txn.key_type);
            if (key_value === end_key_value) {
                met_end_value = true;
            }

            if (met_end_value === true && key_value !== end_key_value) {
                if (end_key_value >= 0 && start_value < 0) {
                    //when we have a scenario where end_value is positive and start_value is negative we first search all the positive numbers from the beginning of the iterator.
                    // we then need to jump ahead to search negative values. and we change the end_key_value to be the start_key.
                    txn.cursor.goToRange(find_max_converted);
                    txn.cursor.goToPrev();
                    met_end_value = false;
                    end_key_value = start_key.readDoubleBE(0);
                    continue;
                }

                txn.cursor.goToLast();
            }

            if (key_value >= start_value && key_value <= end_value) {
                cursor_functions.pushResults(key_value, txn, results, hash_attribute, attribute);
            }
        }
        txn.close();
        return results;
    } catch(e){
        if(txn !== undefined){
            txn.close();
        }

        throw e;
    }
}

/**
 * Creates the basis for a previous range search of a dbi with an evaluation function used to determine the logic inside the iteration
 * @param {lmdb.Env} env
 * @param {String} hash_attribute
 * @param {String} attribute
 * @param {String|Number} search_value
 * @param {Function} eval_function
 * @returns {[]}
 */
function iterateLessThan(env, hash_attribute, attribute, search_value, eval_function){
    let txn = undefined;
    try {
        txn = new TransactionCursor(env, attribute);
        let results = Object.create(null);
        let stat = environment_utility.statDBI(env, attribute);
        if(stat.entryCount === 0){
            return results;
        }

        //if the last value in the dbi is greater than the search value then we seek to the value, otherwise we keep the cursor at the last item
        let found = txn.cursor.goToLast();
        let found_converted = common.convertKeyValueFromSearch(found, txn.key_type);

        if (found_converted > search_value) {
            let search_value_converted = common.convertKeyValueToWrite(search_value, txn.key_type);
            found = txn.cursor.goToRange(search_value_converted);
        }

        for (found; found !== null; found = txn.cursor.goToPrev()) {
            let key_value = common.convertKeyValueFromSearch(found, txn.key_type);
            eval_function(search_value, key_value, txn, results, hash_attribute, attribute);
        }

        return results;
    }catch(e) {
        if(txn !== undefined){
            txn.close();
        }
        throw e;
    }
}

/**
 * determines if the intent is to return the whole row based on fetch_attributes having 1 entry that is wildcard * or %
 * @param env
 * @param fetch_attributes
 * @returns {Array}
 */
function setGetWholeRowAttributes(env, fetch_attributes){
    if(fetch_attributes.length === 1 && hdb_terms.SEARCH_WILDCARDS.indexOf(fetch_attributes[0]) >= 0){
        fetch_attributes = environment_utility.listDBIs(env);
        let blob_index = fetch_attributes.indexOf(lmdb_terms.BLOB_DBI_NAME);
        if(blob_index >= 0){
            fetch_attributes.splice(blob_index, 1);
        }
    }

    return fetch_attributes;
}

/**
 * iterates the entire  hash_attribute dbi and returns all objects back
 * @param {lmdb.Env} env - environment object used thigh level to interact with all data in an environment
 * @param {String} hash_attribute - name of the hash_attribute for this environment
 * @param {Array.<String>} fetch_attributes - string array of attributes to pull from the object
 * @returns {Array.<Object>} - object array of fetched records
 */
function searchAll(env, hash_attribute, fetch_attributes){
    common.validateEnv(env);

    if(hash_attribute === undefined){
        throw new Error(LMDB_ERRORS.HASH_ATTRIBUTE_REQUIRED);
    }

    validateFetchAttributes(fetch_attributes);

    fetch_attributes = setGetWholeRowAttributes(env, fetch_attributes);

<<<<<<< HEAD
    return iterateFullIndex(env, hash_attribute, hash_attribute, cursor_functions.searchAll.bind(null, fetch_attributes, get_whole_row));
=======
    return iterateFullIndex(env, hash_attribute, cursor_functions.searchAll.bind(null, fetch_attributes));
>>>>>>> c301c3fb
}

/**
* iterates the entire  hash_attribute dbi and returns all objects back in a map
* @param {lmdb.Env} env - environment object used thigh level to interact with all data in an environment
* @param {String} hash_attribute - name of the hash_attribute for this environment
* @param {Array.<String>} fetch_attributes - string array of attributes to pull from the object
* @returns {{String|Number, Object}} - object array of fetched records
*/
function searchAllToMap(env, hash_attribute, fetch_attributes){
    common.validateEnv(env);

    if(hash_attribute === undefined){
        throw new Error(LMDB_ERRORS.HASH_ATTRIBUTE_REQUIRED);
    }

    validateFetchAttributes(fetch_attributes);

<<<<<<< HEAD
    let get_whole_row = setGetWholeRowFlag(fetch_attributes);

    return iterateFullIndexToMap(env, hash_attribute, hash_attribute, cursor_functions.searchAllToMap.bind(null, fetch_attributes, get_whole_row));
=======
    fetch_attributes = setGetWholeRowAttributes(env, fetch_attributes);
    return iterateFullIndexToMap(env, hash_attribute, cursor_functions.searchAllToMap.bind(null, fetch_attributes));
>>>>>>> c301c3fb
}

/**
 * iterates a dbi and returns the key/value pairing for each entry
 * @param env
 * @param attribute
 * @returns {Array.<Array>}
 */
function iterateDBI(env, attribute){
    common.validateEnv(env);
    if(attribute === undefined){
        throw new Error(LMDB_ERRORS.ATTRIBUTE_REQUIRED);
    }

    return iterateFullIndex(env, attribute, attribute, cursor_functions.iterateDBI);
}

/**
 * counts all records in an environment based on the count from stating the hash_attribute  dbi
 * @param {lmdb.Env} env - environment object used thigh level to interact with all data in an environment
 * @param {String} hash_attribute - name of the hash_attribute for this environment
 * @returns {number} - number of records in the environment
 */
function countAll(env, hash_attribute){
    common.validateEnv(env);

    if(hash_attribute === undefined){
        throw new Error(LMDB_ERRORS.HASH_ATTRIBUTE_REQUIRED);
    }

    let stat = environment_utility.statDBI(env, hash_attribute);
    return stat.entryCount;
}

/**
 * performs an equal search on the key of a named dbi, returns a list of ids where their keys literally match the search_value
 * @param {lmdb.Env} env - environment object used thigh level to interact with all data in an environment
 * @param {String} hash_attribute
 * @param {String} attribute - name of the attribute (dbi) to search
 * @param search_value - value to search
 * @returns {[]} - ids matching the search
 */
function equals(env, hash_attribute, attribute, search_value){
    validateComparisonFunctions(env, attribute, search_value);

    let txn = undefined;
    try {
        txn = new TransactionCursor(env, attribute);

        let converted_search_value = common.convertKeyValueToWrite(search_value, txn.key_type);

        let results = Object.create(null);
        for (let found = txn.cursor.goToKey(converted_search_value); found !== null; found = txn.cursor.goToNextDup()) {
            let key_value = common.convertKeyValueFromSearch(found, txn.key_type);
            if(search_value.toString() !== key_value.toString()){
                txn.cursor.goToLast();
                continue;
            }
            cursor_functions.pushResults(key_value, txn, results, hash_attribute, attribute);
        }
        txn.close();

        if(Buffer.byteLength(search_value.toString()) > lmdb_terms.MAX_BYTE_SIZE) {
            blobSearch(env, hash_attribute, attribute, search_value.toString(), lmdb_terms.SEARCH_TYPES.EQUALS, results);
        }
        return results;
    }catch(e){
        if(txn !== undefined){
            txn.close();
        }

        throw e;
    }
}

/**
 *
 * @param env
 * @param hash_attribute
 * @param attribute
 * @param search_value
 * @param search_type
 * @param results
 * @returns {*[]}
 */
function blobSearch(env, hash_attribute, attribute, search_value, search_type, results = []){
    let txn = undefined;
    try{
        txn = new TransactionCursor(env, lmdb_terms.BLOB_DBI_NAME);
        let range_value = `${attribute}/`;
        for(let found = txn.cursor.goToRange(range_value); found !== null; found = txn.cursor.goToNext()){
            if(found.startsWith(range_value) === false){
                txn.cursor.goToLast();
                continue;
            }

            let text = txn.cursor.getCurrentString();
            let hash_value = found.replace(range_value, '');
            switch(search_type){
                case lmdb_terms.SEARCH_TYPES.EQUALS:
                    if(text === search_value){
                        results.push(hash_value);
                    }
                    break;
                case lmdb_terms.SEARCH_TYPES.STARTS_WITH:
                    if(text.startsWith(search_value) === true){
                        results.push(hash_value);
                    }
                    break;
                case lmdb_terms.SEARCH_TYPES.ENDS_WITH:
                    if(text.endsWith(search_value) === true){
                        results.push(hash_value);
                    }
                    break;
                case lmdb_terms.SEARCH_TYPES.CONTAINS:
                    if(text.indexOf(search_value) >= 0){
                        results.push(hash_value);
                    }
                    break;
                default:
                    break;
            }
        }
        txn.cursor.close();
        return results;
    }catch(e){
        if(txn !== undefined){
            txn.close();
        }

        throw e;
    }
}

/**
 * performs an startsWith search on the key of a named dbi, returns a list of ids where their keys begin with the search_value
 * @param {lmdb.Env} env - environment object used thigh level to interact with all data in an environment
 * @param {String} hash_attribute
 * @param {String} attribute - name of the attribute (dbi) to search
 * @param search_value - value to search
 * @returns {[]} - ids matching the search
 */
function startsWith(env, hash_attribute, attribute, search_value){
    validateComparisonFunctions(env, attribute, search_value);
    let dbi = environment_utility.openDBI(env, attribute);
    let results = iterateRangeNext(env, hash_attribute, attribute, search_value, cursor_functions.startsWith.bind(null, dbi[lmdb_terms.DBI_DEFINITION_NAME].key_type));
    results = blobSearch(env, hash_attribute, attribute, search_value, lmdb_terms.SEARCH_TYPES.STARTS_WITH, results);
    return results;
}

/**
 * performs an endsWith search on the key of a named dbi, returns a list of ids where their keys end with search_value
 * @param {lmdb.Env} env - environment object used thigh level to interact with all data in an environment
 * @param {String} hash_attribute
 * @param {String} attribute - name of the attribute (dbi) to search
 * @param search_value - value to search
 * @returns {[]} - ids matching the search
 */
function endsWith(env, hash_attribute, attribute, search_value){
    validateComparisonFunctions(env, attribute, search_value);

    let results = iterateFullIndex(env, hash_attribute, attribute, cursor_functions.endsWith.bind(null, search_value));
    results = blobSearch(env, hash_attribute, attribute, search_value, lmdb_terms.SEARCH_TYPES.ENDS_WITH, results);
    return results;
}

/**
 * performs a cotains search on the key of a named dbi, returns a list of ids where their keys contain the search_value
 * @param {lmdb.Env} env - environment object used thigh level to interact with all data in an environment
 * @param {String} hash_attribute
 * @param {String} attribute - name of the attribute (dbi) to search
 * @param {String|Number} search_value - value to search
 * @returns {[]} - ids matching the search
 */
function contains(env, hash_attribute, attribute, search_value){
    validateComparisonFunctions(env, attribute, search_value);

    let results = iterateFullIndex(env, hash_attribute, attribute, cursor_functions.contains.bind(null, search_value));
    results = blobSearch(env, hash_attribute, attribute, search_value, lmdb_terms.SEARCH_TYPES.CONTAINS, results);
    return results;
}

/** RANGE FUNCTIONS **/

/**
 * performs standard validation on range functions
 * @param {lmdb.Env} env
 * @param {String} attribute
 * @param {String|Number} search_value
 * @returns {{}}
 */
function initializeRangeFunction(env, attribute, search_value){
    validateComparisonFunctions(env, attribute, search_value);

    let dbi = environment_utility.openDBI(env, attribute);
    let search_info = new Object(null);
    search_info.search_value_is_numeric = isNaN(search_value) === false;
    search_info.dbi_numeric_key = dbi[lmdb_terms.DBI_DEFINITION_NAME].key_type === lmdb_terms.DBI_KEY_TYPES.NUMBER;


    //if we are trying to compare a non-numeric value to numeric keys we throw an error
    if(search_info.search_value_is_numeric === false && search_info.dbi_numeric_key === true){
        throw new Error(LMDB_ERRORS.CANNOT_COMPARE_STRING_TO_NUMERIC_KEYS);
    }

    return search_info;
}

/**
 * performs a greater than search for string / numeric search value
 * @param {lmdb.Env} env
 * @param {String} hash_attribute
 * @param {String} attribute
 * @param {String|Number} search_value
 * @returns {*[]}
 */
function greaterThan(env, hash_attribute, attribute, search_value){
    let search_info = initializeRangeFunction(env, attribute, search_value);

    if(search_info.search_value_is_numeric === false){
        return iterateFullIndex(env, hash_attribute, attribute, cursor_functions.greaterThanStringCompare.bind(null, search_value));
    }

    if(search_info.search_value_is_numeric === true && search_info.dbi_numeric_key === false){
        return iterateFullIndex(env, hash_attribute, attribute, cursor_functions.greaterThanStringToNumberCompare.bind(null, Number(search_value)));
    }

    if(search_info.search_value_is_numeric === true && search_info.dbi_numeric_key === true){
        //add 1 to the search value because we want everything greater than the search value & the key is an int
        return iterateRangeNext(env, hash_attribute, attribute, Number(search_value), cursor_functions.greaterThanNumericCompare);
    }
}

/**
 * performs a greater than equal search for string / numeric search value
 * @param {lmdb.Env} env
 * @param {String} hash_attribute
 * @param {String} attribute
 * @param {String|Number} search_value
 * @returns {*[]}
 */
function greaterThanEqual(env, hash_attribute, attribute, search_value){
    let search_info = initializeRangeFunction(env, attribute, search_value);

    if(search_info.search_value_is_numeric === false){
        return iterateFullIndex(env, hash_attribute, attribute, cursor_functions.greaterThanEqualStringCompare.bind(null, search_value));
    }

    if(search_info.search_value_is_numeric === true && search_info.dbi_numeric_key === false){
        return iterateFullIndex(env, hash_attribute, attribute, cursor_functions.greaterThanEqualStringToNumberCompare.bind(null, Number(search_value)));
    }

    if(search_info.search_value_is_numeric === true && search_info.dbi_numeric_key === true){
        return iterateRangeNext(env, hash_attribute, attribute, Number(search_value), cursor_functions.greaterThaEqualNumericCompare);
    }
}

/**
 * performs a less than search for string / numeric search value
 * @param {lmdb.Env} env
 * @param {String} hash_attribute
 * @param {String} attribute
 * @param {String|Number} search_value
 * @returns {*[]}
 */
function lessThan(env, hash_attribute, attribute, search_value){
    let search_info = initializeRangeFunction(env, attribute, search_value);

    if(search_info.search_value_is_numeric === false){
        return iterateFullIndex(env, hash_attribute, attribute, cursor_functions.lessThanStringCompare.bind(null, search_value));
    }

    if(search_info.search_value_is_numeric === true && search_info.dbi_numeric_key === false){
        return iterateFullIndex(env, hash_attribute, attribute, cursor_functions.lessThanStringToNumberCompare.bind(null, Number(search_value)));
    }

    if(search_info.search_value_is_numeric === true && search_info.dbi_numeric_key === true){
        return iterateLessThan(env, hash_attribute, attribute, Number(search_value), cursor_functions.lessThanNumericCompare);
    }
}

/**
 * performs a less than equal search for string / numeric search value
 * @param {lmdb.Env} env
 * @param {String} hash_attribute
 * @param {String} attribute
 * @param {String|Number} search_value
 * @returns {*[]}
 */
function lessThanEqual(env, hash_attribute, attribute, search_value){
    let search_info = initializeRangeFunction(env, attribute, search_value);

    if(search_info.search_value_is_numeric === false){
        return iterateFullIndex(env, hash_attribute, attribute, cursor_functions.lessThanEqualStringCompare.bind(null, search_value));
    }

    if(search_info.search_value_is_numeric === true && search_info.dbi_numeric_key === false){
        return iterateFullIndex(env, hash_attribute, attribute, cursor_functions.lessThanEqualStringToNumberCompare.bind(null, Number(search_value)));
    }

    if(search_info.search_value_is_numeric === true && search_info.dbi_numeric_key === true){
        //need to add 1 to the value other wise when prev is called it skips all but the first entry of the search_value
        return iterateLessThan(env, hash_attribute, attribute, Number(search_value), cursor_functions.lessThanEqualNumericCompare);
    }
}

/**
 * performs a between search for string / numeric search value
 * @param {lmdb.Env} env
 * @param {String} hash_attribute
 * @param {String} attribute
 * @param {String|Number} start_value
 * @param {String|Number}end_value
 * @returns {*[]}
 */
function between(env, hash_attribute, attribute, start_value, end_value){
    common.validateEnv(env);

    if(attribute === undefined){
        throw new Error(LMDB_ERRORS.ATTRIBUTE_REQUIRED);
    }

    if(start_value === undefined){
        throw new Error(LMDB_ERRORS.START_VALUE_REQUIRED);
    }

    if(end_value === undefined){
        throw new Error(LMDB_ERRORS.END_VALUE_REQUIRED);
    }

    let dbi = environment_utility.openDBI(env, attribute);
    let key_type = dbi[lmdb_terms.DBI_DEFINITION_NAME].key_type;

    if(key_type === lmdb_terms.DBI_KEY_TYPES.NUMBER){
        [start_value, end_value] = [Number(start_value), Number(end_value)];
    }

    if (start_value >= end_value) {
        throw new Error(LMDB_ERRORS.END_VALUE_MUST_BE_GREATER_THAN_START_VALUE);
    }

    let dbi_int_key = (key_type === lmdb_terms.DBI_KEY_TYPES.NUMBER);

    //if we are trying to compare a non-numeric value to numeric keys we throw an error
    if((isNaN(start_value) === true || isNaN(end_value) === true) && dbi_int_key === true){
        throw new Error(LMDB_ERRORS.CANNOT_COMPARE_STRING_TO_NUMERIC_KEYS);
    }

    if(dbi_int_key === false && (isNaN(start_value) === true || isNaN(end_value) === true)){
        return iterateFullIndex(env, hash_attribute, attribute, cursor_functions.betweenStringCompare.bind(null, start_value.toString(), end_value.toString()));
    }

    if(dbi_int_key === false && isNaN(start_value) === false && isNaN(end_value) === false){
        return iterateFullIndex(env, hash_attribute, attribute, cursor_functions.betweenStringToNumberCompare.bind(null, Number(start_value), Number(end_value)));
    }

    return iterateRangeBetween(env, hash_attribute, attribute, Number(start_value), Number(end_value));
}

/**
 * finds a single record based on the id passed
 * @param {lmdb.Env} env - environment object used thigh level to interact with all data in an environment
 * @param {String} hash_attribute - name of the hash_attribute for this environment
 * @param {Array.<String>} fetch_attributes - string array of attributes to pull from the object
 * @param {String} id - id value to search
 * @returns {{}} - object found
 */
function searchByHash(env, hash_attribute, fetch_attributes, id) {
    common.validateEnv(env);

    if(hash_attribute === undefined){
        throw new Error(LMDB_ERRORS.HASH_ATTRIBUTE_REQUIRED);
    }

    validateFetchAttributes(fetch_attributes);

    if(id === undefined){
        throw new Error(LMDB_ERRORS.ID_REQUIRED);
    }

    fetch_attributes = setGetWholeRowAttributes(env, fetch_attributes);
    let txn = undefined;
    try {
        txn = new TransactionCursor(env, hash_attribute);

        let obj = null;
        let found = txn.cursor.goToKey(id);
        if (found === id) {
            obj = cursor_functions.parseRow(txn, fetch_attributes);
        }
        txn.close();
        return obj;
    }catch(e){
        if(txn !== undefined){
            txn.close();
        }

        throw e;
    }
}

/**
 * checks if a hash value exists based on the id passed
 * @param {lmdb.Env} env - environment object used thigh level to interact with all data in an environment
 * @param {String} hash_attribute - name of the hash_attribute for this environment
 * @param {String|Number} id - id value to check exists
 * @returns {boolean} - whether the hash exists (true) or not (false)
 */
function checkHashExists(env, hash_attribute, id) {
    common.validateEnv(env);

    if(hash_attribute === undefined){
        throw new Error(LMDB_ERRORS.HASH_ATTRIBUTE_REQUIRED);
    }

    if(id === undefined){
        throw new Error(LMDB_ERRORS.ID_REQUIRED);
    }

    let txn = undefined;
    try {
        let found_key = true;
        txn = new TransactionCursor(env, hash_attribute);

        id = common.convertKeyValueToWrite(id, txn.key_type);

        let key = txn.cursor.goToKey(id);

        if (key !== id) {
            found_key = false;
        }

        txn.close();
        return found_key;
    }catch(e){
        if(txn !== undefined){
            txn.close();
        }

        throw e;
    }
}

/**
 * finds an array of records based on the ids passed
 * @param {lmdb.Env} env - environment object used thigh level to interact with all data in an environment
 * @param {String} hash_attribute - name of the hash_attribute for this environment
 * @param {Array.<String>} fetch_attributes - string array of attributes to pull from the object
 * @param {Array.<String>} ids - list of ids to search
 * @param {[]} [not_found] - optional, meant to be an array passed by reference so that skipped ids can be aggregated.
 * @returns {Array.<Object>} - object array of records found
 */
function batchSearchByHash(env, hash_attribute, fetch_attributes, ids, not_found = []) {
    let txn = initializeBatchSearchByHash(env, hash_attribute, fetch_attributes, ids, not_found);

<<<<<<< HEAD
    let get_whole_row = setGetWholeRowFlag(fetch_attributes);

    let results = {};
=======
    fetch_attributes = setGetWholeRowAttributes(env, fetch_attributes);
    let results = [];
>>>>>>> c301c3fb

    for(let x = 0; x < ids.length; x++){
        let id = ids[x];
        try {
            let key = txn.cursor.goToKey(id);
            if(key === id) {
                cursor_functions.searchAll(fetch_attributes, key, txn, results);
            }else {
                not_found.push(hdb_utils.autoCast(id));
            }
        }catch(e){
            log.warn(e);
        }
    }

    txn.close();

    return results;
}

/**
 * finds an array of records based on the ids passed and returns a map of the results
 * @param {lmdb.Env} env - environment object used thigh level to interact with all data in an environment
 * @param {String} hash_attribute - name of the hash_attribute for this environment
 * @param {Array.<String>} fetch_attributes - string array of attributes to pull from the object
 * @param {Array.<String>} ids - list of ids to search
 * @param {[]} [not_found] - optional, meant to be an array passed by reference so that skipped ids can be aggregated.
 * @returns {{}} - object array of records found
 */
function batchSearchByHashToMap(env, hash_attribute, fetch_attributes, ids, not_found = []) {
    let txn = initializeBatchSearchByHash(env, hash_attribute, fetch_attributes, ids, not_found);

    let results = Object.create(null);

    fetch_attributes = setGetWholeRowAttributes(env, fetch_attributes);

    for(let x = 0; x < ids.length; x++){
        let id = ids[x];
        try {
            let key = txn.cursor.goToKey(id);
            if(key === id) {
                let obj = cursor_functions.parseRow(txn, fetch_attributes);
                results[id] = obj;
            }else {
                not_found.push(hdb_utils.autoCast(id));
            }
        }catch(e){
            log.warn(e);
        }
    }

    txn.close();

    return results;
}

/**
 * function used to intialize the batchSearchByHash functions
 * @param {lmdb.Env} env - environment object used thigh level to interact with all data in an environment
 * @param {String} hash_attribute - name of the hash_attribute for this environment
 * @param {Array.<String>} fetch_attributes - string array of attributes to pull from the object
 * @param {Array.<String>} ids - list of ids to search
 * @param {[]} [not_found] -optional,  meant to be an array passed by reference so that skipped ids can be aggregated.
 * @returns {TransactionCursor}
 */
function initializeBatchSearchByHash(env, hash_attribute, fetch_attributes, ids, not_found){
    common.validateEnv(env);

    if(hash_attribute === undefined){
        throw new Error(LMDB_ERRORS.HASH_ATTRIBUTE_REQUIRED);
    }

    validateFetchAttributes(fetch_attributes);

    if(!Array.isArray(ids)){
        if(ids === undefined){
            throw new Error(LMDB_ERRORS.IDS_REQUIRED);
        }

        throw new Error(LMDB_ERRORS.IDS_MUST_BE_ARRAY);
    }

    if(!Array.isArray(not_found)){
        not_found = [];
    }

    return new TransactionCursor(env, hash_attribute);
}

/**
 * validates the fetch_attributes argument
 * @param fetch_attributes - string array of attributes to pull from the object
 */
function validateFetchAttributes(fetch_attributes){
    if(!Array.isArray(fetch_attributes)){
        if(fetch_attributes === undefined){
            throw new Error(LMDB_ERRORS.FETCH_ATTRIBUTES_REQUIRED);
        }
        throw new Error(LMDB_ERRORS.FETCH_ATTRIBUTES_MUST_BE_ARRAY);
    }


}

/**
 * common validation function for all of the comparison searches (equals, startsWith, endsWith, contains)
 * @param {lmdb.Env} env - environment object used thigh level to interact with all data in an environment
 * @param attribute - name of the attribute (dbi) to search
 * @param search_value - value to search
 */
function validateComparisonFunctions(env, attribute, search_value){
    common.validateEnv(env);
    if(attribute === undefined){
        throw new Error(LMDB_ERRORS.ATTRIBUTE_REQUIRED);
    }

    if(search_value === undefined){
        throw new Error(LMDB_ERRORS.SEARCH_VALUE_REQUIRED);
    }
}

module.exports = {
    searchAll,
    searchAllToMap,
    countAll,
    equals,
    startsWith,
    endsWith,
    contains,
    searchByHash,
    batchSearchByHash,
    batchSearchByHashToMap,
    checkHashExists,
    iterateDBI,
    greaterThan,
    greaterThanEqual,
    lessThan,
    lessThanEqual,
    between
};<|MERGE_RESOLUTION|>--- conflicted
+++ resolved
@@ -316,11 +316,7 @@
 
     fetch_attributes = setGetWholeRowAttributes(env, fetch_attributes);
 
-<<<<<<< HEAD
-    return iterateFullIndex(env, hash_attribute, hash_attribute, cursor_functions.searchAll.bind(null, fetch_attributes, get_whole_row));
-=======
-    return iterateFullIndex(env, hash_attribute, cursor_functions.searchAll.bind(null, fetch_attributes));
->>>>>>> c301c3fb
+    return iterateFullIndex(env, hash_attribute, hash_attribute, cursor_functions.searchAll.bind(null, fetch_attributes));
 }
 
 /**
@@ -339,14 +335,8 @@
 
     validateFetchAttributes(fetch_attributes);
 
-<<<<<<< HEAD
-    let get_whole_row = setGetWholeRowFlag(fetch_attributes);
-
-    return iterateFullIndexToMap(env, hash_attribute, hash_attribute, cursor_functions.searchAllToMap.bind(null, fetch_attributes, get_whole_row));
-=======
     fetch_attributes = setGetWholeRowAttributes(env, fetch_attributes);
-    return iterateFullIndexToMap(env, hash_attribute, cursor_functions.searchAllToMap.bind(null, fetch_attributes));
->>>>>>> c301c3fb
+    return iterateFullIndexToMap(env,hash_attribute, hash_attribute, cursor_functions.searchAllToMap.bind(null, fetch_attributes));
 }
 
 /**
@@ -802,14 +792,8 @@
 function batchSearchByHash(env, hash_attribute, fetch_attributes, ids, not_found = []) {
     let txn = initializeBatchSearchByHash(env, hash_attribute, fetch_attributes, ids, not_found);
 
-<<<<<<< HEAD
-    let get_whole_row = setGetWholeRowFlag(fetch_attributes);
-
+    fetch_attributes = setGetWholeRowAttributes(env, fetch_attributes);
     let results = {};
-=======
-    fetch_attributes = setGetWholeRowAttributes(env, fetch_attributes);
-    let results = [];
->>>>>>> c301c3fb
 
     for(let x = 0; x < ids.length; x++){
         let id = ids[x];
