'use strict';

const os = require('os');
const https = require('https');
let http = require('http');
const fs = require('fs-extra');
const YAML = require('yaml');
const { pipeline } = require('stream/promises');
const { createWriteStream, ensureDir, writeFileSync } = require('fs-extra');
const { join } = require('path');
const _ = require('lodash');
const minimist = require('minimist');
const path = require('path');
const crypto = require('node:crypto');
const PropertiesReader = require('properties-reader');
const envMgr = require('../environment/environmentManager.js');
const sysInfo = require('../environment/systemInformation.js');
const hdbLog = require('../logging/harper_logger.js');
const configUtils = require('../../config/configUtils.js');
const { restart } = require('../../bin/restart.js');
const hdbUtils = require('../common_utils.js');
const assignCMDENVVariables = require('../assignCmdEnvVariables.js');
const globalSchema = require('../globalSchema.js');
const { main, launch } = require('../../bin/run.js');
const { install, updateConfigEnv, setIgnoreExisting } = require('../install/installer.js');
const mount = require('../mount_hdb.js');
const hdbTerms = require('../hdbTerms.ts');
const { packageJson } = require('../packageUtils.js');
const hdbInfoController = require('../../dataLayer/hdbInfoController.js');
const { sendOperationToNode } = require('../../server/replication/replicator.ts');
const { updateConfigCert } = require('../../security/keys.js');
const { restartWorkers } = require('../../server/threads/manageThreads.js');
const { databases } = require('../../resources/databases.ts');
const { set: setStatus } = require('../../server/status/index.ts');
const { HTTP_STATUS_CODES } = require('../errors/commonErrors.js');
const { cliOperations } = require('../../bin/cliOperations.js');

// Custom error class for clone node operations
class CloneNodeError extends Error {
	constructor(message, statusCode = HTTP_STATUS_CODES.INTERNAL_SERVER_ERROR) {
		super(message);
		this.name = 'CloneNodeError';
		this.statusCode = statusCode;
	}
}

class CloneSyncError extends CloneNodeError {
	constructor(message) {
		super(message, HTTP_STATUS_CODES.INTERNAL_SERVER_ERROR);
		this.name = 'CloneSyncError';
	}
}

const { SYSTEM_TABLE_NAMES, SYSTEM_SCHEMA_NAME, CONFIG_PARAMS, OPERATIONS_ENUM } = hdbTerms;
const WAIT_FOR_RESTART_TIME = 10000;
const CLONE_CONFIG_FILE = 'clone-node-config.yaml';
const SYSTEM_TABLES_TO_CLONE = [
	SYSTEM_TABLE_NAMES.ROLE_TABLE_NAME,
	SYSTEM_TABLE_NAMES.USER_TABLE_NAME,
	SYSTEM_TABLE_NAMES.NODE_TABLE_NAME,
];
const CONFIG_TO_NOT_CLONE = {
	clustering_nodename: true,
	clustering_leafserver_streams_path: true,
	clustering_tls_certificate: true,
	clustering_tls_privatekey: true,
	clustering_tls_certificateauthority: true,
	logging_file: true,
	logging_root: true,
	logging_rotation_path: true,
	operationsapi_network_domainsocket: true,
	operationsapi_tls_certificate: true,
	operationsapi_tls_privatekey: true,
	operationsapi_tls_certificateauthority: true,
	rootpath: true,
	storage_path: true,
	storage_audit_path: true,
	databases: true,
	mqtt_network_mtls_certificateauthority: true,
	componentsroot: true,
	tls_certificate: true,
	tls_privatekey: true,
	tls_certificateauthority: true,
	replication_hostname: true,
	replication_url: true,
	cloned: true,
};

const CLONE_VARS = {
	HDB_LEADER_USERNAME: 'HDB_LEADER_USERNAME',
	HDB_LEADER_PASSWORD: 'HDB_LEADER_PASSWORD',
	HDB_LEADER_URL: 'HDB_LEADER_URL',
	REPLICATION_HOSTNAME: 'REPLICATION_HOSTNAME',
	HDB_CLONE_OVERTOP: 'HDB_CLONE_OVERTOP',
	CLONE_KEYS: 'CLONE_KEYS',
	CLONE_USING_WS: 'CLONE_USING_WS',
	NO_START: 'NO_START',
};

const cliArgs = minimist(process.argv);
const username = cliArgs[CLONE_VARS.HDB_LEADER_USERNAME] ?? process.env[CLONE_VARS.HDB_LEADER_USERNAME];
const password = cliArgs[CLONE_VARS.HDB_LEADER_PASSWORD] ?? process.env[CLONE_VARS.HDB_LEADER_PASSWORD];
const leaderUrl = cliArgs[CLONE_VARS.HDB_LEADER_URL] ?? process.env[CLONE_VARS.HDB_LEADER_URL];
const replicationHost = cliArgs[CLONE_VARS.REPLICATION_HOSTNAME] ?? process.env[CLONE_VARS.REPLICATION_HOSTNAME];
let replicationHostname, replicationPort;
if (replicationHost) [replicationHostname, replicationPort] = replicationHost.split(':');

const cloneOvertop = (cliArgs[CLONE_VARS.HDB_CLONE_OVERTOP] ?? process.env[CLONE_VARS.HDB_CLONE_OVERTOP]) === 'true'; // optional var - will allow clone to work overtop of an existing HDB install
const clonedVar = cliArgs[CONFIG_PARAMS.CLONED.toUpperCase()] ?? process.env[CONFIG_PARAMS.CLONED.toUpperCase()];
const clone_keys = cliArgs[CLONE_VARS.CLONE_KEYS] !== 'false' && process.env[CLONE_VARS.CLONE_KEYS] !== 'false';
const cloneUsingWs = (cliArgs[CLONE_VARS.CLONE_USING_WS] ?? process.env[CLONE_VARS.CLONE_USING_WS]) === 'true';
const noStart = (cliArgs[CLONE_VARS.NO_START] ?? process.env[CLONE_VARS.NO_START]) === 'true';

let cloneNodeConfig;
let hdbConfig = {};
let hdbConfigJson;
let leaderConfig;
let leaderConfigFlat = {};
let leaderDbs;
let rootPath;
let excludeDb;
let excludedTable;
let freshClone = false;
let sysDbExist = false;
let startTime;
let leaderReplicationUrl;

/**
 * This module will run when HarperDB is started with the required env/cli vars.
 * Any config, databases and replication that doesn't already exist on this node will be cloned from the leader node
 * @param background
 * @returns {Promise<void>}
 */
module.exports = async function cloneNode(background = false, run = false) {
	console.info(`Starting clone node from leader node: ${leaderUrl}`);
	delete process.env.HDB_LEADER_URL;

	rootPath = hdbUtils.getEnvCliRootPath();
	if (!rootPath) {
		try {
			const bootPropsFilePath = join(os.homedir(), hdbTerms.HDB_HOME_DIR_NAME, hdbTerms.BOOT_PROPS_FILE_NAME);
			if (await fs.pathExists(bootPropsFilePath)) {
				const hdbProperties = PropertiesReader(bootPropsFilePath);
				rootPath = path.parse(hdbProperties.get(hdbTerms.BOOT_PROP_PARAMS.SETTINGS_PATH_KEY)).dir;
			}
		} catch (err) {
			throw new Error(
				`There was an error setting the clone default root path. Please set ROOTPATH using an environment or CLI variable.`
			);
		}
	}

	if (!rootPath) {
		console.log(`No HarperDB install found, starting fresh clone`);
		freshClone = true;
	} else if (await fs.pathExists(rootPath)) {
		console.log(
			`Existing HarperDB install found at ${rootPath}. Clone node will only clone items that do not already exist on clone.`
		);
	} else {
		console.log(`No HarperDB install found at ${rootPath} starting fresh clone`);
		freshClone = true;
	}

	if (!rootPath) {
		rootPath = join(os.homedir(), hdbTerms.HDB_ROOT_DIR_NAME);
		console.log('Using default root path', rootPath);
	}

	// Set the root path in environment manager immediately after determining it
	// This ensures getHdbBasePath() will work for any subsequent module imports
	envMgr.setHdbBasePath(rootPath);

	let cloneConfigPath;
	try {
		cloneConfigPath = join(rootPath, CLONE_CONFIG_FILE);
		cloneNodeConfig = YAML.parseDocument(await fs.readFile(cloneConfigPath, 'utf8'), { simpleKeys: true }).toJSON();
		console.log('Clone config file found');
	} catch (err) {}

	const hdbConfigPath = join(rootPath, hdbTerms.HDB_CONFIG_FILE);

	if (await fs.pathExists(hdbConfigPath)) {
		try {
			hdbConfigJson = YAML.parseDocument(await fs.readFile(hdbConfigPath, 'utf8'), { simpleKeys: true }).toJSON();
			hdbConfig = configUtils.flattenConfig(hdbConfigJson);
		} catch (err) {
			console.error('Error reading existing harperdb-config.yaml on clone', err);
		}
	}

	if (replicationHost) {
		const leaderUrlInst = new URL(leaderUrl);
		leaderReplicationUrl = `${leaderUrlInst.protocol === 'https:' ? 'wss://' : 'ws://'}${leaderUrlInst.hostname}:${replicationPort || 9933}`;
	}

	if (cloneUsingWs) {
		await cloneUsingWS();
		return;
	}

	if (hdbConfig?.cloned && clonedVar !== 'false') {
		console.log('Instance marked as cloned, clone will not run');
<<<<<<< HEAD
		envMgr.setCloneVar(false);
		envMgr.initSync();
=======
		env_mgr.initSync();
>>>>>>> 862b9120
		return main();
	}

	// Get all the non-system db/table from leader node
	leaderDbs = await leaderReq({ operation: OPERATIONS_ENUM.DESCRIBE_ALL });

	await cloneConfig();
<<<<<<< HEAD
	envMgr.setCloneVar(false);
=======
	env_mgr.setHdbBasePath(root_path);
>>>>>>> 862b9120

	fs.ensureDir(envMgr.get(hdbTerms.CONFIG_PARAMS.LOGGING_ROOT));
	hdbLog.initLogSettings();

	await cloneDatabases();

	// Only call install if a fresh sys DB was added
	if (!sysDbExist) await installHDB();

	await startHDB(background, run);

	if (replicationHost) {
		await setupReplication();
		await cloneKeys();
	}

	console.info('\nSuccessfully cloned node: ' + leaderUrl);
	if (background || noStart) process.exit();
};

/**
 * Will make all the necessary calls to the leader node using a WebSocket connection rather than http.
 * @returns {Promise<void>}
 */
async function cloneUsingWS() {
	if (hdbConfig?.cloned && clonedVar !== 'false') {
		console.log('Instance marked as cloned, clone will not run');
<<<<<<< HEAD
		envMgr.setCloneVar(false);
		envMgr.initSync();
=======
		env_mgr.initSync();
>>>>>>> 862b9120
		// Start HDB
		return main();
	}

	console.log('Cloning using WebSockets');

	const systemDbDir = getDBPath('system');
	const sysDbFileDir = join(systemDbDir, 'system.mdb');
	const sysDbExists = fs.existsSync(sysDbFileDir);
	if (freshClone || !sysDbExists || cloneOvertop) {
		console.info('Clone node installing HarperDB');
		process.env.TC_AGREEMENT = 'yes';
		process.env.ROOTPATH = rootPath;
		process.env.HDB_ADMIN_USERNAME = 'clone-temp-admin';
		process.env.HDB_ADMIN_PASSWORD = crypto.randomBytes(10).toString('base64').slice(0, 10);
		setIgnoreExisting(true);
		await install();
	} else {
<<<<<<< HEAD
		envMgr.setCloneVar(false);
		envMgr.initSync();
=======
		env_mgr.initSync();
>>>>>>> 862b9120
	}

	// Starts HDB
	await main();

	// Cloning the leader configuration, excluding CONFIG_TO_NOT_CLONE values
	await cloneConfig(true);

	// Updates the keys configuration
	await updateConfigCert();

	// We delete the clone-temp-admin user because now that HDB is installed we want user to come from the leader via replication and the add node call
	if (!sysDbExists) {
		await databases.system.hdb_user.delete({ username: 'clone-temp-admin' });
	}

	// Restarting HDB to pick up new config
	await restartWorkers();

	// Get last updated record timestamps for all DB and write to file
	// These values can be used for checking when the clone replication has caught up with leader
	const lastUpdatedTimestamps = await getLastUpdatedRecord();

	// When cloning with WS we utilize addNode to clone all the DB and setup replication
	console.log('Adding node to the cluster');
	const addNode = require('../clustering/addNode.js');
	const addNodeResponse = await addNode({
		operation: OPERATIONS_ENUM.ADD_NODE,
		url: leaderReplicationUrl,
	});
	console.log('Add node response: ', addNodeResponse);

	await cloneKeys();

	// Monitor sync and update status when complete
	try {
		await monitorSyncAndUpdateStatus(lastUpdatedTimestamps);
	} catch (error) {
		console.error('Sync monitoring failed:', error.message);

		// Optionally set availability status to Unavailable if status updates are enabled
		// TODO: (maybe) update availability status to Unavailable if sync fails
	}

	console.log(`Successfully cloned node: ${leaderUrl} using WebSockets`);
	configUtils.updateConfigValue(CONFIG_PARAMS.CLONED, true);

	if (noStart) process.exit();
}

/**
 * Will loop through a system describe and a describeAll to compare the last updated record for each table
 * and record the most recent timestamp for each database in a JSON file.
 * @returns {Promise<void>}
 */
async function getLastUpdatedRecord() {
	const findMostRecentTimestamp = (describeObj) => {
		let mostRecent = 0;
		for (const table in describeObj) {
			const tableObj = describeObj[table];
			// requestId is part of the describe response so we ignore it
			if (typeof tableObj !== 'object') continue;
			if (tableObj.last_updated_record > mostRecent) {
				mostRecent = tableObj.last_updated_record;
			}
		}

		return mostRecent;
	};

	console.log('Getting last updated record timestamp for all database');
	const lastUpdated = {};
	const systemDb = await leaderReq({ operation: 'describe_database', database: 'system' });
	lastUpdated['system'] = findMostRecentTimestamp(systemDb);

	const allDb = await leaderReq({ operation: 'describe_all' });
	for (const db in allDb) {
		// requestId is part of the describe response so we ignore it
		if (typeof allDb[db] !== 'object') continue;
		lastUpdated[db] = findMostRecentTimestamp(allDb[db]);
	}

	const lastUpdatedFilePath = join(rootPath, 'tmp', 'lastUpdated.json');
	console.log('Writing last updated database timestamps to:', lastUpdatedFilePath);
	await fs.outputJson(lastUpdatedFilePath, lastUpdated);

	return lastUpdated;
}

/**
 * Check if status updates are enabled via environment variable
 * @returns {boolean} - True if status updates are enabled
 */
function isStatusUpdateEnabled() {
	return process.env.CLONE_NODE_UPDATE_STATUS === 'true';
}

/**
 * Monitor sync status and optionally update 'availability' status when synchronization is complete
 * @param {Object} targetTimestamps - Object with database names as keys and timestamps as values
 * @returns {Promise<void>}
 * @throws {CloneSyncError} - If sync times out or targetTimestamps is invalid
 */
async function monitorSyncAndUpdateStatus(targetTimestamps) {
	// Validate target timestamps early
	if (!targetTimestamps || Object.keys(targetTimestamps).length === 0) {
		throw new CloneSyncError('No target timestamps available to check synchronization status');
	}

	// Configuration from environment variables
	const maxWaitTime = Math.max(1, parseInt(process.env.HDB_CLONE_SYNC_TIMEOUT) || 300000); // 5 minutes default, min 1ms
	const checkInterval = Math.max(1, parseInt(process.env.HDB_CLONE_CHECK_INTERVAL) || 10000); // 10 seconds default, min 1ms
	const shouldUpdateStatus = isStatusUpdateEnabled();

	console.log('Starting sync monitoring');
	console.log(`Max wait time: ${maxWaitTime}ms, Check interval: ${checkInterval}ms`);

	const startTime = Date.now();
	let syncComplete = false;

	while (!syncComplete && Date.now() - startTime < maxWaitTime) {
		try {
			// Check if all databases are synchronized
			syncComplete = await checkSyncStatus(targetTimestamps);

			if (syncComplete) {
				console.log('All databases synchronized');

				// Only update status if enabled
				if (shouldUpdateStatus) {
					try {
						await setStatus({ id: 'availability', status: 'Available' });
						console.log('Successfully updated availability status to Available');
					} catch (error) {
						console.error('Error updating status:', error);
						// Don't fail the sync monitoring due to status update failure
					}
				}
			} else {
				console.log(`Sync not complete, waiting ${checkInterval}ms before next check`);
				await hdbUtils.asyncSetTimeout(checkInterval);
			}
		} catch (error) {
			console.error('Error checking cluster status:', error);
			// Continue monitoring on error
			await hdbUtils.asyncSetTimeout(checkInterval);
		}
	}

	if (!syncComplete) {
		throw new CloneSyncError(`Sync monitoring timed out after ${maxWaitTime}ms`);
	}
}

/**
 * Check if all databases are synchronized by comparing timestamps
 * @param {Object} clusterResponse - Response from clusterStatus()
 * @param {Object} targetTimestamps - Target timestamps to check against
 * @returns {Promise<boolean>} - True if all databases are synchronized
 */
async function checkSyncStatus(targetTimestamps) {
	// Get cluster status
	const clusterResponse = await cliOperations({ operation: 'cluster_status' });

	// There should always be a response with at least an empty connections []
	for (const connection of clusterResponse.connections) {
		// ...but not always database_sockets
		if (!connection.database_sockets) {
			continue;
		}

		for (const socket of connection.database_sockets) {
			const dbName = socket.database;
			const targetTime = targetTimestamps[dbName];

			// Skip if no target time for this database
			if (!targetTime) continue;

			const receivedTime = socket.lastReceivedRemoteTime;

			// Check if we have received data and if it's up to date
			if (!receivedTime) {
				console.log(`Database ${dbName}: No data received yet`);
				return false;
			}

			// Convert timestamps to numbers for comparison
			const receivedTimeNum = new Date(receivedTime).getTime();

			if (receivedTimeNum < targetTime) {
				console.log(`Database ${dbName}: Not synchronized (received: ${receivedTimeNum}, target: ${targetTime})`);
				return false;
			}

			console.log(`Database ${dbName}: Synchronized`);
		}
	}

	return true;
}

/**
 * Send a request to the leader node using either http or websockets
 * If websockets are used the leader node needs to know about the clone before any requests are made.
 * @param req
 * @returns {Promise<unknown>}
 */
async function leaderReq(req) {
	if (cloneUsingWs) {
		return sendOperationToNode({ url: leaderReplicationUrl }, req, { rejectUnauthorized: false });
	}

	return JSON.parse((await leaderHttpReq(req)).body);
}

async function cloneKeys() {
	try {
		if (clone_keys !== false) {
			console.log('Cloning JWT keys');
			const keysDir = path.join(rootPath, hdbTerms.LICENSE_KEY_DIR_NAME);
			// sendOperationToNode is used for extra security, it uses mtls when connecting to leader node.
			const jwtPublic = await sendOperationToNode(
				{ url: leaderReplicationUrl },
				{
					operation: OPERATIONS_ENUM.GET_KEY,
					name: '.jwtPublic',
				},
				{ rejectUnauthorized: false }
			);
			writeFileSync(path.join(keysDir, hdbTerms.JWT_ENUM.JWT_PUBLIC_KEY_NAME), jwtPublic.message);

			const jwtPrivate = await sendOperationToNode(
				{ url: leaderReplicationUrl },
				{
					operation: OPERATIONS_ENUM.GET_KEY,
					name: '.jwtPrivate',
				},
				{ rejectUnauthorized: false }
			);
			writeFileSync(path.join(keysDir, hdbTerms.JWT_ENUM.JWT_PRIVATE_KEY_NAME), jwtPrivate.message);
		}
	} catch (err) {
		console.error('Error cloning JWT keys', err);
	}
}

/**
 * Clone config from leader except for any existing config or any excluded config (mainly path related values)
 * @param withWs - If true the config will be cloned using websockets
 * @returns {Promise<void>}
 */
async function cloneConfig(withWs = false) {
	console.info('Cloning configuration');
	leaderConfig = await leaderReq({ operation: OPERATIONS_ENUM.GET_CONFIGURATION });
	leaderConfigFlat = configUtils.flattenConfig(leaderConfig);
	const excludeComps = cloneNodeConfig?.componentConfig?.exclude;
	const configUpdate = {
		rootpath: rootPath,
	};

	if (replicationHost) configUpdate.replication_hostname = replicationHostname;

	for (const name in leaderConfigFlat) {
		if (
			(leaderConfigFlat[name] !== null &&
				typeof leaderConfigFlat[name] === 'object' &&
				!(leaderConfigFlat[name] instanceof Array)) ||
			CONFIG_TO_NOT_CLONE[name]
		)
			continue;

		if (name.includes('_package') || name.includes('_port')) {
			// This is here to stop local leader component config from being cloned
			if (leaderConfigFlat[name]?.includes?.('hdb/components')) continue;

			if (excludeComps) {
				let excludedComp = false;
				for (const comp of excludeComps) {
					if (name.includes(comp.name)) {
						excludedComp = true;
						break;
					}
				}
				if (excludedComp) continue;
			}
		}

		if (!hdbConfig[name]) {
			configUpdate[name] = leaderConfigFlat[name];
		}
	}

	for (const name in hdbConfig) {
		if (name !== 'databases' && typeof hdbConfig[name] === 'object' && !(hdbConfig[name] instanceof Array)) continue;
		configUpdate[name] = hdbConfig[name];
	}

	// If DB are excluded in clone config update replication.databases to not include the excluded DB
	const excludedDb = {};
	if (cloneNodeConfig?.databaseConfig?.excludeDatabases) {
		cloneNodeConfig.databaseConfig.excludeDatabases.forEach((db) => {
			excludedDb[db.database] = true;
		});
	}

	if (cloneNodeConfig?.clusteringConfig?.excludeDatabases) {
		cloneNodeConfig.clusteringConfig.excludeDatabases.forEach((db) => {
			excludedDb[db.database] = true;
		});
	}

	if (Object.keys(excludedDb).length > 0) {
		configUpdate.replication_databases = [];
		if (!excludedDb['system']) configUpdate.replication_databases.push('system');
		for (const db in leaderDbs) {
			if (!excludedDb[db]) {
				configUpdate.replication_databases.push(db);
			}
		}
	}

	const args = assignCMDENVVariables(Object.keys(hdbTerms.CONFIG_PARAM_MAP), true);
	Object.assign(configUpdate, args);

	// If cloning using websockets we set the cloned flag at the completion of the clone
	if (!withWs) configUpdate.cloned = true;
	configUtils.createConfigFile(configUpdate, true);
}

/**
 * Clone any database that don't already exist on this node
 * @returns {Promise<void>}
 */
async function cloneDatabases() {
	if (process.env.HDB_FETCH === 'true') {
		await cloneTablesFetch();
		// Setting this env var was causing run `npm install` to fail, so deleting it here.
		if (process.env.NODE_TLS_REJECT_UNAUTHORIZED) delete process.env.NODE_TLS_REJECT_UNAUTHORIZED;
	} else {
		await cloneTablesHttp();
	}
}

/**
 * Installs HDB (if it isn't already installed) overtop of any existing cloned config & database
 * @returns {Promise<void>}
 */
async function installHDB() {
	console.info('Clone node installing HarperDB.');
	process.env.TC_AGREEMENT = 'yes';
	process.env.ROOTPATH = rootPath;
	if (!username) throw new Error('HDB_LEADER_USERNAME is undefined.');
	process.env.HDB_ADMIN_USERNAME = username;
	if (!password) throw new Error('HDB_LEADER_PASSWORD is undefined.');
	process.env.HDB_ADMIN_PASSWORD = password;
	process.env.OPERATIONSAPI_NETWORK_PORT = envMgr.get(CONFIG_PARAMS.OPERATIONSAPI_NETWORK_PORT);
	updateConfigEnv(path.join(rootPath, hdbTerms.HDB_CONFIG_FILE));

	setIgnoreExisting(true);

	await install();
}

function getDBPath(db) {
	const dbConfig = envMgr.get(hdbTerms.CONFIG_PARAMS.DATABASES)?.[db];
	return dbConfig?.path || envMgr.get(CONFIG_PARAMS.STORAGE_PATH) || path.join(rootPath, hdbTerms.DATABASES_DIR_NAME);
}

async function cloneTablesHttp() {
	// If this is a fresh clone or there is no system.mdb file clone users/roles system tables
	const systemDbDir = getDBPath('system');
	const sysDbFileDir = join(systemDbDir, 'system.mdb');
	await ensureDir(systemDbDir);
	if (freshClone || !(await fs.exists(sysDbFileDir)) || cloneOvertop) {
		if (!replicationHost) {
			console.info('Cloning system database');
			await ensureDir(systemDbDir);
			const fileStream = createWriteStream(sysDbFileDir, { overwrite: true });
			const req = {
				operation: OPERATIONS_ENUM.GET_BACKUP,
				database: 'system',
				tables: SYSTEM_TABLES_TO_CLONE,
			};

			const headers = await leaderHttpStream(req, fileStream);
			// We add the backup date to the files mtime property, this is done so that clusterTables can reference it.
			let backupDate = new Date(headers.date);
			if (!startTime || backupDate < startTime) startTime = backupDate;
			await fs.utimes(sysDbFileDir, Date.now(), backupDate);
		}

		if (!freshClone) {
			await mount(rootPath);
			await insertHdbVersionInfo();
			setIgnoreExisting(true);
		}
	} else {
		sysDbExist = true;
		console.log(`Not cloning system database due to it already existing on clone`);
	}

	// Create object where excluded db name is key
	excludeDb = cloneNodeConfig?.databaseConfig?.excludeDatabases;
	excludeDb = excludeDb
		? excludeDb.reduce((obj, item) => {
				return { ...obj, [item['database']]: true };
			}, {})
		: {};

	// Check to see if DB already on clone, if it is we dont clone it
	for (const db in leaderDbs) {
		if (await fs.exists(path.join(getDBPath(db), db + '.mdb'))) {
			console.log(`Not cloning database ${db} due to it already existing on clone`);
			excludeDb[db] = true;
		}
	}

	// Build excluded table object where key is db + table
	excludedTable = cloneNodeConfig?.databaseConfig?.excludeTables;
	excludedTable = excludedTable
		? excludedTable.reduce((obj, item) => {
				return { ...obj, [item['database'] == null ? null : item['database'] + item['table']]: true };
			}, {})
		: {};

	for (const db in leaderDbs) {
		if (excludeDb[db]) {
			leaderDbs[db] = 'excluded';
			continue;
		}
		if (_.isEmpty(leaderDbs[db])) continue;
		let tablesToClone = [];
		let excludedTables = false;
		for (const tableName in leaderDbs[db]) {
			if (excludedTable[db + tableName]) {
				excludedTables = true;
				leaderDbs[db][tableName] = 'excluded';
			} else {
				tablesToClone.push(leaderDbs[db][tableName]);
			}
		}

		if (tablesToClone.length === 0) continue;
		if (replicationHost) {
			hdbLog.debug('Setting up tables for #{db}');
			const ensureTable = require('../../resources/databases.ts').table;
			for (let table of tablesToClone) {
				for (let attribute of table.attributes) {
					if (attribute.is_hash_attribute || attribute.is_primary_key) attribute.isPrimaryKey = true;
				}
				ensureTable({
					database: db,
					table: table.name,
					attributes: table.attributes,
				});
			}
			continue;
		}
		tablesToClone = tablesToClone.map((table) => table.name);

		let backupReq;
		if (excludedTables) {
			console.info(`Cloning database: ${db} tables: ${tablesToClone}`);
			backupReq = { operation: OPERATIONS_ENUM.GET_BACKUP, database: db, tables: tablesToClone };
		} else {
			console.info(`Cloning database: ${db}`);
			backupReq = { operation: OPERATIONS_ENUM.GET_BACKUP, database: db };
		}

		const dbDir = getDBPath(db);
		await ensureDir(dbDir);
		const dbPath = join(dbDir, db + '.mdb');
		const tableFileStream = createWriteStream(dbPath, { overwrite: true });
		const reqHeaders = await leaderHttpStream(backupReq, tableFileStream);

		// We add the backup date to the files mtime property, this is done so that clusterTables can reference it.
		let backupDate = new Date(reqHeaders.date);
		if (!startTime || backupDate < startTime) startTime = backupDate;
		await fs.utimes(dbPath, Date.now(), backupDate);
	}
}

async function cloneTablesFetch() {
	// If this is a fresh clone or there is no system.mdb file clone users/roles system tables
	const systemDbDir = getDBPath('system');
	const sysDbFileDir = join(systemDbDir, 'system.mdb');
	if (freshClone || !(await fs.exists(sysDbFileDir)) || cloneOvertop) {
		if (!replicationHost) {
			console.info('Cloning system database using fetch');
			const req = {
				operation: OPERATIONS_ENUM.GET_BACKUP,
				database: 'system',
				tables: SYSTEM_TABLES_TO_CLONE,
			};

			const sysBackup = await leaderHttpReqFetch(req, true);
			const sysDbDir = getDBPath('system');
			await ensureDir(sysDbDir);
			const sysDbFileDir = join(sysDbDir, 'system.mdb');
			await pipeline(sysBackup.body, createWriteStream(sysDbFileDir, { overwrite: true }));

			// We add the backup date to the files mtime property, this is done so that clusterTables can reference it.
			let backupDate = new Date(sysBackup.headers.get('date'));
			if (!startTime || backupDate < startTime) startTime = backupDate;
			await fs.utimes(sysDbFileDir, Date.now(), new Date(sysBackup.headers.get('date')));
		}

		if (!freshClone) {
			await mount(rootPath);
			await insertHdbVersionInfo();
			setIgnoreExisting(true);
		}
	} else {
		sysDbExist = true;
		console.log(`Not cloning system database due to it already existing on clone`);
	}
	if (replicationHost) {
		hdbLog.info('Replication hostname set, not using backup to clone databases, replication will clone');
		return;
	}

	// Create object where excluded db name is key
	excludeDb = cloneNodeConfig?.databaseConfig?.excludeDatabases;
	excludeDb = excludeDb
		? excludeDb.reduce((obj, item) => {
				return { ...obj, [item['database']]: true };
			}, {})
		: {};

	// Check to see if DB already on clone, if it is we dont clone it
	for (const db in leaderDbs) {
		if (await fs.exists(path.join(getDBPath(db), db + '.mdb'))) {
			console.log(`Not cloning database ${db} due to it already existing on clone`);
			excludeDb[db] = true;
		}
	}

	// Build excluded table object where key is db + table
	excludedTable = cloneNodeConfig?.databaseConfig?.excludeTables;
	excludedTable = excludedTable
		? excludedTable.reduce((obj, item) => {
				return { ...obj, [item['database'] == null ? null : item['database'] + item['table']]: true };
			}, {})
		: {};

	for (const db in leaderDbs) {
		if (excludeDb[db]) {
			leaderDbs[db] = 'excluded';
			continue;
		}
		if (_.isEmpty(leaderDbs[db])) continue;
		let tablesToClone = [];
		let excludedTables = false;
		for (const table in leaderDbs[db]) {
			if (excludedTable[db + table]) {
				excludedTables = true;
				leaderDbs[db][table] = 'excluded';
			} else {
				tablesToClone.push(table);
			}
		}

		if (tablesToClone.length === 0) return;

		let backup;
		if (excludedTables) {
			console.info(`Cloning database: ${db} tables: ${tablesToClone}`);
			backup = await leaderHttpReqFetch(
				{ operation: OPERATIONS_ENUM.GET_BACKUP, database: db, tables: tablesToClone },
				true
			);
		} else {
			console.info(`Cloning database: ${db}`);
			backup = await leaderHttpReqFetch({ operation: OPERATIONS_ENUM.GET_BACKUP, database: db }, true);
		}

		const dbDir = getDBPath(db);
		await ensureDir(dbDir);
		const backupDate = new Date(backup.headers.get('date'));

		// Stream the backup to a file with temp name consisting of <timestamp>-<table name>, this is done so that if clone
		// fails during this step half cloned db files can easily be identified.
		const tempDbPath = join(dbDir, `${backupDate.getTime()}-${db}.mdb`);
		await pipeline(backup.body, createWriteStream(tempDbPath, { overwrite: true }));

		// Once the clone of a db file is completed it is renamed to its permanent name
		const dbPath = join(dbDir, db + '.mdb');
		await fs.rename(tempDbPath, dbPath);

		// We add the backup date to the files mtime property, this is done so that clusterTables can reference it.
		if (!startTime || backupDate < startTime) startTime = backupDate;
		await fs.utimes(dbPath, Date.now(), backupDate);
	}
}

async function leaderHttpReqFetch(req, getBackup = false) {
	const rejectUnauth = cloneNodeConfig?.httpsRejectUnauthorized ?? false;
	const httpsAgent = new https.Agent({
		rejectUnauthorized: rejectUnauth,
	});

	if (!rejectUnauth) process.env.NODE_TLS_REJECT_UNAUTHORIZED = '0';

	const auth = Buffer.from(username + ':' + password).toString('base64');
	const headers = { 'Authorization': 'Basic ' + auth, 'Content-Type': 'application/json' };
	if (getBackup) {
		headers['Accept-Encoding'] = 'gzip';
	}

	const response = await fetch(leaderUrl, {
		method: 'POST',
		headers,
		body: JSON.stringify(req),
		agent: httpsAgent,
		compress: true,
	});

	if (response.ok) return response;
	console.error(`HTTP Error Response: ${response.status} ${response.statusText}`);
	throw new Error(await response.text());
}

async function startHDB(background, run = false) {
	const hdbProc = await sysInfo.getHDBProcessInfo();
	if (hdbProc.clustering.length === 0 || hdbProc.core.length === 0) {
		if (background) {
			await launch(false);
		} else {
			if (run) await setAppPath();
			await main();
		}
	} else {
		console.info(await restart({ operation: OPERATIONS_ENUM.RESTART }));
		await hdbUtils.asyncSetTimeout(WAIT_FOR_RESTART_TIME);
	}
	if (background) await hdbUtils.asyncSetTimeout(2000);
}

async function setAppPath() {
	// Run a specific application folder
	let appFolder = process.argv[3];
	if (appFolder && appFolder[0] !== '-') {
		if (!(await fs.exists(appFolder))) {
			console.error(`The folder ${appFolder} does not exist`);
		}
		if (!fs.statSync(appFolder).isDirectory()) {
			console.error(`The path ${appFolder} is not a folder`);
		}
		appFolder = await fs.realpath(appFolder);
		if (await fs.exists(path.join(appFolder, hdbTerms.HDB_CONFIG_FILE))) {
			// This can be used to run HDB without a boot file
			process.env.ROOTPATH = appFolder;
		} else {
			process.env.RUN_HDB_APP = appFolder;
		}
	}
}

/**
 * Setup replication between this node and the leader, or if fully connected cli/env passed
 * setup replication between this node, the leader and any nodes the leader is replicating to.
 * @returns {Promise<void>}
 */
async function setupReplication() {
	console.info('Setting up replication');

	await globalSchema.setSchemaDataToGlobalAsync();
	const addNode = require('../clustering/addNode.js');
	const addNodeResponse = await addNode(
		{
			operation: OPERATIONS_ENUM.ADD_NODE,
			verify_tls: false, // TODO : if they have certs we shouldnt need to pass creds
			url: leaderReplicationUrl,
			startTime,
			authorization: {
				username,
				password,
			},
		},
		true
	);

	console.log('Add node response: ', addNodeResponse);
}

async function leaderHttpReq(req) {
	const httpsAgent = new https.Agent({
		rejectUnauthorized: cloneNodeConfig?.httpsRejectUnauthorized ?? false,
	});

	const auth = Buffer.from(username + ':' + password).toString('base64');
	const headers = { 'Authorization': 'Basic ' + auth, 'Content-Type': 'application/json' };
	const url = new URL(leaderUrl);
	const options = {
		protocol: url.protocol,
		host: url.hostname,
		method: 'POST',
		headers,
	};

	if (url.protocol === 'https:') options.agent = httpsAgent;
	if (url.port) options.port = url.port;
	return await hdbUtils.httpRequest(options, req);
}

async function leaderHttpStream(data, stream) {
	const httpsAgent = new https.Agent({
		rejectUnauthorized: cloneNodeConfig?.httpsRejectUnauthorized ?? false,
	});

	const auth = Buffer.from(username + ':' + password).toString('base64');
	const headers = { 'Authorization': 'Basic ' + auth, 'Content-Type': 'application/json' };
	const url = new URL(leaderUrl);
	const options = {
		protocol: url.protocol,
		host: url.hostname,
		method: 'POST',
		headers,
	};

	if (url.protocol === 'https:') {
		options.agent = httpsAgent;
		http = https;
	}
	if (url.port) options.port = url.port;

	return new Promise((resolve, reject) => {
		const req = http.request(options, (res) => {
			if (res.statusCode !== 200) {
				reject('Request to leader node failed with code: ' + res.statusCode);
			}

			res.pipe(stream);
			res.on('end', () => {
				stream.close();
				resolve(res.headers);
			});
		});

		req.on('error', (err) => {
			reject(err);
		});

		req.write(JSON.stringify(data));
		req.end();
	});
}

async function insertHdbVersionInfo() {
	const vers = packageJson.version;
	if (vers) {
		await hdbInfoController.insertHdbInstallInfo(vers);
	} else {
		throw new Error('The version is missing/removed from HarperDB package.json');
	}
}<|MERGE_RESOLUTION|>--- conflicted
+++ resolved
@@ -201,12 +201,7 @@
 
 	if (hdbConfig?.cloned && clonedVar !== 'false') {
 		console.log('Instance marked as cloned, clone will not run');
-<<<<<<< HEAD
-		envMgr.setCloneVar(false);
 		envMgr.initSync();
-=======
-		env_mgr.initSync();
->>>>>>> 862b9120
 		return main();
 	}
 
@@ -214,11 +209,6 @@
 	leaderDbs = await leaderReq({ operation: OPERATIONS_ENUM.DESCRIBE_ALL });
 
 	await cloneConfig();
-<<<<<<< HEAD
-	envMgr.setCloneVar(false);
-=======
-	env_mgr.setHdbBasePath(root_path);
->>>>>>> 862b9120
 
 	fs.ensureDir(envMgr.get(hdbTerms.CONFIG_PARAMS.LOGGING_ROOT));
 	hdbLog.initLogSettings();
@@ -246,12 +236,7 @@
 async function cloneUsingWS() {
 	if (hdbConfig?.cloned && clonedVar !== 'false') {
 		console.log('Instance marked as cloned, clone will not run');
-<<<<<<< HEAD
-		envMgr.setCloneVar(false);
 		envMgr.initSync();
-=======
-		env_mgr.initSync();
->>>>>>> 862b9120
 		// Start HDB
 		return main();
 	}
@@ -270,12 +255,7 @@
 		setIgnoreExisting(true);
 		await install();
 	} else {
-<<<<<<< HEAD
-		envMgr.setCloneVar(false);
 		envMgr.initSync();
-=======
-		env_mgr.initSync();
->>>>>>> 862b9120
 	}
 
 	// Starts HDB
