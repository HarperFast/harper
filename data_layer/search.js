'use strict';
const fs = require('graceful-fs'),
    PropertiesReader = require('properties-reader'),
    hdb_properties = PropertiesReader(`${process.cwd()}/../hdb_boot_properties.file`);
    hdb_properties.append(hdb_properties.get('settings_path'));
const base_path = hdb_properties.get('HDB_ROOT') + "/schema/"
    , search_validator = require('../validation/searchValidator.js')
    , async = require('async'),
    winston = require('../utility/logging/winston_logger'),
    file_search = require('../lib/fileSystem/fileSearch'),
    FileSearch = require('../lib/fileSystem/FileSearch'),
    _ = require('lodash'),
    condition_patterns = require('../sqlTranslator/conditionPatterns'),
    ConditionPatterns = require('../sqlTranslator/ConditionPatterns'),
    autocast = require('autocast'),
    math = require('mathjs'),
<<<<<<< HEAD
    SelectValidator = require('../sqlTranslator/SelectValidator');
=======
    aggregate_functions = require('../utility/functions/aggregateFunctions.json'),
    jinqjs = require('jinq'),
    system_schema = require('../json/systemSchema.json');
>>>>>>> 74dca218

math.import([
    require('../utility/functions/math/count'),
    require('../utility/functions/math/avg'),
//    require('../utility/functions/date/dateFunctions')
]);

module.exports = {
    searchByValue:searchByValue,
    searchByHash:searchByHash,
    searchByConditions: searchByConditions,
    search: search,
    multiConditionSearch: multiConditionSearch
};

function searchByHash(search_object, callback){
    try {
        let validation_error = search_validator(search_object, 'hashes');
        if (validation_error) {
            callback(validation_error, null);
            return;
        }

        if(search_object.schema !== 'system' && (!global.hdb_schema[search_object.schema] || !global.hdb_schema[search_object.schema][search_object.table])){
            return callback(`invalid table ${search_object.schema}.${search_object.table}`);
        }

        let table_path = `${base_path}${search_object.schema}/${search_object.table}/`;
        evaluateTableAttributes(search_object.get_attributes, search_object, (error, attributes) => {
            if (error) {
                callback(error);
                return;
            }

            let table_info = global.hdb_schema[search_object.schema][search_object.table];
            attributes = removeTableFromAttributeAlias(attributes, search_object.table);
            async.waterfall([
                getAttributeFiles.bind(null, attributes, table_path, search_object.hash_values),
                consolidateData.bind(null, table_info.hash_attribute)
            ], (error, data) => {
                if (error) {
                    callback(error);
                    return;
                }

                callback(null, data);
            });
        });
    } catch(e){
        callback(e);
    }
}

function removeTableFromAttributeAlias(attributes, table_name){
    attributes.forEach((attribute)=>{
        if(typeof attribute !== 'string') {
            attribute.alias = attribute.alias.replace(`${table_name}.`, '');
        }
    });

    return attributes;
}

function searchByValue (search_object, callback) {
    try {
        let validation_error = search_validator(search_object, 'value');
        if (validation_error) {
            callback(validation_error);
            return;
        }
        let operation = '=';
        if(search_object.search_value !== '*' && search_object.search_value !== '%' && (search_object.search_value.includes('*') || search_object.search_value.includes('%'))){
            operation = 'like';
        }
        let condition = {};
        condition[operation] = [search_object.search_attribute, search_object.search_value];

        let hash_attribute = null;
        if(search_object.schema === 'system'){
            hash_attribute = system_schema[search_object.table].hash_attribute;
        } else {
            hash_attribute = global.hdb_schema[search_object.schema][search_object.table].hash_attribute;
        }

        let patterns = condition_patterns.createPatterns(condition, {
            name: search_object.table,
            schema: search_object.schema,
            hash_attribute: hash_attribute
        }, base_path);

        if(search_object.schema !== 'system' && (!global.hdb_schema[search_object.schema] || !global.hdb_schema[search_object.schema][search_object.table])){
            return callback(`invalid table ${search_object.schema}.${search_object.table}`);
        }

        evaluateTableAttributes(search_object.get_attributes, search_object, (err, attributes) => {
            if (err) {
                callback(err);
                return;
            }

            search_object.get_attributes = attributes;

            async.waterfall([
                file_search.findIDsByRegex.bind(null, patterns.folder_search_path, patterns.folder_search, patterns.blob_search),
                getAttributeFiles.bind(null, search_object.get_attributes, patterns.table_path),
                consolidateData.bind(null, hash_attribute)
            ], (error, data) => {
                if (error) {
                    callback(error);
                    return;
                }

                callback(null, data);
            });

        });


    } catch(e){
        callback(e);
    }
}

function searchByConditions(search_object, callback){
    try {
        let validation_error = search_validator(search_object, 'conditions');
        if (validation_error) {
            callback(validation_error);
            return;
        }

        if(search_object.schema !== 'system' && (!global.hdb_schema[search_object.schema] || !global.hdb_schema[search_object.schema][search_object.table])){
            return callback(`invalid table ${search_object.schema}.${search_object.table}`);
        }

        let table_schema = global.hdb_schema[search_object.schema][search_object.table];

        //let patterns = condition_patterns.createPatterns(search_object.condition, table_schema, base_path);
        let get_attributes = search_object.get_attributes;
        if (search_object.supplemental_fields && search_object.supplemental_fields.length > 0) {
            get_attributes = _.uniqBy(search_object.get_attributes.concat(search_object.supplemental_fields), 'alias');
        }
        evaluateTableAttributes(get_attributes, search_object, (err, attributes) => {
            if (err) {
                callback(err);
                return;
            }

            async.waterfall([
                multiConditionSearch.bind(null, search_object.conditions, table_schema),
                getAttributeFiles.bind(null, attributes, `${base_path}${table_schema.schema}/${table_schema.name}/`),
                consolidateData.bind(null, table_schema.hash_attribute)
            ], (error, data) => {
                if (error) {
                    callback(error);
                    return;
                }

                callback(null, data);
            });

        });
    } catch(e){
        callback(e);
    }

}

function multiConditionSearch(conditions, table_schema, callback){
    try {
        let all_ids = [];

        /*let patterns = new ConditionPatterns(conditions);
        patterns.parseConditions();*/

        //async.forEachOf(patterns.column_conditions, (condition));

        async.forEachOf(conditions, (condition, key, caller) => {
            all_ids[key] = {};
            let condition_key = Object.keys(condition)[0];
            if (condition_key === 'and' || condition_key === 'or') {
                all_ids[key].operation = condition_key;
                condition = condition[condition_key];
            }


            let pattern = condition_patterns.createPatterns(condition, table_schema, base_path);

            file_search.findIDsByRegex(pattern.folder_search_path, pattern.folder_search, pattern.blob_search, (err, results) => {
                if (err) {
                    winston.error(err);
                } else {
                    all_ids[key].ids = results;
                }
                caller();
            });
        }, (err) => {
            if (err) {
                callback(err);
                return;
            }

            let matched_ids = all_ids[0].ids;
            all_ids.shift();
            all_ids.forEach((ids) => {
                if (!ids.operation || ids.operation === 'or') {
                    matched_ids = matched_ids.concat(ids.ids);
                } else {
                    matched_ids = _.intersection(matched_ids, ids.ids);
                }
            });
            if (matched_ids.length === 0) {
                callback(null, matched_ids);
                return;
            }

            callback(null, _.uniq(matched_ids));
        });
    } catch(e){
        callback(e);
    }
}

function search(statement, callback){
    try {
        let validator = new SelectValidator(statement);
        validator.validate();

        let search = new FileSearch(validator.statement, validator.attributes, base_path);
        search.search((err, data) => {
            if(err){
                return callback(err);
            }

            callback(null, data);
        });
    } catch(e){
        callback(e);
    }
}

RegExp.escape= function(s) {
    return s.replace(/[-\/\\^$*+?.()|[\]{}]/g, '\\$&');
};

function consolidateData(hash_attribute, attributes_data, callback){
    let data_array = [];
    let data_keys = Object.keys(attributes_data);

    if(!attributes_data || data_keys.length === 0) {
        return callback(null, data_array);
    }

    let ids;
    if(attributes_data[hash_attribute]){
        ids = Object.keys(attributes_data[hash_attribute]);
    } else {
        Object.keys(attributes_data).forEach((key)=>{
            let split_key = key.split('.');
            if(split_key.length > 1 && split_key[1] === hash_attribute){
                ids = Object.keys(attributes_data[key]);
            }
        });
    }

    if(!ids) {
        ids = Object.keys(attributes_data[Object.keys(attributes_data)[0]]);
    }

    ids.forEach(function(key){
        let data_object = {};

        data_keys.forEach(function(attribute){
            data_object[attribute] = attributes_data[attribute][key];
        });
        data_array.push(data_object);
    });
    callback(null, data_array);
}

function getAttributeFiles(get_attributes, table_path, hash_files, callback){
    let attributes_data = {};
    async.each(get_attributes, (attribute, caller)=>{
        //evaluate if an array of strings or objects has been passed in and assign values accordingly
        let attribute_name = (typeof attribute === 'string') ? attribute : attribute.attribute;
        let alias_name = (typeof attribute === 'string') ? attribute :
            (attribute.alias ? attribute.alias : attribute.name);
        readAttributeFiles(table_path, attribute_name, hash_files, (err, results)=>{
            if(err){
                caller(err);
                return;
            }

            attributes_data[alias_name]=results;
            caller();
        });
    }, (error)=>{
        if(error){
            callback(error);
            return;
        }

        callback(null, attributes_data);
    });
}

function readAttributeFiles(table_path, attribute, hash_files, callback){
    let attribute_data = {};
    async.eachLimit(hash_files, 1000, (file, caller)=>{
        fs.readFile(`${table_path}__hdb_hash/${attribute}/${file}.hdb`, 'utf-8', (error, data)=>{
            if(error){
                if(error.code === 'ENOENT'){
                    caller(null, null);
                } else {
                    caller(error);
                }
                return;
            }

            let value = autocast(data.toString());
            //autocast is unable to convert string to object/array so we need to figure it out
            if(typeof value === 'string'){
                if((value.startsWith('{') && value.endsWith('}')) || (value.startsWith('[') && value.endsWith(']'))){
                    try{
                        value = JSON.parse(value);
                    }catch(e){
                    }
                }
            }

            attribute_data[file]=value;
            caller();
        });
    }, (err)=>{
        if(err){
            callback(err);
            return;
        }

        callback(null, attribute_data);
    });
}

function evaluateTableAttributes(get_attributes, table_info, callback){
    let star_attribute =  _.filter(get_attributes, (attribute)=> {
        return attribute === '*' || attribute.attribute === '*';
    });

    if(star_attribute && star_attribute.length > 0){
        getAllAttributeNames(table_info, (err, attributes)=>{
            if(err){
                callback(err);
                return;
            }
            get_attributes = _.filter(get_attributes, (attribute)=>{
                return attribute !== '*' && attribute.attribute !== '*';
            });

            attributes.forEach((attribute)=>{
                get_attributes.push(attribute);
            });

            callback(null, _.uniqBy(get_attributes, 'alias'));
        });
    }else {
        callback(null, get_attributes);
    }
}

function getAllAttributeNames(table_info, callback){
    let search_path = `${base_path}${table_info.schema}/${table_info.table}/__hdb_hash/`;

    file_search.findDirectoriesByRegex(search_path, /.*/, (err, folders)=>{
        if(err){
            callback(err);
            return;
        }

        let attributes = [];
        folders.forEach((folder)=>{
            attributes.push({
                attribute:folder,
                alias: folder,
                table:table_info.table,
                table_alias:table_info.alias ? table_info.alias : table_info.table
            });
        });

        callback(null, attributes);
    });
}<|MERGE_RESOLUTION|>--- conflicted
+++ resolved
@@ -14,13 +14,10 @@
     ConditionPatterns = require('../sqlTranslator/ConditionPatterns'),
     autocast = require('autocast'),
     math = require('mathjs'),
-<<<<<<< HEAD
-    SelectValidator = require('../sqlTranslator/SelectValidator');
-=======
     aggregate_functions = require('../utility/functions/aggregateFunctions.json'),
     jinqjs = require('jinq'),
-    system_schema = require('../json/systemSchema.json');
->>>>>>> 74dca218
+    system_schema = require('../json/systemSchema.json'),
+    SelectValidator = require('../sqlTranslator/SelectValidator');
 
 math.import([
     require('../utility/functions/math/count'),
