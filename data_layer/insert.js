--- conflicted
+++ resolved
@@ -159,16 +159,10 @@
 function convertOperationToTransaction(write_object, written_hashes, hash_attribute){
     if(global.hdb_socket_client !== undefined && write_object.schema !== 'system' && Array.isArray(written_hashes) && written_hashes.length > 0){
         let transaction = {
-<<<<<<< HEAD
             operation: write_object.operation,
-            records:[],
-
-=======
-            operation: "insert",
-            schema: operation.schema,
-            table: operation.table,
+            schema: write_object.schema,
+            table: write_object.table,
             records:[]
->>>>>>> 88e65b57
         };
 
         write_object.records.forEach(record =>{
