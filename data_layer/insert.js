'use strict';

/***
 * INSERT.JS
 *
 * This module is used to validate and insert or update data.  Note insert.update should be used over the update module,
 * as the update module is meant to be used in more specific circumstances.
 */
const insert_validator = require('../validation/insertValidator');
const hdb_utils = require('../utility/common_utils');
const hdb_terms = require('../utility/hdbTerms');
const util = require('util');
const logger = require('../utility/logging/harper_logger');
const env = require('../utility/environment/environmentManager');
// Leave this unused signalling import here. Due to circular dependencies we bring it in early to load it before the bridge
const harperBridge = require('./harperBridge/harperBridge');
const global_schema = require('../utility/globalSchema');

const p_global_schema = util.promisify(global_schema.getTableSchema);
const p_schema_to_global = util.promisify(global_schema.setSchemaDataToGlobal);


//for release 2.0 we need to turn off threading.  this variable will control the enable/disable
const UPDATE_ACTION = 'updated';
const INSERT_ACTION = 'inserted';

module.exports = {
    insert: insertData,
    update: updateData,
    validation
};


// TODO: We have duplicate validation code, here and in the bridge.
/**
 *  Takes an insert/update object and validates attributes, also looks for dups and get a list of all attributes from the record set
 * @param {Object} write_object
 * @returns {Promise<{table_schema, hashes: any[], attributes: string[]}>}
 */
async function validation(write_object){
    // Need to validate these outside of the validator as the getTableSchema call will fail with
    // invalid values.

    if(hdb_utils.isEmpty(write_object)) {
        throw new Error('invalid update parameters defined.');
    }
    if(hdb_utils.isEmptyOrZeroLength(write_object.schema) ) {
        throw new Error('invalid schema specified.');
    }
    if(hdb_utils.isEmptyOrZeroLength(write_object.table) ) {
        throw new Error('invalid table specified.');
    }

    let schema_table = await p_global_schema(write_object.schema, write_object.table);

    //validate insert_object for required attributes
    let validator = insert_validator(write_object);
    if (validator) {
        throw validator;
    }

    if(!Array.isArray(write_object.records)) {
        throw new Error('records must be an array');
    }

    let hash_attribute = schema_table.hash_attribute;
    let dups = new Set();
    let attributes = {};

    let is_update = false;
    if (write_object.operation === 'update') {
        is_update = true;
    }

    write_object.records.forEach((record)=>{

        if (is_update && hdb_utils.isEmptyOrZeroLength(record[hash_attribute])) {
            throw new Error('a valid hash attribute must be provided with update record');
        }

        if (!hdb_utils.isEmpty(record[hash_attribute]) && record[hash_attribute] !== '' && dups.has(hdb_utils.autoCast(record[hash_attribute]))){
            record.skip = true;
        }

        dups.add(hdb_utils.autoCast(record[hash_attribute]));

        for (let attr in record) {
            attributes[attr] = 1;
        }
    });

    //in case the hash_attribute was not on the object(s) for inserts where they want to auto-key we manually add the hash_attribute to attributes
    attributes[hash_attribute] = 1;

    return {
        schema_table: schema_table,
        hashes: Array.from(dups),
        attributes: Object.keys(attributes)
    };
}

/** NOTE **
 * Due to circular dependencies between insert.js and schema.js, specifically around createNewAttribute, there
 * is duplicate insertData code in fsCreateAttribute. If you change something here related to insertData, you should
 * do the same in fsCreateAttribute.js
 */

/**
 * Inserts data specified in the insert_object parameter.
 * @param insert_object
 */
async function insertData(insert_object){
    if (insert_object.operation !== 'insert') {
        throw new Error('invalid operation, must be insert');
    }

    let check_schema_table_exist = hdb_utils.checkSchemaTableExist(insert_object.schema, insert_object.table);
    if (check_schema_table_exist) {
        throw new Error(check_schema_table_exist);
    }

    try {
        let bridge_insert_result = await harperBridge.createRecords(insert_object);
        convertOperationToTransaction(insert_object, bridge_insert_result.written_hashes, bridge_insert_result.schema_table.hash_attribute);
        await p_schema_to_global();

<<<<<<< HEAD
        return returnObject(INSERT_ACTION, bridge_insert_result.written_hashes, insert_object, bridge_insert_result.skipped_hashes);
    } catch (e) {
=======
        return returnObject(INSERT_ACTION, bridge_insert_result.written_hashes, insert_object, bridge_insert_result.skipped_hashes, bridge_insert_result.new_attributes);
    } catch(e){
>>>>>>> 4ba79ed5
        throw (e);
    }
}

function convertOperationToTransaction(write_object, written_hashes, hash_attribute){
    if(global.hdb_socket_client !== undefined && write_object.schema !== 'system' && Array.isArray(written_hashes) && written_hashes.length > 0){
        let transaction = {
            operation: write_object.operation,
            schema: write_object.schema,
            table: write_object.table,
            records:[]
        };

        write_object.records.forEach(record =>{
            if(written_hashes.indexOf(hdb_utils.autoCast(record[hash_attribute])) >= 0) {
                transaction.records.push(record);
            }
        });
        let insert_msg = hdb_utils.getClusterMessage(hdb_terms.CLUSTERING_MESSAGE_TYPES.HDB_TRANSACTION);
        insert_msg.transaction = transaction;
    }
}

/**
 * Updates the data in the update_object parameter.
 * @param update_object - The data that will be updated in the database
 */
async function updateData(update_object) {
    if (update_object.operation !== 'update') {
        throw new Error('invalid operation, must be update');
    }

    let check_schema_table_exist = hdb_utils.checkSchemaTableExist(update_object.schema, update_object.table);
    if (check_schema_table_exist) {
        throw new Error(check_schema_table_exist);
    }

    try {
        let bridge_update_result = await harperBridge.updateRecords(update_object);
        if (!hdb_utils.isEmpty(bridge_update_result.existing_rows)) {
            return returnObject(bridge_update_result.update_action, [], update_object, bridge_update_result.hashes);
        }
        convertOperationToTransaction(update_object, bridge_update_result.written_hashes, bridge_update_result.schema_table.hash_attribute);

<<<<<<< HEAD
        return returnObject(UPDATE_ACTION, bridge_update_result.written_hashes, update_object, bridge_update_result.skipped_hashes);
    } catch (e) {
=======
        return returnObject(UPDATE_ACTION, bridge_update_result.written_hashes, update_object, bridge_update_result.skipped_hashes, bridge_update_result.new_attributes);
    } catch(e){
>>>>>>> 4ba79ed5
        throw (e);
    }
}

/**
 * constructs return object for insert and update.
 * @param action
 * @param written_hashes
 * @param object
 * @param skipped
 * @param new_attributes
 * @returns {{skipped_hashes: *, message: string}}
 */
function returnObject(action, written_hashes, object, skipped, new_attributes) {
    let return_object = {
        message: `${action} ${written_hashes.length} of ${object.records.length} records`,
        skipped_hashes: skipped,
        new_attributes
    };

    if (action === INSERT_ACTION) {
        return_object.inserted_hashes = written_hashes;
        return return_object;
    }

    return_object.update_hashes = written_hashes;
    return return_object;
}<|MERGE_RESOLUTION|>--- conflicted
+++ resolved
@@ -124,13 +124,8 @@
         convertOperationToTransaction(insert_object, bridge_insert_result.written_hashes, bridge_insert_result.schema_table.hash_attribute);
         await p_schema_to_global();
 
-<<<<<<< HEAD
-        return returnObject(INSERT_ACTION, bridge_insert_result.written_hashes, insert_object, bridge_insert_result.skipped_hashes);
-    } catch (e) {
-=======
         return returnObject(INSERT_ACTION, bridge_insert_result.written_hashes, insert_object, bridge_insert_result.skipped_hashes, bridge_insert_result.new_attributes);
     } catch(e){
->>>>>>> 4ba79ed5
         throw (e);
     }
 }
@@ -175,13 +170,8 @@
         }
         convertOperationToTransaction(update_object, bridge_update_result.written_hashes, bridge_update_result.schema_table.hash_attribute);
 
-<<<<<<< HEAD
-        return returnObject(UPDATE_ACTION, bridge_update_result.written_hashes, update_object, bridge_update_result.skipped_hashes);
-    } catch (e) {
-=======
         return returnObject(UPDATE_ACTION, bridge_update_result.written_hashes, update_object, bridge_update_result.skipped_hashes, bridge_update_result.new_attributes);
     } catch(e){
->>>>>>> 4ba79ed5
         throw (e);
     }
 }
