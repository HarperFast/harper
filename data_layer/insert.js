--- conflicted
+++ resolved
@@ -168,13 +168,9 @@
                 transaction.records.push(record);
             }
         });
-<<<<<<< HEAD
-        h_utils.sendTransactionToSocketCluster(`${write_object.schema}:${write_object.table}`, transaction);
-=======
         let insert_msg = h_utils.getClusterMessage(hdb_terms.CLUSTERING_MESSAGE_TYPES.HDB_TRANSACTION);
         insert_msg.transaction = transaction;
-        h_utils.sendTransactionToSocketCluster(`${operation.schema}:${operation.table}`, insert_msg);
->>>>>>> 4be7fa64
+        h_utils.sendTransactionToSocketCluster(`${write_object.schema}:${write_object.table}`, insert_msg);
     }
 }
 
