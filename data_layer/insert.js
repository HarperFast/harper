--- conflicted
+++ resolved
@@ -133,18 +133,8 @@
         let {table_schema, attributes} = await validation(insert_object);
         let { written_hashes, skipped, ...data_wrapper} = await processRows(insert_object, attributes, table_schema, epoch, null);
         await checkForNewAttributes(insert_object.hdb_auth_header, table_schema, attributes);
-<<<<<<< HEAD
-
-        pool = await processData(data_wrapper, pool);
-        if(pool instanceof HDB_Pool){
-            pool.killAll();
-        }
-
-        //convertOperationToTransaction(insert_object, written_hashes, table_schema.hash_attribute);
-=======
         await processData(data_wrapper);
         convertOperationToTransaction(insert_object, written_hashes, table_schema.hash_attribute);
->>>>>>> 4078999e
 
         return returnObject(INSERT_ACTION, written_hashes, insert_object, skipped);
     } catch(e){
