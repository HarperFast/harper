const fs = require('fs')
    , validate = require('validate.js')
    , insert = require('./insert.js')
    , async = require('async')
    , table_validation = require('../validation/tableValidator.js')
    , describe_table_validation = require('../validation/describeTableValidator.js')
    , describe_schema_validation = require('../validation/describeSchemaValidation.js')
    , exec = require('child_process').exec
    , search = require('./search.js')
    , uuidV4 = require('uuid/v4')
    ,delete_ = require('../data_layer/delete')
    , attribute_validation = require('../validation/attributeInsertValidator.js')
    //this is to avoid a circular dependency with insert.
    // insert needs the describe all function but so does this module.
    // as such the functions have been broken out into a seperate module.
    ,schema_describe = require('./schemaDescribe')
    ,PropertiesReader = require('properties-reader');
    var hdb_properties = PropertiesReader(`${process.cwd()}/../hdb_boot_properties.file`);
    hdb_properties.append(hdb_properties.get('settings_path'));


var schema_constraints = {
    schema: {
        presence: true,
        format: "[\\w\\-\\_]+"

    }
};


var drop_table_constraints = {
    schema: {
        presence: true,
        format: "[\\w\\-\\_]+",
        exclusion: {
            within: ["system"],
            message: "You cannot alter the system schema!"
        }

    },

    table: {
        presence: true,
        format: "[\\w\\-\\_]+",

    }
};

module.exports = {
    createSchema: function (schema_create_object, callback) {


        var validation_error = validate(schema_create_object, schema_constraints);
        if (validation_error) {
            callback(validation_error, null);
            return;
        }

        if(global.hdb_schema[schema_create_object.schema]){
            callback(`Schema ${schema_create_object.schema} already exists`);
            return;
        }

        var insertObject = {
            operation: 'insert',
            schema: 'system',
            table: 'hdb_schema',
            records: [
                {
                    name: schema_create_object.schema,
                    createddate: '' + Date.now()
                }
            ]
        };

        insert.insert(insertObject, function (err, result) {
            if(err){
                callback(err);
                return;
            }
            console.log('createSchema:' + err);

            callback(err, `schema ${schema_create_object.schema} successfully created`);
        });
    },

    // create folder structrue
    createSchemaStructure: function (schema_create_object, callback) {
        var validation_error = validate(schema_create_object, schema_constraints);
        if (validation_error) {
            callback(validation_error, null);
            return;
        }

        var schema = schema_create_object.schema;
        fs.mkdir(hdb_properties.get('HDB_ROOT') + '/schema/' + schema, function (err, data) {
            if (err) {
                if (err.errno == -17) {
                    callback("schema already exists", null);
                    return;

                } else {
                    callback(err.message, null);
                    return;
                }
            }
            callback(null, "success");
            return;


        });
    },


    dropSchema: function (drop_schema_object, callback) {


        var validation_error = validate(drop_schema_object, schema_constraints);
        if (validation_error) {
            callback(validation_error, null);
            return;
        }




        var schema = drop_schema_object.schema;

        var delete_schema_object = {
            "table": "hdb_schema",
            "schema": "system",
            "hash_attribute": "name",
            "hash_value": schema
        }

        delete_.delete(delete_schema_object, function (err, result) {
            callback(err, result);
        })


    },

    // need to listen to https://nodejs.org/api/events.html#events_event_newlistener for the insert of a file
    // this event will  then call the code below

    deleteSchemaStructure: function (drop_schema_object, callback) {

        var validation_error = validate(drop_schema_object, schema_constraints);
        if (validation_error) {
            callback(validation_error, null);
            return;
        }


        var schema = drop_schema_object.schema;


        var deleteFolderRecursive = function (path, root) {
            if (fs.existsSync(path)) {
                fs.readdirSync(path).forEach(function (file, index) {
                    var curPath = path + "/" + file;
                    if (fs.lstatSync(curPath).isDirectory()) { // recurse
                        deleteFolderRecursive(curPath, false);
                    } else { // delete file
                        fs.unlinkSync(curPath);
                    }
                });

                fs.rmdirSync(path);
                if (root)
                    return callback(null, "success");


            } else {
                callback("schema does not exist");
                return;
            }
        }

        deleteFolderRecursive(hdb_properties.get('HDB_ROOT') + '/schema/' + schema, true);


    },

    describeTable: schema_describe.describeTable,

    describeSchema: function (describe_schema_object, callback) {
        var validation = describe_schema_validation(describe_schema_object);
        if (validation) {
            callback(validation);
            return;
        }

        var table_search_obj = {};
        table_search_obj.schema = 'system';
        table_search_obj.table = 'hdb_table';
        table_search_obj.hash_attribute = 'id';
        table_search_obj.search_attribute = 'schema';
        table_search_obj.search_value = describe_schema_object.schema;
        table_search_obj.hash_values = [];
        table_search_obj.get_attributes = ['hash_attribute', 'id', 'name', 'schema'];
        var table_result = {};
        search.searchByValue(table_search_obj, function (err, tables) {
            if (err) {
                console.error(err);
                //initialize();
                return;
            }


            callback(null, tables);
            return;


        });


    },


    //need to insert record in hdb_table
    // need to insert hash into hdb_attribute
    createTable: function (create_table_object, callback) {

        var validator = table_validation(create_table_object);
        if (validator) {
            callback(validator);
            return;
        }

        var search_obj = {};
        search_obj.schema = 'system';
        search_obj.table = 'hdb_table';
        search_obj.hash_attribute = 'id';
        search_obj.search_attribute = 'name';
        search_obj.search_value = create_table_object.table;
        search_obj.get_attributes = ['name', 'schema'];
        search.searchByValue(search_obj, function (err, data) {
            if (data) {

                for (item in data) {
                    if (data[item].schema == create_table_object.schema) {
                        callback('Table already exists');
                        return;
                    }
                }
            }


                var search_obj = {};
                search_obj.schema = 'system';
                search_obj.table = 'hdb_schema';
                search_obj.hash_attribute = 'id';
                search_obj.search_attribute = 'name';
                search_obj.search_value = create_table_object.schema;
                search_obj.get_attributes = ['name', 'schema'];
                search.searchByValue(search_obj, function (err, data) {
                    if(!data || err){
                        callback("Schema does not exist... A house divided against itself cannot stand")
                        return;
                    }

<<<<<<< HEAD
                    var table = {
                        name: create_table_object.table,
                        schema: create_table_object.schema,
                        id: uuidV4(),
                        hash_attribute: create_table_object.hash_attribute
                    };

                    var insertObject = {
                        operation: 'insert',
                        schema: 'system',
                        table: 'hdb_table',
                        hash_attribute: 'id',
                        records: [table]
                    };

                    insert.insert(insertObject, function (err, result) {
                        console.log(err);
                        console.log(result);
                        callback(err, result);
                    });
=======
            insert.insert(insertObject, function (err, result) {
                if(err){
                    callback(err);
                    return;
                }

                callback(null, `table ${create_table_object.schema}.${create_table_object.table} successfully created.`);
            });
>>>>>>> 59de0cbe

                });

        });


    },

    // need to listen to https://nodejs.org/api/events.html#events_event_newlistener for the insert of a file
    // this event will  then call the code below

    createTableStructure: function (create_table_object, callback) {
        var validator = table_validation(create_table_object);
        if (validator) {
            callback(validator);
            return;
        }
        fs.mkdir(hdb_properties.get('HDB_ROOT') + '/schema/' + create_table_object.schema + '/' + create_table_object.table, function (err, data) {
            if (err) {
                if (err.errno == -2) {
                    callback("schema does not exist", null);
                    return;
                }

                if (err.errno == -17) {
                    callback("table already exists", null);
                    return;

                } else {
                    callback('createTableStrucuture:' + err.message);
                    return
                }
            }

            callback(null, "success");
            return;

        });
    },

    dropTable: function (drop_table_object, callback) {

        // need to add logic to remove files from system tables.

        var validation_error = validate(drop_table_object, drop_table_constraints);
        if (validation_error) {
            callback(validation_error, null);
            return;
        }


        var schema = drop_table_object.schema;
        var table = drop_table_object.table;
        var search_obj = {};
        search_obj.schema = 'system';
        search_obj.table = 'hdb_table';
        search_obj.hash_attribute = 'id';
        search_obj.search_attribute = 'name';
        search_obj.search_value = drop_table_object.table;
        search_obj.get_attributes = ['name', 'schema', 'id'];
        search.searchByValue(search_obj, function (err, data) {

            if(err){
                callback(err);
                return;
            }

            var delete_tb = null;
            for(let item in data){
                if(data[item].name == drop_table_object.table && data[item].schema == drop_table_object.schema){
                    delete_tb = data[item];
                }
            }

            if(delete_tb){


                var delete_table_object = {
                    "table": "hdb_table",
                    "schema": "system",
                    "hash_attribute": "id",
                    "hash_value": delete_tb.id
                }


                let insert_object ={};
                insert_object.operation = 'insert';
                insert_object.hash_attribute = 'id';
                insert_object.records = [delete_tb];
                insert_object.table = 'hdb_drop_schema';
                insert_object.schema = 'system';


                insert.insert(insert_object, function(err, data){
                   if(err){
                       console.log(err);
                       callback('drop table failed!');
                       return;
                   }
                    delete_.delete(delete_table_object, function(err, data){
                        callback(err, data);
                        return;

                    });

                });




            } else{
                callback("Table not found!");
            }




        });




    },

    // need to listen to https://nodejs.org/api/events.html#events_event_newlistener for the insert of a file
    // this event will  then call the code below

    deleteTableStructure: function (drop_table_object, callback) {
        console.log(`drop table object ${JSON.stringify(drop_table_object)}`);

        var validation_error = validate(drop_table_object, describe_table_validation);
        if (validation_error) {
            callback(validation_error, null);
            return;
        }
        console.log('dtos' + drop_table_object.schema);

        var schema = drop_table_object.schema;
        var table = drop_table_object.table;

        var deleteFolderRecursive = function (path, root) {
            if (fs.existsSync(path)) {
                fs.readdirSync(path).forEach(function (file, index) {
                    var curPath = path + "/" + file;
                    if (fs.lstatSync(curPath).isDirectory()) { // recurse
                        deleteFolderRecursive(curPath, false);
                    } else { // delete file
                        fs.unlinkSync(curPath);
                    }
                });

                fs.rmdirSync(path);
                if (root)
                    return callback(null, "success");


            } else {
                callback("table does not exist");
                return;
            }
        }
        console.log(`schema ${schema}`);

        if (fs.existsSync(hdb_properties.get('HDB_ROOT') + '/schema/' + schema + "/")) {
            var path = hdb_properties.get('HDB_ROOT') + '/schema/' + schema + "/" + table;
            deleteFolderRecursive(path, true);
        } else {
            callback(" schema does not exist");

        }

    },
    createAttribute: function (create_attribute_object, callback) {

        var validation_error = attribute_validation(create_attribute_object);
        if (validation_error) {
            callback(validation_error, null);
            return;
        }

        var record = {
            schema: create_attribute_object.schema,
            table: create_attribute_object.table,
            attribute: create_attribute_object.attribute,
            id: uuidV4(),
            schema_table: create_attribute_object.schema + '.' + create_attribute_object.table
        };

        var insertObject = {
            operation: 'insert',
            schema: 'system',
            table: 'hdb_attribute',
            hash_attribute: 'id',
            records: [record]
        };

        insert.insert(insertObject, function (err, result) {
            console.log('attribute:' + err);
            console.log(result);
            callback(err, result);
        });
    },
    describeAll: schema_describe.describeAll
};
<|MERGE_RESOLUTION|>--- conflicted
+++ resolved
@@ -115,27 +115,14 @@
     dropSchema: function (drop_schema_object, callback) {
 
 
-        var validation_error = validate(drop_schema_object, schema_constraints);
-        if (validation_error) {
-            callback(validation_error, null);
-            return;
-        }
-
-
+        var validation_error = validate(drop_schema_object, constraints);
+        if (validation_error) {
+            callback(validation_error, null);
+            return;
+        }
 
 
         var schema = drop_schema_object.schema;
-
-        var delete_schema_object = {
-            "table": "hdb_schema",
-            "schema": "system",
-            "hash_attribute": "name",
-            "hash_value": schema
-        }
-
-        delete_.delete(delete_schema_object, function (err, result) {
-            callback(err, result);
-        })
 
 
     },
@@ -237,7 +224,6 @@
         search_obj.get_attributes = ['name', 'schema'];
         search.searchByValue(search_obj, function (err, data) {
             if (data) {
-
                 for (item in data) {
                     if (data[item].schema == create_table_object.schema) {
                         callback('Table already exists');
@@ -246,42 +232,21 @@
                 }
             }
 
-
-                var search_obj = {};
-                search_obj.schema = 'system';
-                search_obj.table = 'hdb_schema';
-                search_obj.hash_attribute = 'id';
-                search_obj.search_attribute = 'name';
-                search_obj.search_value = create_table_object.schema;
-                search_obj.get_attributes = ['name', 'schema'];
-                search.searchByValue(search_obj, function (err, data) {
-                    if(!data || err){
-                        callback("Schema does not exist... A house divided against itself cannot stand")
-                        return;
-                    }
-
-<<<<<<< HEAD
-                    var table = {
-                        name: create_table_object.table,
-                        schema: create_table_object.schema,
-                        id: uuidV4(),
-                        hash_attribute: create_table_object.hash_attribute
-                    };
-
-                    var insertObject = {
-                        operation: 'insert',
-                        schema: 'system',
-                        table: 'hdb_table',
-                        hash_attribute: 'id',
-                        records: [table]
-                    };
-
-                    insert.insert(insertObject, function (err, result) {
-                        console.log(err);
-                        console.log(result);
-                        callback(err, result);
-                    });
-=======
+            var table = {
+                name: create_table_object.table,
+                schema: create_table_object.schema,
+                id: uuidV4(),
+                hash_attribute: create_table_object.hash_attribute
+            };
+
+            var insertObject = {
+                operation:'insert',
+                schema: 'system',
+                table: 'hdb_table',
+                hash_attribute: 'id',
+                records: [table]
+            };
+
             insert.insert(insertObject, function (err, result) {
                 if(err){
                     callback(err);
@@ -290,9 +255,7 @@
 
                 callback(null, `table ${create_table_object.schema}.${create_table_object.table} successfully created.`);
             });
->>>>>>> 59de0cbe
-
-                });
+
 
         });
 
@@ -366,8 +329,6 @@
             }
 
             if(delete_tb){
-
-
                 var delete_table_object = {
                     "table": "hdb_table",
                     "schema": "system",
@@ -375,32 +336,11 @@
                     "hash_value": delete_tb.id
                 }
 
-
-                let insert_object ={};
-                insert_object.operation = 'insert';
-                insert_object.hash_attribute = 'id';
-                insert_object.records = [delete_tb];
-                insert_object.table = 'hdb_drop_schema';
-                insert_object.schema = 'system';
-
-
-                insert.insert(insert_object, function(err, data){
-                   if(err){
-                       console.log(err);
-                       callback('drop table failed!');
-                       return;
-                   }
-                    delete_.delete(delete_table_object, function(err, data){
-                        callback(err, data);
-                        return;
-
-                    });
+                delete_.delete(delete_table_object, function(err, data){
+                    callback(err, data);
+                    return;
 
                 });
-
-
-
-
             } else{
                 callback("Table not found!");
             }
@@ -419,14 +359,13 @@
     // this event will  then call the code below
 
     deleteTableStructure: function (drop_table_object, callback) {
-        console.log(`drop table object ${JSON.stringify(drop_table_object)}`);
-
-        var validation_error = validate(drop_table_object, describe_table_validation);
-        if (validation_error) {
-            callback(validation_error, null);
-            return;
-        }
-        console.log('dtos' + drop_table_object.schema);
+
+        var validation_error = validate(drop_table_object, constraints);
+        if (validation_error) {
+            callback(validation_error, null);
+            return;
+        }
+
 
         var schema = drop_table_object.schema;
         var table = drop_table_object.table;
@@ -452,13 +391,12 @@
                 return;
             }
         }
-        console.log(`schema ${schema}`);
 
         if (fs.existsSync(hdb_properties.get('HDB_ROOT') + '/schema/' + schema + "/")) {
-            var path = hdb_properties.get('HDB_ROOT') + '/schema/' + schema + "/" + table;
+            var path = hdb_properties('HDB_ROOT') + '/schema/' + schema + "/" + table;
             deleteFolderRecursive(path, true);
         } else {
-            callback(" schema does not exist");
+            callback("schema does not exist");
 
         }
 
