--- conflicted
+++ resolved
@@ -114,55 +114,16 @@
 }
 
 async function dropSchema(drop_schema_object) {
-<<<<<<< HEAD
-=======
-    try {
-        let move_schema_struc_trash = await moveSchemaStructureToTrash(drop_schema_object);
-        signalling.signalSchemaChange(signalling.SCHEMA_CHANGE_MESSAGE);
-        delete global.hdb_schema[drop_schema_object.schema];
-
-        return move_schema_struc_trash;
-    } catch(err) {
-        logger.error(err);
-        throw err;
-    }
-}
-
-/**
- * Moves a schema and it's contained tables/attributes to the trash directory.
- * @param drop_schema_object
- * @returns {Promise<string>}
- */
-async function moveSchemaStructureToTrash(drop_schema_object) {
->>>>>>> fb3aca2d
     let validation_error = validation.schema_object(drop_schema_object);
     if (validation_error) {
         throw validation_error;
     }
 
     try {
-<<<<<<< HEAD
         await harperBridge.dropSchema(drop_schema_object);
-        signalling.signalSchemaChange({type: 'schema'});
+        signalling.signalSchemaChange(signalling.SCHEMA_CHANGE_MESSAGE);
         delete global.hdb_schema[drop_schema_object.schema];
         const SCHEMA_DELETE_MSG = `successfully deleted schema ${drop_schema_object.schema}`;
-=======
-        await p_delete_delete(delete_schema_object);
-        let search_value = await p_search_search_by_value(search_object);
-        await moveSchemaToTrash(drop_schema_object, search_value);
-        await deleteAttributeStructure(drop_schema_object);
-
-        return `successfully deleted schema ${schema}`;
-    } catch(err) {
-        throw err;
-    }
-}
-
-async function dropTable(drop_table_object) {
-    try {
-        let move_table_struc_trash = await moveTableStructureToTrash(drop_table_object);
-        signalling.signalSchemaChange(signalling.SCHEMA_CHANGE_MESSAGE);
->>>>>>> fb3aca2d
 
         return SCHEMA_DELETE_MSG;
     } catch(err) {
