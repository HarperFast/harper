const fs = require('fs.extra')
    , validate = require('validate.js')
    , insert = require('./insert.js')
    , async = require('async')
    , table_validation = require('../validation/tableValidator.js')
    , attribute_validation = require('../validation/attributeInsertValidator')
    , describe_schema_validation = require('../validation/describeSchemaValidation.js')
    , search = require('./search.js')
    , uuidV4 = require('uuid/v4')
    , delete_ = require('../data_layer/delete')
    //this is to avoid a circular dependency with insert.
    // insert needs the describe all function but so does this module.
    // as such the functions have been broken out into a seperate module.
    , schema_describe = require('./schemaDescribe')
    , schema_ops = require('../utility/schema_ops')
    , PropertiesReader = require('properties-reader');
let hdb_properties = PropertiesReader(`${process.cwd()}/../hdb_boot_properties.file`);
hdb_properties.append(hdb_properties.get('settings_path'));


let schema_constraints = {
    schema: {
        presence: true,
        format: "[\\w\\-\\_]+"

    }
};


let drop_table_constraints = {
    schema: {
        presence: true,
        format: "[\\w\\-\\_]+",
        exclusion: {
            within: ["system"],
            message: "You cannot alter the system schema!"
        }

    },

    table: {
        presence: true,
        format: "[\\w\\-\\_]+",

    }
};

module.exports = {
    createSchema: createSchema,
    createSchemaStructure: createSchemaStructure,
    dropSchema: dropSchema,
    deleteSchemaStructure: deleteSchemaStructure,
    describeTable: schema_describe.describeTable,
    describeSchema: describeSchema,
    createTable: createTable,
    createTableStructure: createTableStructure,
    dropTable: dropTable,
    deleteTableStructure: deleteTableStrucutre,
    createAttribute: createAttribute,
    createAttributeStructure: createAttributeStructure,
    dropAttribute: dropAttribute,
    describeAll: schema_describe.describeAll
};


/** schema methods **/

function createSchema  (schema_create_object, callback) {
    createSchemaStructure(schema_create_object, function (err, success) {
        if (err) {
            callback(err);
            return;
        }

        addAndRemoveFromQueue(schema_create_object, success, callback);
    });
}

function dropSchema (drop_schema_object, callback) {

    deleteSchemaStructure(drop_schema_object, function(err, success){
        if(err){
            callback(err);
            return;
        }
        delete global.hdb_schema[drop_schema_object.schema];
        addAndRemoveFromQueue(drop_schema_object, success, callback);
    });

}

function describeSchema (describe_schema_object, callback) {
    let validation = describe_schema_validation(describe_schema_object);
    if (validation) {
        callback(validation);
        return;
    }

    let table_search_obj = {};
    table_search_obj.schema = 'system';
    table_search_obj.table = 'hdb_table';
    table_search_obj.hash_attribute = 'id';
    table_search_obj.search_attribute = 'schema';
    table_search_obj.search_value = describe_schema_object.schema;
    table_search_obj.hash_values = [];
    table_search_obj.get_attributes = ['hash_attribute', 'id', 'name', 'schema'];
    let table_result = {};
    search.searchByValue(table_search_obj, function (err, tables) {
        if (err) {
            console.error(err);
            callback(err);
            return;
        }
        callback(null, tables);
    });
}

function createSchemaStructure(schema_create_object, callback) {


    let validation_error = validate(schema_create_object, schema_constraints);
    if (validation_error) {
        callback(validation_error, null);
        return;
    }

    if (global.hdb_schema[schema_create_object.schema]) {
        callback(`Schema ${schema_create_object.schema} already exists`);
        return;
    }

    let insertObject = {
        operation: 'insert',
        schema: 'system',
        table: 'hdb_schema',
        records: [
            {
                name: schema_create_object.schema,
                createddate: '' + Date.now()
            }
        ]
    };

    insert.insert(insertObject, function (err, result) {
        if (err) {
            callback(err);
            return;
        }


        let schema = schema_create_object.schema;
        fs.mkdir(hdb_properties.get('HDB_ROOT') + '/schema/' + schema, function (err, data) {
            if (err) {
                if (err.errno === -17) {
                    callback("schema already exists", null);
                    return;

                } else {
                    callback(err.message, null);
                    return;
                }
            }
            callback(err, `schema ${schema_create_object.schema} successfully created`);
        });


    });
}

function deleteSchemaStructure (drop_schema_object, callback) {

<<<<<<< HEAD

    var validation_error = validate(drop_schema_object, schema_constraints);
=======
    let validation_error = validate(drop_schema_object, schema_constraints);
>>>>>>> 25de30bc
    if (validation_error) {
        callback(validation_error, null);
        return;
    }


    let schema = drop_schema_object.schema;




    let delete_schema_object = {"table":"hdb_schema", "schema":"system", "hash_value": schema};

    delete_.delete(delete_schema_object, function(err, data){
        if(err){
            callback(err);
            return;
        }

        let search_obj = {};
        search_obj.schema = 'system';
        search_obj.table = 'hdb_table';
        search_obj.hash_attribute = 'id';
        search_obj.search_attribute = 'schema';
        search_obj.search_value = schema;
        search_obj.hash_values = [];
        search_obj.get_attributes = ['id'];
        search.searchByValue(search_obj, function (err, tables) {
            if (err){
                callback(err);
                return;

            }
            if(tables && tables.length > 0) {
                let delete_table_object = {"table": "hdb_table", "schema": "system", "hash_values": []};
                for(t in tables){
                    delete_table_object.hash_values.push(tables[t].id);

                }

                delete_.bulkDelete(delete_table_object, function (err, data) {
                    if (err) {
                        callback(err);
                        return;
                    }

                    fs.rmrf(`${hdb_properties.get('HDB_ROOT')}/schema/${schema}/`, function (err) {
                        if (err) {
                            callback(err);
                            return;
                        }

                        deleteAttributeStructure(drop_schema_object, function(err, data){

                            if(err){
                                callback(err);
                                return;
                            }

                            callback(null, `successfully delete ${schema}`);
                        });
                    });

                });

            }else{
                callback(null, `Schema ${delete_schema_object.schea} successfully deleted.`)
            }
        });
    });



}

/** table methods **/

function createTableStructure (create_table_object, callback) {

    let validator = table_validation(create_table_object);
    if (validator) {
        callback(validator);
        return;
    }

    let search_obj = {};
    search_obj.schema = 'system';
    search_obj.table = 'hdb_table';
    search_obj.hash_attribute = 'id';
    search_obj.search_attribute = 'name';
    search_obj.search_value = create_table_object.table;
    search_obj.get_attributes = ['name', 'schema'];
    search.searchByValue(search_obj, function (err, data) {
        if (data) {
            for (item in data) {
                if (data[item].schema == create_table_object.schema) {
                    callback('Table already exists');
                    return;
                }
            }
        }

        let table = {
            name: create_table_object.table,
            schema: create_table_object.schema,
            id: uuidV4(),
            hash_attribute: create_table_object.hash_attribute
        };

        let insertObject = {
            operation: 'insert',
            schema: 'system',
            table: 'hdb_table',
            hash_attribute: 'id',
            records: [table]
        };

        insert.insert(insertObject, function (err, result) {
            if (err) {
                callback(err);
                return;
            }

            fs.mkdir(hdb_properties.get('HDB_ROOT') + '/schema/' + create_table_object.schema + '/' + create_table_object.table, function (err, data) {
                if (err) {
                    if (err.errno === -2) {
                        callback("schema does not exist", null);
                        return;
                    }

                    if (err.errno === -17) {
                        callback("table already exists", null);
                        return;

                    } else {
                        callback('createTableStrucuture:' + err.message);
                        return
                    }
                }

                callback(null, `table ${create_table_object.schema}.${create_table_object.table} successfully created.`);
            });


        });


    });



}

function deleteTableStrucutre (drop_table_object, callback) {
    let validation_error = validate(drop_table_object, drop_table_constraints);
    if (validation_error) {
        callback(validation_error, null);
        return;
    }
    let schema = drop_table_object.schema;
    let table = drop_table_object.table;
    let search_obj = {};
    search_obj.schema = 'system';
    search_obj.table = 'hdb_table';
    search_obj.hash_attribute = 'id';
    search_obj.search_attribute = 'name';
    search_obj.search_value = drop_table_object.table;
    search_obj.get_attributes = ['name', 'schema', 'id'];
    search.searchByValue(search_obj, function (err, data) {

        if (err) {
            callback(err);
            return;
        }

        let delete_tb = null;
        for (let item in data) {
            if (data[item].name == drop_table_object.table && data[item].schema == drop_table_object.schema) {
                delete_tb = data[item];
            }
        }

        if (delete_tb) {
            let delete_table_object = {
                "table": "hdb_table",
                "schema": "system",
                "hash_attribute": "id",
                "hash_value": delete_tb.id
            };

            delete_.delete(delete_table_object, function (err, data) {
                if(err){
                    callback(err);
                    return;
                }


                let path = `hdb_properties.get('HDB_ROOT')/schema/${schema}/${table}`;

                fs.rmrf(`${hdb_properties.get('HDB_ROOT')}/schema/${schema}/${table}`, function (err) {
                    if (err) {
                        callback(err);
                        return;
                    }

                    deleteAttributeStructure(drop_table_object, function(err, data){

                        if(err){
                            callback(err);
                            return;
                        }

                        callback(null,`successfully deleted ${table}`);
                    });



                });






            });
        } else {
            callback("Table not found!");
        }


    });



}

function createTable (create_table_object, callback) {
    createTableStructure(create_table_object, function(err, success){
        if(err){
            callback(err);
            return;
        }
        addAndRemoveFromQueue(create_table_object, success, callback);

    });


}

function dropTable (drop_table_object, callback) {
    deleteTableStrucutre(drop_table_object, function(err, sucess){
        if(err){
            callback(err);
            return;
        }
        addAndRemoveFromQueue(drop_table_object, sucess, callback);

    });

}

/*** attribute methods **/

function createAttributeStructure(create_attribute_object, callback){
    let validation_error = attribute_validation(create_attribute_object);
    if (validation_error) {
        callback(validation_error, null);
        return;
    }

    let record = {
        schema: create_attribute_object.schema,
        table: create_attribute_object.table,
        attribute: create_attribute_object.attribute,
        id: uuidV4(),
        schema_table: create_attribute_object.schema + '.' + create_attribute_object.table
    };

    let insertObject = {
        operation: 'insert',
        schema: 'system',
        table: 'hdb_attribute',
        hash_attribute: 'id',
        records: [record]
    };

    insert.insert(insertObject, function (err, result) {
        console.log('attribute:' + err);
        console.log(result);
        callback(err, result);
    });
}

function deleteAttributeStructure(attribute_drop_object, callback){


    let search_obj = {};
    search_obj.schema = 'system';
    search_obj.table = 'hdb_attribute';
    search_obj.hash_attribute = 'id';
    search_obj.get_attributes = ['id', 'attribute'];

    if(attribute_drop_object.table && attribute_drop_object.schema){
        search_obj.search_attribute = 'schema_table';
        search_obj.search_value = `${attribute_drop_object.schema}.${attribute_drop_object.table}`;
    }else if(attribute_drop_object.schema){
        search_obj.search_attribute = 'schema';
        search_obj.search_value = `${attribute_drop_object.schema}`;
    }else{
        callback('attribute drop requires table and or schema.');
        return;
    }

    search.searchByValue(search_obj, function(err, attributes){
        if(err){
            callback(err);
            return;
        }

        if(attributes && attributes.length > 0){
            let delete_table_object = {"table": "hdb_attribute", "schema": "system", "hash_values": []};
            for(att in attributes){
                if((attribute_drop_object.attribute && attribute_drop_object.attribute == attributes[att].attribute)
                    || !attribute_drop_object.attribute ){

                    delete_table_object.hash_values.push(attributes[att].id);
                }


            }

            delete_.bulkDelete(delete_table_object, function(err, success){
                if(err){
                    callback(err);
                    return;
                }

                callback(null, `succesfully deleted ${delete_table_object.hash_values.length} attributes`);

            });


        }else{
            callback(null, null);
        }


    });




}

function createAttribute (create_attribute_object, callback) {
    createAttributeStructure(create_attribute_object, function(err, sucess){
        if(err){
            callback(err);
            return;
        }
        addAndRemoveFromQueue(create_attribute_object, success, callback);

    });

}

function dropAttribute (drop_attribute_object, callback){
    let validation_error = attribute_validation(create_attribute_object);
    if (validation_error) {
        callback(validation_error, null);
        return;
    }
    deleteAttributeStructure(drop_attribute_object, function(err, sucess){
        if(err){
            callback(err);
            return;
        }
        addAndRemoveFromQueue(drop_attribute_object, sucess, callback);
    });

}


/**** utility methods **/

function addAndRemoveFromQueue(ops_object, success_message, callback){
    schema_ops.addToQueue(ops_object, function(err, id){
        if(err){
            callback(err);
            return;
        }
        schema_ops.addToQueue(id, function(err){
            if(err){
                callback(err);
                return;
            }

            callback(null, success_message);
        });



    });
}<|MERGE_RESOLUTION|>--- conflicted
+++ resolved
@@ -169,12 +169,7 @@
 
 function deleteSchemaStructure (drop_schema_object, callback) {
 
-<<<<<<< HEAD
-
-    var validation_error = validate(drop_schema_object, schema_constraints);
-=======
     let validation_error = validate(drop_schema_object, schema_constraints);
->>>>>>> 25de30bc
     if (validation_error) {
         callback(validation_error, null);
         return;
