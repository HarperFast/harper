'use strict';

const fs = require('fs-extra');
const insert = require('./insert.js');
const validation = require('../validation/schema_validator.js');
const search = require('./search.js');
const logger = require('../utility/logging/harper_logger');
const uuidV4 = require('uuid/v4');
const delete_ = require('../data_layer/delete');
    //this is to avoid a circular dependency with insert.
    // insert needs the describe all function but so does this module.
    // as such the functions have been broken out into a separate module.
const schema_describe = require('./schemaDescribe');
const env = require('../utility/environment/environmentManager');
const clone = require('clone');
const _ = require('underscore');
const signalling = require('../utility/signalling');
const util = require('util');
const hdb_util = require('../utility/common_utils');
const terms = require('../utility/hdbTerms');
const common = require('../utility/common_utils');

// Promisified functions
let p_search_search_by_value = util.promisify(search.searchByValue);
let p_delete_delete = util.promisify(delete_.delete);
let p_search_by_conditions = util.promisify(search.searchByConditions);

// This is used by moveFileToTrash to decide where to put the removed file(s) in the trash directory.
const ENTITY_TYPE_ENUM = {
    TABLE: 'table',
    SCHEMA: 'schema',
    ATTRIBUTE: 'attribute'
};
const DATE_SUBSTR_LENGTH = 19;
const TRASH_BASE_PATH = `${env.get('HDB_ROOT')}/trash/`;

let current_date = new Date().toISOString().substr(0, DATE_SUBSTR_LENGTH);

module.exports = {
    createSchema: createSchema,
    createSchemaStructure: createSchemaStructure,
    createTable: createTable,
    createTableStructure: createTableStructure,
    createAttribute: createAttribute,
    createAttributeStructure: createAttributeStructure,
    deleteSchemaStructure: moveSchemaStructureToTrash,
    deleteTableStructure: moveTableStructureToTrash,
    describeTable: schema_describe.describeTable,
    describeSchema: schema_describe.describeSchema,
    describeAll: schema_describe.describeAll,
    dropSchema: dropSchema,
    dropTable: dropTable,
    dropAttribute: dropAttribute
};

/** EXPORTED FUNCTIONS **/

async function createSchema(schema_create_object) {
    try {
        let schema_structure = await createSchemaStructure(schema_create_object);
        signalling.signalSchemaChange({type: 'schema'});

<<<<<<< HEAD
            hdb_util.sendTransactionToSocketCluster('internal:create_schema', schema_create_object);
            signalling.signalSchemaChange({type: 'schema'});
            return callback(null, success);
        });
    } catch (e) {
        callback(e);
=======
        return schema_structure;
    } catch(err) {
        logger.error(err);
        throw err;
>>>>>>> 89b5b06c
    }
}

async function createSchemaStructure(schema_create_object) {
    let validation_error = validation.schema_object(schema_create_object);
    if (validation_error) {
        throw validation_error;
    }

    try {
        let schema_search = await searchForSchema(schema_create_object.schema);

        if (schema_search && schema_search.length > 0) {
            throw new Error(`Schema ${schema_create_object.schema} already exists`);
        }

        let insert_object = {
            operation: 'insert',
            schema: 'system',
            table: 'hdb_schema',
            records: [
                {
                    name: schema_create_object.schema,
                    createddate: '' + Date.now()
                }
            ]
        };

        await insert.insert(insert_object);
        let schema_object = schema_create_object.schema;
        await fs.mkdir(env.get('HDB_ROOT') + '/schema/' + schema_object);

        return `schema ${schema_create_object.schema} successfully created`;
    } catch(err) {
        if (err.errno === -17) {
            throw new Error('schema already exists');
        }
        throw err;
    }
}

async function createTable(create_table_object) {
    try {
        let create_table_structure = await createTableStructure(create_table_object);
        signalling.signalSchemaChange({type: 'schema'});

<<<<<<< HEAD
            hdb_util.sendTransactionToSocketCluster('internal:create_table', create_table_object);
            signalling.signalSchemaChange({type: 'schema'});

            return callback(null, success);
        });
    } catch (e) {
        callback(e);
=======
        return create_table_structure;
    } catch(err) {
        logger.error(err);
        throw err;
>>>>>>> 89b5b06c
    }
}

async function createTableStructure(create_table_object) {
    let validation_obj = clone(create_table_object);
    let validation_error = validation.create_table_object(validation_obj);
    if (validation_error) {
        throw validation_error;
    }

    validation.validateTableResidence(create_table_object.residence);

    try {
        let schema_search = await searchForSchema(create_table_object.schema);
        if (!schema_search || schema_search.length === 0) {
            throw new Error(`schema ${create_table_object.schema} does not exist`);
        }

        let table_search = await searchForTable(create_table_object.schema, create_table_object.table);
        if (table_search && table_search.length > 0) {
            throw new Error(`table ${create_table_object.table} already exists in schema ${create_table_object.schema}`);
        }

        let table = {
            name: create_table_object.table,
            schema: create_table_object.schema,
            id: uuidV4(),
            hash_attribute: create_table_object.hash_attribute
        };

        if(create_table_object.residence) {
            if(global.clustering_on) {
                table.residence = create_table_object.residence;
                await insertTable(table, create_table_object);
            } else {
                throw new Error(`Clustering does not appear to be enabled. Cannot insert table with property 'residence'.`);
            }
        } else {
            await insertTable(table, create_table_object);
        }

        return `table ${create_table_object.schema}.${create_table_object.table} successfully created.`;
    } catch(err) {
        throw err;
    }
}

async function insertTable(table, create_table_object) {
    let insertObject = {
        operation: 'insert',
        schema: 'system',
        table: 'hdb_table',
        hash_attribute: 'id',
        records: [table]
    };

    try {
        await insert.insert(insertObject);
        await fs.mkdir(env.get('HDB_ROOT') + '/schema/' + create_table_object.schema + '/' + create_table_object.table);
    } catch(err) {
        if (err.errno === -2) {
            throw new Error('schema does not exist');
        }
        if (err.errno === -17) {
            throw new Error('table already exists');
        }
        throw err;
    }
}

async function dropSchema(drop_schema_object) {
    try {
        let move_schema_struc_trash = await moveSchemaStructureToTrash(drop_schema_object);
        signalling.signalSchemaChange({type: 'schema'});
        delete global.hdb_schema[drop_schema_object.schema];

        return move_schema_struc_trash;
    } catch(err) {
        logger.error(err);
        throw err;
    }
}

/**
 * Moves a schema and it's contained tables/attributes to the trash directory.
 * @param drop_schema_object
 * @returns {Promise<string>}
 */
async function moveSchemaStructureToTrash(drop_schema_object) {
    let validation_error = validation.schema_object(drop_schema_object);
    if (validation_error) {
        throw validation_error;
    }

    let schema = drop_schema_object.schema;
    let delete_schema_object = {
        table: "hdb_schema",
        schema: "system",
        hash_values: [schema]
    };

    let search_object = {
        schema: 'system',
        table: 'hdb_table',
        hash_attribute: 'id',
        search_attribute: 'schema',
        search_value: schema,
        get_attributes: ['id']
    };

    try {
        await p_delete_delete(delete_schema_object);
        let search_value = await p_search_search_by_value(search_object);
        await moveSchemaToTrash(drop_schema_object, search_value);
        await deleteAttributeStructure(drop_schema_object);

        return `successfully deleted schema ${schema}`;
    } catch(err) {
        throw err;
    }
}

async function dropTable(drop_table_object) {
    try {
        let move_table_struc_trash = await moveTableStructureToTrash(drop_table_object);
        signalling.signalSchemaChange({type: 'schema'});

        return move_table_struc_trash;
    } catch(err) {
        logger.error(err);
        throw err;
    }
}

/**
 * Moves a target table and it's attributes to the trash directory.
 * @param drop_table_object - Descriptor for the table being targeted for move.
 * @returns {Promise<string>}
 */
async function moveTableStructureToTrash(drop_table_object) {
    let validation_error = validation.table_object(drop_table_object);
    if (validation_error) {
        throw validation_error;
    }

    let schema = drop_table_object.schema;
    let table = drop_table_object.table;

    let search_object = {
        schema: 'system',
        table: 'hdb_table',
        hash_attribute: 'id',
        search_attribute: 'name',
        search_value: table,
        get_attributes: ['name', 'schema', 'id']
    };

    try {
        let search_value = await p_search_search_by_value(search_object);
        let delete_table_object = await buildDropTableObject(drop_table_object, search_value);
        await p_delete_delete(delete_table_object);
        await moveTableToTrash(drop_table_object);
        await deleteAttributeStructure(drop_table_object);

        return `successfully deleted table ${schema}.${table}`;
    } catch(err) {
        throw err;
    }
}

/**
 * Drops (moves to trash) all files for the specified attribute.
 * @param drop_attribute_object - The JSON formatted inbound message.
 * @returns {Promise<*>}
 */
async function dropAttribute(drop_attribute_object) {
    let validation_error = validation.attribute_object(drop_attribute_object);
    if (validation_error) {
        throw validation_error;
    }

    if(drop_attribute_object.attribute === global.hdb_schema[drop_attribute_object.schema][drop_attribute_object.table].hash_attribute) {
        throw new Error('You cannot drop a hash attribute');
    }

    try {
        let success = await moveAttributeToTrash(drop_attribute_object);

        return success;
    } catch(err) {
        logger.error(`Got an error deleting attribute ${util.inspect(drop_attribute_object)}.`);
        throw err;
   }
}

/** HELPER FUNCTIONS **/

/**
 * Moves the schema and it's contained tables to the trash folder.  Note the trash folder is not
 * automatically emptied.
 *
 * @param drop_schema_object - Object describing the table being dropped
 * @param tables - the tables contained by the schema that will also be deleted
 * @returns {Promise<void>}
 */
async function moveSchemaToTrash(drop_schema_object, tables) {
    if (!tables) {
        throw new Error('tables parameter was null.');
    }

    let root_path = env.get('HDB_ROOT');
    let origin_path = `${root_path}/schema/${drop_schema_object.schema}`;
    let destination_name = `${drop_schema_object.schema}-${current_date}`;
    let trash_path = `${TRASH_BASE_PATH}${destination_name}`;

    try {
        await moveFolderToTrash(origin_path, trash_path);

        let delete_table_object = {
            table: "hdb_table",
            schema: "system",
            hash_values: []
        };

        if (tables && tables.length > 0) {
            for (let t in tables) {
                delete_table_object.hash_values.push(tables[t].id);
            }
        }

        if( delete_table_object.hash_values && delete_table_object.hash_values.length > 0 ) {
            await p_delete_delete(delete_table_object);
        }
    } catch(err) {
        throw err;
    }
}

/**
 * Builds a descriptor object that describes the table targeted for the trash.
 * @param drop_table_object - Top level descriptor of the table being moved.
 * @param data - The data found by the search function.
 * @returns {Promise<{schema: string, hash_attribute: string, hash_values: *[], table: string}>}
 */
function buildDropTableObject(drop_table_object, data) {
    let delete_table;

    // Data found by the search function should match the drop_table_object
    for (let item in data) {
        if (data[item].name === drop_table_object.table && data[item].schema === drop_table_object.schema) {
            delete_table = data[item];
        }
    }

    if (!delete_table) {
        throw new Error(`${drop_table_object.schema}.${drop_table_object.table} was not found`);
    }

    let delete_table_object = {
        table: "hdb_table",
        schema: "system",
        hash_attribute: "id",
        hash_values: [delete_table.id]
    };

    return delete_table_object;
}

/**
 * Performs the move of the target table to the trash directory.
 * @param drop_table_object - Descriptor of the table being moved to trash.
 * @returns {Promise<void>}
 */
async function moveTableToTrash(drop_table_object) {
    let root_path = env.get('HDB_ROOT');
    let origin_path = `${root_path}/schema/${drop_table_object.schema}/${drop_table_object.table}`;
    let destination_name = `${drop_table_object.schema}-${drop_table_object.table}-${current_date}`;
    let trash_path = `${TRASH_BASE_PATH}${destination_name}`;

    try {
        await moveFolderToTrash(origin_path, trash_path);
    } catch(err) {
        throw err;
    }
}

/**
 * Remove an attribute from __hdb_attribute.
 * @param drop_attribute_object - the drop attribute json received in drop_attribute inbound message.
 * @returns {Promise<string>}
 */
async function dropAttributeFromSystem(drop_attribute_object) {
    let search_object = {
        schema: 'system',
        table: 'hdb_attribute',
        hash_attribute: 'id',
        search_attribute: 'attribute',
        search_value: drop_attribute_object.attribute,
        get_attributes: ['id']
    };

    try {
        let attributes = await p_search_search_by_value(search_object);
        if (!attributes || attributes.length < 1) {
            throw new Error(`Attribute ${drop_attribute_object.attribute} was not found.`);
        }

        let delete_table_object = {
            table: "hdb_attribute",
            schema: "system",
            hash_attribute: "id",
            hash_values: [attributes[0].id]
        };

        let success_message = await p_delete_delete(delete_table_object);

        return success_message;
    } catch(err) {
        throw err;
    }
}

/**
 * Performs the move of the target attribute and it's __hdb_hash entry to the trash directory.
 * @param drop_attribute_object - Descriptor of the table being moved to trash.
 */
async function moveAttributeToTrash(drop_attribute_object) {
    // TODO: Need to do specific rollback actions if any of the actions below fails.  https://harperdb.atlassian.net/browse/HDB-312
    let origin_path = `${env.get('HDB_ROOT')}/schema/${drop_attribute_object.schema}/${drop_attribute_object.table}/${drop_attribute_object.attribute}`;
    let hash_path = `${env.get('HDB_ROOT')}/schema/${drop_attribute_object.schema}/${drop_attribute_object.table}/${terms.HASH_FOLDER_NAME}/${drop_attribute_object.attribute}`;
    let attribute_trash_path = `${env.get('HDB_ROOT')}/trash/${ENTITY_TYPE_ENUM.ATTRIBUTE}/${drop_attribute_object.attribute}-${current_date}`;
    let attribute_hash_trash_path = `${attribute_trash_path}/${terms.HASH_FOLDER_NAME}/${drop_attribute_object.attribute}`;

    try {
        let att_result = await moveFolderToTrash(origin_path, attribute_trash_path);
        if(!att_result) {

            return false;
        }
    } catch(err) {
        // Not good, rollback attribute folder
        logger.error(`There was a problem moving the attribute at path ${origin_path} to the trash at path: ${attribute_trash_path}`);
        throw err;
    }

    try {
       await moveFolderToTrash(hash_path, attribute_hash_trash_path);
    } catch(err) {
        // Not good, rollback attribute __hdb_hash folder and attribute folder
        logger.error(`There was a problem moving the hash attribute at path ${origin_path} to the trash at path: ${attribute_trash_path}`);
        throw err;
    }

    try {
        let drop_result = await dropAttributeFromSystem(drop_attribute_object);

        return drop_result;
    } catch(err) {
        // Not good, rollback attribute folder, __hdb_hash folder, and attribute removal from hdb_attribute if it happened.
        logger.error(`There was a problem dropping attribute: ${drop_attribute_object.attribute} from hdb_attribute.`);
        throw err;
    }
}

/**
 * Move the specified folder from path to the trash path folder.  If the trash folder does not exist, it will be created.
 *
 * @param path
 * @param trash_path
 * @returns {Promise<boolean>}
 */
async function moveFolderToTrash(origin_path, trash_path) {
    if(hdb_util.isEmptyOrZeroLength(origin_path) || hdb_util.isEmptyOrZeroLength(trash_path)) {
        return false;
    }

    try {
        await fs.mkdirp(trash_path);
    } catch(err) {
        logger.error(`Failed to create the trash directory.`);
        throw err;
    }

    try {
        await fs.move(origin_path,trash_path, {overwrite: true});
    } catch(err) {
        logger.error(`Got an error moving path ${origin_path} to trash path: ${trash_path}`);
        throw err;
    }
    return true;
}

async function searchForSchema(schema_name) {
    let search_obj = {
        schema: 'system',
        table: 'hdb_schema',
        get_attributes: ['name'],
        conditions: [{
            'and': {'=': ['name', schema_name]}
        }]
    };

    try {
        let search_result = await p_search_by_conditions(search_obj);

        return search_result;
    } catch(err) {
        throw err;
    }
}

async function searchForTable(schema_name, table_name) {
    let search_obj = {
        schema: 'system',
        table: 'hdb_table',
        get_attributes: ['name'],
        conditions: [{
            'and': {'=': ['name', table_name]}
        },
            {
                'and': {'=': ['schema', schema_name]}
            }]
    };

    try {
        let search_result = await p_search_by_conditions(search_obj);

        return search_result;
    } catch(err) {
        throw err;
    }
}

async function createAttributeStructure(create_attribute_object) {
    let validation_error = validation.attribute_object(create_attribute_object);
    if (validation_error) {
        throw validation_error;
    }

    let search_object = {
        schema: 'system',
        table: 'hdb_attribute',
        hash_attribute: 'id',
        get_attributes: ['*'],
        search_attribute: 'attribute',
        search_value: create_attribute_object.attribute
    };

    try {
        let attributes = await p_search_search_by_value(search_object);

        if(attributes && attributes.length > 0) {
            for (let att in attributes) {
                if (attributes[att].schema === create_attribute_object.schema
                    && attributes[att].table === create_attribute_object.table) {
                    throw new Error(`attribute already exists with id ${JSON.stringify(attributes[att])}`);
                }
            }
        }

        let record = {
            schema: create_attribute_object.schema,
            table: create_attribute_object.table,
            attribute: create_attribute_object.attribute,
            id: uuidV4(),
            schema_table: create_attribute_object.schema + '.' + create_attribute_object.table
        };

        if(create_attribute_object.id){
            record.id = create_attribute_object.id;
        }

        let insert_object = {
            operation: 'insert',
            schema: 'system',
            table: 'hdb_attribute',
            hash_attribute: 'id',
            records: [record]
        };

        logger.info('insert object: ' + JSON.stringify(insert_object));
        let insert_response = await insert.insert(insert_object);
        logger.info('attribute: ' + record.attribute);
        logger.info(insert_response);

        return insert_response;
    } catch(err) {
        throw err;
    }
}

async function deleteAttributeStructure(attribute_drop_object) {
    let search_object = {
        schema:'system',
        table: 'hdb_attribute',
        hash_attribute: 'id',
        get_attributes: ['id', 'attribute']
    };

    if (attribute_drop_object.table && attribute_drop_object.schema) {
        search_object.search_attribute = 'schema_table';
        search_object.search_value = `${attribute_drop_object.schema}.${attribute_drop_object.table}`;
    } else if (attribute_drop_object.schema) {
        search_object.search_attribute = 'schema';
        search_object.search_value = `${attribute_drop_object.schema}`;
    } else {
        throw new Error('attribute drop requires table and or schema.');
    }

    try {
        let attributes = await p_search_search_by_value(search_object);

        if (attributes && attributes.length > 0) {
            let delete_table_object = {
                table: 'hdb_attribute',
                schema: 'system',
                hash_values: []
            };

            for (let att in attributes) {
                if ((attribute_drop_object.attribute && attribute_drop_object.attribute === attributes[att].attribute)
                    || !attribute_drop_object.attribute) {
                    delete_table_object.hash_values.push(attributes[att].id);
                }
            }
            await p_delete_delete(delete_table_object);

            return `successfully deleted ${delete_table_object.hash_values.length} attributes`;
        }
    } catch(err) {
        throw err;
    }
}

async function createAttribute(create_attribute_object) {
    let attribute_structure;
    try {
        if(global.clustering_on
<<<<<<< HEAD
            && !create_attribute_object.delegated && create_attribute_object.schema != 'system') {

            createAttributeStructure(create_attribute_object, function (err, success) {
                if (err) {
                    callback(err);
                    return;
                }

                create_attribute_object.delegated = true;
                create_attribute_object.operation = 'create_attribute';
                create_attribute_object.id = success.id;

                let payload = {
                    "type": "clustering_payload", "pid": process.pid,
                    "clustering_type": "broadcast",
                    "id": success.id,
                    "body": create_attribute_object
                };

                try {
                    common.callProcessSend(payload);
                } catch(e) {
                    logger.error(e);
                }

                hdb_util.sendTransactionToSocketCluster('internal:create_attribute', create_attribute_object);
                signalling.signalSchemaChange({type: 'schema'});
                return callback(null, success);
=======
            && !create_attribute_object.delegated && create_attribute_object.schema !== 'system') {

            attribute_structure = await createAttributeStructure(create_attribute_object);
            create_attribute_object.delegated = true;
            create_attribute_object.operation = 'create_attribute';
            create_attribute_object.id = attribute_structure.id;

            let payload = {
                "type": "clustering_payload",
                "pid": process.pid,
                "clustering_type": "broadcast",
                "id": attribute_structure.id,
                "body": create_attribute_object
            };
>>>>>>> 89b5b06c

            common.callProcessSend(payload);
            signalling.signalSchemaChange({type: 'schema'});

            return attribute_structure;
        } else {
            attribute_structure = await createAttributeStructure(create_attribute_object);
            signalling.signalSchemaChange({type: 'schema'});

            return attribute_structure;
        }
    } catch(err) {
        logger.error(err);
        throw err;
    }
}<|MERGE_RESOLUTION|>--- conflicted
+++ resolved
@@ -58,21 +58,14 @@
 async function createSchema(schema_create_object) {
     try {
         let schema_structure = await createSchemaStructure(schema_create_object);
+
+        hdb_util.sendTransactionToSocketCluster('internal:create_schema', schema_create_object);
         signalling.signalSchemaChange({type: 'schema'});
 
-<<<<<<< HEAD
-            hdb_util.sendTransactionToSocketCluster('internal:create_schema', schema_create_object);
-            signalling.signalSchemaChange({type: 'schema'});
-            return callback(null, success);
-        });
-    } catch (e) {
-        callback(e);
-=======
         return schema_structure;
     } catch(err) {
         logger.error(err);
         throw err;
->>>>>>> 89b5b06c
     }
 }
 
@@ -117,22 +110,14 @@
 async function createTable(create_table_object) {
     try {
         let create_table_structure = await createTableStructure(create_table_object);
+
+        hdb_util.sendTransactionToSocketCluster('internal:create_table', create_table_object);
         signalling.signalSchemaChange({type: 'schema'});
 
-<<<<<<< HEAD
-            hdb_util.sendTransactionToSocketCluster('internal:create_table', create_table_object);
-            signalling.signalSchemaChange({type: 'schema'});
-
-            return callback(null, success);
-        });
-    } catch (e) {
-        callback(e);
-=======
         return create_table_structure;
     } catch(err) {
         logger.error(err);
         throw err;
->>>>>>> 89b5b06c
     }
 }
 
@@ -671,36 +656,6 @@
     let attribute_structure;
     try {
         if(global.clustering_on
-<<<<<<< HEAD
-            && !create_attribute_object.delegated && create_attribute_object.schema != 'system') {
-
-            createAttributeStructure(create_attribute_object, function (err, success) {
-                if (err) {
-                    callback(err);
-                    return;
-                }
-
-                create_attribute_object.delegated = true;
-                create_attribute_object.operation = 'create_attribute';
-                create_attribute_object.id = success.id;
-
-                let payload = {
-                    "type": "clustering_payload", "pid": process.pid,
-                    "clustering_type": "broadcast",
-                    "id": success.id,
-                    "body": create_attribute_object
-                };
-
-                try {
-                    common.callProcessSend(payload);
-                } catch(e) {
-                    logger.error(e);
-                }
-
-                hdb_util.sendTransactionToSocketCluster('internal:create_attribute', create_attribute_object);
-                signalling.signalSchemaChange({type: 'schema'});
-                return callback(null, success);
-=======
             && !create_attribute_object.delegated && create_attribute_object.schema !== 'system') {
 
             attribute_structure = await createAttributeStructure(create_attribute_object);
@@ -715,7 +670,6 @@
                 "id": attribute_structure.id,
                 "body": create_attribute_object
             };
->>>>>>> 89b5b06c
 
             common.callProcessSend(payload);
             signalling.signalSchemaChange({type: 'schema'});
