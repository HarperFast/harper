'use strict';

const hdb_terms = require('../../../../utility/hdbTerms');
const hdb_utils = require('../../../../utility/common_utils');
const log = require('../../../../utility/logging/harper_logger');
const heGenerateDataStoreName = require('../heUtility/heGenerateDataStoreName');

module.exports = processRows;

/**
 * Builds an array of datastores using passed attributes and a matching multi dimensional
 * array of row data. Adds current timestamp to created & updated columns.
 * @param insert_obj
 * @param attributes
 * @param schema_table
 * @returns {{datastores: *, rows: *}}
 */
function processRows(insert_obj, attributes, schema_table) {
    let {schema, table, records} = insert_obj;
    let rows = [];
    let hash_attribute = schema_table.hash_attribute;
    let timestamp = Date.now();
    let datastores = heBuildDataStoreArray(attributes, schema, table);
    let system_schema = insert_obj.schema === hdb_terms.SYSTEM_SCHEMA_NAME;

    // Iterates through array of record objects and validates their hash
    for (let x = 0; x < records.length; x++) {
        let row_records = [];
        validateHash(records[x], hash_attribute);

        // Builds a single row array with each record object. Matches each value to its attribute. If it doesn't contain any data
        // at attribute location a null will be inserted into row array.
        for (let y = 0; y < attributes.length; y++) {
            if (records[x].hasOwnProperty(attributes[y])) {
                row_records.push(records[x][attributes[y]]);
            } else {
                row_records.push(null);
            }
        }
        if (!system_schema) {
            // If inserting pushes two identical timestamps to end of row array. These correspond created time & updated time attributes.
            // On updated created time is skipped
            if (insert_obj.operation === hdb_terms.OPERATIONS_ENUM.INSERT) {
                row_records.push(timestamp, timestamp);
            } else {
                row_records.push(null, timestamp);
            }

        }

        // Pushes (nests) completed row inside array of all rows returned by function.
        rows.push([records[x][hash_attribute],row_records]);
    }

<<<<<<< HEAD
    if (!system_schema) {
        // Pushes created time and updated time attributes to datastores array
        datastores.push(`${schema}/${table}/${hdb_terms.HELIUM_TIME_STAMP_ENUM.CREATED_TIME}`);
        datastores.push(`${schema}/${table}/${hdb_terms.HELIUM_TIME_STAMP_ENUM.UPDATED_TIME}`);
    }
=======
    // Pushes created time and updated time attributes to datastores array
    datastores.push(heGenerateDataStoreName(schema, table, hdb_terms.HELIUM_TIME_STAMP_ENUM.CREATED_TIME));
    datastores.push(heGenerateDataStoreName(schema, table, hdb_terms.HELIUM_TIME_STAMP_ENUM.UPDATED_TIME));
>>>>>>> 3d2deebc

    return {
        datastores,
        rows
    };
}

/**
 * Validates hash value exists, under max char size and doesn't contain a forward slash.
 * @param record
 * @param hash_attribute
 */
function validateHash(record, hash_attribute) {
    if (!record.hasOwnProperty(hash_attribute)) {
        log.error(record);
        throw new Error('transaction aborted due to record(s) with no hash value, check log for more info');
    }

    if (Buffer.byteLength(String(record[hash_attribute])) > hdb_terms.INSERT_MODULE_ENUM.MAX_CHARACTER_SIZE) {
        log.error(record);
        throw new Error(`transaction aborted due to record(s) with a hash value that exceeds ${hdb_terms.INSERT_MODULE_ENUM.MAX_CHARACTER_SIZE} bytes, check log for more info`);
    }

    if (hdb_terms.FORWARD_SLASH_REGEX.test(record[hash_attribute])) {
        log.error(record);
        throw new Error('transaction aborted due to record(s) with a hash value that contains a forward slash, check log for more info');
    }
}

/**
 * Builds a datastore array using the HDB Helium naming convention
 * [<schema>/<table>/<attribute>]
 * @param attributes
 * @param schema
 * @param table
 * @returns {[]}
 */
function heBuildDataStoreArray(attributes, schema, table) {
    let datastores = [];

    for (let i = 0; i < attributes.length; i++) {
        validateAttribute(attributes[i]);
        datastores.push(heGenerateDataStoreName(schema, table, attributes[i]));
    }

    return datastores;
}

/**
 * Validates that attribute is under max size and is not null, undefined or empty.
 * @param attribute
 */
function validateAttribute(attribute) {
    if (Buffer.byteLength(String(attribute)) > hdb_terms.INSERT_MODULE_ENUM.MAX_CHARACTER_SIZE) {
        throw new Error(`transaction aborted due to attribute name ${attribute} being too long. Attribute names cannot be longer than ${hdb_terms.INSERT_MODULE_ENUM.MAX_CHARACTER_SIZE} bytes.`);
    }

    if (hdb_utils.isEmptyOrZeroLength(attribute) || hdb_utils.isEmpty(attribute.trim())) {
        throw new Error('transaction aborted due to record(s) with an attribute name that is null, undefined or empty string');
    }
}<|MERGE_RESOLUTION|>--- conflicted
+++ resolved
@@ -52,17 +52,11 @@
         rows.push([records[x][hash_attribute],row_records]);
     }
 
-<<<<<<< HEAD
     if (!system_schema) {
         // Pushes created time and updated time attributes to datastores array
         datastores.push(`${schema}/${table}/${hdb_terms.HELIUM_TIME_STAMP_ENUM.CREATED_TIME}`);
         datastores.push(`${schema}/${table}/${hdb_terms.HELIUM_TIME_STAMP_ENUM.UPDATED_TIME}`);
     }
-=======
-    // Pushes created time and updated time attributes to datastores array
-    datastores.push(heGenerateDataStoreName(schema, table, hdb_terms.HELIUM_TIME_STAMP_ENUM.CREATED_TIME));
-    datastores.push(heGenerateDataStoreName(schema, table, hdb_terms.HELIUM_TIME_STAMP_ENUM.UPDATED_TIME));
->>>>>>> 3d2deebc
 
     return {
         datastores,
