'use strict';

const insertUpdateValidate = require('../../bridgeUtility/insertUpdateValidate');
const heProcessRows = require('../heUtility/heProcessRows');
const heProcessInsertUpdateResponse = require('../heUtility/heProcessInsertUpdateResponse');
const heCheckForNewAttributes = require('../heUtility/heCheckForNewAttributes');
const hdb_terms = require('../../../../utility/hdbTerms');
const heliumUtils = require('../../../../utility/helium/heliumUtils');

let hdb_helium;
try {
    hdb_helium = heliumUtils.initializeHelium();
} catch(err) {
    throw err;
}

module.exports = heCreateRecords;

/**
 * Orchestrates the insertion of data into Helium and the creation of new attributes/datastores
 * if they do not already exist.
 * @param insert_obj
 * @returns {Promise<{skipped_hashes: *, written_hashes: *, schema_table: *}>}
 */
function heCreateRecords(insert_obj) {
    try {
        let { schema_table, attributes } = insertUpdateValidate(insert_obj);
        let { datastores, processed_rows } = heProcessRows(insert_obj, attributes, schema_table);

        if (insert_obj.schema !== hdb_terms.SYSTEM_SCHEMA_NAME) {
            if (!attributes.includes(hdb_terms.HELIUM_TIME_STAMP_ENUM.CREATED_TIME)) {
                attributes.push(hdb_terms.HELIUM_TIME_STAMP_ENUM.CREATED_TIME);
            }

            if (!attributes.includes(hdb_terms.HELIUM_TIME_STAMP_ENUM.UPDATED_TIME)) {
                attributes.push(hdb_terms.HELIUM_TIME_STAMP_ENUM.UPDATED_TIME);
            }
        }

<<<<<<< HEAD
        heCheckForNewAttributes(insert_obj.hdb_auth_header, schema_table, attributes);
        let he_response = hdb_helium.insertRows(datastores, rows);
=======
        checkAttributes(insert_obj.hdb_auth_header, schema_table, attributes);
        let he_response = hdb_helium.insertRows(datastores, processed_rows);
>>>>>>> 37cc2948
        let { written_hashes, skipped_hashes } = heProcessInsertUpdateResponse(he_response);

        return {
            written_hashes,
            skipped_hashes,
            schema_table
        };
    } catch(err) {
        throw err;
    }
}<|MERGE_RESOLUTION|>--- conflicted
+++ resolved
@@ -37,13 +37,8 @@
             }
         }
 
-<<<<<<< HEAD
         heCheckForNewAttributes(insert_obj.hdb_auth_header, schema_table, attributes);
         let he_response = hdb_helium.insertRows(datastores, rows);
-=======
-        checkAttributes(insert_obj.hdb_auth_header, schema_table, attributes);
-        let he_response = hdb_helium.insertRows(datastores, processed_rows);
->>>>>>> 37cc2948
         let { written_hashes, skipped_hashes } = heProcessInsertUpdateResponse(he_response);
 
         return {
