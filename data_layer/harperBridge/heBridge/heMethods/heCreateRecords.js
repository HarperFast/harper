--- conflicted
+++ resolved
@@ -2,15 +2,12 @@
 
 const insertUpdateValidate = require('../../bridgeUtility/insertUpdateValidate');
 const heProcessRows = require('../heUtility/heProcessRows');
-<<<<<<< HEAD
-const heProcessInsertUpdateResponse = require('../heUtility/heProcessInsertUpdateResponse');
-const heCheckForNewAttributes = require('../heUtility/heCheckForNewAttributes');
-=======
 const heProcessResponse = require('../heUtility/heProcessResponse');
 const heCreateAttribute = require('./heCreateAttribute');
 const hdb_utils = require('../../../../utility/common_utils');
 const log = require('../../../../utility/logging/harper_logger');
->>>>>>> 25ac1bea
+const heProcessInsertUpdateResponse = require('../heUtility/heProcessInsertUpdateResponse');
+const heCheckForNewAttributes = require('../heUtility/heCheckForNewAttributes');
 const hdb_terms = require('../../../../utility/hdbTerms');
 const heliumUtils = require('../../../../utility/helium/heliumUtils');
 
@@ -44,15 +41,9 @@
             }
         }
 
-<<<<<<< HEAD
         heCheckForNewAttributes(insert_obj.hdb_auth_header, schema_table, attributes);
-        let he_response = hdb_helium.insertRows(datastores, rows);
-        let { written_hashes, skipped_hashes } = heProcessInsertUpdateResponse(he_response);
-=======
-        checkAttributes(insert_obj.hdb_auth_header, schema_table, attributes);
         let he_response = hdb_helium.insertRows(datastores, processed_rows);
         let { written_hashes, skipped_hashes } = heProcessResponse(he_response, hdb_terms.OPERATIONS_ENUM.INSERT);
->>>>>>> 25ac1bea
 
         return {
             written_hashes,
