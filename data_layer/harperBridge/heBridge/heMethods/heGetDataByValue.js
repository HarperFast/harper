"use strict";

const common_utils = require('../../../../utility/common_utils');
const hdb_terms = require('../../../../utility/hdbTerms');
const search_validator = require('../../../../validation/searchValidator.js');
const SEARCH_VALUE_OPS = hdb_terms.HELIUM_VALUE_SEARCH_OPS;
const SEARCH_RANGE_OPS = hdb_terms.HELIUM_VALUE_RANGE_SEARCH_OPS;
const system_schema = require('../../../../json/systemSchema.json');

const evaluateTableGetAttributes = require('../../bridgeUtility/evaluateTableGetAttributes');
const heGenerateDataStoreName = require('../heUtility/heGenerateDataStoreName');

const helium_utils = require('../../../../utility/helium/heliumUtils');
let hdb_helium;
try {
    hdb_helium = helium_utils.initializeHelium();
} catch(err) {
    throw err;
}

module.exports = heGetDataByValue;

// Search Object
// {
//   schema:String, // schema to search
//   table:String, // table to search
//   search_attribute: String // attribute to search for value on
//   search_value:String, // string value to search for
//   get_attributes:Array // attributes to return with search result
// }


function heGetDataByValue(search_object) {
    try {
        let validation_error = search_validator(search_object, 'value');
        if (validation_error) {
            throw validation_error;
        }

<<<<<<< HEAD
        let operation = SEARCH_VALUE_OPS.EXACT;
        let is_range_search = false;
        let search_value = search_object.search_value;

        if (search_object.search_value === '*') {
            operation = SEARCH_RANGE_OPS.GREATER_OR_EQ;
            is_range_search = true;
            search_value = "";
        }

        // TODO: Add functionality for determining search value search operations logic
        // if (search_object.search_value !== '*' && search_object.search_value !== '%' && (search_object.search_value.includes('*') || search_object.search_value.includes('%'))) {
        //     operation = 'like';
        // }
        // const condition = {};
        // condition[operation] = [search_object.search_attribute, search_object.search_value];
=======
        const { is_range_search, search_operation, search_value } = generateSearchPattern(search_object.search_value);
>>>>>>> 14e13b1f

        let table_info = null;
        if (search_object.schema === hdb_terms.SYSTEM_SCHEMA_NAME) {
            table_info = system_schema[search_object.table];
        } else {
            table_info = global.hdb_schema[search_object.schema][search_object.table];
        }

        const value_store = heGenerateDataStoreName(table_info.schema, table_info.name, search_object.search_attribute);

        const final_get_attrs = evaluateTableGetAttributes(search_object.get_attributes, table_info.attributes);
        // We add hash_attribute to the beginning of the array to ensure first arr value returned is always hash value for
        // consolidate data step where the value is popped off results array and not be included in final results object
        final_get_attrs.unshift(table_info.hash_attribute);
        const data_stores = final_get_attrs.map(attr => heGenerateDataStoreName(table_info.schema, table_info.name, attr));

        let final_attributes_data;
<<<<<<< HEAD

        if (is_range_search) {
            final_attributes_data = hdb_helium.searchByValueRange(value_store, operation, search_value, null, data_stores);
        } else {
            final_attributes_data = hdb_helium.searchByValues(value_store, operation, [search_value], data_stores);
=======
        if (is_range_search) {
            final_attributes_data = hdb_helium.searchByValueRange(value_store, search_operation, search_value, null, data_stores);
        } else {
            final_attributes_data = hdb_helium.searchByValues(value_store, search_operation, [search_value], data_stores);
>>>>>>> 14e13b1f
        }

        const final_results = consolidateValueSearchData(final_get_attrs, final_attributes_data);

        return final_results;

    } catch(err){
        throw err;
    }
}

<<<<<<< HEAD
function consolidateValueSearchData(attrs_keys, data) {
    let final_data = {};
    //we add the hash datastore to the search to ensure we have the hash value for each row
    //- we remove the attr_key here and the actual value below after we grab it for the final data obj
    attrs_keys.shift();

    for (const row of data) {
        //as noted above, we remove the hash value after grabbing it for the final_data row obj key
=======
function consolidateValueSearchData(attrs_keys, attrs_data) {
    let final_data = {};
    // Bc we added the hash datastore to the search - we remove the attr_key here and the actual value below
    // after we grab it for the final data obj
    attrs_keys.shift();

    for (const row of attrs_data) {
        //As noted above, we remove the hash value after grabbing it for the final_data row obj key so it is not looped over
>>>>>>> 14e13b1f
        const hash = row[1].shift();
        final_data[hash] = {};

        for (let i = 0; i < row[1].length; i++) {
            const data = row[1][i];
            final_data[hash][attrs_keys[i]] = common_utils.autoCast(data);
        };
    };

    return final_data;
}

function generateSearchPattern(search_val) {
    let search_pattern = {
        search_operation: SEARCH_VALUE_OPS.EXACT,
        search_value: search_val,
        is_range_search: false
    };

    if (search_val === "*" || search_val === "%") {
        search_pattern.search_operation = SEARCH_RANGE_OPS.GREATER_OR_EQ;
        search_pattern.search_value = "";
        search_pattern.is_range_search = true;

        return search_pattern;
    } else {
        const starts_with_wildcard = String(search_val).startsWith('%') || String(search_val).startsWith('*');
        const ends_with_wildcard = String(search_val).endsWith('%') || String(search_val).endsWith('*');

        if (!starts_with_wildcard && !ends_with_wildcard) {
            return search_pattern;
        } else {
            search_pattern.search_value = generateFinalSearchString(search_val, starts_with_wildcard, ends_with_wildcard);
            if (starts_with_wildcard && ends_with_wildcard) {
                search_pattern.search_operation = SEARCH_VALUE_OPS.INCLUDES;
                return search_pattern;
            } else if (starts_with_wildcard) {
                search_pattern.search_operation = SEARCH_VALUE_OPS.ENDS_WITH;
                return search_pattern;
            } else if (ends_with_wildcard) {
                search_pattern.search_operation = SEARCH_VALUE_OPS.STARTS_WITH;
                return search_pattern;
            }
        }
    }
}

function generateFinalSearchString(search_val, starts_with_wildcard, ends_with_wildcard) {
    let split_string = search_val.split('');
    if (starts_with_wildcard) {
        split_string.shift();
    }
    if (ends_with_wildcard) {
        split_string.pop();
    }
    return split_string.join('');
}<|MERGE_RESOLUTION|>--- conflicted
+++ resolved
@@ -37,26 +37,7 @@
             throw validation_error;
         }
 
-<<<<<<< HEAD
-        let operation = SEARCH_VALUE_OPS.EXACT;
-        let is_range_search = false;
-        let search_value = search_object.search_value;
-
-        if (search_object.search_value === '*') {
-            operation = SEARCH_RANGE_OPS.GREATER_OR_EQ;
-            is_range_search = true;
-            search_value = "";
-        }
-
-        // TODO: Add functionality for determining search value search operations logic
-        // if (search_object.search_value !== '*' && search_object.search_value !== '%' && (search_object.search_value.includes('*') || search_object.search_value.includes('%'))) {
-        //     operation = 'like';
-        // }
-        // const condition = {};
-        // condition[operation] = [search_object.search_attribute, search_object.search_value];
-=======
         const { is_range_search, search_operation, search_value } = generateSearchPattern(search_object.search_value);
->>>>>>> 14e13b1f
 
         let table_info = null;
         if (search_object.schema === hdb_terms.SYSTEM_SCHEMA_NAME) {
@@ -74,18 +55,10 @@
         const data_stores = final_get_attrs.map(attr => heGenerateDataStoreName(table_info.schema, table_info.name, attr));
 
         let final_attributes_data;
-<<<<<<< HEAD
-
-        if (is_range_search) {
-            final_attributes_data = hdb_helium.searchByValueRange(value_store, operation, search_value, null, data_stores);
-        } else {
-            final_attributes_data = hdb_helium.searchByValues(value_store, operation, [search_value], data_stores);
-=======
         if (is_range_search) {
             final_attributes_data = hdb_helium.searchByValueRange(value_store, search_operation, search_value, null, data_stores);
         } else {
             final_attributes_data = hdb_helium.searchByValues(value_store, search_operation, [search_value], data_stores);
->>>>>>> 14e13b1f
         }
 
         const final_results = consolidateValueSearchData(final_get_attrs, final_attributes_data);
@@ -97,16 +70,6 @@
     }
 }
 
-<<<<<<< HEAD
-function consolidateValueSearchData(attrs_keys, data) {
-    let final_data = {};
-    //we add the hash datastore to the search to ensure we have the hash value for each row
-    //- we remove the attr_key here and the actual value below after we grab it for the final data obj
-    attrs_keys.shift();
-
-    for (const row of data) {
-        //as noted above, we remove the hash value after grabbing it for the final_data row obj key
-=======
 function consolidateValueSearchData(attrs_keys, attrs_data) {
     let final_data = {};
     // Bc we added the hash datastore to the search - we remove the attr_key here and the actual value below
@@ -115,7 +78,6 @@
 
     for (const row of attrs_data) {
         //As noted above, we remove the hash value after grabbing it for the final_data row obj key so it is not looped over
->>>>>>> 14e13b1f
         const hash = row[1].shift();
         final_data[hash] = {};
 
