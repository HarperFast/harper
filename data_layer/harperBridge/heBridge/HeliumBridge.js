/* eslint-disable require-await */
"use strict";

const log = require('../../../utility/logging/harper_logger');
const BridgeMethods = require("../BridgeMethods.js");
const heCreateRecords = require('./heMethods/heCreateRecords');
const heCreateAttribute = require('./heMethods/heCreateAttribute');
// const heCreateSchema = require('./heMethods/heCreateSchema');
// const heDeleteRecords = require('./heMethods/heDeleteRecords');
const heGetDataByHash = require('./heMethods/heGetDataByHash');
const heSearchByHash = require('./heMethods/heSearchByHash');
const heGetDataByValue = require('./heMethods/heGetDataByValue');
const heSearchByValue = require('./heMethods/heSearchByValue');
// const heSearchByConditions = require('./heMethods/heSearchByConditions');
// const heDropSchema = require('./heMethods/heDropSchema');
// const heCreateTable = require('./heMethods/heCreateTable');
// const heUpdateRecords = require('./heMethods/heUpdateRecords');

class HeliumBridge extends BridgeMethods {
    async createRecords(insert_obj) {
        try {
            return heCreateRecords(insert_obj);
        } catch(err) {
            log.error(err);
            throw err;
        }
    }

    async createAttribute(create_attribute_obj) {
        try {
            return heCreateAttribute(create_attribute_obj);
        } catch(err) {
            log.error(err);
            throw err;
        }
    }

    async getDataByHash(search_object) {
        try {
            return heGetDataByHash(search_object);
        } catch (err) {
            log.error(err);
            throw err;
        }
    }

    async searchByHash(search_object) {
        try {
            return heSearchByHash(search_object);
        } catch(err) {
            log.error(err);
            throw err;
        }
    }

    async getDataByValue(search_object) {
        try {
<<<<<<< HEAD
            return await heGetDataByValue(search_object);
=======
            return heGetDataByValue(search_object);
>>>>>>> 830b6858
        } catch (err) {
            log.error(err);
            throw err;
        }
    }

    async searchByValue(search_object) {
        try {
<<<<<<< HEAD
            return await heSearchByValue(search_object);
=======
            return heSearchByValue(search_object);
>>>>>>> 830b6858
        } catch(err) {
            log.error(err);
            throw err;
        }
    }
<<<<<<< HEAD
=======

>>>>>>> 830b6858
}

module.exports = HeliumBridge;<|MERGE_RESOLUTION|>--- conflicted
+++ resolved
@@ -55,11 +55,7 @@
 
     async getDataByValue(search_object) {
         try {
-<<<<<<< HEAD
-            return await heGetDataByValue(search_object);
-=======
             return heGetDataByValue(search_object);
->>>>>>> 830b6858
         } catch (err) {
             log.error(err);
             throw err;
@@ -68,20 +64,13 @@
 
     async searchByValue(search_object) {
         try {
-<<<<<<< HEAD
-            return await heSearchByValue(search_object);
-=======
             return heSearchByValue(search_object);
->>>>>>> 830b6858
         } catch(err) {
             log.error(err);
             throw err;
         }
     }
-<<<<<<< HEAD
-=======
 
->>>>>>> 830b6858
 }
 
 module.exports = HeliumBridge;