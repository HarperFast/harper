--- conflicted
+++ resolved
@@ -71,11 +71,7 @@
         await createAttribute(attribute_object);
     } catch(e){
         //if the attribute already exists we do not want to stop the insert
-<<<<<<< HEAD
-        if(typeof e === 'object' && e.message !== undefined && e.message.includes(ATTRIBUTE_ALREADY_EXISTS)){
-=======
         if(e.message.includes(ATTRIBUTE_ALREADY_EXISTS)){
->>>>>>> c7c0b80a
             log.warn(e);
         } else {
             throw e;
