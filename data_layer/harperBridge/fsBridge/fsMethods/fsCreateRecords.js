--- conflicted
+++ resolved
@@ -11,11 +11,7 @@
 module.exports = createRecords;
 
 // This must be here to prevent issues with circular dependencies related to insert.checkForNewAttributes
-<<<<<<< HEAD
-const hdb_core_insert = require('../../../../data_layer/insert');
-=======
 const hdb_core_insert = require('../../../insert');
->>>>>>> 379e0286
 
 /**
  * Calls all the functions specifically responsible for writing data to the file system
@@ -99,4 +95,4 @@
     } catch(err) {
         throw err;
     }
-}
+}