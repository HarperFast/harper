'use strict';

const fsDeleteRecords = require('./fsDeleteRecords');
const moveFolderToTrash = require('../fsUtility/moveFolderToTrash');
const deleteAttrStructure = require('../fsUtility/deleteAttrStructure');
const fsSearchByValue = require('./fsSearchByValue');
const env = require('../../../../utility/environment/environmentManager');
const terms = require('../../../../utility/hdbTerms');
const log = require('../../../../utility/logging/harper_logger');

const DATE_SUBSTR_LENGTH = 19;
let current_date = new Date().toISOString().substr(0, DATE_SUBSTR_LENGTH);
<<<<<<< HEAD
const TRASH_BASE_PATH = `${env.getHdbBasePath()}/${terms.HDB_TRASH_DIR}/`;
=======
const TRASH_BASE_PATH = `${env.getHdbBasePath()}/${terms.HDB_TRASH_DIR}`;
>>>>>>> a688d84a

module.exports = dropSchema;

async function dropSchema(drop_schema_obj) {
    let schema = drop_schema_obj.schema;
    let delete_schema_obj = {
        table: terms.SYSTEM_TABLE_NAMES.SCHEMA_TABLE_NAME,
        schema: terms.SYSTEM_SCHEMA_NAME,
        hash_values: [schema]
    };

    try {
        let tables = global.hdb_schema[schema];
        let table_ids = [];
        for (let table_name in tables) {
            table_ids.push({id: tables[table_name].id});
        }

        await fsDeleteRecords(delete_schema_obj);
<<<<<<< HEAD
        let search_result = await fsSearchByValue(search_obj);
        await moveSchemaToTrash(drop_schema_obj, search_result);
=======
        await moveSchemaToTrash(drop_schema_obj, table_ids);
>>>>>>> a688d84a
        await deleteAttrStructure(drop_schema_obj);
    } catch(err) {
        log.error(err);
        throw err;
    }
}

/**
 * Moves the schema and it's contained tables to the trash folder.  Note the trash folder is not
 * automatically emptied.
 *
 * @param drop_schema_obj - Object describing the table being dropped
 * @param tables - the tables contained by the schema that will also be deleted
 * @returns {Promise<void>}
 */
async function moveSchemaToTrash(drop_schema_obj, tables) {
    if (!tables) {
        throw new Error('tables parameter was null.');
    }

    let origin_path = `${env.getHdbBasePath()}/${terms.HDB_SCHEMA_DIR}/${drop_schema_obj.schema}`;
    let destination_name = `${drop_schema_obj.schema}-${current_date}`;
    let trash_path = `${TRASH_BASE_PATH}/${destination_name}`;

    try {
        await moveFolderToTrash(origin_path, trash_path);

        let delete_table_obj = {
            table: terms.SYSTEM_TABLE_NAMES.TABLE_TABLE_NAME,
            schema: terms.SYSTEM_SCHEMA_NAME,
            hash_values: []
        };

        if (tables && tables.length > 0) {
            for (let t in tables) {
                delete_table_obj.hash_values.push(tables[t].id);
            }
        }

        if( delete_table_obj.hash_values && delete_table_obj.hash_values.length > 0 ) {
            await fsDeleteRecords(delete_table_obj);
        }
    } catch(err) {
        throw err;
    }
}<|MERGE_RESOLUTION|>--- conflicted
+++ resolved
@@ -3,18 +3,13 @@
 const fsDeleteRecords = require('./fsDeleteRecords');
 const moveFolderToTrash = require('../fsUtility/moveFolderToTrash');
 const deleteAttrStructure = require('../fsUtility/deleteAttrStructure');
-const fsSearchByValue = require('./fsSearchByValue');
 const env = require('../../../../utility/environment/environmentManager');
 const terms = require('../../../../utility/hdbTerms');
 const log = require('../../../../utility/logging/harper_logger');
 
 const DATE_SUBSTR_LENGTH = 19;
 let current_date = new Date().toISOString().substr(0, DATE_SUBSTR_LENGTH);
-<<<<<<< HEAD
-const TRASH_BASE_PATH = `${env.getHdbBasePath()}/${terms.HDB_TRASH_DIR}/`;
-=======
 const TRASH_BASE_PATH = `${env.getHdbBasePath()}/${terms.HDB_TRASH_DIR}`;
->>>>>>> a688d84a
 
 module.exports = dropSchema;
 
@@ -34,12 +29,7 @@
         }
 
         await fsDeleteRecords(delete_schema_obj);
-<<<<<<< HEAD
-        let search_result = await fsSearchByValue(search_obj);
-        await moveSchemaToTrash(drop_schema_obj, search_result);
-=======
         await moveSchemaToTrash(drop_schema_obj, table_ids);
->>>>>>> a688d84a
         await deleteAttrStructure(drop_schema_obj);
     } catch(err) {
         log.error(err);
