"use strict";

<<<<<<< HEAD
const BridgeMethods = require("../BridgeMethods.js");
const fsGetDataByHash = require("./fsMethods/fsGetDataByHash");

class FileSystemBridge extends BridgeMethods {

    async getDataByHash(search_object) {
        try {
            return await fsGetDataByHash(search_object);
        } catch(err) {
=======
const log = require('../../../utility/logging/harper_logger');
const BridgeMethods = require("../BridgeMethods.js");
const fsCreateRecords = require('./fsMethods/fsCreateRecords');
const fsCreateSchema = require('./fsMethods/fsCreateSchema');
const fsCreateTable = require('./fsMethods/fsCreateTable');
const fsDeleteRecords = require('./fsMethods/fsDeleteRecords');

class FileSystemBridge extends BridgeMethods {

    async createSchema(schema_create_obj) {
        try {
            return await fsCreateSchema(schema_create_obj);
        } catch(err) {
            log.error(err);
>>>>>>> 64c1dc6c
            throw err;
        }
    }

<<<<<<< HEAD
    async searchByHash(search_object) {
        try {
            const result_data = await fsGetDataByHash(search_object);
            const search_results = Object.values(result_data);

            return search_results;
        } catch(err) {
=======
    async createTable(table, table_create_obj) {
        try {
            return await fsCreateTable(table, table_create_obj);
        } catch(err) {
            log.error(err);
            throw err;
        }
    }

    async createRecords(insert_obj, attributes, schema_table) {
        try {
            return await fsCreateRecords(insert_obj, attributes, schema_table);
        } catch(err) {
            log.error(err);
            throw err;
        }
    }

    async deleteRecords(delete_obj) {
        try {
            return await fsDeleteRecords(delete_obj);
        } catch(err) {
            log.error(err);
>>>>>>> 64c1dc6c
            throw err;
        }
    }

}

module.exports = FileSystemBridge;<|MERGE_RESOLUTION|>--- conflicted
+++ resolved
@@ -1,18 +1,9 @@
 "use strict";
 
-<<<<<<< HEAD
 const BridgeMethods = require("../BridgeMethods.js");
+const log = require('../../../utility/logging/harper_logger');
+
 const fsGetDataByHash = require("./fsMethods/fsGetDataByHash");
-
-class FileSystemBridge extends BridgeMethods {
-
-    async getDataByHash(search_object) {
-        try {
-            return await fsGetDataByHash(search_object);
-        } catch(err) {
-=======
-const log = require('../../../utility/logging/harper_logger');
-const BridgeMethods = require("../BridgeMethods.js");
 const fsCreateRecords = require('./fsMethods/fsCreateRecords');
 const fsCreateSchema = require('./fsMethods/fsCreateSchema');
 const fsCreateTable = require('./fsMethods/fsCreateTable');
@@ -20,25 +11,34 @@
 
 class FileSystemBridge extends BridgeMethods {
 
+    async getDataByHash(search_object) {
+        try {
+            return await fsGetDataByHash(search_object);
+        } catch (err) {
+            log.error(err);
+            throw err;
+        }
+    }   
+
+    async searchByHash(search_object) {
+        try {
+            const search_results = await fsGetDataByHash(search_object);
+            return Object.values(search_results);
+        } catch(err) {
+            log.error(err);
+            throw err;
+        }
+    }
+
     async createSchema(schema_create_obj) {
         try {
             return await fsCreateSchema(schema_create_obj);
         } catch(err) {
             log.error(err);
->>>>>>> 64c1dc6c
             throw err;
         }
     }
 
-<<<<<<< HEAD
-    async searchByHash(search_object) {
-        try {
-            const result_data = await fsGetDataByHash(search_object);
-            const search_results = Object.values(result_data);
-
-            return search_results;
-        } catch(err) {
-=======
     async createTable(table, table_create_obj) {
         try {
             return await fsCreateTable(table, table_create_obj);
@@ -62,11 +62,9 @@
             return await fsDeleteRecords(delete_obj);
         } catch(err) {
             log.error(err);
->>>>>>> 64c1dc6c
             throw err;
         }
     }
-
 }
 
 module.exports = FileSystemBridge;