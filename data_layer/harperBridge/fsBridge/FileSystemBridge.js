--- conflicted
+++ resolved
@@ -1,26 +1,22 @@
 "use strict";
-<<<<<<< HEAD
 const create_schema = require('./fsMethods/fsCreateSchema');
-=======
 
 const BridgeMethods = require("../BridgeMethods.js");
 //const fs_create_records = require('./fsMethods/fsCreateRecords');
->>>>>>> af35a62d
 
 class FileSystemBridge extends BridgeMethods {
 
     //add bridge methods here
 
-<<<<<<< HEAD
     createSchema(schema_create_obj, permissions, hdb_root) {
         return create_schema.createSchema(schema_create_obj, permissions, hdb_root);
 
-=======
+    }
+
     async createRecords(insert_obj, attributes, schema_table) {
         const fs_create_records = require('./fsMethods/fsCreateRecords'); // TODO: only works when this is here
         let result = await fs_create_records(insert_obj, attributes, schema_table);
         return result;
->>>>>>> af35a62d
     }
 
 }
