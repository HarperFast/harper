"use strict";

const log = require('../../../utility/logging/harper_logger');
const BridgeMethods = require("../BridgeMethods.js");
const fsCreateAttribute = require('./fsMethods/fsCreateAttribute');
const fsCreateRecords = require('./fsMethods/fsCreateRecords');
const fsCreateSchema = require('./fsMethods/fsCreateSchema');
const fsDeleteRecords = require('./fsMethods/fsDeleteRecords');
const fsGetDataByHash = require('./fsMethods/fsGetDataByHash');
const fsSearchByHash = require('./fsMethods/fsSearchByHash');
const fsGetDataByValue = require('./fsMethods/fsGetDataByValue');
const fsSearchByValue = require('./fsMethods/fsSearchByValue');
const fsSearchByConditions = require('./fsMethods/fsSearchByConditions');
const fsDropSchema = require('./fsMethods/fsDropSchema');
const fsCreateTable = require('./fsMethods/fsCreateTable');
<<<<<<< HEAD
const fsDropTable = require('./fsMethods/fsDropTable');
=======
const fsUpdateRecords = require('./fsMethods/fsUpdateRecords');

>>>>>>> a688d84a

class FileSystemBridge extends BridgeMethods {

    async getDataByHash(search_object) {
        try {
            return await fsGetDataByHash(search_object);
        } catch (err) {
            log.error(err);
            throw err;
        }
    }

    async searchByHash(search_object) {
        try {
            return await fsSearchByHash(search_object);
        } catch(err) {
            log.error(err);
            throw err;
        }
    }

    async getDataByValue(search_object) {
        try {
            return await fsGetDataByValue(search_object);
        } catch(err) {
            log.error(err);
            throw err;
        }
    }

    async searchByValue(search_object) {
        try {
            return await fsSearchByValue(search_object);
        } catch(err) {
            log.error(err);
            throw err;
        }
    }

    async searchByConditions(search_object) {
        try {
            return await fsSearchByConditions(search_object);
        } catch(err) {
            log.error(err);
            throw err;
        }
    }

    async createSchema(schema_create_obj) {
        try {
            return await fsCreateSchema(schema_create_obj);
        } catch(err) {
            log.error(err);
            throw err;
        }
    }

    async dropSchema(drop_schema_obj) {
        try {
            return await fsDropSchema(drop_schema_obj);
        } catch(err) {
            log.error(err);
            throw err;
        }
    }

    async createTable(table, table_create_obj) {
        try {
            return await fsCreateTable(table, table_create_obj);
        } catch(err) {
            log.error(err);
            throw err;
        }
    }

<<<<<<< HEAD
    async dropTable(drop_table_obj) {
        try {
            return await fsDropTable(drop_table_obj);
=======
    async createAttribute(create_attribute_obj) {
        try {
            return await fsCreateAttribute(create_attribute_obj);
>>>>>>> a688d84a
        } catch(err) {
            log.error(err);
            throw err;
        }
    }

<<<<<<< HEAD
    async createRecords(insert_obj, attributes, schema_table) {
=======
    async createRecords(insert_obj) {
        try {
            return await fsCreateRecords(insert_obj);
        } catch(err) {
            log.error(err);
            throw err;
        }
    }

    async updateRecords(update_obj) {
>>>>>>> a688d84a
        try {
            return await fsUpdateRecords(update_obj);
        } catch(err) {
            log.error(err);
            throw err;
        }
    }

    async deleteRecords(delete_obj) {
        try {
            return await fsDeleteRecords(delete_obj);
        } catch(err) {
            log.error(err);
            throw err;
        }
    }
}

module.exports = FileSystemBridge;<|MERGE_RESOLUTION|>--- conflicted
+++ resolved
@@ -13,12 +13,8 @@
 const fsSearchByConditions = require('./fsMethods/fsSearchByConditions');
 const fsDropSchema = require('./fsMethods/fsDropSchema');
 const fsCreateTable = require('./fsMethods/fsCreateTable');
-<<<<<<< HEAD
+const fsUpdateRecords = require('./fsMethods/fsUpdateRecords');
 const fsDropTable = require('./fsMethods/fsDropTable');
-=======
-const fsUpdateRecords = require('./fsMethods/fsUpdateRecords');
-
->>>>>>> a688d84a
 
 class FileSystemBridge extends BridgeMethods {
 
@@ -94,24 +90,24 @@
         }
     }
 
-<<<<<<< HEAD
     async dropTable(drop_table_obj) {
         try {
             return await fsDropTable(drop_table_obj);
-=======
-    async createAttribute(create_attribute_obj) {
-        try {
-            return await fsCreateAttribute(create_attribute_obj);
->>>>>>> a688d84a
         } catch(err) {
             log.error(err);
             throw err;
         }
     }
 
-<<<<<<< HEAD
-    async createRecords(insert_obj, attributes, schema_table) {
-=======
+    async createAttribute(create_attribute_obj) {
+        try {
+            return await fsCreateAttribute(create_attribute_obj);
+        } catch(err) {
+            log.error(err);
+            throw err;
+        }
+    }
+
     async createRecords(insert_obj) {
         try {
             return await fsCreateRecords(insert_obj);
@@ -122,7 +118,6 @@
     }
 
     async updateRecords(update_obj) {
->>>>>>> a688d84a
         try {
             return await fsUpdateRecords(update_obj);
         } catch(err) {
