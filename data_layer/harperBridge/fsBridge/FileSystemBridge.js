--- conflicted
+++ resolved
@@ -4,12 +4,9 @@
 const BridgeMethods = require("../BridgeMethods.js");
 const fsCreateRecords = require('./fsMethods/fsCreateRecords');
 const fsCreateSchema = require('./fsMethods/fsCreateSchema');
-<<<<<<< HEAD
 const fsDeleteRecords = require('./fsMethods/fsDeleteRecords');
 const fsDropSchema = require('./fsMethods/fsDropSchema');
-=======
 const fsCreateTable = require('./fsMethods/fsCreateTable');
->>>>>>> 684b9a68
 
 class FileSystemBridge extends BridgeMethods {
 
@@ -22,15 +19,18 @@
         }
     }
 
-<<<<<<< HEAD
     async dropSchema(drop_schema_obj) {
         try {
             return await fsDropSchema(drop_schema_obj);
-=======
+        } catch(err) {
+            log.error(err);
+            throw err;
+        }
+    }
+
     async createTable(table, table_create_obj) {
         try {
             return await fsCreateTable(table, table_create_obj);
->>>>>>> 684b9a68
         } catch(err) {
             log.error(err);
             throw err;
