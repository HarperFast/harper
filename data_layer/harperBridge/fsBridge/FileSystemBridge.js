"use strict";

const BridgeMethods = require("../BridgeMethods.js");
const log = require('../../../utility/logging/harper_logger');

const fsCreateRecords = require('./fsMethods/fsCreateRecords');
const fsUpdateRecords = require('./fsMethods/fsUpdateRecords');
const fsCreateSchema = require('./fsMethods/fsCreateSchema');
const fsDeleteRecords = require('./fsMethods/fsDeleteRecords');
<<<<<<< HEAD
const fsCreateAttribute = require('./fsMethods/fsCreateAttribute');
=======
const fsSearchByHash = require('./fsMethods/fsSearchByHash');
const fsGetDataByHash = require('./fsMethods/fsGetDataByHash');
>>>>>>> ffa5cd87
const fsDropSchema = require('./fsMethods/fsDropSchema');
const fsCreateTable = require('./fsMethods/fsCreateTable');

class FileSystemBridge extends BridgeMethods {

    async getDataByHash(search_object) {
        try {
            return await fsGetDataByHash(search_object);
        } catch (err) {
            log.error(err);
            throw err;
        }
    }   

    async searchByHash(search_object) {
        try {
            return await fsSearchByHash(search_object);
        } catch(err) {
            log.error(err);
            throw err;
        }
    }

    async createSchema(schema_create_obj) {
        try {
            return await fsCreateSchema(schema_create_obj);
        } catch(err) {
            log.error(err);
            throw err;
        }
    }

    async dropSchema(drop_schema_obj) {
        try {
            return await fsDropSchema(drop_schema_obj);
        } catch(err) {
            log.error(err);
            throw err;
        }
    }

    async createTable(table, table_create_obj) {
        try {
            return await fsCreateTable(table, table_create_obj);
        } catch(err) {
            log.error(err);
            throw err;
        }
    }

    async createAttribute(create_attribute_obj) {
        try {
            return await fsCreateAttribute(create_attribute_obj);
        } catch(err) {
            log.error(err);
            throw err;
        }
    }

    async createRecords(insert_obj) {
        try {
            return await fsCreateRecords(insert_obj);
        } catch(err) {
            log.error(err);
            throw err;
        }
    }

    async updateRecords(update_obj) {
        try {
            return await fsUpdateRecords(update_obj);
        } catch(err) {
            log.error(err);
            throw err;
        }
    }

    async deleteRecords(delete_obj) {
        try {
            return await fsDeleteRecords(delete_obj);
        } catch(err) {
            log.error(err);
            throw err;
        }
    }
}

module.exports = FileSystemBridge;<|MERGE_RESOLUTION|>--- conflicted
+++ resolved
@@ -1,18 +1,14 @@
 "use strict";
 
+const log = require('../../../utility/logging/harper_logger');
 const BridgeMethods = require("../BridgeMethods.js");
-const log = require('../../../utility/logging/harper_logger');
-
 const fsCreateRecords = require('./fsMethods/fsCreateRecords');
 const fsUpdateRecords = require('./fsMethods/fsUpdateRecords');
 const fsCreateSchema = require('./fsMethods/fsCreateSchema');
 const fsDeleteRecords = require('./fsMethods/fsDeleteRecords');
-<<<<<<< HEAD
 const fsCreateAttribute = require('./fsMethods/fsCreateAttribute');
-=======
 const fsSearchByHash = require('./fsMethods/fsSearchByHash');
 const fsGetDataByHash = require('./fsMethods/fsGetDataByHash');
->>>>>>> ffa5cd87
 const fsDropSchema = require('./fsMethods/fsDropSchema');
 const fsCreateTable = require('./fsMethods/fsCreateTable');
 
@@ -25,7 +21,7 @@
             log.error(err);
             throw err;
         }
-    }   
+    }
 
     async searchByHash(search_object) {
         try {
