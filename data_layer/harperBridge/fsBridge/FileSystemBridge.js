--- conflicted
+++ resolved
@@ -11,11 +11,7 @@
 
     async createSchema(schema_create_obj) {
         try {
-<<<<<<< HEAD
             return await fs_create_schema(schema_create_obj);
-=======
-            return await fsCreateRecords(insert_obj, attributes, schema_table);;
->>>>>>> 851948dd
         } catch(err) {
             log.error(err);
             throw err;
@@ -25,11 +21,13 @@
     async createRecords(insert_obj, attributes, schema_table) {
         try {
             return await fs_create_records(insert_obj, attributes, schema_table);
+            return await fsCreateRecords(insert_obj, attributes, schema_table);;
         } catch(err) {
             log.error(err);
             throw err;
         }
     }
+
 }
 
 module.exports = FileSystemBridge;