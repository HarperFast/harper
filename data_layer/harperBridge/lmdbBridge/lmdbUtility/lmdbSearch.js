--- conflicted
+++ resolved
@@ -7,14 +7,9 @@
 const hdb_terms = require('../../../../utility/hdbTerms');
 const system_schema = require('../../../../json/systemSchema.json');
 const LMDB_ERRORS = require('../../../../utility/errors/commonErrors').LMDB_ERRORS_ENUM;
-<<<<<<< HEAD
-=======
-const { compareKeys } = require('ordered-binary');
 const { getSchemaPath } = require('./initializePaths');
->>>>>>> 487b007c
 
 const WILDCARDS = hdb_terms.SEARCH_WILDCARDS;
-
 
 /**
  * gets the search_type & based on the size of the dbi being searched will either perform an in process search or launch a new process to perform a search
@@ -66,27 +61,26 @@
 	if (fetch_more === false) {
 		let attribute = search_object.search_attribute;
 		if (attribute === hash_attribute) {
-			if (return_map)
-				return createMapFromIterable(search_results, () => true);
-			return search_results.map(entry => ({ [hash_attribute]: entry.key }));
+			if (return_map) return createMapFromIterable(search_results, () => true);
+			return search_results.map((entry) => ({ [hash_attribute]: entry.key }));
 		}
 		let toObject = (entry) => ({
 			[hash_attribute]: entry.value,
 			[attribute]: entry.key,
 		});
-		if (return_map)
-			return createMapFromIterable(search_results, toObject);
+		if (return_map) return createMapFromIterable(search_results, toObject);
 		return search_results.map(toObject);
 	}
 
-	let ids = search_object.search_attribute === hash_attribute ?
-		search_results.map(entry => entry.key) : search_results.map(entry => entry.value);
+	let ids =
+		search_object.search_attribute === hash_attribute
+			? search_results.map((entry) => entry.key)
+			: search_results.map((entry) => entry.value);
 	if (return_map === true) {
 		return search_utility.batchSearchByHashToMap(transaction, hash_attribute, search_object.get_attributes, ids);
 	}
 
 	return search_utility.batchSearchByHash(transaction, hash_attribute, search_object.get_attributes, ids);
-
 }
 
 /**
@@ -159,17 +153,37 @@
 			);
 			break;
 		case lmdb_terms.SEARCH_TYPES.BATCH_SEARCH_BY_HASH:
-			return search_utility.batchSearchByHash(transactionOrEnv, search_object.search_attribute, search_object.get_attributes, [
-				search_object.search_value,
-			]);
+			return search_utility.batchSearchByHash(
+				transactionOrEnv,
+				search_object.search_attribute,
+				search_object.get_attributes,
+				[search_object.search_value]
+			);
 		case lmdb_terms.SEARCH_TYPES.BATCH_SEARCH_BY_HASH_TO_MAP:
-			return search_utility.batchSearchByHashToMap(transactionOrEnv, search_object.search_attribute, search_object.get_attributes, [
-				search_object.search_value,
-			]);
+			return search_utility.batchSearchByHashToMap(
+				transactionOrEnv,
+				search_object.search_attribute,
+				search_object.get_attributes,
+				[search_object.search_value]
+			);
 		case lmdb_terms.SEARCH_TYPES.SEARCH_ALL:
-			return search_utility.searchAll(transactionOrEnv, hash_attribute, search_object.get_attributes, reverse, limit, offset);
+			return search_utility.searchAll(
+				transactionOrEnv,
+				hash_attribute,
+				search_object.get_attributes,
+				reverse,
+				limit,
+				offset
+			);
 		case lmdb_terms.SEARCH_TYPES.SEARCH_ALL_TO_MAP:
-			return search_utility.searchAllToMap(transactionOrEnv, hash_attribute, search_object.get_attributes, reverse, limit, offset);
+			return search_utility.searchAllToMap(
+				transactionOrEnv,
+				hash_attribute,
+				search_object.get_attributes,
+				reverse,
+				limit,
+				offset
+			);
 		case lmdb_terms.SEARCH_TYPES.BETWEEN:
 			search_results = search_utility.between(
 				transactionOrEnv,
@@ -356,5 +370,5 @@
 	createSearchTypeFromSearchObject,
 	prepSearch,
 	searchByType,
-//	filterByType,
+	//	filterByType,
 };