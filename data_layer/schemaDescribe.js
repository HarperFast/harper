--- conflicted
+++ resolved
@@ -105,7 +105,7 @@
             return;
         }
 
-        if (describe_table_object.schema == 'system') {
+        if (describe_table_object.schema === 'system') {
             return callback(null, global.hdb_schema['system'][describe_table_object.table]);
         }
 
@@ -148,16 +148,10 @@
                 attribute_search_obj.search_value = describe_table_object.schema + "." + describe_table_object.table;
                 attribute_search_obj.get_attributes = ['attribute'];
 
-<<<<<<< HEAD
 
                 search.searchByValue(attribute_search_obj, function (search_err, attributes) {
                     if (search_err) {
                         logger.error(search_err);
-=======
-                search.searchByValue(attribute_search_obj, function (err, attributes) {
-                    if (err) {
-                        logger.error(err);
->>>>>>> 0e20b25e
                         //initialize();
                         return;
                     }
@@ -233,12 +227,8 @@
                         results.push(data);
                         caller();
                     });
-<<<<<<< HEAD
 
                 },function(error, data){
-=======
-                },function(err, data){
->>>>>>> 0e20b25e
                     return callback(null, results);
 
                 });
