"use strict";

const env = require('../utility/environment/environmentManager');
const bulk_delete_validator = require('../validation/bulkDeleteValidator');
<<<<<<< HEAD
const conditional_delete_validator = require('../validation/conditionalDeleteValidator');
=======
const search = require('./search');
>>>>>>> 94eb0da9
const common_utils = require('../utility/common_utils');
const async = require('async');
const moment = require('moment');
const harper_logger = require('../utility/logging/harper_logger');
const { promisify, callbackify } = require('util');
<<<<<<< HEAD
const terms = require('../utility/hdbTerms');
const global_schema = require('../utility/globalSchema');
const p_global_schema = promisify(global_schema.getTableSchema);
const search = require('./search');
const harperBridge = require('./harperBridge/harperBridge');

const SUCCESS_MESSAGE = 'records successfully deleted';
=======
const unlink = require('../utility/fs/unlink');
const terms = require('../utility/hdbTerms');
const {DeleteResponseObject} = require('./DataLayerObjects');

// callbackified functions.
const c_unlink_delete_object = callbackify(unlink.unlink_delete_object);

const slash_regex = /\//g;
const BASE_PATH = common_utils.buildFolderPath(env.get('HDB_ROOT'), "schema");

const BLOB_FOLDER_NAME = 'blob';
const MAX_BYTES = '255';
const SUCCESS_MESSAGE = 'records successfully deleted';

const MOMENT_UNIX_TIMESTAMP_FLAG = 'x';
const SYSTEM_SCHEMA_NAME = 'system';
>>>>>>> 94eb0da9

// Callbackified functions
const cb_delete_record = callbackify(deleteRecord);

module.exports = {
<<<<<<< HEAD
    delete: cb_delete_record,
    deleteRecord,
    conditionalDelete: conditionalDelete,
=======
    delete: deleteRecord,
    deleteRecords,
>>>>>>> 94eb0da9
    deleteFilesBefore: deleteFilesBefore
};

/**
 * Deletes files that have a system date before the date parameter.  Note this does not technically delete the values from the database,
 * so if clustering is enabled values added will still remain in a parent node.  This serves only to remove files for
 * devices that have a small amount of disk space.
 *
 * @param delete_obj - the request passed from chooseOperation.
 * @param callback
 */
async function deleteFilesBefore(delete_obj) {
    if(common_utils.isEmptyOrZeroLength(delete_obj.date)) {
        throw new Error("Invalid date.");
    }

    let parsed_date = moment(delete_obj.date, moment.ISO_8601);
    if(!parsed_date.isValid()) {
        throw new Error("Invalid date, must be in ISO-8601 format (YYYY-MM-DD).");
    }

    if(common_utils.isEmptyOrZeroLength(delete_obj.schema)) {
        throw new Error("Invalid schema.");
    }

    if(common_utils.isEmptyOrZeroLength(delete_obj.table)) {
        throw new Error("Invalid table.");
    }

    await harperBridge.deleteRecordsBefore(delete_obj);
    await p_global_schema(delete_obj.schema, delete_obj.table);

    harper_logger.info(`Finished deleting files before ${delete_obj.date}`);
}

/**
 * Calls the harper bridge to delete records.
 * @param delete_object
 * @returns {Promise<string>}
 */
async function deleteRecord(delete_object){
    let validation = bulk_delete_validator(delete_object);
    if (validation) {
        throw validation;
    }
<<<<<<< HEAD

=======
    let parsed_time = convertUnixStringToMoment(file_name);
    return ( (parsed_time && parsed_time.isValid()) && parsed_time.isBefore(parameter_date));
}

/**
 * fills in the found_dirs parameter with found directories.
 * @param dirPath - path to find directories for.
 * @param found_dirs - An array of directory paths.
 * @param date_unix_ms - The date to compare files found in dirPath.
 */
async function getDirectoriesInPath(dirPath, found_dirs, date_unix_ms) {
    if(!(date_unix_ms) || !moment(date_unix_ms).isValid()) {
        harper_logger.info(`An invalid date ${date_unix_ms} was passed `);
        return;
    }
    let list = undefined;
>>>>>>> 94eb0da9
    try {
        await p_global_schema(delete_object.schema, delete_object.table);
        await harperBridge.deleteRecords(delete_object);

<<<<<<< HEAD
        if(delete_object.schema !== terms.SYSTEM_SCHEMA_NAME) {
            let delete_msg = common_utils.getClusterMessage(terms.CLUSTERING_MESSAGE_TYPES.HDB_TRANSACTION);
            delete_msg.transaction = delete_object;
            common_utils.sendTransactionToSocketCluster(`${delete_object.schema}:${delete_object.table}`, delete_msg, env.getProperty(terms.HDB_SETTINGS_NAMES.CLUSTERING_NODE_NAME_KEY));
=======
    for(let found in list) {
        if(list[found] === terms.HASH_FOLDER_NAME) {
            continue;
        }
        let file = path.resolve(dirPath, list[found]);
        let stats = undefined;
        try {
            stats = await p_fs_stat(file);
        } catch(e) {
            harper_logger.info(`Had trouble getting stats for file ${file}.`);
            return;
>>>>>>> 94eb0da9
        }

<<<<<<< HEAD
        return SUCCESS_MESSAGE;
    } catch(err){
        harper_logger.error(err);
        throw err;
=======
/**
 * Delete a record and unlink all attributes associated with that record.
 * @param delete_object
 * @param callback
 */
function deleteRecord(delete_object, callback){
    try {
        let validation = bulk_delete_validator(delete_object);
        if (validation) {
            return callback(validation);
        }

        let search_obj =
            {
                schema: delete_object.schema,
                table: delete_object.table,
                hash_values: delete_object.hash_values,
                get_attributes: ['*']
            };
        let not_found_hashes = [];
        async.waterfall([
            global_schema.getTableSchema.bind(null, delete_object.schema, delete_object.table),
            (table_info, callback) => {
                callback();
            },
            search.searchByHash.bind(null, search_obj),
            compareSearchResultsWithRequest.bind(null, not_found_hashes, delete_object),
            deleteRecords.bind(null, delete_object.schema, delete_object.table)
        ], (err, delete_result_object) => {
            if (err) {
                if(err.message === terms.SEARCH_NOT_FOUND_MESSAGE) {
                    let return_msg = new DeleteResponseObject();
                    return_msg.message = terms.SEARCH_NOT_FOUND_MESSAGE;
                    return_msg.skipped_hashes = delete_object.hash_values.length;
                    return_msg.deleted_hashes = 0;
                    return callback(return_msg);
                }
                return callback(err);
            }
            // append records not found to skipped
            if(not_found_hashes && not_found_hashes.length > 0) {
                for(let i=0; i<not_found_hashes.length; ++i) {
                    delete_result_object.skipped_hashes.push(not_found_hashes[i]);
                }
            }
            if(delete_object.schema !== 'system') {
                let delete_msg = common_utils.getClusterMessage(terms.CLUSTERING_MESSAGE_TYPES.HDB_TRANSACTION);
                delete_msg.transaction = delete_object;
                common_utils.sendTransactionToSocketCluster(`${delete_object.schema}:${delete_object.table}`, delete_msg, env.getProperty(terms.HDB_SETTINGS_NAMES.CLUSTERING_NODE_NAME_KEY));
            }

            if(common_utils.isEmptyOrZeroLength(delete_result_object.message)) {
                delete_result_object.message = `${delete_result_object.deleted_hashes.length} of ${delete_object.hash_values.length} ${SUCCESS_MESSAGE}`;
            }
            return callback(null, delete_result_object);
        });
    } catch(e){
        return callback(e);
>>>>>>> 94eb0da9
    }
}

/**
 * Used in a waterfall to compare search results vs hashes specified in a request.  Any hashes not found in records
 * will be added to not_found_hashes.
 * @param not_found_hashes - array that is populated with skipped hash id values
 * @param delete_object - The object that will be passed to the delete function
 * @param records - records found during a search
 * @param callback
 * @returns {Object}
 */
function compareSearchResultsWithRequest(not_found_hashes, delete_object, records, callback) {
    // check for records specified in the request, but were not found in the search.  Need to report those as
    // skipped.
    let table_hash_attribute = undefined;
    try {
        table_hash_attribute = global.hdb_schema[delete_object.schema][delete_object.table].hash_attribute;
    } catch(err) {
        return callback(common_utils.errorizeMessage(terms.SEARCH_ATTRIBUTE_NOT_FOUND));
    }

    for(let i=0; i<delete_object.hash_values.length; ++i) {
        let was_returned = false;
        for(let search_result_index = 0; search_result_index < records.length; ++search_result_index) {
            if(records[search_result_index][table_hash_attribute] === delete_object.hash_values[i]) {
                was_returned = true;
                break;
            }
        }
        if(!was_returned) {
            not_found_hashes.push(delete_object.hash_values[i]);
        }
    }
<<<<<<< HEAD
=======
    callback(null, records);
}

function deleteRecords(schema, table, records, callback){
    if(common_utils.isEmptyOrZeroLength(records)){
        return callback(common_utils.errorizeMessage(terms.SEARCH_NOT_FOUND_MESSAGE));
    }
    let hash_attribute = null;
    try {
        hash_attribute = global.hdb_schema[schema][table].hash_attribute;
    } catch (e) {
        harper_logger.error(`could not retrieve hash attribute for schema:${schema} and table ${table}`);
        return callback(common_utils.errorizeMessage(`hash attribute not found`));
    }
    let table_path = common_utils.buildFolderPath(BASE_PATH, schema, table);

    //generate the paths for each file to delete.  Store these in a map from hash_attribute to paths so we can determine
    // if there were any failures and report back.
    let hash_attribute_path_map = Object.create(null);
    records.forEach((record)=>{
        Object.keys(record).forEach((attribute)=>{
            let hash_value = record[hash_attribute];

            if(!common_utils.isEmptyOrZeroLength(hash_value)) {
                if(!hash_attribute_path_map[hash_value]) {
                    hash_attribute_path_map[hash_value] = [];
                }
                hash_attribute_path_map[hash_value].push(common_utils.buildFolderPath(table_path, terms.HASH_FOLDER_NAME, attribute, `${hash_value}${terms.HDB_FILE_SUFFIX}`));
                let stripped_value = String(record[attribute]).replace(slash_regex, '');
                stripped_value = stripped_value.length > MAX_BYTES ? common_utils.buildFolderPath(truncate(stripped_value, MAX_BYTES), BLOB_FOLDER_NAME) : stripped_value;
                let path = common_utils.buildFolderPath(table_path, attribute, stripped_value, `${hash_value}${terms.HDB_FILE_SUFFIX}`);
                // This `includes` is icky and slow, but we need to make sure we don`t have duplicate paths, as a failure to remove
                // an already removed file will be reported as a failure to delete.  The alternative
                // is to keep a separate path `index` object which we can compare to before the push, but that could lead
                // to memory bloat.  Just gonna have to swallow the inefficiency.
                if(!hash_attribute_path_map[hash_value].includes(path)) {
                    hash_attribute_path_map[hash_value].push(path);
                }
            }
        });
    });

    c_unlink_delete_object(hash_attribute_path_map, (err, delete_response_object)=>{
        if(err){
            return callback(common_utils.errorizeMessage(err));
        }

        return callback(null, delete_response_object);
    });
>>>>>>> 94eb0da9
}<|MERGE_RESOLUTION|>--- conflicted
+++ resolved
@@ -2,55 +2,24 @@
 
 const env = require('../utility/environment/environmentManager');
 const bulk_delete_validator = require('../validation/bulkDeleteValidator');
-<<<<<<< HEAD
-const conditional_delete_validator = require('../validation/conditionalDeleteValidator');
-=======
-const search = require('./search');
->>>>>>> 94eb0da9
 const common_utils = require('../utility/common_utils');
-const async = require('async');
 const moment = require('moment');
 const harper_logger = require('../utility/logging/harper_logger');
 const { promisify, callbackify } = require('util');
-<<<<<<< HEAD
 const terms = require('../utility/hdbTerms');
 const global_schema = require('../utility/globalSchema');
 const p_global_schema = promisify(global_schema.getTableSchema);
-const search = require('./search');
 const harperBridge = require('./harperBridge/harperBridge');
+const {DeleteResponseObject} = require('./DataLayerObjects');
 
 const SUCCESS_MESSAGE = 'records successfully deleted';
-=======
-const unlink = require('../utility/fs/unlink');
-const terms = require('../utility/hdbTerms');
-const {DeleteResponseObject} = require('./DataLayerObjects');
-
-// callbackified functions.
-const c_unlink_delete_object = callbackify(unlink.unlink_delete_object);
-
-const slash_regex = /\//g;
-const BASE_PATH = common_utils.buildFolderPath(env.get('HDB_ROOT'), "schema");
-
-const BLOB_FOLDER_NAME = 'blob';
-const MAX_BYTES = '255';
-const SUCCESS_MESSAGE = 'records successfully deleted';
-
-const MOMENT_UNIX_TIMESTAMP_FLAG = 'x';
-const SYSTEM_SCHEMA_NAME = 'system';
->>>>>>> 94eb0da9
 
 // Callbackified functions
 const cb_delete_record = callbackify(deleteRecord);
 
 module.exports = {
-<<<<<<< HEAD
     delete: cb_delete_record,
     deleteRecord,
-    conditionalDelete: conditionalDelete,
-=======
-    delete: deleteRecord,
-    deleteRecords,
->>>>>>> 94eb0da9
     deleteFilesBefore: deleteFilesBefore
 };
 
@@ -96,115 +65,38 @@
     if (validation) {
         throw validation;
     }
-<<<<<<< HEAD
 
-=======
-    let parsed_time = convertUnixStringToMoment(file_name);
-    return ( (parsed_time && parsed_time.isValid()) && parsed_time.isBefore(parameter_date));
-}
+    try {
+        let not_found_hashes = [];
+        await p_global_schema(delete_object.schema, delete_object.table);
+        compareSearchResultsWithRequest.bind(null, not_found_hashes, delete_object);
+        let delete_result_object = await harperBridge.deleteRecords(delete_object);
 
-/**
- * fills in the found_dirs parameter with found directories.
- * @param dirPath - path to find directories for.
- * @param found_dirs - An array of directory paths.
- * @param date_unix_ms - The date to compare files found in dirPath.
- */
-async function getDirectoriesInPath(dirPath, found_dirs, date_unix_ms) {
-    if(!(date_unix_ms) || !moment(date_unix_ms).isValid()) {
-        harper_logger.info(`An invalid date ${date_unix_ms} was passed `);
-        return;
-    }
-    let list = undefined;
->>>>>>> 94eb0da9
-    try {
-        await p_global_schema(delete_object.schema, delete_object.table);
-        await harperBridge.deleteRecords(delete_object);
+        // append records not found to skipped
+        if(not_found_hashes && not_found_hashes.length > 0) {
+            for(let i=0; i<not_found_hashes.length; ++i) {
+                delete_result_object.skipped_hashes.push(not_found_hashes[i]);
+            }
+        }
 
-<<<<<<< HEAD
         if(delete_object.schema !== terms.SYSTEM_SCHEMA_NAME) {
             let delete_msg = common_utils.getClusterMessage(terms.CLUSTERING_MESSAGE_TYPES.HDB_TRANSACTION);
             delete_msg.transaction = delete_object;
             common_utils.sendTransactionToSocketCluster(`${delete_object.schema}:${delete_object.table}`, delete_msg, env.getProperty(terms.HDB_SETTINGS_NAMES.CLUSTERING_NODE_NAME_KEY));
-=======
-    for(let found in list) {
-        if(list[found] === terms.HASH_FOLDER_NAME) {
-            continue;
-        }
-        let file = path.resolve(dirPath, list[found]);
-        let stats = undefined;
-        try {
-            stats = await p_fs_stat(file);
-        } catch(e) {
-            harper_logger.info(`Had trouble getting stats for file ${file}.`);
-            return;
->>>>>>> 94eb0da9
         }
 
-<<<<<<< HEAD
-        return SUCCESS_MESSAGE;
+        if(common_utils.isEmptyOrZeroLength(delete_result_object.message)) {
+            delete_result_object.message = `${delete_result_object.deleted_hashes.length} of ${delete_object.hash_values.length} ${SUCCESS_MESSAGE}`;
+        }
+        return delete_result_object;
     } catch(err){
-        harper_logger.error(err);
-        throw err;
-=======
-/**
- * Delete a record and unlink all attributes associated with that record.
- * @param delete_object
- * @param callback
- */
-function deleteRecord(delete_object, callback){
-    try {
-        let validation = bulk_delete_validator(delete_object);
-        if (validation) {
-            return callback(validation);
+        if(err.message === terms.SEARCH_NOT_FOUND_MESSAGE) {
+            let return_msg = new DeleteResponseObject();
+            return_msg.message = terms.SEARCH_NOT_FOUND_MESSAGE;
+            return_msg.skipped_hashes = delete_object.hash_values.length;
+            return_msg.deleted_hashes = 0;
+            return return_msg;
         }
-
-        let search_obj =
-            {
-                schema: delete_object.schema,
-                table: delete_object.table,
-                hash_values: delete_object.hash_values,
-                get_attributes: ['*']
-            };
-        let not_found_hashes = [];
-        async.waterfall([
-            global_schema.getTableSchema.bind(null, delete_object.schema, delete_object.table),
-            (table_info, callback) => {
-                callback();
-            },
-            search.searchByHash.bind(null, search_obj),
-            compareSearchResultsWithRequest.bind(null, not_found_hashes, delete_object),
-            deleteRecords.bind(null, delete_object.schema, delete_object.table)
-        ], (err, delete_result_object) => {
-            if (err) {
-                if(err.message === terms.SEARCH_NOT_FOUND_MESSAGE) {
-                    let return_msg = new DeleteResponseObject();
-                    return_msg.message = terms.SEARCH_NOT_FOUND_MESSAGE;
-                    return_msg.skipped_hashes = delete_object.hash_values.length;
-                    return_msg.deleted_hashes = 0;
-                    return callback(return_msg);
-                }
-                return callback(err);
-            }
-            // append records not found to skipped
-            if(not_found_hashes && not_found_hashes.length > 0) {
-                for(let i=0; i<not_found_hashes.length; ++i) {
-                    delete_result_object.skipped_hashes.push(not_found_hashes[i]);
-                }
-            }
-            if(delete_object.schema !== 'system') {
-                let delete_msg = common_utils.getClusterMessage(terms.CLUSTERING_MESSAGE_TYPES.HDB_TRANSACTION);
-                delete_msg.transaction = delete_object;
-                common_utils.sendTransactionToSocketCluster(`${delete_object.schema}:${delete_object.table}`, delete_msg, env.getProperty(terms.HDB_SETTINGS_NAMES.CLUSTERING_NODE_NAME_KEY));
-            }
-
-            if(common_utils.isEmptyOrZeroLength(delete_result_object.message)) {
-                delete_result_object.message = `${delete_result_object.deleted_hashes.length} of ${delete_object.hash_values.length} ${SUCCESS_MESSAGE}`;
-            }
-            return callback(null, delete_result_object);
-        });
-    } catch(e){
-        return callback(e);
->>>>>>> 94eb0da9
     }
 }
 
@@ -217,14 +109,14 @@
  * @param callback
  * @returns {Object}
  */
-function compareSearchResultsWithRequest(not_found_hashes, delete_object, records, callback) {
+function compareSearchResultsWithRequest(not_found_hashes, delete_object, records) {
     // check for records specified in the request, but were not found in the search.  Need to report those as
     // skipped.
     let table_hash_attribute = undefined;
     try {
         table_hash_attribute = global.hdb_schema[delete_object.schema][delete_object.table].hash_attribute;
     } catch(err) {
-        return callback(common_utils.errorizeMessage(terms.SEARCH_ATTRIBUTE_NOT_FOUND));
+        common_utils.errorizeMessage(terms.SEARCH_ATTRIBUTE_NOT_FOUND);
     }
 
     for(let i=0; i<delete_object.hash_values.length; ++i) {
@@ -239,56 +131,5 @@
             not_found_hashes.push(delete_object.hash_values[i]);
         }
     }
-<<<<<<< HEAD
-=======
-    callback(null, records);
-}
-
-function deleteRecords(schema, table, records, callback){
-    if(common_utils.isEmptyOrZeroLength(records)){
-        return callback(common_utils.errorizeMessage(terms.SEARCH_NOT_FOUND_MESSAGE));
-    }
-    let hash_attribute = null;
-    try {
-        hash_attribute = global.hdb_schema[schema][table].hash_attribute;
-    } catch (e) {
-        harper_logger.error(`could not retrieve hash attribute for schema:${schema} and table ${table}`);
-        return callback(common_utils.errorizeMessage(`hash attribute not found`));
-    }
-    let table_path = common_utils.buildFolderPath(BASE_PATH, schema, table);
-
-    //generate the paths for each file to delete.  Store these in a map from hash_attribute to paths so we can determine
-    // if there were any failures and report back.
-    let hash_attribute_path_map = Object.create(null);
-    records.forEach((record)=>{
-        Object.keys(record).forEach((attribute)=>{
-            let hash_value = record[hash_attribute];
-
-            if(!common_utils.isEmptyOrZeroLength(hash_value)) {
-                if(!hash_attribute_path_map[hash_value]) {
-                    hash_attribute_path_map[hash_value] = [];
-                }
-                hash_attribute_path_map[hash_value].push(common_utils.buildFolderPath(table_path, terms.HASH_FOLDER_NAME, attribute, `${hash_value}${terms.HDB_FILE_SUFFIX}`));
-                let stripped_value = String(record[attribute]).replace(slash_regex, '');
-                stripped_value = stripped_value.length > MAX_BYTES ? common_utils.buildFolderPath(truncate(stripped_value, MAX_BYTES), BLOB_FOLDER_NAME) : stripped_value;
-                let path = common_utils.buildFolderPath(table_path, attribute, stripped_value, `${hash_value}${terms.HDB_FILE_SUFFIX}`);
-                // This `includes` is icky and slow, but we need to make sure we don`t have duplicate paths, as a failure to remove
-                // an already removed file will be reported as a failure to delete.  The alternative
-                // is to keep a separate path `index` object which we can compare to before the push, but that could lead
-                // to memory bloat.  Just gonna have to swallow the inefficiency.
-                if(!hash_attribute_path_map[hash_value].includes(path)) {
-                    hash_attribute_path_map[hash_value].push(path);
-                }
-            }
-        });
-    });
-
-    c_unlink_delete_object(hash_attribute_path_map, (err, delete_response_object)=>{
-        if(err){
-            return callback(common_utils.errorizeMessage(err));
-        }
-
-        return callback(null, delete_response_object);
-    });
->>>>>>> 94eb0da9
+    return records;
 }