--- conflicted
+++ resolved
@@ -12,30 +12,10 @@
 const harperBridge = require('./harperBridge/harperBridge');
 const {DeleteResponseObject} = require('./DataLayerObjects');
 
-<<<<<<< HEAD
 const SUCCESS_MESSAGE = 'records successfully deleted';
 
 // Callbackified functions
 const cb_delete_record = callbackify(deleteRecord);
-=======
-// callbackified functions.
-const c_unlink_delete_object = callbackify(unlink.unlink_delete_object);
-
-const slash_regex = /\//g;
-const BASE_PATH = common_utils.buildFolderPath(env.get('HDB_ROOT'), "schema");
-const BLOB_FOLDER_NAME = 'blob';
-const MAX_BYTES = '255';
-const SUCCESS_MESSAGE = 'records successfully deleted';
-const MOMENT_UNIX_TIMESTAMP_FLAG = 'x';
-const SYSTEM_SCHEMA_NAME = 'system';
-
-// Promisified functions
-const p_fs_stat = promisify(fs.stat);
-const p_fs_readdir = promisify(fs.readdir);
-const p_fs_unlink = promisify(fs.unlink);
-const p_delete_record = promisify(deleteRecord);
-const p_fs_rmdir = promisify(fs.rmdir);
->>>>>>> 1b4bcfd6
 
 module.exports = {
     delete: cb_delete_record,
@@ -87,17 +67,8 @@
     }
 
     try {
-        let not_found_hashes = [];
         await p_global_schema(delete_object.schema, delete_object.table);
-        compareSearchResultsWithRequest.bind(null, not_found_hashes, delete_object);
         let delete_result_object = await harperBridge.deleteRecords(delete_object);
-
-        // append records not found to skipped
-        if(not_found_hashes && not_found_hashes.length > 0) {
-            for(let i=0; i<not_found_hashes.length; ++i) {
-                delete_result_object.skipped_hashes.push(not_found_hashes[i]);
-            }
-        }
 
         if(delete_object.schema !== terms.SYSTEM_SCHEMA_NAME) {
             let delete_msg = common_utils.getClusterMessage(terms.CLUSTERING_MESSAGE_TYPES.HDB_TRANSACTION);
@@ -118,38 +89,4 @@
             return return_msg;
         }
     }
-}
-
-/**
- * Used in a waterfall to compare search results vs hashes specified in a request.  Any hashes not found in records
- * will be added to not_found_hashes.
- * @param not_found_hashes - array that is populated with skipped hash id values
- * @param delete_object - The object that will be passed to the delete function
- * @param records - records found during a search
- * @param callback
- * @returns {Object}
- */
-function compareSearchResultsWithRequest(not_found_hashes, delete_object, records) {
-    // check for records specified in the request, but were not found in the search.  Need to report those as
-    // skipped.
-    let table_hash_attribute = undefined;
-    try {
-        table_hash_attribute = global.hdb_schema[delete_object.schema][delete_object.table].hash_attribute;
-    } catch(err) {
-        common_utils.errorizeMessage(terms.SEARCH_ATTRIBUTE_NOT_FOUND);
-    }
-
-    for(let i=0; i<delete_object.hash_values.length; ++i) {
-        let was_returned = false;
-        for(let search_result_index = 0; search_result_index < records.length; ++search_result_index) {
-            if(records[search_result_index][table_hash_attribute] === delete_object.hash_values[i]) {
-                was_returned = true;
-                break;
-            }
-        }
-        if(!was_returned) {
-            not_found_hashes.push(delete_object.hash_values[i]);
-        }
-    }
-    return records;
 }