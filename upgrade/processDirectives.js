'use strict';
/**
 * These classes define the data types used to define the necessary items for an upgrade.
 */
const env = require('../utility/environment/environmentManager');
const hdb_util = require('../utility/common_utils');
const log = require('../utility/logging/harper_logger');
const os = require('os');
const fs = require('fs');
const path = require('path');
const PropertiesReader = require('properties-reader');
const directive_manager = require('./directives/directiveManager');
const terms = require('../utility/hdbTerms');

module.exports = {
    writeEnvVariables,
<<<<<<< HEAD
    processDirectives,
    getDirectiveChangeDescriptions
=======
    processDirectives
>>>>>>> b5acce44
};

let hdb_boot_properties = undefined;
let hdb_properties = undefined;

try {
    // We still use the PropertiesReader here as we need to write out comments during directives.
    hdb_boot_properties = PropertiesReader(env.BOOT_PROPS_FILE_PATH);
    hdb_properties = PropertiesReader(hdb_boot_properties.get('settings_path'));
} catch(e) {
    log.info(`Couldn't read settings files.`);
}

// These are stored to make unit testing easier
let hdb_base = undefined;
let settings_file_path = undefined;

try {
    hdb_base = hdb_properties.get('HDB_ROOT');
    settings_file_path = hdb_boot_properties.get('settings_path');
} catch(e) {
    log.info('Could not set hdb_base and settings_file_path' + e);
}

/**
 * Create an object containing change descriptor objects.
 * @param curr_version
 * @param upgrade_version
 */
function getDirectiveChangeDescriptions(curr_version, upgrade_version) {
    let change_descriptions = [];
    let loaded_directives = directive_manager.filterInvalidVersions(curr_version);
    let upgrade_directives = getVersionsToInstall(curr_version, loaded_directives);
    for(let vers of upgrade_directives) {
        let new_description = {};
        if(vers.change_description) {
            new_description['change_description'] = vers.change_description;
        }
        if(vers.affected_file_paths.length > 0) {
            new_description['affected_paths'] = vers.affected_file_paths;
        }
        if(Object.keys(new_description).length > 0) {
            change_descriptions.push(new_description);
        }
    }
    return change_descriptions;
}

/**
 * Iterates through the directives files to find uninstalled updates and runs the files.
 * @param curr_version - The version of HDB at this point.
 * @param upgrade_version - The desired upgrade version
 */
function processDirectives(curr_version, upgrade_version) {
    // Currently we only support upgrading to latest which will be the largest version in the directive manager.  We
    // could support upgrading to a specific version later by allowing the filter function to accept a specific version;
    let loaded_directives = directive_manager.filterInvalidVersions(curr_version);
    if(hdb_util.isEmptyOrZeroLength(curr_version)) {
        log.info('Invalid value for curr_version');
    }
    if(hdb_util.isEmptyOrZeroLength(upgrade_version)) {
        log.info('Invalid value for curr_version');
    }
    let upgrade_directives = getVersionsToInstall(curr_version, loaded_directives);
    let variable_comments = undefined;
    let func_responses = [];
    for(let vers of upgrade_directives) {
        let notify_msg = `Starting upgrade to version ${vers.version}`;
        log.notify(notify_msg);
        console.log(notify_msg);
        // Create Directories
        let directories_to_create = vers.relative_directory_paths;
        let explicit_directories_to_create = vers.explicit_directory_paths;
        try {
            createRelativeDirectories(directories_to_create);
            createExplicitDirectories(explicit_directories_to_create);
        } catch(e) {
            log.error('Error creating directories in process Directives' + e);
            throw e;
        }
        // Update Environment variables
        try {
            variable_comments = updateEnvironmentVariable(vers.environment_variables);
        } catch(e) {
            log.error('Error updating environment variables in process Directives' + e);
            throw e;
        }
        // Run Functions
        try {
            func_responses = runFunctions(vers.functions);
        } catch(e) {
            log.error('running func in process Directives' + e);
            throw e;
        }
    }
    try {
        writeEnvVariables(variable_comments);
    } catch(e) {
        log.error('Error writing environment variables in process Directives' + e);
        throw e;
    }
    for(let i of func_responses) {
        log.info(i);
    }
    return func_responses;
}

/**
 * Creates all directories specified in a directive file.
 * @param directive_paths
 */
function createRelativeDirectories(directive_paths) {
    if(hdb_util.isEmptyOrZeroLength(directive_paths)) {
        log.info('No upgrade directories to create.');
        return;
    }
    for(let dir_path of directive_paths) {
        // This is synchronous
        let new_dir_path = path.join(hdb_base, dir_path);
        log.info(`Creating directory ${new_dir_path}`);
        makeDirectory(new_dir_path);
    }
}

function createExplicitDirectories(directive_paths) {
    if(hdb_util.isEmptyOrZeroLength(directive_paths)) {
        log.info('No upgrade directories to create.');
        return;
    }
    for(let dir_path of directive_paths) {
        // This is synchronous
        try {
            log.info(`Creating directory ${dir_path}`);
            makeDirectory(dir_path);
        } catch(err) {
            log.error(`Error Creating path ${dir_path}.`);
            log.error(err);
            continue;
        }
    }
}

/**
 * Update the properties reader object with env variables specified in the directives
 * @param directive_variables - Variables from a directives object
 * @returns array of variable comments in the form comments[key] = [values]
 */
function updateEnvironmentVariable(directive_variables) {
    let comments = [];
    if(hdb_util.isEmptyOrZeroLength(directive_variables)) {
        log.info('No upgrade environment variables were found.');
        return comments;
    }
    for(let dir_var of directive_variables) {
        let found_var = hdb_properties.get(dir_var.name);
        if( found_var === null || dir_var.force_value_update) {
            log.info(`Updating settings variable: ${dir_var.name} to value: ${dir_var.value}`);
            hdb_properties.set(dir_var.name, dir_var.value);
        }
        if(!hdb_util.isEmptyOrZeroLength(dir_var.comments)) {
            comments[dir_var.name] = dir_var.comments;
        }
    }
    return comments;
}

// TODO: The functions data member may need to be a map with a function as a key and
// arguments as the value.  For now, don't allow values passed into functions.
/**
 * Runs the functions specified in a directive object.
 * @param directive_functions - Array of functions to run
 * @returns - Array of responses from function calls
 */
function runFunctions(directive_functions) {
    if(hdb_util.isEmptyOrZeroLength(directive_functions)) {
        log.info('No functions found to run for upgrade');
        return [];
    }
    if(!Array.isArray(directive_functions)) {
        log.info('Passed parameter is not an array');
        return [];
    }
    let func_responses = [];
    for(let func of directive_functions) {
        log.info(`Running function ${func.name}`);
        if(!(func instanceof Function)) {
            log.info('Variable being processed is not a function');
            continue;
        }
        try {
            // All defined functions should be synchronous
            func_responses.push(func());
        } catch(e) {
            log.error(e);
            // Right now assume any functions that need to be run are critical to a successful upgrade, so fail completely
            // if any of them fail.
            throw e;
        }
    }
    return func_responses;
}

/**
 * Write the environment variables updated in the
 * @param - comments - Object with key,value describing comments that should be placed above a variable in the settings file.
 * The key is the variable name (PROJECT_DIR) and the value will be the string comment.
 */
function writeEnvVariables(comments) {
    if(hdb_util.isEmptyOrZeroLength(settings_file_path)) {
        let err_msg = 'In process directives, the settings file path is not set';
        log.warn(err_msg);
        throw new Error(err_msg);
    }
    try {
        log.info(`Writing config values to ${settings_file_path}`);
        fs.writeFileSync(settings_file_path, stringifyProps(hdb_properties, comments));
    } catch (e) {
        console.error('There was a problem writing the settings file.  Please check the install log for details.');
        log.error(e);
        throw e;
    }

    // reload written props
    try {
        log.info(`Reloading config values from ${settings_file_path}`);
        hdb_properties = PropertiesReader(hdb_boot_properties.get('settings_path'));
    } catch (e) {
        log.trace('there was a problem reloading new properties file.');
        throw e;
    }
}

/**
 * Takes a PropertiesReader object and converts it to a string so it can be printed to a file.
 * @param prop_reader_object - An object of type properties-reader containing properties stored in settings.js
 * @param comments - Object with key,value describing comments that should be placed above a variable in the settings file.
 * The key is the variable name (PROJECT_DIR) and the value will be the string comment.
 * @returns {string}
 */
function stringifyProps(prop_reader_object, comments) {
    if(hdb_util.isEmpty(prop_reader_object)) {
        log.info('Properties object is null');
        return '';
    }
    let lines = '';
    let section = null;
    prop_reader_object.each(function (key, value) {
        try {
            let tokens = key.split('.');
            if (tokens && tokens.length > 1) {
                if (section !== tokens[0]) {
                    section = tokens[0];
                    lines += ('\t' + section + os.EOL);
                }
                key = tokens.slice(1).join('.');
            } else {
                section = null;
            }
            if (comments && comments[key]) {
                let curr_comments = comments[key];
                for (let comm of curr_comments) {
                    lines += (';' + comm + os.EOL);
                }
            }
            if(!hdb_util.isEmptyOrZeroLength(key) ) {
                lines += key + '=' + value + os.EOL;
            }
        } catch(e) {
            log.error(`Found bad property during upgrade with key ${key} and value: ${value}`);
        }
    });
    return lines;
}

//This is synchronous to ensure everything runs in order.
/**
 * Recursively create directory specified.
 * @param targetDir - Directory to create
 * @param isRelativeToScript - Defaults to false, if true will use curr directory as the base path
 */
function makeDirectory(targetDir, {isRelativeToScript = false} = {}) {
    if(hdb_util.isEmptyOrZeroLength(targetDir)) {
        log.info('Invalid directory path.');
        return;
    }
    const sep = path.sep;
    const initDir = path.isAbsolute(targetDir) ? sep : '';
    const baseDir = isRelativeToScript ? __dirname : '.';

    targetDir.split(sep).reduce((parentDir, childDir) => {
        const curDir = path.resolve(baseDir, parentDir, childDir);
        try {
            if(curDir && curDir !== '/') {
                fs.mkdirSync(curDir, {mode: terms.HDB_FILE_PERMISSIONS});
                log.info(`Directory ${curDir} created`);
            }
        } catch (err) {
            if (err.code !== 'EEXIST') {
                throw err;
            }
        }
        return curDir;
    }, initDir);
}

/**
 * Based on the current version, find all upgrade directives that need to be installed to make this installation current.
 * Returns the install directives array sorted from lowest to highest version number.
 * @param curr_version_num - The current versrion of HDB.
 * @returns {Array}
 */
function getVersionsToInstall(curr_version_num, loaded_directives) {
    if(hdb_util.isEmptyOrZeroLength(curr_version_num)) {
        return [];
    }
    if(hdb_util.isEmptyOrZeroLength(loaded_directives)) {
        return [];
    }
    let version_modules_to_run = [];
    for(let vers of loaded_directives) {
        let module = directive_manager.getModuleByVersion(vers);
        if(module) {
            version_modules_to_run.push(module);
        }
    }
    return version_modules_to_run;
}<|MERGE_RESOLUTION|>--- conflicted
+++ resolved
@@ -14,12 +14,8 @@
 
 module.exports = {
     writeEnvVariables,
-<<<<<<< HEAD
     processDirectives,
     getDirectiveChangeDescriptions
-=======
-    processDirectives
->>>>>>> b5acce44
 };
 
 let hdb_boot_properties = undefined;
