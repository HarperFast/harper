"use strict";
const path = require('path');
const env_variable = require('../EnvironmentVariable');
const upgrade_directive = require('../UpgradeDirective');
const hdb_utils = require('../../utility/common_utils');
const fs = require('fs');
const {HDB_SETTINGS_NAMES, HDB_SETTINGS_DEFAULT_VALUES, CLUSTERING_FOLDER_NAMES_ENUM} = require('../../utility/hdbTerms');
let directive = new upgrade_directive('2.0.000');
const env = require('../../utility/environment/environmentManager');
if(!env.isInitialized()) {
    env.initSync();
}

const KEYS_FILE_NAME = '060493.ks';
let home_dir = process.env['HOME'];
let new_keys_dir_path = `${home_dir}/.harperdb/keys`;
let hdb_root = env.get('HDB_ROOT');

// Create the ~/.harperdb directory
directive.explicit_directory_paths.push(`${home_dir}/.harperdb`);
// Create the ~/.harperdb/keys directory
directive.explicit_directory_paths.push(new_keys_dir_path);
<<<<<<< HEAD
// Create the ~/hdb/clustering/connections directory

/*let connections_dir_path = path.join(hdb_root, CLUSTERING_FOLDER_NAMES_ENUM.CLUSTERING_FOLDER, CLUSTERING_FOLDER_NAMES_ENUM.CONNECTIONS_FOLDER);
directive.explicit_directory_paths.push(connections_dir_path);
// Create the ~/hdb/clustering/transaction_log directory
let transaction_log_dir_path = path.join(hdb_root, CLUSTERING_FOLDER_NAMES_ENUM.CLUSTERING_FOLDER, CLUSTERING_FOLDER_NAMES_ENUM.TRANSACTION_LOG_FOLDER);
directive.explicit_directory_paths.push(transaction_log_dir_path);*/
=======

// If directive is called at install root does not exist, in that case skip creating folders.
if (!hdb_utils.isEmpty(hdb_root)) {
    // Create the ~/hdb/clustering/connections directory
    let connections_dir_path = path.join(hdb_root, CLUSTERING_FOLDER_NAMES_ENUM.CLUSTERING_FOLDER, CLUSTERING_FOLDER_NAMES_ENUM.CONNECTIONS_FOLDER);
    directive.explicit_directory_paths.push(connections_dir_path);
    // Create the ~/hdb/clustering/transaction_log directory
    let transaction_log_dir_path = path.join(hdb_root, CLUSTERING_FOLDER_NAMES_ENUM.CLUSTERING_FOLDER, CLUSTERING_FOLDER_NAMES_ENUM.TRANSACTION_LOG_FOLDER);
    directive.explicit_directory_paths.push(transaction_log_dir_path);
}
>>>>>>> c9156da3

directive.environment_variables.push(
    new env_variable(`${HDB_SETTINGS_NAMES.CLUSTERING_USER_KEY}`, ``, [`The user used to connect to other instances of HarperDB, this user must have a role of cluster_user`])
);

directive.environment_variables.push(
    new env_variable(`${HDB_SETTINGS_NAMES.LOG_DAILY_ROTATE_KEY}`, `false`, [`Set to true to enable daily log file rotations - each log file name will be prepended with YYYY-MM-DD (for WINSTON logger only)=`])
);

directive.environment_variables.push(
    new env_variable(`${HDB_SETTINGS_NAMES.LOG_MAX_DAILY_FILES_KEY}`, `false`, [`Set the number of daily log files to maintain when LOG_DAILY_ROTATE is enabled`,
    'If no integer value is set, no limit will be set for',
    'daily log files which may consume a large amount of storage depending on your log settings'])
);

// Move the utilities/keys/060493.ks file to its new home in ~/.harperdb/keys/
directive.functions.push(() => {
    let old_keys_path = undefined;
    let new_keys_path = undefined;
    try {
        // Assuming upgrade is being run out of bin/
        old_keys_path = path.join(`${process.cwd()}`, '../', 'utility', 'keys', KEYS_FILE_NAME);
        console.log(`Checking for ${KEYS_FILE_NAME} file at ${old_keys_path}`);
        if (!fs.existsSync(old_keys_path)) {
            old_keys_path = path.join(`${process.cwd()}`, '../', 'utility', 'keys', KEYS_FILE_NAME);
            console.log(`${KEYS_FILE_NAME} file not found.  Trying path ${old_keys_path}`);
            if (!fs.existsSync(old_keys_path)) {
                console.log(`${KEYS_FILE_NAME} file not found.  If you have an enterprise license, please manually move the /utilities/keys/${KEYS_FILE_NAME} into ~/.harperdb/keys/.`);
                return;
            }
        }
        let home_dir = process.env['HOME'];
        if (!home_dir) {
            console.log(`Your environment HOME directory is not defined.  If you have an enterprise license, please manually move the /utilities/keys/${KEYS_FILE_NAME} into ~/.harperdb/keys/.`);
        }
        new_keys_path = path.join(new_keys_dir_path, KEYS_FILE_NAME);
        fs.renameSync(old_keys_path, new_keys_path);
    } catch(err) {
        console.error(`There was an error upgrading to version 2.0.  Upgrade will continue, but you may need to manually move your ${old_keys_path} file to ${new_keys_path}`);
        console.error(err);
    }
});

module.exports = directive;<|MERGE_RESOLUTION|>--- conflicted
+++ resolved
@@ -20,15 +20,6 @@
 directive.explicit_directory_paths.push(`${home_dir}/.harperdb`);
 // Create the ~/.harperdb/keys directory
 directive.explicit_directory_paths.push(new_keys_dir_path);
-<<<<<<< HEAD
-// Create the ~/hdb/clustering/connections directory
-
-/*let connections_dir_path = path.join(hdb_root, CLUSTERING_FOLDER_NAMES_ENUM.CLUSTERING_FOLDER, CLUSTERING_FOLDER_NAMES_ENUM.CONNECTIONS_FOLDER);
-directive.explicit_directory_paths.push(connections_dir_path);
-// Create the ~/hdb/clustering/transaction_log directory
-let transaction_log_dir_path = path.join(hdb_root, CLUSTERING_FOLDER_NAMES_ENUM.CLUSTERING_FOLDER, CLUSTERING_FOLDER_NAMES_ENUM.TRANSACTION_LOG_FOLDER);
-directive.explicit_directory_paths.push(transaction_log_dir_path);*/
-=======
 
 // If directive is called at install root does not exist, in that case skip creating folders.
 if (!hdb_utils.isEmpty(hdb_root)) {
@@ -39,7 +30,6 @@
     let transaction_log_dir_path = path.join(hdb_root, CLUSTERING_FOLDER_NAMES_ENUM.CLUSTERING_FOLDER, CLUSTERING_FOLDER_NAMES_ENUM.TRANSACTION_LOG_FOLDER);
     directive.explicit_directory_paths.push(transaction_log_dir_path);
 }
->>>>>>> c9156da3
 
 directive.environment_variables.push(
     new env_variable(`${HDB_SETTINGS_NAMES.CLUSTERING_USER_KEY}`, ``, [`The user used to connect to other instances of HarperDB, this user must have a role of cluster_user`])
@@ -50,9 +40,18 @@
 );
 
 directive.environment_variables.push(
+    new env_variable(`${HDB_SETTINGS_NAMES.HELIUM_VOLUME_PATH_KEY}`, ``, [`Specify the file system path to where the Helium volume will reside.`])
+);
+
+directive.environment_variables.push(
     new env_variable(`${HDB_SETTINGS_NAMES.LOG_MAX_DAILY_FILES_KEY}`, `false`, [`Set the number of daily log files to maintain when LOG_DAILY_ROTATE is enabled`,
     'If no integer value is set, no limit will be set for',
     'daily log files which may consume a large amount of storage depending on your log settings'])
+);
+
+directive.environment_variables.push(
+    new env_variable(`${HDB_SETTINGS_NAMES.HELIUM_SERVER_HOST}`, HDB_SETTINGS_DEFAULT_VALUES.HELIUM_SERVER_HOST,
+        [`specify the host & port where your helium server is running. NOTE for most installs this will not change from ${HDB_SETTINGS_DEFAULT_VALUES.HELIUM_SERVER_HOST}`])
 );
 
 // Move the utilities/keys/060493.ks file to its new home in ~/.harperdb/keys/
