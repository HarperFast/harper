import { asBinary, Database, getLastVersion, RootDatabase, Transaction as LMDBTransaction } from 'lmdb';
import { getNextMonotonicTime } from '../utility/lmdb/commonUtility';
import { createAuditEntry } from './auditStore';
import { databases } from './databases';

export const COMPLETION = Symbol('completion');
const MAX_OPTIMISTIC_SIZE = 100;
let node_ids: Map;
export class DatabaseTransaction implements Transaction {
	writes = []; // the set of writes to commit if the conditions are met
	username: string;
	lmdbDb: RootDatabase;
	auditStore: Database;
	readTxn: LMDBTransaction;
	constructor(lmdb_db, user, audit_store) {
		this.lmdbDb = lmdb_db;
		this.username = user?.username;
		this.auditStore = audit_store;
	}
	getReadTxn() {
		// used optimistically
		return this.readTxn || (this.readTxn = this.lmdbDb.useReadTransaction());
	}
	resetReadSnapshot() {
		if (this.readTxn) {
			this.readTxn.done();
			this.readTxn = null;
		}
	}
	addWrite(operation) {
		this.writes.push(operation);
	}

	validate() {
		for (const write of this.writes || []) {
			write.validate?.();
		}
	}
	/**
	 * Resolves with information on the timestamp and success of the commit
	 */
	commit(txn_time = getNextMonotonicTime(), flush = true, retries = 0): Promise<CommitResolution> {
		this.resetReadSnapshot();
		let resolution,
			completions = [];
		let write_index = 0;
		let last_store;
		const doWrite = (write) => {
			const audit_record = write.commit(txn_time, retries);
			if (audit_record) {
				if (audit_record[COMPLETION]) {
					if (!completions) completions = [];
					completions.push(audit_record[COMPLETION]);
				}
				last_store = write.store;
				if (this.auditStore) {
					audit_record.user = this.username;
					audit_record.lastVersion = write.lastVersion;
					const key = [txn_time, write.store.tableId, write.key];
					if (write.invalidated) key.invalidated = true; // this indicates that audit record is an invalidation, and will be replaced
<<<<<<< HEAD
					this.auditStore.put(key, createAuditEntry(write.lastVersion, this.username, audit_record));
=======
					/**
					 TODO: We will need to pass in the node id, whether that is locally generated from node name, or there is a global registory
					let node_id = audit_information.nodeName ? node_ids.get(audit_information.nodeName) : 0;
					if (node_id == undefined) {
						// store the node name to node id mapping
					}
					*/
					this.auditStore.put(key, createAuditEntry(write.lastVersion, this.username, audit_information));
>>>>>>> ba597132
				}
			}
		};
		// this uses optimistic locking to submit a transaction, conditioning each write on the expected version
		const nextCondition = () => {
			const write = this.writes[write_index++];
			if (write) {
				if (write.key) {
					const entry = write.store.getEntry(write.key);
					// if the first optimistic attempt failed, we need to try again with the very latest version
					const version =
						retries === 0 && write.lastVersion !== undefined
							? write.lastVersion
							: (write.lastVersion = entry?.version ?? null);
					const condition_resolution = write.store.ifVersion(write.key, version, nextCondition);
					resolution = resolution || condition_resolution;
				} else nextCondition();
			} else {
				for (const write of this.writes) {
					doWrite(write);
				}
			}
		};
		if (this.writes.length < MAX_OPTIMISTIC_SIZE >> retries) nextCondition();
		else {
			// if it is too big to expect optimistic writes to work, or we have done too many retries we use
			// a real LMDB transaction to get exclusive access to reading and writing
			retries = 1; // we go into retry mode so that each commit action reloads the latest data while in the transaction
			resolution = this.writes[0].store.transaction(() => {
				for (const write of this.writes) {
					doWrite(write);
				}
				return true; // success. always success
			});
		}
		//this.auditStore.ifNoExists('txn_time-fix this', nextCondition);

		return resolution?.then((resolution) => {
			if (resolution) {
				if (last_store) completions.push(last_store.flushed);
				return Promise.all(completions).then(() => {
					// now reset transactions tracking; this transaction be reused and committed again
					this.writes = [];
					return {
						txnTime: txn_time,
					};
				});
			} else {
				return this.commit(txn_time, flush, retries + 1); // try again
			}
		});
	}
	abort(): void {
		this.resetReadSnapshot();
		// reset the transaction
		this.writes = [];
	}
}
interface CommitResolution {
	txnTime: number;
	resolution: boolean;
}
export interface Transaction {
	commit(timestamp: number, flush?: boolean): Promise<CommitResolution>;
	abort?(flush?: boolean): any;
}
export class ImmediateTransaction extends DatabaseTransaction {
	_timestamp: number;
	addWrite(operation) {
		super.addWrite(operation);
		// immediately commit the write
		this.commit(this.timestamp);
	}
	get timestamp() {
		return this._timestamp || (this._timestamp = getNextMonotonicTime());
	}
	getReadTxn() {} // no transaction means read latest
}<|MERGE_RESOLUTION|>--- conflicted
+++ resolved
@@ -58,9 +58,6 @@
 					audit_record.lastVersion = write.lastVersion;
 					const key = [txn_time, write.store.tableId, write.key];
 					if (write.invalidated) key.invalidated = true; // this indicates that audit record is an invalidation, and will be replaced
-<<<<<<< HEAD
-					this.auditStore.put(key, createAuditEntry(write.lastVersion, this.username, audit_record));
-=======
 					/**
 					 TODO: We will need to pass in the node id, whether that is locally generated from node name, or there is a global registory
 					let node_id = audit_information.nodeName ? node_ids.get(audit_information.nodeName) : 0;
@@ -68,8 +65,7 @@
 						// store the node name to node id mapping
 					}
 					*/
-					this.auditStore.put(key, createAuditEntry(write.lastVersion, this.username, audit_information));
->>>>>>> ba597132
+					this.auditStore.put(key, createAuditEntry(write.lastVersion, this.username, audit_record));
 				}
 			}
 		};
