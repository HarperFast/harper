--- conflicted
+++ resolved
@@ -18,11 +18,7 @@
  * @param key
  * @param listener
  */
-<<<<<<< HEAD
-export function addSubscription(table, key, listener?: (key) => any, start_time: number, scope) {
-=======
 export function addSubscription(table, key, listener?: (key) => any, start_time: number, options) {
->>>>>>> 6e0f6486
 	const path = table.primaryStore.env.path;
 	const table_id = table.primaryStore.tableId;
 	// set up the subscriptions map. We want to just use a single map (per table) for efficient delegation
@@ -46,7 +42,7 @@
 	if (database_subscriptions.lastTxnTime == null) {
 		database_subscriptions.lastTxnTime = Date.now();
 	}
-	if (scope === 'full-database') {
+	if (options?.scope === 'full-database') {
 		return;
 	}
 	let table_subscriptions = database_subscriptions[table_id];
@@ -108,22 +104,10 @@
 		return { name: 'subscription' };
 	}
 }
-<<<<<<< HEAD
-function notifyFromTransactionData(path, same_thread?) {
-	if (!all_subscriptions) return;
-	const subscriptions = all_subscriptions[path];
-=======
-
 function notifyFromTransactionData(subscriptions) {
->>>>>>> 6e0f6486
 	if (!subscriptions) return; // if no subscriptions to this env path, don't need to read anything
 	let audit_store = subscriptions.auditStore;
-	try {
-		audit_store.resetReadTxn();
-	} catch (error) {
-		error.message += ' in ' + path;
-		throw error;
-	}
+	audit_store.resetReadTxn();
 	nextTransaction(subscriptions.auditStore);
 	let subscribers_with_txns;
 	for (const { key: local_time, value: audit_entry_encoded } of audit_store.getRange({
@@ -192,11 +176,7 @@
 	}
 }
 /**
-<<<<<<< HEAD
  * Interface with lmdb-js to listen for commits and traverse the audit log.
-=======
- * Interface with lmdb-js to listen for commits and identify writes that occurred on this thread.
->>>>>>> 6e0f6486
  * @param primary_store
  */
 export function listenToCommits(primary_store, audit_store) {
@@ -217,9 +197,12 @@
 						store.getUserSharedBuffer('last-thread-local-write', new ArrayBuffer(8))
 					);
 				subscriptions.txnTime = store.threadLocalWrites[0] || Date.now(); // start from last one
-				notifyFromTransactionData(subscriptions);
-				store.threadLocalWrites[0] = subscriptions.lastTxnTime; // update shared buffer
-				store.unlock('thread-local-writes'); // and release the lock
+				try {
+					notifyFromTransactionData(subscriptions);
+				} finally {
+					store.threadLocalWrites[0] = subscriptions.lastTxnTime; // update shared buffer
+					store.unlock('thread-local-writes'); // and release the lock
+				}
 			};
 			// try to get lock or wait for it
 			if (!store.attemptLock('thread-local-writes', acquiredLock)) return;
@@ -246,7 +229,7 @@
 			null,
 			null,
 			0,
-			'full-database'
+			{ scope: 'full-database' }
 		);
 		nextTransaction(audit_store);
 	}
