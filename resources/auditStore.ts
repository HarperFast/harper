import { readKey, writeKey } from 'ordered-binary';
import { initSync, get as env_get } from '../utility/environment/environmentManager';
import { AUDIT_STORE_NAME } from '../utility/lmdb/terms';
import { CONFIG_PARAMS } from '../utility/hdbTerms';
import { getWorkerIndex, getWorkerCount } from '../server/threads/manageThreads';
import { convertToMS } from '../utility/common_utils';
import { PREVIOUS_TIMESTAMP_PLACEHOLDER, LAST_TIMESTAMP_PLACEHOLDER } from './RecordEncoder';
import * as harper_logger from '../utility/logging/harper_logger';
import { getRecordAtTime } from './crdt';
import { isMainThread } from 'worker_threads';
import { decodeFromDatabase, deleteBlobsInObject } from './blob';
import { onStorageReclamation } from '../server/storageReclamation';

/**
 * This module is responsible for the binary representation of audit records in an efficient form.
 * This includes a custom key encoder that specifically encodes arrays with the first element (timestamp) as a
 * 64-bit float, second (table id) as a 32-unsigned int, and third using standard ordered-binary encoding
 *
 * This also defines a binary representation for the audit records themselves which is:
 * 1 or 2 bytes: action, describes the action of this record and any flags for which other parts are included
 * table_id
 * record_id
 * origin version
 * previous local version
 * 1 or 2 bytes: position of end of the username section. 0 if there is no username
 * 2 or 4 bytes: node-id
 * 8 bytes (optional): last version timestamp (allows for backwards traversal through history of a record)
 * username
 * remaining bytes (optional, not included for deletes/invalidation): the record itself, using the same encoding as its primary store
 */
initSync();

const ENTRY_HEADER = Buffer.alloc(2816); // this is sized to be large enough for the maximum key size (1976) plus large usernames. We may want to consider some limits on usernames to ensure this all fits
const ENTRY_DATAVIEW = new DataView(ENTRY_HEADER.buffer, ENTRY_HEADER.byteOffset, 2816);
export const transactionKeyEncoder = {
	writeKey(key, buffer, position) {
		if (key === LAST_TIMESTAMP_PLACEHOLDER) {
			buffer.set(LAST_TIMESTAMP_PLACEHOLDER, position);
			return position + 8;
		}
		if (typeof key === 'number') {
			const data_view =
				buffer.dataView || (buffer.dataView = new DataView(buffer.buffer, buffer.byteOffset, buffer.byteLength));
			data_view.setFloat64(position, key);
			return position + 8;
		} else {
			return writeKey(key, buffer, position);
		}
	},
	readKey(buffer, start, end) {
		if (buffer[start] === 66) {
			const data_view =
				buffer.dataView || (buffer.dataView = new DataView(buffer.buffer, buffer.byteOffset, buffer.byteLength));
			return data_view.getFloat64(start);
		} else {
			return readKey(buffer, start, end);
		}
	},
};
export const AUDIT_STORE_OPTIONS = {
	encoding: 'binary',
	keyEncoder: transactionKeyEncoder,
};

let audit_retention = convertToMS(env_get(CONFIG_PARAMS.LOGGING_AUDITRETENTION)) || 86400 * 3;
const MAX_DELETES_PER_CLEANUP = 1000;
const FLOAT_TARGET = new Float64Array(1);
const FLOAT_BUFFER = new Uint8Array(FLOAT_TARGET.buffer);
let DEFAULT_AUDIT_CLEANUP_DELAY = 10000; // default delay of 10 seconds
let timestamp_errored = false;
export function openAuditStore(root_store) {
	let audit_store = (root_store.auditStore = root_store.openDB(AUDIT_STORE_NAME, {
		create: false,
		...AUDIT_STORE_OPTIONS,
	}));
	if (!audit_store) {
		// this means we are creating a new audit store. Initialize with the last removed timestamp (we don't want to put this in legacy audit logs since we don't know if they have had deletions or not).
		audit_store = root_store.auditStore = root_store.openDB(AUDIT_STORE_NAME, AUDIT_STORE_OPTIONS);
		updateLastRemoved(audit_store, 1);
	}
	audit_store.rootStore = root_store;
	audit_store.tableStores = [];
	const delete_callbacks = [];
	audit_store.addDeleteRemovalCallback = function (table_id, table, callback) {
		delete_callbacks[table_id] = callback;
		audit_store.tableStores[table_id] = table;
		audit_store.deleteCallbacks = delete_callbacks;
		return {
			remove() {
				delete delete_callbacks[table_id];
			},
		};
	};
	let pending_cleanup = null;
	let last_cleanup_resolution: Promise<void>;
	let cleanup_priority = 0;
	let audit_cleanup_delay = DEFAULT_AUDIT_CLEANUP_DELAY;
	onStorageReclamation(audit_store.env.path, (priority) => {
		cleanup_priority = priority; // update the priority
		if (priority) {
			// and if we have a priority, schedule cleanup soon
			return scheduleAuditCleanup(100);
		}
	});
	function scheduleAuditCleanup(new_cleanup_delay?: number): Promise<void> {
		if (new_cleanup_delay) audit_cleanup_delay = new_cleanup_delay;
		clearTimeout(pending_cleanup);
		const resolution = new Promise<void>((resolve) => {
			pending_cleanup = setTimeout(async () => {
				await last_cleanup_resolution;
				last_cleanup_resolution = resolution;
				// query for audit entries that are old
				if (audit_store.rootStore.status === 'closed' || audit_store.rootStore.status === 'closing') return;
				let deleted = 0;
				let committed: Promise<void>;
				let last_key: any;
				try {
					for (const { key, value } of audit_store.getRange({
						start: 1, // must not be zero or it will be interpreted as null and overlap with symbols in search
						snapshot: false,
						end: Date.now() - audit_retention / (1 + cleanup_priority * cleanup_priority), // remove up until the audit retention time, reducing audit retention time if cleanup is higher priority
					})) {
						try {
							committed = removeAuditEntry(audit_store, key, value);
						} catch (error) {
							harper_logger.warn('Error removing audit entry', error);
						}
						last_key = key;
						await new Promise(setImmediate);
						if (++deleted >= MAX_DELETES_PER_CLEANUP) {
							// limit the amount we cleanup per event turn so we don't use too much memory/CPU
							audit_cleanup_delay = 10; // and keep trying very soon
							break;
						}
					}
					await committed;
				} finally {
					if (deleted === 0) {
						// if we didn't delete anything, we can increase the delay (double until we get to one tenth of the retention time)
						audit_cleanup_delay = Math.min(audit_cleanup_delay << 1, audit_retention / 10);
					} else {
						// if we did delete something, update our updates since timestamp
						updateLastRemoved(audit_store, last_key);
						// and do updates faster
						if (audit_cleanup_delay > 100) audit_cleanup_delay = audit_cleanup_delay >> 1;
					}
					resolve(undefined);
					scheduleAuditCleanup();
				}
				// we can run this pretty frequently since there is very little overhead to these queries
			}, audit_cleanup_delay).unref();
		});
		return resolution;
	}
	audit_store.scheduleAuditCleanup = scheduleAuditCleanup;
	if (getWorkerIndex() === getWorkerCount() - 1) {
		scheduleAuditCleanup();
	}
	if (getWorkerIndex() === 0 && !timestamp_errored) {
		// make sure the timestamp is valid
		for (const time of audit_store.getKeys({ reverse: true, limit: 1 })) {
			if (time > Date.now()) {
				timestamp_errored = true;
				harper_logger.error(
					'The current time is before the last recorded entry in the audit log. Time reversal can undermine the integrity of data tracking and certificate validation and the time must be corrected.'
				);
			}
		}
	}
	return audit_store;
}

export function removeAuditEntry(audit_store: any, key: number, value: any): Promise<void> {
	const type = readAction(value);
	let audit_record;
	if (type & HAS_BLOBS) {
		// if it has blobs, and isn't in use from the main record, we need to delete them as well
		audit_record = readAuditEntry(value);
		const primary_store = audit_store.tableStores[audit_record.tableId];
<<<<<<< HEAD
		if (primary_store) {
			const entry = primary_store.getEntry(audit_record.recordId);
			if (!entry || entry.version !== audit_record.version || !entry.value) {
				// if the versions don't match or the record has been removed/null-ed, then this should be the only/last reference to any blob
				decodeFromDatabase(() => deleteBlobsInObject(audit_record.getValue(primary_store)), primary_store.rootStore);
			}
=======
		const entry =
			audit_record.type === 'message'
				? null // if the audit record is a message, then the record won't contain any of the same referenced data, so we should always remove everything
				: primary_store?.getEntry(audit_record.recordId); // otherwise, we need to check if the record is still in use
		if (!entry || entry.version !== audit_record.version || !entry.value) {
			// if the versions don't match or the record has been removed/null-ed, then this should be the only/last reference to any blob
			decodeFromDatabase(() => deleteBlobsInObject(audit_record.getValue(primary_store)), primary_store.rootStore);
>>>>>>> 05e96ab3
		}
	}

	if ((type & 15) === DELETE) {
		// if this is a delete, we remove the delete entry from the primary table
		// at the same time so the audit table the primary table are in sync, assuming the entry matches this audit record version
		audit_record = audit_record || readAuditEntry(value);
		const table_id = audit_record.tableId;
		const primary_store = audit_store.tableStores[audit_record.tableId];
		if (primary_store?.getEntry(audit_record.recordId)?.version === audit_record.version)
			audit_store.deleteCallbacks?.[table_id]?.(audit_record.recordId, audit_record.version);
	}
	return audit_store.remove(key);
}

function updateLastRemoved(audit_store, last_key) {
	FLOAT_TARGET[0] = last_key;
	audit_store.put(Symbol.for('last-removed'), FLOAT_BUFFER);
}

export function getLastRemoved(audit_store) {
	const last_removed = audit_store.get(Symbol.for('last-removed'));
	if (last_removed) {
		FLOAT_BUFFER.set(last_removed);
		return FLOAT_TARGET[0];
	}
}
export function setAuditRetention(retention_time, default_delay = DEFAULT_AUDIT_CLEANUP_DELAY) {
	audit_retention = retention_time;
	DEFAULT_AUDIT_CLEANUP_DELAY = default_delay;
}

const HAS_RECORD = 16;
const HAS_PARTIAL_RECORD = 32; // will be used for CRDTs
const PUT = 1;
const DELETE = 2;
const MESSAGE = 3;
const INVALIDATE = 4;
const PATCH = 5;
const RELOCATE = 6;
export const ACTION_32_BIT = 14;
export const ACTION_64_BIT = 15;
/** Used to indicate we have received a remote local time update */
export const REMOTE_SEQUENCE_UPDATE = 11;
const HAS_PREVIOUS_VERSION = 64;
const HAS_EXTENDED_TYPE = 128;
export const HAS_CURRENT_RESIDENCY_ID = 512;
export const HAS_PREVIOUS_RESIDENCY_ID = 1024;
export const HAS_ORIGINATING_OPERATION = 2048;
export const HAS_EXPIRATION_EXTENDED_TYPE = 0x1000;
export const HAS_BLOBS = 0x2000;
const EVENT_TYPES = {
	put: PUT | HAS_RECORD,
	[PUT]: 'put',
	delete: DELETE,
	[DELETE]: 'delete',
	message: MESSAGE | HAS_RECORD,
	[MESSAGE]: 'message',
	invalidate: INVALIDATE | HAS_PARTIAL_RECORD,
	[INVALIDATE]: 'invalidate',
	patch: PATCH | HAS_PARTIAL_RECORD,
	[PATCH]: 'patch',
	relocate: RELOCATE,
	[RELOCATE]: 'relocate',
};
const ORIGINATING_OPERATIONS = {
	insert: 1,
	update: 2,
	upsert: 3,
	1: 'insert',
	2: 'update',
	3: 'upsert',
};

/**
 * Creates a binary audit entry
 * @param txn_time
 * @param table_id
 * @param record_id
 * @param previous_local_time
 * @param node_id
 * @param username
 * @param type
 * @param encoded_record
 * @param extended_type
 * @param residency_id
 * @param previous_residency_id
 */
export function createAuditEntry(
	txn_time,
	table_id,
	record_id,
	previous_local_time,
	node_id,
	username,
	type,
	encoded_record,
	extended_type,
	residency_id,
	previous_residency_id,
	expires_at,
	originating_operation?: string
) {
	const action = EVENT_TYPES[type];
	if (!action) {
		throw new Error(`Invalid audit entry type ${type}`);
	}
	let position = 1;
	if (previous_local_time) {
		if (previous_local_time > 1) ENTRY_DATAVIEW.setFloat64(0, previous_local_time);
		else ENTRY_HEADER.set(PREVIOUS_TIMESTAMP_PLACEHOLDER);
		position = 9;
	}
	if (extended_type) {
		if (extended_type & 0xff) {
			throw new Error('Illegal extended type');
		}
		position += 3;
	}

	writeInt(node_id);
	writeInt(table_id);
	writeValue(record_id);
	ENTRY_DATAVIEW.setFloat64(position, txn_time);
	position += 8;
	if (extended_type & HAS_CURRENT_RESIDENCY_ID) writeInt(residency_id);
	if (extended_type & HAS_PREVIOUS_RESIDENCY_ID) writeInt(previous_residency_id);
	if (extended_type & HAS_EXPIRATION_EXTENDED_TYPE) {
		ENTRY_DATAVIEW.setFloat64(position, expires_at);
		position += 8;
	}
	if (extended_type & HAS_ORIGINATING_OPERATION) {
		writeInt(ORIGINATING_OPERATIONS[originating_operation]);
	}

	if (username) writeValue(username);
	else ENTRY_HEADER[position++] = 0;
	if (extended_type) ENTRY_DATAVIEW.setUint32(previous_local_time ? 8 : 0, action | extended_type | 0xc0000000);
	else ENTRY_HEADER[previous_local_time ? 8 : 0] = action;
	const header = ENTRY_HEADER.subarray(0, position);
	if (encoded_record) {
		return Buffer.concat([header, encoded_record]);
	} else return header;
	function writeValue(value) {
		const value_length_position = position;
		position += 1;
		position = writeKey(value, ENTRY_HEADER, position);
		const key_length = position - value_length_position - 1;
		if (key_length > 0x7f) {
			if (key_length > 0x3fff) {
				harper_logger.error('Key or username was too large for audit entry', value);
				position = value_length_position + 1;
				ENTRY_HEADER[value_length_position] = 0;
			} else {
				// requires two byte length header, need to move the value/key to make room for it
				ENTRY_HEADER.copyWithin(value_length_position + 2, value_length_position + 1, position);
				// now write a two-byte length header
				ENTRY_DATAVIEW.setUint16(value_length_position, key_length | 0x8000);
				// must adjust the position by one since we moved everything one position
				position++;
			}
		} else {
			// one byte length header, as expected
			ENTRY_HEADER[value_length_position] = key_length;
		}
	}
	function writeInt(number) {
		if (number < 128) {
			ENTRY_HEADER[position++] = number;
		} else if (number < 0x4000) {
			ENTRY_DATAVIEW.setUint16(position, number | 0x8000);
			position += 2;
		} else if (number < 0x3f000000) {
			ENTRY_DATAVIEW.setUint32(position, number | 0xc0000000);
			position += 4;
		} else {
			ENTRY_HEADER[position] = 0xff;
			ENTRY_DATAVIEW.setUint32(position + 1, number);
			position += 5;
		}
	}
}

/**
 * Reads an action from an audit entry binary data, quickly
 * @param buffer
 */
function readAction(buffer: Buffer) {
	let position = 0;
	if (buffer[0] == 66) {
		// 66 is the first byte in a date double, so we need to skip it
		position = 8;
	}
	const action = buffer[position];
	if (action < 0x80) {
		// simple case of a single byte
		return action;
	}
	// otherwise, we need to decode the number
	const decoder =
		buffer.dataView || (buffer.dataView = new Decoder(buffer.buffer, buffer.byteOffset, buffer.byteLength));
	decoder.position = position;
	return decoder.readInt();
}

/**
 * Reads a audit entry from binary data
 * @param buffer
 * @param start
 * @param end
 */
export function readAuditEntry(buffer: Uint8Array, start = 0, end = undefined) {
	try {
		const decoder =
			buffer.dataView || (buffer.dataView = new Decoder(buffer.buffer, buffer.byteOffset, buffer.byteLength));
		decoder.position = start;
		let previous_local_time;
		if (buffer[decoder.position] == 66) {
			// 66 is the first byte in a date double.
			previous_local_time = decoder.readFloat64();
		}
		const action = decoder.readInt();
		const node_id = decoder.readInt();
		const table_id = decoder.readInt();
		let length = decoder.readInt();
		const record_id_start = decoder.position;
		const record_id_end = (decoder.position += length);
		const version = decoder.readFloat64();
		let residency_id, previous_residency_id, expires_at, originating_operation;
		if (action & HAS_CURRENT_RESIDENCY_ID) {
			residency_id = decoder.readInt();
		}
		if (action & HAS_PREVIOUS_RESIDENCY_ID) {
			previous_residency_id = decoder.readInt();
		}
		if (action & HAS_EXPIRATION_EXTENDED_TYPE) {
			expires_at = decoder.readFloat64();
		}
		if (action & HAS_ORIGINATING_OPERATION) {
			const operation_id = decoder.readInt();
			originating_operation = ORIGINATING_OPERATIONS[operation_id];
		}
		length = decoder.readInt();
		const username_start = decoder.position;
		const username_end = (decoder.position += length);
		let value: any;
		return {
			type: EVENT_TYPES[action & 7],
			tableId: table_id,
			nodeId: node_id,
			get recordId() {
				return readKey(buffer, record_id_start, record_id_end);
			},
			getBinaryRecordId() {
				return buffer.subarray(record_id_start, record_id_end);
			},
			version,
			previousLocalTime: previous_local_time,
			get user() {
				return username_end > username_start ? readKey(buffer, username_start, username_end) : undefined;
			},
			get encoded() {
				return start ? buffer.subarray(start, end) : buffer;
			},
			getValue(store, full_record?, audit_time?) {
				if (action & HAS_RECORD || (action & HAS_PARTIAL_RECORD && !full_record)) {
					if (!value) {
						value = decodeFromDatabase(
							() => store.decoder.decode(buffer.subarray(decoder.position, end)),
							store.rootStore
						);
					}
					return value;
				}
				if (action & HAS_PARTIAL_RECORD && audit_time) {
					return getRecordAtTime(store.getEntry(this.recordId), audit_time, store);
				} // TODO: If we store a partial and full record, may need to read both sequentially
			},
			getBinaryValue() {
				return action & (HAS_RECORD | HAS_PARTIAL_RECORD) ? buffer.subarray(decoder.position, end) : undefined;
			},
			extendedType: action,
			residencyId: residency_id,
			previousResidencyId: previous_residency_id,
			expiresAt: expires_at,
			originatingOperation: originating_operation,
		};
	} catch (error) {
		harper_logger.error('Reading audit entry error', error, buffer);
		return {};
	}
}

export class Decoder extends DataView {
	position = 0;
	readInt() {
		let number;
		number = this.getUint8(this.position++);
		if (number >= 0x80) {
			if (number >= 0xc0) {
				if (number === 0xff) {
					number = this.getUint32(this.position);
					this.position += 4;
					return number;
				}
				number = this.getUint32(this.position - 1) & 0x3fffffff;
				this.position += 3;
				return number;
			}
			number = this.getUint16(this.position - 1) & 0x7fff;
			this.position++;
			return number;
		}
		return number;
	}
	readFloat64() {
		try {
			const value = this.getFloat64(this.position);
			this.position += 8;
			return value;
		} catch (error) {
			error.message = `Error reading float64: ${error.message} at position ${this.position}`;
			throw error;
		}
	}
}<|MERGE_RESOLUTION|>--- conflicted
+++ resolved
@@ -177,22 +177,15 @@
 		// if it has blobs, and isn't in use from the main record, we need to delete them as well
 		audit_record = readAuditEntry(value);
 		const primary_store = audit_store.tableStores[audit_record.tableId];
-<<<<<<< HEAD
 		if (primary_store) {
-			const entry = primary_store.getEntry(audit_record.recordId);
+			const entry =
+				audit_record.type === 'message'
+					? null // if the audit record is a message, then the record won't contain any of the same referenced data, so we should always remove everything
+					: primary_store?.getEntry(audit_record.recordId); // otherwise, we need to check if the record is still in use
 			if (!entry || entry.version !== audit_record.version || !entry.value) {
 				// if the versions don't match or the record has been removed/null-ed, then this should be the only/last reference to any blob
 				decodeFromDatabase(() => deleteBlobsInObject(audit_record.getValue(primary_store)), primary_store.rootStore);
 			}
-=======
-		const entry =
-			audit_record.type === 'message'
-				? null // if the audit record is a message, then the record won't contain any of the same referenced data, so we should always remove everything
-				: primary_store?.getEntry(audit_record.recordId); // otherwise, we need to check if the record is still in use
-		if (!entry || entry.version !== audit_record.version || !entry.value) {
-			// if the versions don't match or the record has been removed/null-ed, then this should be the only/last reference to any blob
-			decodeFromDatabase(() => deleteBlobsInObject(audit_record.getValue(primary_store)), primary_store.rootStore);
->>>>>>> 05e96ab3
 		}
 	}
 
