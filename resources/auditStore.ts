import { readKey, writeKey } from 'ordered-binary';
import { initSync, get as envGet } from '../utility/environment/environmentManager.js';
import { AUDIT_STORE_NAME } from '../utility/lmdb/terms.js';
import { CONFIG_PARAMS } from '../utility/hdbTerms.ts';
import { getWorkerIndex, getWorkerCount } from '../server/threads/manageThreads.js';
import { convertToMS } from '../utility/common_utils.js';
import { PREVIOUS_TIMESTAMP_PLACEHOLDER, LAST_TIMESTAMP_PLACEHOLDER } from './RecordEncoder.ts';
import * as harperLogger from '../utility/logging/harper_logger.js';
import { getRecordAtTime } from './crdt.ts';
import { isMainThread } from 'worker_threads';
import { decodeFromDatabase, deleteBlobsInObject } from './blob.ts';
import { onStorageReclamation } from '../server/storageReclamation.ts';

/**
 * This module is responsible for the binary representation of audit records in an efficient form.
 * This includes a custom key encoder that specifically encodes arrays with the first element (timestamp) as a
 * 64-bit float, second (table id) as a 32-unsigned int, and third using standard ordered-binary encoding
 *
 * This also defines a binary representation for the audit records themselves which is:
 * 1 or 2 bytes: action, describes the action of this record and any flags for which other parts are included
 * tableId
 * recordId
 * origin version
 * previous local version
 * 1 or 2 bytes: position of end of the username section. 0 if there is no username
 * 2 or 4 bytes: node-id
 * 8 bytes (optional): last version timestamp (allows for backwards traversal through history of a record)
 * username
 * remaining bytes (optional, not included for deletes/invalidation): the record itself, using the same encoding as its primary store
 */
initSync();

const ENTRY_HEADER = Buffer.alloc(2816); // this is sized to be large enough for the maximum key size (1976) plus large usernames. We may want to consider some limits on usernames to ensure this all fits
const ENTRY_DATAVIEW = new DataView(ENTRY_HEADER.buffer, ENTRY_HEADER.byteOffset, 2816);
export const transactionKeyEncoder = {
	writeKey(key, buffer, position) {
		if (key === LAST_TIMESTAMP_PLACEHOLDER) {
			buffer.set(LAST_TIMESTAMP_PLACEHOLDER, position);
			return position + 8;
		}
		if (typeof key === 'number') {
			const dataView =
				buffer.dataView || (buffer.dataView = new DataView(buffer.buffer, buffer.byteOffset, buffer.byteLength));
			dataView.setFloat64(position, key);
			return position + 8;
		} else {
			return writeKey(key, buffer, position);
		}
	},
	readKey(buffer, start, end) {
		if (buffer[start] === 66) {
			const dataView =
				buffer.dataView || (buffer.dataView = new DataView(buffer.buffer, buffer.byteOffset, buffer.byteLength));
			return dataView.getFloat64(start);
		} else {
			return readKey(buffer, start, end);
		}
	},
};
export const AUDIT_STORE_OPTIONS = {
	encoding: 'binary',
	keyEncoder: transactionKeyEncoder,
};

let auditRetention = convertToMS(envGet(CONFIG_PARAMS.LOGGING_AUDITRETENTION)) || 86400 * 3;
const MAX_DELETES_PER_CLEANUP = 1000;
const FLOAT_TARGET = new Float64Array(1);
const FLOAT_BUFFER = new Uint8Array(FLOAT_TARGET.buffer);
let DEFAULT_AUDIT_CLEANUP_DELAY = 10000; // default delay of 10 seconds
let timestampErrored = false;
export function openAuditStore(rootStore) {
	let auditStore = (rootStore.auditStore = rootStore.openDB(AUDIT_STORE_NAME, {
		create: false,
		...AUDIT_STORE_OPTIONS,
	}));
	if (!auditStore) {
		// this means we are creating a new audit store. Initialize with the last removed timestamp (we don't want to put this in legacy audit logs since we don't know if they have had deletions or not).
		auditStore = rootStore.auditStore = rootStore.openDB(AUDIT_STORE_NAME, AUDIT_STORE_OPTIONS);
		updateLastRemoved(auditStore, 1);
	}
	auditStore.rootStore = rootStore;
	auditStore.tableStores = [];
	const deleteCallbacks = [];
	auditStore.addDeleteRemovalCallback = function (tableId, table, callback) {
		deleteCallbacks[tableId] = callback;
		auditStore.tableStores[tableId] = table;
		auditStore.deleteCallbacks = deleteCallbacks;
		return {
			remove() {
				delete deleteCallbacks[tableId];
			},
		};
	};
	let pendingCleanup = null;
	let lastCleanupResolution: Promise<void>;
	let cleanupPriority = 0;
	let auditCleanupDelay = DEFAULT_AUDIT_CLEANUP_DELAY;
	onStorageReclamation(auditStore.env.path, (priority) => {
		cleanupPriority = priority; // update the priority
		if (priority) {
			// and if we have a priority, schedule cleanup soon
			return scheduleAuditCleanup(100);
		}
	});
	function scheduleAuditCleanup(newCleanupDelay?: number): Promise<void> {
		if (newCleanupDelay) auditCleanupDelay = newCleanupDelay;
		clearTimeout(pendingCleanup);
		const resolution = new Promise<void>((resolve) => {
			pendingCleanup = setTimeout(async () => {
				await lastCleanupResolution;
				lastCleanupResolution = resolution;
				// query for audit entries that are old
				if (auditStore.rootStore.status === 'closed' || auditStore.rootStore.status === 'closing') return;
				let deleted = 0;
				let committed: Promise<void>;
				let lastKey: any;
				try {
					for (const { key, value } of auditStore.getRange({
						start: 1, // must not be zero or it will be interpreted as null and overlap with symbols in search
						snapshot: false,
						end: Date.now() - auditRetention / (1 + cleanupPriority * cleanupPriority), // remove up until the audit retention time, reducing audit retention time if cleanup is higher priority
					})) {
						try {
							committed = removeAuditEntry(auditStore, key, value);
						} catch (error) {
							harperLogger.warn('Error removing audit entry', error);
						}
						lastKey = key;
						await new Promise(setImmediate);
						if (++deleted >= MAX_DELETES_PER_CLEANUP) {
							// limit the amount we cleanup per event turn so we don't use too much memory/CPU
							auditCleanupDelay = 10; // and keep trying very soon
							break;
						}
					}
					await committed;
				} finally {
					if (deleted === 0) {
						// if we didn't delete anything, we can increase the delay (double until we get to one tenth of the retention time)
						auditCleanupDelay = Math.min(auditCleanupDelay << 1, auditRetention / 10);
					} else {
						// if we did delete something, update our updates since timestamp
						updateLastRemoved(auditStore, lastKey);
						// and do updates faster
						if (auditCleanupDelay > 100) auditCleanupDelay = auditCleanupDelay >> 1;
					}
					resolve(undefined);
					scheduleAuditCleanup();
				}
				// we can run this pretty frequently since there is very little overhead to these queries
			}, auditCleanupDelay).unref();
		});
		return resolution;
	}
	auditStore.scheduleAuditCleanup = scheduleAuditCleanup;
	if (getWorkerIndex() === getWorkerCount() - 1) {
		scheduleAuditCleanup();
	}
	if (getWorkerIndex() === 0 && !timestampErrored) {
		// make sure the timestamp is valid
		for (const time of auditStore.getKeys({ reverse: true, limit: 1 })) {
			if (time > Date.now()) {
				timestampErrored = true;
				harperLogger.error(
					'The current time is before the last recorded entry in the audit log. Time reversal can undermine the integrity of data tracking and certificate validation and the time must be corrected.'
				);
			}
		}
	}
	return auditStore;
}

export function removeAuditEntry(auditStore: any, key: number, value: any): Promise<void> {
	const type = readAction(value);
	let auditRecord;
	if (type & HAS_BLOBS) {
		// if it has blobs, and isn't in use from the main record, we need to delete them as well
		auditRecord = readAuditEntry(value);
		const primaryStore = auditStore.tableStores[auditRecord.tableId];
		const entry = primaryStore?.getEntry(auditRecord.recordId);
		if (!entry || entry.version !== auditRecord.version || !entry.value) {
			// if the versions don't match or the record has been removed/null-ed, then this should be the only/last reference to any blob
			decodeFromDatabase(() => deleteBlobsInObject(auditRecord.getValue(primaryStore)), primaryStore.rootStore);
		}
	}

	if ((type & 15) === DELETE) {
		// if this is a delete, we remove the delete entry from the primary table
		// at the same time so the audit table the primary table are in sync, assuming the entry matches this audit record version
		auditRecord = auditRecord || readAuditEntry(value);
		const tableId = auditRecord.tableId;
		const primaryStore = auditStore.tableStores[auditRecord.tableId];
		if (primaryStore?.getEntry(auditRecord.recordId)?.version === auditRecord.version)
			auditStore.deleteCallbacks?.[tableId]?.(auditRecord.recordId, auditRecord.version);
	}
	return auditStore.remove(key);
}

function updateLastRemoved(auditStore, lastKey) {
	FLOAT_TARGET[0] = lastKey;
	auditStore.put(Symbol.for('last-removed'), FLOAT_BUFFER);
}

export function getLastRemoved(auditStore) {
	const lastRemoved = auditStore.get(Symbol.for('last-removed'));
	if (lastRemoved) {
		FLOAT_BUFFER.set(lastRemoved);
		return FLOAT_TARGET[0];
	}
}
export function setAuditRetention(retentionTime, defaultDelay = DEFAULT_AUDIT_CLEANUP_DELAY) {
	auditRetention = retentionTime;
	DEFAULT_AUDIT_CLEANUP_DELAY = defaultDelay;
}

const HAS_RECORD = 16;
const HAS_PARTIAL_RECORD = 32; // will be used for CRDTs
const PUT = 1;
const DELETE = 2;
const MESSAGE = 3;
const INVALIDATE = 4;
const PATCH = 5;
const RELOCATE = 6;
export const ACTION_32_BIT = 14;
export const ACTION_64_BIT = 15;
/** Used to indicate we have received a remote local time update */
export const REMOTE_SEQUENCE_UPDATE = 11;
const HAS_PREVIOUS_VERSION = 64;
const HAS_EXTENDED_TYPE = 128;
export const HAS_CURRENT_RESIDENCY_ID = 512;
export const HAS_PREVIOUS_RESIDENCY_ID = 1024;
export const HAS_ORIGINATING_OPERATION = 2048;
export const HAS_EXPIRATION_EXTENDED_TYPE = 0x1000;
export const HAS_BLOBS = 0x2000;
const EVENT_TYPES = {
	put: PUT | HAS_RECORD,
	[PUT]: 'put',
	delete: DELETE,
	[DELETE]: 'delete',
	message: MESSAGE | HAS_RECORD,
	[MESSAGE]: 'message',
	invalidate: INVALIDATE | HAS_PARTIAL_RECORD,
	[INVALIDATE]: 'invalidate',
	patch: PATCH | HAS_PARTIAL_RECORD,
	[PATCH]: 'patch',
	relocate: RELOCATE,
	[RELOCATE]: 'relocate',
};
const ORIGINATING_OPERATIONS = {
	insert: 1,
	update: 2,
	upsert: 3,
	1: 'insert',
	2: 'update',
	3: 'upsert',
};

/**
 * Creates a binary audit entry
 * @param txnTime
 * @param tableId
 * @param recordId
 * @param previousLocalTime
 * @param nodeId
 * @param username
 * @param type
 * @param encodedRecord
 * @param extendedType
 * @param residencyId
 * @param previousResidencyId
 */
export function createAuditEntry(
	txnTime,
	tableId,
	recordId,
	previousLocalTime,
	nodeId,
	username,
	type,
	encodedRecord,
	extendedType,
	residencyId,
	previousResidencyId,
	expiresAt,
	originatingOperation?: string
) {
	const action = EVENT_TYPES[type];
	if (!action) {
		throw new Error(`Invalid audit entry type ${type}`);
	}
	let position = 1;
	if (previousLocalTime) {
		if (previousLocalTime > 1) ENTRY_DATAVIEW.setFloat64(0, previousLocalTime);
		else ENTRY_HEADER.set(PREVIOUS_TIMESTAMP_PLACEHOLDER);
		position = 9;
	}
<<<<<<< HEAD
	if (extendedType) {
		if (extendedType & 0xff) throw new Error('Illegal extended type');
=======
	if (extended_type) {
		if (extended_type & 0xff) {
			throw new Error('Illegal extended type');
		}
>>>>>>> a9158419
		position += 3;
	}

	writeInt(nodeId);
	writeInt(tableId);
	writeValue(recordId);
	ENTRY_DATAVIEW.setFloat64(position, txnTime);
	position += 8;
	if (extendedType & HAS_CURRENT_RESIDENCY_ID) writeInt(residencyId);
	if (extendedType & HAS_PREVIOUS_RESIDENCY_ID) writeInt(previousResidencyId);
	if (extendedType & HAS_EXPIRATION_EXTENDED_TYPE) {
		ENTRY_DATAVIEW.setFloat64(position, expiresAt);
		position += 8;
	}
	if (extendedType & HAS_ORIGINATING_OPERATION) {
		writeInt(ORIGINATING_OPERATIONS[originatingOperation]);
	}

	if (username) writeValue(username);
	else ENTRY_HEADER[position++] = 0;
	if (extendedType) ENTRY_DATAVIEW.setUint32(previousLocalTime ? 8 : 0, action | extendedType | 0xc0000000);
	else ENTRY_HEADER[previousLocalTime ? 8 : 0] = action;
	const header = ENTRY_HEADER.subarray(0, position);
	if (encodedRecord) {
		return Buffer.concat([header, encodedRecord]);
	} else return header;
	function writeValue(value) {
		const valueLengthPosition = position;
		position += 1;
		position = writeKey(value, ENTRY_HEADER, position);
		const keyLength = position - valueLengthPosition - 1;
		if (keyLength > 0x7f) {
			if (keyLength > 0x3fff) {
				harperLogger.error('Key or username was too large for audit entry', value);
				position = valueLengthPosition + 1;
				ENTRY_HEADER[valueLengthPosition] = 0;
			} else {
				// requires two byte length header, need to move the value/key to make room for it
				ENTRY_HEADER.copyWithin(valueLengthPosition + 2, valueLengthPosition + 1, position);
				// now write a two-byte length header
				ENTRY_DATAVIEW.setUint16(valueLengthPosition, keyLength | 0x8000);
				// must adjust the position by one since we moved everything one position
				position++;
			}
		} else {
			// one byte length header, as expected
			ENTRY_HEADER[valueLengthPosition] = keyLength;
		}
	}
	function writeInt(number) {
		if (number < 128) {
			ENTRY_HEADER[position++] = number;
		} else if (number < 0x4000) {
			ENTRY_DATAVIEW.setUint16(position, number | 0x8000);
			position += 2;
		} else if (number < 0x3f000000) {
			ENTRY_DATAVIEW.setUint32(position, number | 0xc0000000);
			position += 4;
		} else {
			ENTRY_HEADER[position] = 0xff;
			ENTRY_DATAVIEW.setUint32(position + 1, number);
			position += 5;
		}
	}
}

/**
 * Reads an action from an audit entry binary data, quickly
 * @param buffer
 */
function readAction(buffer: Buffer) {
	let position = 0;
	if (buffer[0] == 66) {
		// 66 is the first byte in a date double, so we need to skip it
		position = 8;
	}
	const action = buffer[position];
	if (action < 0x80) {
		// simple case of a single byte
		return action;
	}
	// otherwise, we need to decode the number
	const decoder =
		buffer.dataView || (buffer.dataView = new Decoder(buffer.buffer, buffer.byteOffset, buffer.byteLength));
	decoder.position = position;
	return decoder.readInt();
}

/**
 * Reads a audit entry from binary data
 * @param buffer
 * @param start
 * @param end
 */
export function readAuditEntry(buffer: Uint8Array, start = 0, end = undefined) {
	try {
		const decoder =
			buffer.dataView || (buffer.dataView = new Decoder(buffer.buffer, buffer.byteOffset, buffer.byteLength));
		decoder.position = start;
		let previousLocalTime;
		if (buffer[decoder.position] == 66) {
			// 66 is the first byte in a date double.
			previousLocalTime = decoder.readFloat64();
		}
		const action = decoder.readInt();
		const nodeId = decoder.readInt();
		const tableId = decoder.readInt();
		let length = decoder.readInt();
		const recordIdStart = decoder.position;
		const recordIdEnd = (decoder.position += length);
		const version = decoder.readFloat64();
		let residencyId, previousResidencyId, expiresAt, originatingOperation;
		if (action & HAS_CURRENT_RESIDENCY_ID) {
			residencyId = decoder.readInt();
		}
		if (action & HAS_PREVIOUS_RESIDENCY_ID) {
			previousResidencyId = decoder.readInt();
		}
		if (action & HAS_EXPIRATION_EXTENDED_TYPE) {
			expiresAt = decoder.readFloat64();
		}
		if (action & HAS_ORIGINATING_OPERATION) {
			const operationId = decoder.readInt();
			originatingOperation = ORIGINATING_OPERATIONS[operationId];
		}
		length = decoder.readInt();
		const usernameStart = decoder.position;
		const usernameEnd = (decoder.position += length);
		let value: any;
		return {
			type: EVENT_TYPES[action & 7],
			tableId,
			nodeId,
			get recordId() {
				return readKey(buffer, recordIdStart, recordIdEnd);
			},
			getBinaryRecordId() {
				return buffer.subarray(recordIdStart, recordIdEnd);
			},
			version,
			previousLocalTime,
			get user() {
				return usernameEnd > usernameStart ? readKey(buffer, usernameStart, usernameEnd) : undefined;
			},
			get encoded() {
				return start ? buffer.subarray(start, end) : buffer;
			},
			getValue(store, fullRecord?, auditTime?) {
				if (action & HAS_RECORD || (action & HAS_PARTIAL_RECORD && !fullRecord)) {
					if (!value) {
						value = decodeFromDatabase(
							() => store.decoder.decode(buffer.subarray(decoder.position, end)),
							store.rootStore
						);
					}
					return value;
				}
				if (action & HAS_PARTIAL_RECORD && auditTime) {
					return getRecordAtTime(store.getEntry(this.recordId), auditTime, store);
				} // TODO: If we store a partial and full record, may need to read both sequentially
			},
			getBinaryValue() {
				return action & (HAS_RECORD | HAS_PARTIAL_RECORD) ? buffer.subarray(decoder.position, end) : undefined;
			},
			extendedType: action,
			residencyId,
			previousResidencyId,
			expiresAt,
			originatingOperation,
		};
	} catch (error) {
		harperLogger.error('Reading audit entry error', error, buffer);
		return {};
	}
}

export class Decoder extends DataView {
	position = 0;
	readInt() {
		let number;
		number = this.getUint8(this.position++);
		if (number >= 0x80) {
			if (number >= 0xc0) {
				if (number === 0xff) {
					number = this.getUint32(this.position);
					this.position += 4;
					return number;
				}
				number = this.getUint32(this.position - 1) & 0x3fffffff;
				this.position += 3;
				return number;
			}
			number = this.getUint16(this.position - 1) & 0x7fff;
			this.position++;
			return number;
		}
		return number;
	}
	readFloat64() {
		try {
			const value = this.getFloat64(this.position);
			this.position += 8;
			return value;
		} catch (error) {
			error.message = `Error reading float64: ${error.message} at position ${this.position}`;
			throw error;
		}
	}
}<|MERGE_RESOLUTION|>--- conflicted
+++ resolved
@@ -294,15 +294,10 @@
 		else ENTRY_HEADER.set(PREVIOUS_TIMESTAMP_PLACEHOLDER);
 		position = 9;
 	}
-<<<<<<< HEAD
 	if (extendedType) {
-		if (extendedType & 0xff) throw new Error('Illegal extended type');
-=======
-	if (extended_type) {
-		if (extended_type & 0xff) {
+		if (extendedType & 0xff) {
 			throw new Error('Illegal extended type');
 		}
->>>>>>> a9158419
 		position += 3;
 	}
 
