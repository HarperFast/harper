import { dirname } from 'path';
import { Script } from 'node:vm';
import { table } from './databases';
import { getWorkerIndex } from '../server/threads/manageThreads';

const PRIMITIVE_TYPES = ['ID', 'Int', 'Float', 'Long', 'String', 'Boolean', 'Date', 'Bytes', 'Any', 'BigInt'];

if (server.knownGraphQLDirectives) {
	server.knownGraphQLDirectives = [
		'table',
		'sealed',
		'export',
		'primaryKey',
		'indexed',
		'computed',
		'relationship',
		'createdTime',
		'updatedTime',
		'expiresAt',
		'allow',
	];
}
/**
 * This is the entry point for handling GraphQL schemas (and server-side defined queries, eventually). This will be
 * called for schemas, and this will parse the schema (into an AST), and use it to ensure all specified tables and their
 * attributes exist. This is intended to be the default/primary way to define a table in HarperDB. This supports various
 * directives for configuring indexing, attribute types, table configuration, and more.
 *
 * @param gql_content
 * @param relative_path
 * @param file_path
 * @param resources
 */
export function start({ ensureTable }) {
	return {
		handleFile,
		setupFile: handleFile,
	};

	async function handleFile(gql_content, url_path, file_path, resources) {
		// lazy load the graphql package so we don't load it for users that don't use graphql
		const { parse, Source, Kind, NamedTypeNode, StringValueNode } = await import('graphql');
		const ast = parse(new Source(gql_content.toString(), file_path));
		const types = new Map();
		const tables = [];
		let query;
		// we begin by iterating through the definitions in the AST to get the types and convert them
		// to a friendly format for table attributes
		for (const definition of ast.definitions) {
			switch (definition.kind) {
				case Kind.OBJECT_TYPE_DEFINITION:
					const type_name = definition.name.value;
					// use type name as the default table
					const properties = [];
					const type_def = { table: null, database: null, properties };
					types.set(type_name, type_def);
					for (const directive of definition.directives) {
						const directive_name = directive.name.value;
						if (directive_name === 'table') {
							for (const arg of directive.arguments) {
								type_def[arg.name.value] = (arg.value as StringValueNode).value;
							}
							if (type_def.schema) type_def.database = type_def.schema;
							if (!type_def.table) type_def.table = type_name;
							if (type_def.audit) type_def.audit = type_def.audit !== 'false';
							type_def.attributes = type_def.properties;
							tables.push(type_def);
						}
<<<<<<< HEAD
						if (directive.name.value === 'sealed') type_def.sealed = true;
						if (directive.name.value === 'replicate') type_def.replicate = true;
						if (directive.name.value === 'export') {
=======
						if (directive_name === 'sealed') {
							type_def.sealed = true;
						}
						if (directive_name === 'export') {
>>>>>>> b34cba94
							type_def.export = true;
							for (const arg of directive.arguments) {
								if (typeof type_def.export !== 'object') type_def.export = {};
								type_def.export[arg.name.value] = (arg.value as StringValueNode).value;
							}
						}
					}
					let has_primary_key = false;
					function getProperty(type) {
						if (type.kind === 'NonNullType') {
							const property = getProperty(type.type);
							property.nullable = false;
							return property;
						}
						if (type.kind === 'ListType') {
							return {
								type: 'array',
								elements: getProperty(type.type),
							};
						}
						const type_name = (type as NamedTypeNode).name?.value;
						const property = { type: type_name };
						Object.defineProperty(property, 'location', { value: type.loc.startToken });
						return property;
					}
					const attributes_object = {};
					for (const field of definition.fields) {
						const property = getProperty(field.type);
						property.name = field.name.value;
						properties.push(property);
						attributes_object[property.name] = undefined; // this is used as a backup scope for computed properties
						for (const directive of field.directives) {
							let directive_name = directive.name.value;
							if (directive_name === 'primaryKey') {
								if (has_primary_key) console.warn('Can not define two attributes as a primary key at', directive.loc);
								else {
									property.isPrimaryKey = true;
									has_primary_key = true;
								}
							} else if (directive_name === 'indexed') {
								property.indexed = true;
							} else if (directive_name === 'computed') {
								for (const arg of directive.arguments || []) {
									if (arg.name.value === 'from') {
										let computed_from_expression = (arg.value as StringValueNode).value;
										property.computed = {
											from: createComputedFrom(computed_from_expression, arg, attributes_object),
										};
										// if the version is not defined, we use the computed from expression as the version, any changes to the computed from expression will trigger a version change and reindex
										if (property.version == undefined) property.version = computed_from_expression;
									} else if (arg.name.value === 'version') {
										property.version = (arg.value as StringValueNode).value;
									}
								}
								property.computed = property.computed || true;
							} else if (directive_name === 'relationship') {
								const relationship_definition = {};
								for (const arg of directive.arguments) {
									relationship_definition[arg.name.value] = (arg.value as StringValueNode).value;
								}
								property.relationship = relationship_definition;
							} else if (directive_name === 'createdTime') {
								property.assignCreatedTime = true;
							} else if (directive_name === 'updatedTime') {
								property.assignUpdatedTime = true;
							} else if (directive_name === 'expiresAt') {
								property.expiresAt = true;
							} else if (directive_name === 'allow') {
								const authorized_roles = (property.authorizedRoles = []);
								for (const arg of directive.arguments) {
									if (arg.name.value === 'role') {
										authorized_roles.push((arg.value as StringValueNode).value);
									}
								}
							} else if (server.knownGraphQLDirectives.includes(directive_name)) {
								console.warn(`@${directive_name} is an unknown directive, at`, directive.loc);
							}
						}
					}
					type_def.type = type_name;
					if (type_name === 'Query') {
						query = type_def;
					}
			}
		}
		// check the types and if any types reference other types, fill those in.
		function connectPropertyType(property) {
			const target_type_def = types.get(property.type);
			if (target_type_def) {
				Object.defineProperty(property, 'properties', { value: target_type_def.properties });
				Object.defineProperty(property, 'definition', { value: target_type_def });
			} else if (property.type === 'array') connectPropertyType(property.elements);
			else if (!PRIMITIVE_TYPES.includes(property.type)) {
				if (getWorkerIndex() === 0)
					console.error(
						`The type ${property.type} is unknown at line ${property.location.line}, column ${property.location.column}, in ${file_path}`
					);
			}
		}
		for (const type_def of types.values()) {
			for (const property of type_def.properties) connectPropertyType(property);
		}
		// any tables that are defined in the schema can now be registered
		for (const type_def of tables) {
			// with graphql database definitions, this is a declaration that the table should exist and that it
			// should be created if it does not exist
			type_def.tableClass = ensureTable(type_def);
			if (type_def.export) {
				// allow empty string to be used to declare a table on the root path
				if (type_def.export.name === '') resources.set(dirname(url_path), type_def.tableClass);
				else
					resources.set(
						dirname(url_path) + '/' + (type_def.export.name || type_def.type),
						type_def.tableClass,
						type_def.export
					);
			}
		}
		function createComputedFrom(computed_from: string, arg: any, attributes: any) {
			// Create a function from a computed "from" directive. This can look like:
			// @computed(from: "fieldOne + fieldTwo")
			// We use Node's built-in Script class to compile the function and run it in the context of the record object, which allows us to specify the source
			const script = new Script(
				// we use the inner with statement to allow the computed function to access the record object's properties directly as top level names
				// we use the outer with statement with attributes as a fallback so any access to an attribute that isn't defined on the record still returns undefined (instead of a ReferenceError)
				`function computed(attributes) { return function(record) { with(attributes) { with (record) { return ${computed_from}; } } } } computed;`,
				{
					filename: file_path, // specify the file path and line position for better error messages/debugging
					lineOffset: arg.loc.startToken.line - 1,
					columnOffset: arg.loc.startToken.column,
				}
			);
			return script.runInThisContext()(attributes); // run the script in the context of the current context/global and return the function we defined
		}
	}
}

export const startOnMainThread = start;
// useful for testing
export const loadGQLSchema = start({ ensureTable: table }).handleFile;<|MERGE_RESOLUTION|>--- conflicted
+++ resolved
@@ -66,16 +66,9 @@
 							type_def.attributes = type_def.properties;
 							tables.push(type_def);
 						}
-<<<<<<< HEAD
 						if (directive.name.value === 'sealed') type_def.sealed = true;
 						if (directive.name.value === 'replicate') type_def.replicate = true;
 						if (directive.name.value === 'export') {
-=======
-						if (directive_name === 'sealed') {
-							type_def.sealed = true;
-						}
-						if (directive_name === 'export') {
->>>>>>> b34cba94
 							type_def.export = true;
 							for (const arg of directive.arguments) {
 								if (typeof type_def.export !== 'object') type_def.export = {};
