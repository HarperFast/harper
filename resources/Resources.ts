--- conflicted
+++ resolved
@@ -1,17 +1,9 @@
-<<<<<<< HEAD
 import { Resource } from './Resource.ts';
 import { transaction } from './transaction.ts';
 import { ErrorResource } from './ErrorResource.ts';
 import logger from '../utility/logging/harper_logger.js';
 import { ServerError } from '../utility/errors/hdbError.js';
-=======
-import { Resource } from './Resource';
-import { transaction } from './transaction';
-import { ErrorResource } from './ErrorResource';
-import logger from '../utility/logging/harper_logger';
-import { ServerError } from '../utility/errors/hdbError';
-import { server } from '../server/Server';
->>>>>>> 9f7be492
+import { server } from '../server/Server.ts';
 
 interface ResourceEntry {
 	Resource: typeof Resource;
@@ -27,11 +19,7 @@
 export class Resources extends Map<string, ResourceEntry> {
 	isWorker = true;
 	loginPath?: (request) => string;
-<<<<<<< HEAD
-	set(path, resource, exportTypes?: string[], force?: boolean): void {
-=======
 	set(path, resource, export_types?: { [key: string]: boolean }, force?: boolean): void {
->>>>>>> 9f7be492
 		if (!resource) throw new Error('Must provide a resource');
 		if (path.startsWith('/')) path = path.replace(/^\/+/, '');
 		const entry = {
