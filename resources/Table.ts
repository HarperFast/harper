--- conflicted
+++ resolved
@@ -3011,11 +3011,7 @@
 							const MAX_CLEANUP_CONCURRENCY = 50;
 							const outstanding_cleanup_operations = new Array(MAX_CLEANUP_CONCURRENCY);
 							let cleanup_index = 0;
-<<<<<<< HEAD
-							harper_logger.info(`Starting cleanup scan for ${table_name}`);
-=======
-							logger.trace?.(`Starting cleanup scan for ${table_name}`);
->>>>>>> b76f59b5
+							logger.info?.(`Starting cleanup scan for ${table_name}`);
 							try {
 								let count = 0;
 								// iterate through all entries to find expired records and deleted records
@@ -3045,15 +3041,9 @@
 									}
 									await rest();
 								}
-<<<<<<< HEAD
-								harper_logger.info(`Finished cleanup scan for ${table_name}, evicted ${count} entries`);
+								logger.info?.(`Finished cleanup scan for ${table_name}, evicted ${count} entries`);
 							} catch (error) {
-								harper_logger.warn(`Error in cleanup scan for ${table_name}:`, error);
-=======
-								logger.trace?.(`Finished cleanup scan for ${table_name}, evicted ${count} entries`);
-							} catch (error) {
-								logger.trace?.(`Error in cleanup scan for ${table_name}:`, error);
->>>>>>> b76f59b5
+								logger.warn?.(`Error in cleanup scan for ${table_name}:`, error);
 							}
 						})),
 					Math.min(next_scheduled - Date.now(), 0x7fffffff) // make sure it can fit in 32-bit signed number
