/**
 * This module provides the main table implementation of the Resource API, providing full access to HarperDB
 * tables through the interface defined by the Resource class. This module is responsible for handling these
 * table-level interactions, loading records, updating records, querying, and more.
 */

import { CONFIG_PARAMS, OPERATIONS_ENUM, SYSTEM_TABLE_NAMES, SYSTEM_SCHEMA_NAME } from '../utility/hdbTerms.ts';
import { SKIP, type Database } from 'lmdb';
import { getIndexedValues, getNextMonotonicTime } from '../utility/lmdb/commonUtility.js';
import lodash from 'lodash';
import type {
	ResourceInterface,
	SubscriptionRequest,
	Id,
	Context,
	Condition,
	Sort,
	SubSelect,
	RequestTargetOrId,
} from './ResourceInterface.ts';
import lmdbProcessRows from '../dataLayer/harperBridge/lmdbBridge/lmdbUtility/lmdbProcessRows.js';
import { Resource, contextStorage } from './Resource.ts';
import { DatabaseTransaction, ImmediateTransaction } from './DatabaseTransaction.ts';
import * as envMngr from '../utility/environment/environmentManager.js';
import { addSubscription } from './transactionBroadcast.ts';
import { handleHDBError, ClientError, ServerError, AccessViolation } from '../utility/errors/hdbError.js';
import * as signalling from '../utility/signalling.js';
import { SchemaEventMsg, UserEventMsg } from '../server/threads/itc.js';
import { databases, table } from './databases.ts';
import {
	searchByIndex,
	findAttribute,
	estimateCondition,
	flattenKey,
	COERCIBLE_OPERATORS,
	executeConditions,
} from './search.ts';
import logger from '../utility/logging/logger.js';
import { Addition, assignTrackedAccessors, updateAndFreeze, hasChanges, GenericTrackedObject } from './tracked.ts';
import { transaction } from './transaction.ts';
import { MAXIMUM_KEY, writeKey, compareKeys } from 'ordered-binary';
import { getWorkerIndex, getWorkerCount } from '../server/threads/manageThreads.js';
import { HAS_BLOBS, readAuditEntry, removeAuditEntry } from './auditStore.ts';
import { autoCast, convertToMS } from '../utility/common_utils.js';
import { recordUpdater, removeEntry, PENDING_LOCAL_TIME, RecordObject, type Entry, entryMap } from './RecordEncoder.ts';
import { recordAction, recordActionBinary } from './analytics/write.ts';
import { rebuildUpdateBefore } from './crdt.ts';
import { appendHeader } from '../server/serverHelpers/Headers.ts';
import fs from 'node:fs';
import { Blob, deleteBlobsInObject, findBlobsInObject } from './blob.ts';
import { onStorageReclamation } from '../server/storageReclamation.ts';
import { RequestTarget } from './RequestTarget.ts';

const { sortBy } = lodash;
const { validateAttribute } = lmdbProcessRows;

export type Attribute = {
	name: string;
	type: string;
	assignCreatedTime?: boolean;
	assignUpdatedTime?: boolean;
	expiresAt?: boolean;
	isPrimaryKey?: boolean;
};

const NULL_WITH_TIMESTAMP = new Uint8Array(9);
NULL_WITH_TIMESTAMP[8] = 0xc0; // null
let node_name: string;
const RECORD_PRUNING_INTERVAL = 60000; // one minute
const DELETED_RECORD_EXPIRATION = 86400000; // one day for non-audit records that have been deleted
envMngr.initSync();
const LMDB_PREFETCH_WRITES = envMngr.get(CONFIG_PARAMS.STORAGE_PREFETCHWRITES);
const LOCK_TIMEOUT = 10000;
const SAVING_FULL_UPDATE = 1;
const SAVING_CRDT_UPDATE = 2;
const NOTIFICATION = { isNotification: true, ensureLoaded: false };
export const INVALIDATED = 1;
export const EVICTED = 8; // note that 2 is reserved for timestamps
const TEST_WRITE_KEY_BUFFER = Buffer.allocUnsafeSlow(8192);
const MAX_KEY_BYTES = 1978;
const EVENT_HIGH_WATER_MARK = 100;
const FULL_PERMISSIONS = {
	read: true,
	insert: true,
	update: true,
	delete: true,
	isSuperUser: true,
};
export interface Table {
	primaryStore: Database;
	auditStore: Database;
	indices: {};
	databasePath: string;
	tableName: string;
	databaseName: string;
	attributes: any[];
	primaryKey: string;
	splitSegments?: boolean;
	replicate?: boolean;
	subscriptions: Map<any, Function[]>;
	expirationMS: number;
	indexingOperations?: Promise<void>;
	sources: (new () => ResourceInterface)[];
	Transaction: ReturnType<typeof makeTable>;
}
type ResidencyDefinition = number | string[] | void;

// we default to the max age of the streams because this is the limit on the number of old transactions
// we might need to reconcile deleted entries against.
const DELETE_ENTRY_EXPIRATION =
	convertToMS(envMngr.get(CONFIG_PARAMS.CLUSTERING_LEAFSERVER_STREAMS_MAXAGE)) || 86400000;
/**
 * This returns a Table class for the given table settings (determined from the metadata table)
 * Instances of the returned class are Resource instances, intended to provide a consistent view or transaction of the table
 * @param options
 */
export function makeTable(options) {
	const {
		primaryKey,
		indices,
		tableId,
		tableName,
		primaryStore,
		databasePath,
		databaseName,
		auditStore,
		schemaDefined,
		dbisDB: dbisDb,
		sealed,
		splitSegments,
		replicate,
	} = options;
	let { expirationMS: expirationMs, evictionMS: evictionMs, audit, trackDeletes: trackDeletes } = options;
	evictionMs ??= 0;
	let { attributes } = options;
	if (!attributes) attributes = [];
	const updateRecord = recordUpdater(primaryStore, tableId, auditStore);
	let sourceLoad: any; // if a source has a load function (replicator), record it here
	let hasSourceGet: any;
	let primaryKeyAttribute: Attribute = {};
	let lastEvictionCompletion: Promise<void> = Promise.resolve();
	let createdTimeProperty: Attribute, updatedTimeProperty: Attribute, expiresAtProperty: Attribute;
	for (const attribute of attributes) {
		if (attribute.assignCreatedTime || attribute.name === '__createdtime__') createdTimeProperty = attribute;
		if (attribute.assignUpdatedTime || attribute.name === '__updatedtime__') updatedTimeProperty = attribute;
		if (attribute.expiresAt) expiresAtProperty = attribute;
		if (attribute.isPrimaryKey) primaryKeyAttribute = attribute;
	}
	let deleteCallbackHandle: { remove: () => void };
	let prefetchIds = [];
	let prefetchCallbacks = [];
	let untilNextPrefetch = 1;
	let nonPrefetchSequence = 2;
	let applyToSources: any = {};
	let applyToSourcesIntermediate: any = {};
	let cleanupInterval = 86400000;
	let cleanupPriority = 0;
	let lastCleanupInterval: number;
	let cleanupTimer: NodeJS.Timeout;
	let propertyResolvers: any;
	let hasRelationships = false;
	let runningRecordExpiration: boolean;
	type BigInt64ArrayAndMaxSafeId = BigInt64Array & { maxSafeId: number };
	let idIncrementer: BigInt64ArrayAndMaxSafeId;
	let replicateToCount;
	const databaseReplications = envMngr.get(CONFIG_PARAMS.REPLICATION_DATABASES);
	if (Array.isArray(databaseReplications)) {
		for (const dbReplication of databaseReplications) {
			if (dbReplication.name === databaseName && dbReplication.replicateTo >= 0) {
				replicateToCount = dbReplication.replicateTo;
				break;
			}
		}
	}
	const RangeIterable = primaryStore.getRange({ start: false, end: false }).constructor;
	const MAX_PREFETCH_SEQUENCE = 10;
	const MAX_PREFETCH_BUNDLE = 6;
	if (audit) addDeleteRemoval();
	onStorageReclamation(primaryStore.env.path, (priority: number) => {
		if (hasSourceGet) return scheduleCleanup(priority);
	});

	class Updatable extends GenericTrackedObject implements RecordObject {
		declare set: (property: string, value: any) => void;
		declare getProperty: (property: string) => any;
		getUpdatedTime(): number {
			return entryMap.get(this.getRecord())?.version;
		}
		getExpiresAt(): number {
			return entryMap.get(this.getRecord())?.expiresAt;
		}
		addTo(property: string, value: number | bigint) {
			if (typeof value === 'number' || typeof value === 'bigint') {
				this.set(property, new Addition(value));
			} else {
				throw new Error('Can not add or subtract a non-numeric value');
			}
		}
		subtractFrom(property: string, value: number | bigint) {
			return this.addTo(property, -value);
		}
	}
	class TableResource extends Resource {
		#record: any; // the stored/frozen record from the database and stored in the cache (should not be modified directly)
		#changes: any; // the changes to the record that have been made (should not be modified directly)
		#version?: number; // version of the record
		#entry?: Entry; // the entry from the database
		#saveMode?: boolean; // indicates that the record is currently being saved
		#loadedFromSource?: boolean; // indicates that the record was loaded from the source
		declare getProperty: (name: string) => any;
		static name = tableName; // for display/debugging purposes
		static primaryStore = primaryStore;
		static auditStore = auditStore;
		static primaryKey = primaryKey;
		static tableName = tableName;
		static tableId = tableId;
		static indices = indices;
		static audit = audit;
		static databasePath = databasePath;
		static databaseName = databaseName;
		static attributes = attributes;
		static replicate = replicate;
		static sealed = sealed;
		static splitSegments = splitSegments ?? true;
		static createdTimeProperty = createdTimeProperty;
		static updatedTimeProperty = updatedTimeProperty;
		static propertyResolvers;
		static userResolvers = {};
		static sources: (typeof TableResource)[] = [];
		declare static sourceOptions: any;
		declare static intermediateSource: boolean;
		static getResidencyById: (id: Id) => number | void;
		static get expirationMS() {
			return expirationMs;
		}
		static dbisDB = dbisDb;
		static schemaDefined = schemaDefined;
		/**
		 * This defines a source for a table. This effectively makes a table into a cache, where the canonical
		 * source of data (or source of truth) is provided here in the Resource argument. Additional options
		 * can be provided to indicate how the caching should be handled.
		 * @param source
		 * @param options
		 * @returns
		 */
		static sourcedFrom(source, options) {
			// define a source for retrieving invalidated entries for caching purposes
			if (options) {
				this.sourceOptions = options;
				if (options.expiration || options.eviction || options.scanInterval) this.setTTLExpiration(options);
			}
			if (options?.intermediateSource) {
				source.intermediateSource = true;
				this.sources.unshift(source);
			} else {
				if (this.sources.some((source) => !source.intermediateSource)) {
					if (this.sources.some((existingSource) => existingSource.name === source.name)) {
						// if we are adding a source that is already in the list, we don't add it again
						return;
					}
					throw new Error('Can not have multiple canonical (non-intermediate) sources');
				}
				this.sources.push(source);
			}
			hasSourceGet = hasSourceGet || (source.get && (!source.get.reliesOnPrototype || source.prototype.get));
			sourceLoad = sourceLoad || source.load;
			// These functions define how write operations are propagate to the sources.
			// We define the last source in the array as the "canonical" source, the one that can authoritatively
			// reject or accept a write. The other sources are "intermediate" sources that can also be
			// notified of writes and/or fulfill gets.
			const getApplyToIntermediateSource = (method) => {
				let sources = this.sources;
				sources = sources.filter(
					(source) =>
						source.intermediateSource &&
						source[method] &&
						(!source[method].reliesOnPrototype || source.prototype[method])
				);
				if (sources.length > 0) {
					if (sources.length === 1) {
						// the simple case, can directly call it
						const intermediateSource = sources[0];
						return (context, id, data) => {
							if (context?.source !== intermediateSource) return intermediateSource[method](id, data, context);
						};
					} else {
						return (context, id, data) => {
							// if multiple intermediate sources, call them in parallel
							const results: Promise<any>[] = [];
							for (const source of sources) {
								if (context?.source === source) break;
								results.push(source[method](id, data, context));
							}
							return Promise.all(results);
						};
					}
				}
			};
			let canonicalSource = this.sources[this.sources.length - 1];
			if (canonicalSource.intermediateSource) canonicalSource = {} as typeof TableResource; // don't treat intermediate sources as canonical
			const getApplyToCanonicalSource = (method) => {
				if (
					canonicalSource[method] &&
					(!canonicalSource[method].reliesOnPrototype || canonicalSource.prototype[method])
				) {
					return (context, id, data) => {
						if (!context?.source) return canonicalSource[method](id, data, context);
					};
				}
			};
			// define a set of methods for each operation so we can apply these in each write as part
			// of the commit
			applyToSources = {
				put: getApplyToCanonicalSource('put'),
				patch: getApplyToCanonicalSource('patch'),
				delete: getApplyToCanonicalSource('delete'),
				publish: getApplyToCanonicalSource('publish'),
				// note that invalidate event does not go to the canonical source, invalidate means that
				// caches are invalidated, which specifically excludes the canonical source from being affected.
			};
			applyToSourcesIntermediate = {
				put: getApplyToIntermediateSource('put'),
				patch: getApplyToIntermediateSource('patch'),
				delete: getApplyToIntermediateSource('delete'),
				publish: getApplyToIntermediateSource('publish'),
				invalidate: getApplyToIntermediateSource('invalidate'),
			};
			const shouldRevalidateEvents = canonicalSource.shouldRevalidateEvents;

			// External data source may provide a subscribe method, allowing for real-time proactive delivery
			// of data from the source to this caching table. This is generally greatly superior to expiration-based
			// caching since it much for accurately ensures freshness and maximizing caching time.
			// Here we subscribe the external data source if it is available, getting notification events
			// as they come in, and directly writing them to this table. We use the notification option to ensure
			// that we don't re-broadcast these as "requested" changes back to the source.
			(async () => {
				let userRoleUpdate = false;
				let lastSequenceId;
				// perform the write of an individual write event
				const writeUpdate = async (event, context) => {
					const value = event.value;
					const Table = event.table ? databases[databaseName][event.table] : TableResource;
					if (
						databaseName === SYSTEM_SCHEMA_NAME &&
						(event.table === SYSTEM_TABLE_NAMES.ROLE_TABLE_NAME || event.table === SYSTEM_TABLE_NAMES.USER_TABLE_NAME)
					) {
						userRoleUpdate = true;
					}
					if (event.id === undefined) {
						event.id = value[Table.primaryKey];
						if (event.id === undefined) throw new Error('Replication message without an id ' + JSON.stringify(event));
					}
					event.source = source;
					const options = {
						residencyId: getResidencyId(event.residencyList),
						isNotification: true,
						ensureLoaded: false,
						nodeId: event.nodeId,
					};
					const id = event.id;
					const resource: TableResource = await Table.getResource(id, context, options);
					if (event.finished) await event.finished;
					switch (event.type) {
						case 'put':
							return shouldRevalidateEvents
								? resource._writeInvalidate(id, value, options)
								: resource._writeUpdate(id, value, true, options);
						case 'patch':
							return shouldRevalidateEvents
								? resource._writeInvalidate(id, value, options)
								: resource._writeUpdate(id, value, false, options);
						case 'delete':
							return resource._writeDelete(id, options);
						case 'publish':
						case 'message':
							return resource._writePublish(id, value, options);
						case 'invalidate':
							return resource._writeInvalidate(id, value, options);
						case 'relocate':
							return resource._writeRelocate(id, options);
						default:
							logger.error?.('Unknown operation', event.type, event.id);
					}
				};

				try {
					const hasSubscribe = source.subscribe;
					// if subscriptions come in out-of-order, we need to track deletes to ensure consistency
					if (hasSubscribe && trackDeletes == undefined) trackDeletes = true;
					const subscriptionOptions = {
						// this is used to indicate that all threads are (presumably) making this subscription
						// and we do not need to propagate events across threads (more efficient)
						crossThreads: false,
						// this is used to indicate that we want, if possible, immediate notification of writes
						// within the process (not supported yet)
						inTransactionUpdates: true,
						// supports transaction operations
						supportsTransactions: true,
						// don't need the current state, should be up-to-date
						omitCurrent: true,
					};
					const subscribeOnThisThread = source.subscribeOnThisThread
						? source.subscribeOnThisThread(getWorkerIndex(), subscriptionOptions)
						: getWorkerIndex() === 0;
					const subscription = hasSubscribe && subscribeOnThisThread && (await source.subscribe?.(subscriptionOptions));
					if (subscription) {
						let txnInProgress;
						// we listen for events by iterating through the async iterator provided by the subscription
						for await (const event of subscription) {
							try {
								const firstWrite = event.type === 'transaction' ? event.writes[0] : event;
								if (!firstWrite) {
									logger.error?.('Bad subscription event', event);
									continue;
								}
								event.source = source;
								if (event.type === 'end_txn') {
									txnInProgress?.resolve();
									if (event.localTime && lastSequenceId !== event.localTime) {
										if (event.remoteNodeIds?.length > 0) {
											// the key for tracking the sequence ids and txn times received from this node
											const seqKey = [Symbol.for('seq'), event.remoteNodeIds[0]];
											const existingSeq = dbisDb.get(seqKey);
											let nodeStates = existingSeq?.nodes;
											if (!nodeStates) {
												// if we don't have a list of nodes, we need to create one, with the main one using the existing seqId
												nodeStates = [];
											}
											// if we are not the only node in the list, we are getting proxied subscriptions, and we need
											// to track this separately
											// track the other nodes in the list
											for (const nodeId of event.remoteNodeIds.slice(1)) {
												let nodeState = nodeStates.find((existingNode) => existingNode.id === nodeId);
												// remove any duplicates
												nodeStates = nodeStates.filter(
													(existingNode) => existingNode.id !== nodeId || existingNode === nodeState
												);
												if (!nodeState) {
													nodeState = { id: nodeId, seqId: 0 };
													nodeStates.push(nodeState);
												}
												nodeState.seqId = Math.max(existingSeq?.seqId ?? 1, event.localTime);
												if (nodeId === txnInProgress?.nodeId) {
													nodeState.lastTxnTime = event.timestamp;
												}
											}
											const seqId = Math.max(existingSeq?.seqId ?? 1, event.localTime);
											logger.trace?.(
												'Received txn',
												databaseName,
												seqId,
												new Date(seqId),
												event.localTime,
												new Date(event.localTime),
												event.remoteNodeIds
											);
											dbisDb.put(seqKey, {
												seqId,
												nodes: nodeStates,
											});
										}
										lastSequenceId = event.localTime;
									}
									if (event.onCommit) txnInProgress?.committed.then(event.onCommit);
									continue;
								}
								if (txnInProgress) {
									if (event.beginTxn) {
										// if we are starting a new transaction, finish the existing one
										txnInProgress.resolve();
									} else {
										// write in the current transaction if one is in progress
										txnInProgress.write_promises.push(writeUpdate(event, txnInProgress));
										continue;
									}
								}
								// use the version as the transaction timestamp
								if (!event.timestamp && event.version) event.timestamp = event.version;
								const commitResolution = transaction(event, () => {
									if (event.type === 'transaction') {
										// if it is a transaction, we need to individually iterate through each write event
										const promises: Promise<any>[] = [];
										for (const write of event.writes) {
											try {
												promises.push(writeUpdate(write, event));
											} catch (error) {
												(error as Error).message +=
													' writing ' + JSON.stringify(write) + ' of event ' + JSON.stringify(event);
												throw error;
											}
										}
										return Promise.all(promises);
									} else if (event.type === 'define_schema') {
										// ensure table has the provided attributes
										const updatedAttributes = this.attributes.slice(0);
										let hasChanges = false;
										for (const attribute of event.attributes) {
											if (!updatedAttributes.find((existing) => existing.name === attribute.name)) {
												updatedAttributes.push(attribute);
												hasChanges = true;
											}
										}
										if (hasChanges) {
											table({
												table: tableName,
												database: databaseName,
												attributes: updatedAttributes,
												origin: 'cluster',
											});
											signalling.signalSchemaChange(
												new SchemaEventMsg(process.pid, OPERATIONS_ENUM.CREATE_TABLE, databaseName, tableName)
											);
										}
									} else {
										if (event.beginTxn) {
											// if we are beginning a new transaction, we record the current
											// event/context as transaction in progress and then future events
											// are applied with that context until the next transaction begins/ends
											txnInProgress = event;
											txnInProgress.write_promises = [writeUpdate(event, event)];
											return new Promise((resolve) => {
												// callback for when this transaction is finished (will be called on next txn begin/end).
												txnInProgress.resolve = () => resolve(Promise.all(txnInProgress.write_promises)); // and make sure we wait for the write update to finish
											});
										}
										return writeUpdate(event, event);
									}
								});
								if (txnInProgress) txnInProgress.committed = commitResolution;
								if (userRoleUpdate && commitResolution && !commitResolution?.waitingForUserChange) {
									// if the user role changed, asynchronously signal the user change (but don't block this function)
									commitResolution.then(() => signalling.signalUserChange(new UserEventMsg(process.pid)));
									commitResolution.waitingForUserChange = true; // only need to send one signal per transaction
								}

								if (event.onCommit) {
									if (commitResolution) commitResolution.then(event.onCommit);
									else event.onCommit();
								}
							} catch (error) {
								logger.error?.('error in subscription handler', error);
							}
						}
					}
				} catch (error) {
					logger.error?.(error);
				}
			})();
			return this;
		}
		// define a caching table as one that has a origin source with a get
		static get isCaching() {
			return hasSourceGet;
		}

		/** Indicates if the events should be revalidated when they are received. By default we do this if the get
		 * method is overriden */
		static get shouldRevalidateEvents() {
			return this.prototype.get !== TableResource.prototype.get;
		}

		/**
		 * Gets a resource instance, as defined by the Resource class, adding the table-specific handling
		 * of also loading the stored record into the resource instance.
		 * @param id
		 * @param request
		 * @param options An important option is ensureLoaded, which can be used to indicate that it is necessary for a caching table to load data from the source if there is not a local copy of the data in the table (usually not necessary for a delete, for example).
		 * @returns
		 */
		static getResource(id: Id, request: Context, resourceOptions?: any): Promise<TableResource> | TableResource {
			const resource: TableResource = super.getResource(id, request, resourceOptions) as any;
			if (this.loadAsInstance === false) request._freezeRecords = true;
			if (id != null && this.loadAsInstance !== false) {
				checkValidId(id);
				try {
					if (resource.getRecord?.()) return resource; // already loaded, don't reload, current version may have modifications
					if (typeof id === 'object' && id && !Array.isArray(id)) {
						throw new Error(`Invalid id ${JSON.stringify(id)}`);
					}
					const sync = !resourceOptions?.async || primaryStore.cache?.get?.(id);
					const txn = txnForContext(request);
					const readTxn = txn.getReadTxn();
					if (readTxn?.isDone) {
						throw new Error('You can not read from a transaction that has already been committed/aborted');
					}
					return loadLocalRecord(
						id,
						request,
						{ transaction: readTxn, ensureLoaded: resourceOptions?.ensureLoaded },
						sync,
						(entry) => {
							if (entry) {
								TableResource._updateResource(resource, entry);
							} else resource.#record = null;
							if (request.onlyIfCached) {
								// don't go into the loading from source condition, but HTTP spec says to
								// return 504 (rather than 404) if there is no content and the cache-control header
								// dictates not to go to source
								if (!resource.doesExist()) throw new ServerError('Entry is not cached', 504);
							} else if (resourceOptions?.ensureLoaded) {
								const loadingFromSource = ensureLoadedFromSource(id, entry, request, resource);
								if (loadingFromSource) {
									txn?.disregardReadTxn(); // this could take some time, so don't keep the transaction open if possible
									resource.#loadedFromSource = true;
									request.loadedFromSource = true;
									return when(loadingFromSource, (entry) => {
										TableResource._updateResource(resource, entry);
										return resource;
									});
								}
							}
							return resource;
						}
					);
				} catch (error) {
					if (error.message.includes('Unable to serialize object')) error.message += ': ' + JSON.stringify(id);
					throw error;
				}
			}
			return resource;
		}
		static _updateResource(resource, entry) {
			resource.#entry = entry;
			resource.#record = entry?.value ?? null;
			resource.#version = entry?.version;
		}
		/**
		 * This is a request to explicitly ensure that the record is loaded from source, rather than only using the local record.
		 * This will load from source if the current record is expired, missing, or invalidated.
		 * @returns
		 */
		ensureLoaded() {
			const loadedFromSource = ensureLoadedFromSource(this.getId(), this.#entry, this.getContext());
			if (loadedFromSource) {
				this.#loadedFromSource = true;
				this.getContext().loadedFromSource = true;
				return when(loadedFromSource, (entry) => {
					this.#entry = entry;
					this.#record = entry.value;
					this.#version = entry.version;
				});
			}
		}
		static getNewId(): any {
			const type = primaryKeyAttribute?.type;
			// the default Resource behavior is to return a GUID, but for a table we can return incrementing numeric keys if the type is (or can be) numeric
			if (type === 'String' || type === 'ID') return super.getNewId();
			if (!idIncrementer) {
				// if there is no id incrementer yet, we get or create one
				const idAllocationEntry = primaryStore.getEntry(Symbol.for('id_allocation'));
				let idAllocation = idAllocationEntry?.value;
				let lastKey;
				if (
					idAllocation &&
					idAllocation.nodeName === server.hostname &&
					(!hasOtherProcesses(primaryStore) || idAllocation.pid === process.pid)
				) {
					// the database has an existing id allocation that we can continue from
					const startingId = idAllocation.start;
					const endingId = idAllocation.end;
					lastKey = startingId;
					// once it is loaded, we need to find the last key in the allocated range and start from there
					for (const key of primaryStore.getKeys({ start: endingId, end: startingId, limit: 1, reverse: true })) {
						lastKey = key;
					}
				} else {
					// we need to create a new id allocation
					idAllocation = createNewAllocation(idAllocationEntry?.version ?? null);
					lastKey = idAllocation.start;
				}
				// all threads will use a shared buffer to atomically increment the id
				// first, we create our proposed incrementer buffer that will be used if we are the first thread to get here
				// and initialize it with the starting id
				idIncrementer = new BigInt64Array([BigInt(lastKey) + 1n]) as BigInt64ArrayAndMaxSafeId;
				// now get the selected incrementer buffer, this is the shared buffer was first registered and that all threads will use
				idIncrementer = new BigInt64Array(
					primaryStore.getUserSharedBuffer('id', idIncrementer.buffer)
				) as BigInt64ArrayAndMaxSafeId;
				// and we set the maximum safe id to the end of the allocated range before we check for conflicting ids again
				idIncrementer.maxSafeId = idAllocation.end;
			}
			// this is where we actually do the atomic incrementation. All the threads should be pointing to the same
			// memory location of this incrementer, so we can be sure that the id is unique and sequential.
			const nextId = Number(Atomics.add(idIncrementer, 0, 1n));
			const asyncIdExpansionThreshold = type === 'Int' ? 0x200 : 0x100000;
			if (nextId + asyncIdExpansionThreshold >= idIncrementer.maxSafeId) {
				const updateEnd = (inTxn) => {
					// we update the end of the allocation range after verifying we don't have any conflicting ids in front of us
					idIncrementer.maxSafeId = nextId + (type === 'Int' ? 0x3ff : 0x3fffff);
					let idAfter = (type === 'Int' ? Math.pow(2, 31) : Math.pow(2, 49)) - 1;
					const readTxn = inTxn ? undefined : primaryStore.useReadTransaction();
					// get the latest id after the read transaction to make sure we aren't reading any new ids that we assigned from this node
					const newestId = Number(idIncrementer[0]);
					for (const key of primaryStore.getKeys({
						start: newestId + 1,
						end: idAfter,
						limit: 1,
						transaction: readTxn,
					})) {
						idAfter = key;
					}
					readTxn?.done();
					const { value: updatedIdAllocation, version } = primaryStore.getEntry(Symbol.for('id_allocation'));
					if (idIncrementer.maxSafeId < idAfter) {
						// note that this is just a noop/direct callback if we are inside the sync transaction
						// first check to see if it actually got updated by another thread
						if (updatedIdAllocation.end > idIncrementer.maxSafeId - 100) {
							// the allocation was already updated by another thread
							return;
						}
						logger.info?.('New id allocation', nextId, idIncrementer.maxSafeId, version);
						primaryStore.put(
							Symbol.for('id_allocation'),
							{
								start: updatedIdAllocation.start,
								end: idIncrementer.maxSafeId,
								nodeName: server.hostname,
								pid: process.pid,
							},
							Date.now(),
							version
						);
					} else {
						// indicate that we have run out of ids in the allocated range, so we need to allocate a new range
						logger.warn?.(
							`Id conflict detected, starting new id allocation range, attempting to allocate to ${idIncrementer.maxSafeId}, but id of ${idAfter} detected`
						);
						const idAllocation = createNewAllocation(version);
						// reassign the incrementer to the new range/starting point
						if (!idAllocation.alreadyUpdated) Atomics.store(idIncrementer, 0, BigInt(idAllocation.start + 1));
						// and we set the maximum safe id to the end of the allocated range before we check for conflicting ids again
						idIncrementer.maxSafeId = idAllocation.end;
					}
				};
				if (nextId + asyncIdExpansionThreshold === idIncrementer.maxSafeId) {
					setImmediate(updateEnd); // if we are getting kind of close to the end, we try to update it asynchronously
				} else if (nextId + 100 >= idIncrementer.maxSafeId) {
					logger.warn?.(
						`Synchronous id allocation required on table ${tableName}${
							type == 'Int'
								? ', it is highly recommended that you use Long or Float as the type for auto-incremented primary keys'
								: ''
						}`
					);
					// if we are very close to the end, synchronously update
					primaryStore.transactionSync(() => updateEnd(true));
				}
				//TODO: Add a check to recordUpdate to check if a new id infringes on the allocated id range
			}
			return nextId;
			function createNewAllocation(expectedVersion) {
				// there is no id allocation (or it is for the wrong node name or used up), so we need to create one
				// start by determining the max id for the type
				const maxId = (type === 'Int' ? Math.pow(2, 31) : Math.pow(2, 49)) - 1;
				let safeDistance = maxId / 4; // we want to allocate ids in a range that is at least 1/4 of the total id space from ids in either direction
				let idBefore: number, idAfter: number;
				let complained = false;
				let lastKey;
				let idAllocation;
				do {
					// we start with a random id and verify that there is a good gap in the ids to allocate a decent range
					lastKey = Math.floor(Math.random() * maxId);
					idAllocation = {
						start: lastKey,
						end: lastKey + (type === 'Int' ? 0x400 : 0x400000),
						nodeName: server.hostname,
						pid: process.pid,
					};
					idBefore = 0;
					// now find the next id before the last key
					for (const key of primaryStore.getKeys({ start: lastKey, limit: 1, reverse: true })) {
						idBefore = key;
					}
					idAfter = maxId;
					// and next key after
					for (const key of primaryStore.getKeys({ start: lastKey + 1, end: maxId, limit: 1 })) {
						idAfter = key;
					}
					safeDistance *= 0.875; // if we fail, we try again with a smaller range, looking for a good gap without really knowing how packed the ids are
					if (safeDistance < 1000 && !complained) {
						complained = true;
						logger.error?.(
							`Id allocation in table ${tableName} is very dense, limited safe range of numbers to allocate ids in${
								type === 'Int'
									? ', it is highly recommended that you use Long or Float as the type for auto-incremented primary keys'
									: ''
							}`,
							lastKey,
							idBefore,
							idAfter,
							safeDistance
						);
					}
					// see if we maintained an adequate distance from the surrounding ids
				} while (!(safeDistance < idAfter - lastKey && (safeDistance < lastKey - idBefore || idBefore === 0)));
				// we have to ensure that the id allocation is atomic and multiple threads don't set different ids, so we use a sync transaction
				return primaryStore.transactionSync(() => {
					// first check to see if it actually got set by another thread
					const updatedIdAllocation = primaryStore.getEntry(Symbol.for('id_allocation'));
					if ((updatedIdAllocation?.version ?? null) == expectedVersion) {
						logger.info?.('Allocated new id range', idAllocation);
						primaryStore.put(Symbol.for('id_allocation'), idAllocation, Date.now());
						return idAllocation;
					} else {
						logger.debug?.('Looks like ids were already allocated');
						return { alreadyUpdated: true, ...updatedIdAllocation.value };
					}
				});
			}
		}

		/**
		 * Set TTL expiration for records in this table. On retrieval, record timestamps are checked for expiration.
		 * This also informs the scheduling for record eviction.
		 * @param expirationTime Time in seconds until records expire (are stale)
		 * @param evictionTime Time in seconds until records are evicted (removed)
		 */
		static setTTLExpiration(expiration: number | { expiration: number; eviction?: number; scanInterval?: number }) {
			// we set up a timer to remove expired entries. we only want the timer/reaper to run in one thread,
			// so we use the first one
			if (typeof expiration === 'number') {
				expirationMs = expiration * 1000;
				if (!evictionMs) evictionMs = 0; // by default, no extra time for eviction
			} else if (expiration && typeof expiration === 'object') {
				// an object with expiration times/options specified
				expirationMs = expiration.expiration * 1000;
				evictionMs = (expiration.eviction || 0) * 1000;
				cleanupInterval = expiration.scanInterval * 1000;
			} else throw new Error('Invalid expiration value type');
			if (expirationMs < 0) throw new Error('Expiration can not be negative');
			// default to one quarter of the total eviction time, and make sure it fits into a 32-bit signed integer
			cleanupInterval = cleanupInterval || (expirationMs + evictionMs) / 4;
			scheduleCleanup();
		}

		static getResidencyRecord(id: Id) {
			return dbisDb.get([Symbol.for('residency_by_id'), id]);
		}

		static setResidency(getResidency?: (record: object, context: Context) => ResidencyDefinition) {
			TableResource.getResidency =
				getResidency &&
				((record: object, context: Context) => {
					try {
						return getResidency(record, context);
					} catch (error: unknown) {
						(error as Error).message += ` in residency function for table ${tableName}`;
						throw error;
					}
				});
		}
		static setResidencyById(getResidencyById?: (id: Id) => number | void) {
			TableResource.getResidencyById =
				getResidencyById &&
				((id: Id) => {
					try {
						return getResidencyById(id);
					} catch (error: unknown) {
						(error as Error).message += ` in residency function for table ${tableName}`;
						throw error;
					}
				});
		}
		static getResidency(record: object, context: Context) {
			if (TableResource.getResidencyById) {
				return TableResource.getResidencyById(record[primaryKey]);
			}
			let count = replicateToCount;
			if (context.replicateTo != undefined) {
				// if the context specifies where we are replicating to, use that
				if (Array.isArray(context.replicateTo)) {
					return context.replicateTo.includes(server.hostname)
						? context.replicateTo
						: [server.hostname, ...context.replicateTo];
				}
				if (context.replicateTo >= 0) count = context.replicateTo;
			}
			if (count >= 0 && server.nodes) {
				// if we are given a count, choose nodes and return them
				const replicateTo = [server.hostname]; // start with ourselves, we should always be in the list
				if (context.previousResidency) {
					// if we have a previous residency, we should preserve it
					replicateTo.push(...context.previousResidency.slice(0, count));
				} else {
					// otherwise need to create a new list of nodes to replicate to, based on available nodes
					// randomize this to ensure distribution of data
					const nodes = server.nodes.map((node) => node.name);
					const startingIndex = Math.floor(nodes.length * Math.random());
					replicateTo.push(...nodes.slice(startingIndex, startingIndex + count));
					const remainingToAdd = startingIndex + count - nodes.length;
					if (remainingToAdd > 0) replicateTo.push(...nodes.slice(0, remainingToAdd));
				}
				return replicateTo;
			}
			return; // returning undefined will return the default residency of replicating everywhere
		}

		/**
		 * Turn on auditing at runtime
		 */
		static enableAuditing(auditEnabled = true) {
			audit = auditEnabled;
			if (auditEnabled) addDeleteRemoval();
			TableResource.audit = auditEnabled;
		}
		/**
		 * Coerce the id as a string to the correct type for the primary key
		 * @param id
		 * @returns
		 */
		static coerceId(id: string): number | string {
			if (id === '') return null;
			return coerceType(id, primaryKeyAttribute);
		}

		static async dropTable() {
			delete databases[databaseName][tableName];
			for (const entry of primaryStore.getRange({ versions: true, snapshot: false, lazy: true })) {
				if (entry.metadataFlags & HAS_BLOBS && entry.value) {
					deleteBlobsInObject(entry.value);
				}
			}
			if (databaseName === databasePath) {
				// part of a database
				for (const attribute of attributes) {
					dbisDb.remove(TableResource.tableName + '/' + attribute.name);
					const index = indices[attribute.name];
					index?.drop();
				}
				dbisDb.remove(TableResource.tableName + '/');
				primaryStore.drop();
				await dbisDb.committed;
			} else {
				// legacy table per database
				console.log('legacy dropTable');
				await primaryStore.close();
				fs.unlinkSync(primaryStore.env.path);
			}
			signalling.signalSchemaChange(
				new SchemaEventMsg(process.pid, OPERATIONS_ENUM.DROP_TABLE, databaseName, tableName)
			);
		}
		/**
		 * This retrieves the data of this resource. By default, with no argument, just return `this`.
		 * @param target - If included, is an identifier/query that specifies the requested target to retrieve and query
		 */
		get(target?: RequestTarget): Promise<object | void> {
			const constructor: Resource = this.constructor;
			if (typeof target === 'string' && constructor.loadAsInstance !== false) return this.getProperty(target);
			if (isSearchTarget(target)) return this.search(target);
			if (target && target.id === undefined && !target.toString()) {
				const description = {
					// basically a describe call
					records: './', // an href to the records themselves
					name: tableName,
					database: databaseName,
					auditSize: auditStore?.getStats().entryCount,
					attributes,
					recordCount: undefined,
					estimatedRecordRange: undefined,
				};
				if (this.getContext()?.includeExpensiveRecordCountEstimates) {
					return TableResource.getRecordCount().then((recordCount) => {
						description.recordCount = recordCount.recordCount;
						description.estimatedRecordRange = recordCount.estimatedRange;
						return description;
					});
				}
				return description;
			}
			if (target !== undefined && constructor.loadAsInstance === false) {
				const context = this.getContext();
				const txn = txnForContext(context);
				const readTxn = txn.getReadTxn();
				if (readTxn?.isDone) {
					throw new Error('You can not read from a transaction that has already been committed/aborted');
				}
				const id = requestTargetToId(target);
				checkValidId(id);
				let allowed = true;
				if (target.checkPermission) {
					// requesting authorization verification
					allowed = this.allowRead(context.user, target);
				}
				return when(allowed, (allowed: boolean) => {
					if (!allowed) {
						throw new AccessViolation(context.user);
					}
					const ensureLoaded = true;
					return loadLocalRecord(id, context, { transaction: readTxn, ensureLoaded }, false, (entry) => {
						if (context.onlyIfCached) {
							// don't go into the loading from source condition, but HTTP spec says to
							// return 504 (rather than 404) if there is no content and the cache-control header
							// dictates not to go to source
							if (!entry?.value) throw new ServerError('Entry is not cached', 504);
						} else if (ensureLoaded) {
							const loadingFromSource = ensureLoadedFromSource(id, entry, context);
							if (loadingFromSource) {
								txn?.disregardReadTxn(); // this could take some time, so don't keep the transaction open if possible
								context.loadedFromSource = true;
								return loadingFromSource.then((entry) => entry?.value);
							}
						}
						return entry?.value;
					});
				});
			}
			if (target?.property) return this.getProperty(target.property);
			if (this.doesExist() || target?.ensureLoaded === false || this.getContext()?.returnNonexistent) {
				return this;
			}
		}
		/**
		 * Determine if the user is allowed to get/read data from the current resource
		 * @param user The current, authenticated user
		 * @param target The parsed query from the search part of the URL
		 */
		allowRead(user: any, target: RequestTarget): boolean {
			const tablePermission = getTablePermissions(user, target);
			if (tablePermission?.read) {
				if (tablePermission.isSuperUser) return true;
				const attribute_permissions = tablePermission.attribute_permissions;
				const select = target?.select;
				if (attribute_permissions?.length > 0 || (hasRelationships && select)) {
					// If attribute permissions are defined, we need to ensure there is a select that only returns the attributes the user has permission to
					// or if there are relationships, we need to ensure that the user has permission to read from the related table
					// Note that if we do not have a select, we do not return any relationships by default.
					if (!target) target = {};
					if (select) {
						const attrsForType = attribute_permissions?.length > 0 && attributesAsObject(attribute_permissions, 'read');
						target.select = select
							.map((property) => {
								const propertyName = property.name || property;
								if (!attrsForType || attrsForType[propertyName]) {
									const relatedTable = propertyResolvers[propertyName]?.definition?.tableClass;
									if (relatedTable) {
										// if there is a related table, we need to ensure the user has permission to read from that table and that attributes are properly restricted
										if (!property.name) property = { name: property };
										if (!property.checkPermission && target.checkPermission)
											property.checkPermission = target.checkPermission;
										if (!relatedTable.prototype.allowRead.call(null, user, property)) return false;
										if (!property.select) return property.name; // no select was applied, just return the name
									}
									return property;
								}
							})
							.filter(Boolean);
					} else {
						target.select = attribute_permissions
							.filter((attribute) => attribute.read && !propertyResolvers[attribute.attribute_name])
							.map((attribute) => attribute.attribute_name);
					}
					return target;
				} else {
					return true;
				}
			}
		}

		/**
		 * Determine if the user is allowed to update data from the current resource
		 * @param user The current, authenticated user
		 * @param updatedData
		 * @param fullUpdate
		 */
		allowUpdate(user: any, updatedData: any, target: RequestTarget) {
			const tablePermission = getTablePermissions(user, target);
			if (tablePermission?.update) {
				const attribute_permissions = tablePermission.attribute_permissions;
				if (attribute_permissions?.length > 0) {
					// if attribute permissions are defined, we need to ensure there is a select that only returns the attributes the user has permission to
					const attrsForType = attributesAsObject(attribute_permissions, 'update');
					for (const key in updatedData) {
						if (!attrsForType[key]) return false;
					}
					// if this is a full put operation that removes missing properties, we don't want to remove properties
					// that the user doesn't have permission to remove
					for (const permission of attribute_permissions) {
						const key = permission.attribute_name;
						if (!permission.update && !(key in updatedData)) {
							updatedData[key] = this.getProperty(key);
						}
					}
				}
				return checkContextPermissions(this.getContext());
			}
		}
		/**
		 * Determine if the user is allowed to create new data in the current resource
		 * @param user The current, authenticated user
		 * @param newData
		 */
		allowCreate(user: any, newData: any, target: RequestTarget) {
			if (this.isCollection) {
				const tablePermission = getTablePermissions(user, target);
				if (tablePermission?.insert) {
					const attribute_permissions = tablePermission.attribute_permissions;
					if (attribute_permissions?.length > 0) {
						// if attribute permissions are defined, we need to ensure there is a select that only returns the attributes the user has permission to
						const attrsForType = attributesAsObject(attribute_permissions, 'insert');
						for (const key in newData) {
							if (!attrsForType[key]) return false;
						}
						return checkContextPermissions(this.getContext());
					} else {
						return checkContextPermissions(this.getContext());
					}
				}
			} else {
				// creating *within* a record resource just means we are adding some data to a current record, which is
				// an update to the record, it is not an insert of a new record into the table, so not a table create operation
				// so does not use table insert permissions
				return this.allowUpdate(user, {});
			}
		}

		/**
		 * Determine if the user is allowed to delete from the current resource
		 * @param user The current, authenticated user
		 */
		allowDelete(user: any, target: RequestTarget) {
			const tablePermission = getTablePermissions(user, target);
			return tablePermission?.delete && checkContextPermissions(this.getContext());
		}

		/**
		 * Start updating a record. The returned resource will record changes which are written
		 * once the corresponding transaction is committed. These changes can (eventually) include CRDT type operations.
		 * @param updates This can be a record to update the current resource with.
		 * @param fullUpdate The provided data in updates is the full intended record; any properties in the existing record that are not in the updates, should be removed
		 */
		update(target: RequestTarget, updates?: any) {
			let id: Id;
			// determine if it is a legacy call
			const directInstance =
				typeof updates === 'boolean' ||
				(updates === undefined &&
					(target == undefined || (typeof target === 'object' && !(target instanceof URLSearchParams))));
			let fullUpdate: boolean = false;
			if (directInstance) {
				// legacy, shift the arguments
				fullUpdate = updates;
				updates = target;
				id = this.getId();
			} else {
				id = requestTargetToId(target);
			}

			const context = this.getContext();
			const envTxn = txnForContext(context);
			if (!envTxn) throw new Error('Can not update a table resource outside of a transaction');
			// record in the list of updating records so it can be written to the database when we commit
			if (updates === false) {
				// TODO: Remove from transaction
				return this;
			}
			if (typeof updates === 'object' && updates) {
				if (fullUpdate) {
					// legacy full update where we need to update the entire record, but the instance needs to continue
					// track any further changes
					if (Object.isFrozen(updates)) updates = { ...updates };
					this.#record = {}; // clear out the existing record
					this.#changes = updates;
				} else if (directInstance) {
					// incremental update with legacy arguments
					const ownData = this.#changes;
					if (ownData) updates = Object.assign(ownData, updates);
					this.#changes = updates;
				} else {
					// standard path, where we retrieve the references record and return an Updatable, initialized with any
					// updates that were passed into this method
					let allowed = true;
					if (target == undefined) throw new TypeError('Can not put a record without a target');
					if (target.checkPermission) {
						// requesting authorization verification
						allowed = this.allowUpdate(context.user, updates, target);
					}
					return when(allowed, (allowed) => {
						if (!allowed) {
							throw new AccessViolation(context.user);
						}

						return when(primaryStore.get(requestTargetToId(target)), (record) => {
							const updatable = new Updatable(record);
							updatable._setChanges(updates);
							this._writeUpdate(id, updatable.getChanges(), false);
							return updatable;
						});
					});
				}
			}
			this._writeUpdate(id, this.#changes, fullUpdate);
			return this;
		}

		addTo(property, value) {
			if (typeof value === 'number' || typeof value === 'bigint') {
				if (this.#saveMode === SAVING_FULL_UPDATE) this.set(property, (+this.getProperty(property) || 0) + value);
				else {
					if (!this.#saveMode) this.update();
					this.set(property, new Addition(value));
				}
			} else {
				throw new Error('Can not add a non-numeric value');
			}
		}
		subtractFrom(property, value) {
			if (typeof value === 'number') {
				return this.addTo(property, -value);
			} else {
				throw new Error('Can not subtract a non-numeric value');
			}
		}
		getMetadata() {
			return this.#entry;
		}
		getRecord() {
			return this.#record;
		}
		getChanges() {
			return this.#changes;
		}
		_setChanges(changes) {
			this.#changes = changes;
		}
		setRecord(record) {
			this.#record = record;
		}

		invalidate(target: RequestTargetOrId) {
			let allowed = true;
			const context = this.getContext();
			if ((target as RequestTarget)?.checkPermission) {
				// requesting authorization verification
				allowed = this.allowDelete(context.user, target, context);
			}
			return when(allowed, (allowed: boolean) => {
				if (!allowed) {
					throw new AccessViolation(context.user);
				}
				this._writeInvalidate(target ? requestTargetToId(target) : this.getId());
			});
		}
		_writeInvalidate(id: Id, partialRecord?: any, options?: any) {
			const context = this.getContext();
			checkValidId(id);
			const transaction = txnForContext(this.getContext());
			transaction.addWrite({
				key: id,
				store: primaryStore,
				invalidated: true,
				entry: this.#entry,
				before: applyToSources.invalidate?.bind(this, context, id),
				beforeIntermediate: applyToSourcesIntermediate.invalidate?.bind(this, context, id),
				commit: (txnTime, existingEntry) => {
					if (precedesExistingVersion(txnTime, existingEntry, options?.nodeId) <= 0) return;
					partialRecord ??= null;
					for (const name in indices) {
						if (!partialRecord) partialRecord = {};
						// if there are any indices, we need to preserve a partial invalidated record to ensure we can still do searches
						if (partialRecord[name] === undefined) {
							partialRecord[name] = this.getProperty(name);
						}
					}
					logger.trace?.(`Invalidating entry in ${tableName} id: ${id}, timestamp: ${new Date(txnTime).toISOString()}`);

					updateRecord(
						id,
						partialRecord,
						existingEntry,
						txnTime,
						INVALIDATED,
						audit,
						{
							user: context?.user,
							residencyId: options?.residencyId,
							nodeId: options?.nodeId,
							tableToTrack: tableName,
						},
						'invalidate'
					);
					// TODO: recordDeletion?
				},
			});
		}
		_writeRelocate(id: Id, options: any) {
			const context = this.getContext();
			checkValidId(id);
			const transaction = txnForContext(this.getContext());
			transaction.addWrite({
				key: id,
				store: primaryStore,
				invalidated: true,
				entry: this.#entry,
				before: applyToSources.relocate?.bind(this, context, id),
				beforeIntermediate: applyToSourcesIntermediate.relocate?.bind(this, context, id),
				commit: (txnTime, existingEntry) => {
					if (precedesExistingVersion(txnTime, existingEntry, options?.nodeId) <= 0) return;
					const residency = TableResource.getResidencyRecord(options.residencyId);
					let metadata = 0;
					let newRecord = null;
					const existingRecord = existingEntry?.value;
					if (residency && !residency.includes(server.hostname)) {
						for (const name in indices) {
							if (!newRecord) newRecord = {};
							// if there are any indices, we need to preserve a partial invalidated record to ensure we can still do searches
							newRecord[name] = existingRecord(name);
						}
						metadata = INVALIDATED;
					} else {
						newRecord = existingRecord;
					}

					logger.trace?.(`Relocating entry id: ${id}, timestamp: ${new Date(txnTime).toISOString()}`);

					updateRecord(
						id,
						newRecord,
						existingEntry,
						txnTime,
						metadata,
						audit,
						{
							user: context.user,
							residencyId: options.residencyId,
							nodeId: options.nodeId,
							expiresAt: options.expiresAt,
						},
						'relocate',
						false,
						null
					);
				},
			});
		}

		/**
		 * Record the relocation of an entry (when a record is moved to a different node), return true if it is now located locally
		 * @param existingEntry
		 * @param entry
		 */
		static _recordRelocate(existingEntry, entry): boolean {
			const context = {
				previousResidency: this.getResidencyRecord(existingEntry.residencyId),
				isRelocation: true,
			};
			const residency = residencyFromFunction(this.getResidency(entry.value, context));
			let residencyId: number;
			if (residency) {
				if (!residency.includes(server.hostname)) return false; // if we aren't in the residency, we don't need to do anything, we are not responsible for storing this record
				residencyId = getResidencyId(residency);
			}
			const metadata = 0;
			const record = updateRecord(
				existingEntry.key,
				entry.value, // store the record we downloaded
				existingEntry,
				existingEntry.version, // version number should not change
				metadata,
				true,
				{ residencyId, expiresAt: entry.expiresAt },
				'relocate',
				false,
				null // the audit record value should be empty since there are no changes to the actual data
			);
			return true;
		}
		/**
		 * Evicting a record will remove it from a caching table. This is not considered a canonical data change, and it is assumed that retrieving this record from the source will still yield the same record, this is only removing the local copy of the record.
		 */
		static evict(id, existingRecord, existingVersion) {
			const source = this.Source;
			let entry;
			if (hasSourceGet || audit) {
				if (!existingRecord) return;
				entry = primaryStore.getEntry(id);
				if (!entry || !existingRecord) return;
				if (entry.version !== existingVersion) return;
			}
			if (hasSourceGet) {
				// if there is a resolution in-progress, abandon the eviction
				if (primaryStore.hasLock(id, entry.version)) return;
				// if there is a source, we are not "deleting" the record, just removing our local copy, but preserving what we need for indexing
				let partialRecord;
				for (const name in indices) {
					// if there are any indices, we need to preserve a partial evicted record to ensure we can still do searches
					if (!partialRecord) partialRecord = {};
					partialRecord[name] = existingRecord[name];
				}
				// if we are evicting and not deleting, need to preserve the partial record
				if (partialRecord) {
					// treat this as a record resolution (so previous version is checked) with no audit record
					return updateRecord(id, partialRecord, entry, existingVersion, EVICTED, null, null, null, true);
				}
			}
			primaryStore.ifVersion(id, existingVersion, () => {
				updateIndices(id, existingRecord, null);
			});
			if (audit) {
				// update the record to null it out, maintaining the reference to the audit history
				return updateRecord(id, null, entry, existingVersion, EVICTED, null, null, null, true);
			}
			// if no timestamps for audit, just remove
			else {
				removeEntry(primaryStore, entry ?? primaryStore.getEntry(id), existingVersion);
			}
		}
		/**
		 * This is intended to acquire a lock on a record from the whole cluster.
		 */
		lock() {
			throw new Error('Not yet implemented');
		}
		static operation(operation, context) {
			operation.table ||= tableName;
			operation.schema ||= databaseName;
			return global.operation(operation, context);
		}

		/**
		 * Store the provided record data into the current resource. This is not written
		 * until the corresponding transaction is committed.
		 * @param record
		 * @param options
		 */
		put(target: RequestTarget, record: any): void | Promise<void> {
			if (record === undefined || record instanceof URLSearchParams) {
				// legacy argument position, shift the arguments and go through the update method for back-compat
				this.update(target, true);
			} else {
				let allowed = true;
				if (target == undefined) throw new TypeError('Can not put a record without a target');
				const context = this.getContext();
				if (target.checkPermission) {
					// requesting authorization verification
					allowed = this.allowUpdate(context.user, record, target);
				}
				return when(allowed, (allowed) => {
					if (!allowed) {
						throw new AccessViolation(context.user);
					}
					// standard path, handle arrays as multiple updates, and otherwise do a direct update
					if (Array.isArray(record)) {
						for (const element of record) {
							const id = element[primaryKey];
							this._writeUpdate(id, element, true);
						}
					} else {
						const id = requestTargetToId(target);
						this._writeUpdate(id, record, true);
					}
				});
			}
			// always return undefined
		}
		create(target: RequestTarget, record: any): void | Promise<void> {
			let allowed = true;
			const context = this.getContext();
			if (!record && !(target instanceof URLSearchParams)) {
				// single argument, shift arguments
				record = target;
				target = undefined;
			}
			if (!record || typeof record !== 'object' || Array.isArray(record)) {
				throw new TypeError('Can not create a record without an object');
			}
			if (target?.checkPermission) {
				// requesting authorization verification
				allowed = this.allowCreate(context.user, record, target);
			}
			return when(allowed, (allowed) => {
				if (!allowed) {
					throw new AccessViolation(context.user);
				}
				let id = requestTargetToId(target) ?? record[primaryKey];
				if (id === undefined) {
					id = this.constructor.getNewId();
				} else {
					if (primaryStore.get(id)) throw new ClientError('Record already exists', 409);
				}
				this._writeUpdate(id, record, true);
				return record;
			});
		}
		patch(target: RequestTarget, recordUpdate: any): void | Promise<void> {
			if (recordUpdate === undefined || recordUpdate instanceof URLSearchParams) {
				// legacy argument position, shift the arguments and go through the update method for back-compat
				this.update(target, false);
			} else {
				// standard path, ensure there is no return object
				const result = this.update(target, recordUpdate);
				if (result?.then) return result.then(() => undefined); // wait for the update, but return undefined
			}
		}
		// perform the actual write operation; this may come from a user request to write (put, post, etc.), or
		// a notification that a write has already occurred in the canonical data source, we need to update our
		// local copy
		_writeUpdate(id: Id, recordUpdate: any, fullUpdate: boolean, options?: any) {
			const context = this.getContext();
			const transaction = txnForContext(context);

			checkValidId(id);
			const entry = this.#entry ?? primaryStore.getEntry(id);
			this.#saveMode = fullUpdate ? SAVING_FULL_UPDATE : SAVING_CRDT_UPDATE; // mark that this resource is being saved so doesExist return true
			const write = {
				key: id,
				store: primaryStore,
				entry,
				nodeName: context?.nodeName,
				validate: (txnTime) => {
					if (!recordUpdate) recordUpdate = this.#changes;
					if (fullUpdate || (recordUpdate && hasChanges(this.#changes === recordUpdate ? this : recordUpdate))) {
						if (!context?.source) {
							transaction.checkOverloaded();
							this.validate(recordUpdate, !fullUpdate);
							if (updatedTimeProperty) {
								recordUpdate[updatedTimeProperty.name] =
									updatedTimeProperty.type === 'Date'
										? new Date(txnTime)
										: updatedTimeProperty.type === 'String'
											? new Date(txnTime).toISOString()
											: txnTime;
							}
							if (fullUpdate) {
								if (primaryKey && recordUpdate[primaryKey] !== id) recordUpdate[primaryKey] = id;
								if (createdTimeProperty) {
									if (entry?.value) recordUpdate[createdTimeProperty.name] = entry?.value[createdTimeProperty.name];
									else
										recordUpdate[createdTimeProperty.name] =
											createdTimeProperty.type === 'Date'
												? new Date(txnTime)
												: createdTimeProperty.type === 'String'
													? new Date(txnTime).toISOString()
													: txnTime;
								}
								recordUpdate = updateAndFreeze(recordUpdate); // this flatten and freeze the record
							}
							// TODO: else freeze after we have applied the changes
						}
					} else {
						transaction.removeWrite(write);
					}
				},
				before: fullUpdate
					? applyToSources.put // full update is a put, so we can use the put method if available
						? () => applyToSources.put(context, id, recordUpdate)
						: null
					: applyToSources.patch // otherwise, we need to use the patch method if available
						? () => applyToSources.patch(context, id, recordUpdate)
						: applyToSources.put // if this is incremental, but only have put, we can use that by generating the full record (at least the expected one)
							? () => applyToSources.put(context, id, updateAndFreeze(this))
							: null,
				beforeIntermediate: fullUpdate
					? applyToSourcesIntermediate.put
						? () => applyToSourcesIntermediate.put(context, id, recordUpdate)
						: null
					: applyToSourcesIntermediate.patch
						? () => applyToSourcesIntermediate.patch(context, id, recordUpdate)
						: applyToSourcesIntermediate.put
							? () => applyToSourcesIntermediate.put(context, id, updateAndFreeze(this))
							: null,
				commit: (txnTime, existingEntry, retry) => {
					if (retry) {
						if (context && existingEntry?.version > (context.lastModified || 0))
							context.lastModified = existingEntry.version;
						this.#entry = existingEntry;
						if (existingEntry?.value && existingEntry.value.getRecord)
							throw new Error('Can not assign a record to a record, check for circular references');
						if (!fullUpdate) this.#record = existingEntry?.value ?? null;
					}
					this.#changes = undefined; // once we are committing to write this update, we no longer should track the changes, and want to avoid double application (of any CRDTs)
					this.#version = txnTime;
					const existingRecord = existingEntry?.value;
					let updateToApply = recordUpdate;

					this.#saveMode = 0;
					let omitLocalRecord = false;
					// we use optimistic locking to only commit if the existing record state still holds true.
					// this is superior to using an async transaction since it doesn't require JS execution
					//  during the write transaction.
					let precedesExisting = precedesExistingVersion(txnTime, existingEntry, options?.nodeId);
					let auditRecordToStore: any; // what to store in the audit record. For a full update, this can be left undefined in which case it is the same as full record update and optimized to use a binary copy
					if (precedesExisting <= 0) {
						// This block is to handle the case of saving an update where the transaction timestamp is older than the
						// existing timestamp, which means that we received updates out of order, and must resequence the application
						// of the updates to the record to ensure consistency across the cluster
						// TODO: can the previous version be older, but even more previous version be newer?
						if (audit) {
							// incremental CRDT updates are only available with audit logging on
							let localTime = existingEntry.localTime;
							let auditedVersion = existingEntry.version;
							logger.trace?.(
								'Applying CRDT update to record with id: ',
								id,
								'txn time',
								new Date(txnTime),
								'applying later update from:',
								new Date(auditedVersion),
								'local recorded time',
								new Date(localTime)
							);

							const succeedingUpdates = []; // record the "future" updates, as we need to apply the updates in reverse order
							while (localTime > txnTime || (auditedVersion >= txnTime && localTime > 0)) {
								const auditEntry = auditStore.get(localTime);
								if (!auditEntry) break;
								const auditRecord = readAuditEntry(auditEntry);
								auditedVersion = auditRecord.version;
								if (auditedVersion >= txnTime) {
									if (auditedVersion === txnTime) {
										precedesExisting = precedesExistingVersion(
											txnTime,
											{ version: auditedVersion, localTime: localTime },
											options?.nodeId
										);
										if (precedesExisting === 0) {
											return; // treat a tie as a duplicate and drop it
										}
										if (precedesExisting > 0) continue; // if the existing version is older, we can skip this update
									}
									if (auditRecord.type === 'patch') {
										// record patches so we can reply in order
										succeedingUpdates.push(auditRecord);
										auditRecordToStore = recordUpdate; // use the original update for the audit record
									} else if (auditRecord.type === 'put' || auditRecord.type === 'delete') {
										// There is newer full record update, so this incremental update is completely superseded
										// TODO: We should still store the audit record for historical purposes
										return;
									}
								}
								localTime = auditRecord.previousLocalTime;
							}
							if (!localTime) {
								// if we don't have a local time, we can't apply the update, so we need to drop it
								logger.debug?.(
									'No further audit history, must drop update',
									id,
									'existing version preserved',
									existingEntry
								);
								return;
							}
							succeedingUpdates.sort((a, b) => a.version - b.version); // order the patches
							for (const auditRecord of succeedingUpdates) {
								const newerUpdate = auditRecord.getValue(primaryStore);
								logger.debug?.(
									'Rebuilding update with future patch:',
									new Date(auditRecord.version),
									newerUpdate,
									auditRecord
								);
								updateToApply = rebuildUpdateBefore(updateToApply, newerUpdate, fullUpdate);
								if (!updateToApply) return; // if all changes are overwritten, nothing left to do
							}
						} else if (fullUpdate) {
							// if no audit, we can't accurately do incremental updates, so we just assume the last update
							// was the same type. Assuming a full update this record update loses and there are no changes
							// TODO: We should still store the audit record for historical purposes
							return;
						} else {
							// no audit, assume updates are overwritten except CRDT operations or properties that didn't exist
							updateToApply = rebuildUpdateBefore(updateToApply, existingRecord, fullUpdate);
							logger.debug?.('Rebuilding update without audit:', updateToApply);
						}
						logger.trace?.('Rebuilt record to save:', updateToApply, ' is full update:', fullUpdate);
					}
					let recordToStore: any;
					if (fullUpdate) recordToStore = updateToApply;
					else {
						if (this.constructor.loadAsInstance === false)
							recordToStore = updateAndFreeze(existingRecord, updateToApply);
						else {
							this.#record = existingRecord;
							recordToStore = updateAndFreeze(this, updateToApply);
						}
					}
					this.#record = recordToStore;
					if (recordToStore && recordToStore.getRecord)
						throw new Error('Can not assign a record to a record, check for circular references');
					let residencyId: number;
					if (options?.residencyId != undefined) residencyId = options.residencyId;
					else {
						if (entry?.residencyId) context.previousResidency = TableResource.getResidencyRecord(entry.residencyId);
						const residency = residencyFromFunction(TableResource.getResidency(recordToStore, context));
						if (residency) {
							if (!residency.includes(server.hostname)) {
								// if we aren't in the residency list, specify that our local record should be omitted or be partial
								auditRecordToStore ??= recordToStore;
								omitLocalRecord = true;
								if (TableResource.getResidencyById) {
									// complete omission of the record that doesn't belong here
									recordToStore = undefined;
								} else {
									// store the partial record
									recordToStore = null;
									for (const name in indices) {
										if (!recordToStore) {
											recordToStore = {};
										}
										// if there are any indices, we need to preserve a partial invalidated record to ensure we can still do searches
										recordToStore[name] = auditRecordToStore[name];
									}
								}
							}
						}
						residencyId = getResidencyId(residency);
					}
					if (!fullUpdate) {
						// we use our own data as the basis for the audit record, which will include information about the incremental updates, even if it was overwritten by CRDT resolution
						auditRecordToStore = recordUpdate;
					}
					const expiresAt = context?.expiresAt ?? (expirationMs ? expirationMs + Date.now() : -1);
					logger.trace?.(
						`Saving record with id: ${id}, timestamp: ${new Date(txnTime).toISOString()}${
							expiresAt ? ', expires at: ' + new Date(expiresAt).toISOString() : ''
						}${
							existingEntry ? ', replaces entry from: ' + new Date(existingEntry.version).toISOString() : ', new entry'
						}`,
						(() => {
							try {
								return JSON.stringify(recordToStore).slice(0, 100);
							} catch (e) {
								return '';
							}
						})()
					);
					updateIndices(id, existingRecord, recordToStore);
					const type = fullUpdate ? 'put' : 'patch';

					updateRecord(
						id,
						recordToStore,
						existingEntry,
						txnTime,
						omitLocalRecord ? INVALIDATED : 0,
						audit,
						{
							omitLocalRecord,
							user: context?.user,
							residencyId,
							expiresAt,
							nodeId: options?.nodeId,
							originatingOperation: context?.originatingOperation,
							tableToTrack: databaseName === 'system' ? null : tableName, // don't track analytics on system tables
						},
						type,
						false,
						auditRecordToStore
					);
					if (context.expiresAt) scheduleCleanup();
				},
			};
			transaction.addWrite(write);
		}

		async delete(target: RequestTarget): Promise<boolean> | boolean {
			if (isSearchTarget(target)) {
				target.select = ['$id']; // just get the primary key of each record so we can delete them
				for await (const entry of this.search(target)) {
					this._writeDelete(entry.$id);
				}
				return true;
			}
			if (target) {
				let allowed = true;
				const context = this.getContext();
				if (target.checkPermission) {
					// requesting authorization verification
					allowed = this.allowDelete(context.user, target, context);
				}
				return when(allowed, (allowed: boolean) => {
					if (!allowed) {
						throw new AccessViolation(context.user);
					}
					const id = requestTargetToId(target);
					this._writeDelete(id);
					return true;
				});
			}
			this._writeDelete(this.getId());
			return Boolean(this.#record);
		}
		_writeDelete(id: Id, options?: any) {
			const transaction = txnForContext(this.getContext());
			checkValidId(id);
			const context = this.getContext();
			transaction.addWrite({
				key: id,
				store: primaryStore,
				entry: this.#entry,
				nodeName: context?.nodeName,
				before: applyToSources.delete?.bind(this, context, id),
				beforeIntermediate: applyToSourcesIntermediate.delete?.bind(this, context, id),
				commit: (txnTime, existingEntry, retry) => {
					const existingRecord = existingEntry?.value;
					if (retry) {
						if (context && existingEntry?.version > (context.lastModified || 0))
							context.lastModified = existingEntry.version;
						TableResource._updateResource(this, existingEntry);
					}
					if (precedesExistingVersion(txnTime, existingEntry, options?.nodeId) <= 0) return; // a newer record exists locally
					updateIndices(this.getId(), existingRecord);
					logger.trace?.(`Deleting record with id: ${id}, txn timestamp: ${new Date(txnTime).toISOString()}`);
					if (audit || trackDeletes) {
						updateRecord(
							id,
							null,
							existingEntry,
							txnTime,
							0,
							audit,
							{ user: context?.user, nodeId: options?.nodeId, tableToTrack: tableName },
							'delete'
						);
						if (!audit) scheduleCleanup();
					} else {
						removeEntry(primaryStore, existingEntry);
					}
				},
			});
			return true;
		}

		search(target: RequestTarget): AsyncIterable<any> {
			const context = this.getContext();
			const txn = txnForContext(context);
			if (!target) throw new Error('No query provided');
			if (target.parseError) throw target.parseError; // if there was a parse error, we can throw it now
			if (target.checkPermission) {
				// requesting authorization verification
				const allowed = this.allowRead(context.user, target);
				if (!allowed) {
					throw new AccessViolation(context.user);
				}
			}

			let conditions = target.conditions;
			if (!conditions) conditions = Array.isArray(target) ? target : target[Symbol.iterator] ? Array.from(target) : [];
			else if (conditions.length === undefined) {
				conditions = conditions[Symbol.iterator] ? Array.from(conditions) : [conditions];
			}
			const id = target.id ?? this.getId();
			if (id) {
				conditions = [
					{
						attribute: null,
						comparator: Array.isArray(id) ? 'prefix' : 'starts_with',
						value: id,
					},
				].concat(conditions);
			}
			let orderAlignedCondition;
			const filtered = {};

			function prepareConditions(conditions: Condition[], operator: string) {
				// some validation:
				let isIntersection: boolean;
				switch (operator) {
					case 'and':
					case undefined:
						if (conditions.length < 1) throw new Error('An "and" operator requires at least one condition');
						isIntersection = true;
						break;
					case 'or':
						if (conditions.length < 2) throw new Error('An "or" operator requires at least two conditions');
						break;
					default:
						throw new Error('Invalid operator ' + operator);
				}
				for (const condition of conditions) {
					if (condition.conditions) {
						condition.conditions = prepareConditions(condition.conditions, condition.operator);
						continue;
					}
					const attribute_name = condition[0] ?? condition.attribute;
					const attribute = attribute_name == null ? primaryKeyAttribute : findAttribute(attributes, attribute_name);
					if (!attribute) {
						if (attribute_name != null)
							throw handleHDBError(new Error(), `${attribute_name} is not a defined attribute`, 404);
					} else if (attribute.type || COERCIBLE_OPERATORS[condition.comparator]) {
						// Do auto-coercion or coercion as required by the attribute type
						if (condition[1] === undefined) condition.value = coerceTypedValues(condition.value, attribute);
						else condition[1] = coerceTypedValues(condition[1], attribute);
					}
					if (condition.chainedConditions) {
						if (condition.chainedConditions.length === 1 && (!condition.operator || condition.operator == 'and')) {
							const chained = condition.chainedConditions[0];
							let upper: any, lower: any;
							if (
								chained.comparator === 'gt' ||
								chained.comparator === 'greater_than' ||
								chained.comparator === 'ge' ||
								chained.comparator === 'greater_than_equal'
							) {
								upper = condition;
								lower = chained;
							} else {
								upper = chained;
								lower = condition;
							}
							if (
								upper.comparator !== 'lt' &&
								upper.comparator !== 'less_than' &&
								upper.comparator !== 'le' &&
								upper.comparator !== 'less_than_equal'
							) {
								throw new Error(
									'Invalid chained condition, only less than and greater than conditions can be chained together'
								);
							}
							const isGe = lower.comparator === 'ge' || lower.comparator === 'greater_than_equal';
							const isLe = upper.comparator === 'le' || upper.comparator === 'less_than_equal';
							condition.comparator = (isGe ? 'ge' : 'gt') + (isLe ? 'le' : 'lt');
							condition.value = [lower.value, upper.value];
						} else throw new Error('Multiple chained conditions are not currently supported');
					}
				}
				return conditions;
			}
			function orderConditions(conditions: Condition[], operator: string) {
				if (target.enforceExecutionOrder) return conditions; // don't rearrange conditions
				for (const condition of conditions) {
					if (condition.conditions) condition.conditions = orderConditions(condition.conditions, condition.operator);
				}
				// Sort the query by narrowest to broadest, so we can use the fastest index as possible with minimal filtering.
				// Note, that we do allow users to disable condition re-ordering, in case they have knowledge of a preferred
				// order for their query.
				if (conditions.length > 1 && operator !== 'or') return sortBy(conditions, estimateCondition(TableResource));
				else return conditions;
			}
			function coerceTypedValues(value: any, attribute: Attribute) {
				if (Array.isArray(value)) {
					return value.map((value) => coerceType(value, attribute));
				}
				return coerceType(value, attribute);
			}
			const operator = target.operator;
			if (conditions.length > 0 || operator) conditions = prepareConditions(conditions, operator);
			const sort = typeof target.sort === 'object' && target.sort;
			let postOrdering;
			if (sort) {
				// TODO: Support index-assisted sorts of unions, which will require potentially recursively adding/modifying an order aligned condition and be able to recursively undo it if necessary
				if (operator !== 'or') {
					const attribute_name = sort.attribute;
					if (attribute_name == undefined) throw new ClientError('Sort requires an attribute');
					orderAlignedCondition = conditions.find(
						(condition) => flattenKey(condition.attribute) === flattenKey(attribute_name)
					);
					if (orderAlignedCondition) {
						// if there is a condition on the same attribute as the first sort, we can use it to align the sort
						// and avoid a sort operation
					} else {
						const attribute = findAttribute(attributes, attribute_name);
						if (!attribute)
							throw handleHDBError(
								new Error(),
								`${
									Array.isArray(attribute_name) ? attribute_name.join('.') : attribute_name
								} is not a defined attribute`,
								404
							);
						if (attribute.indexed) {
							// if it is indexed, we add a pseudo-condition to align with the natural sort order of the index
							orderAlignedCondition = { ...sort, comparator: 'sort' };
							conditions.push(orderAlignedCondition);
						} else if (conditions.length === 0 && !target.allowFullScan)
							throw handleHDBError(
								new Error(),
								`${
									Array.isArray(attribute_name) ? attribute_name.join('.') : attribute_name
								} is not indexed and not combined with any other conditions`,
								404
							);
					}
					if (orderAlignedCondition) orderAlignedCondition.descending = Boolean(sort.descending);
				}
			}
			conditions = orderConditions(conditions, operator);
			if (sort) {
				if (orderAlignedCondition && conditions[0] === orderAlignedCondition) {
					// The db index is providing the order for the first sort, may need post ordering next sort order
					if (sort.next) {
						postOrdering = {
							dbOrderedAttribute: sort.attribute,
							attribute: sort.next.attribute,
							descending: sort.next.descending,
							next: sort.next.next,
						};
					}
				} else {
					// if we had to add an aligned condition that isn't first, we remove it and do ordering later
					if (orderAlignedCondition) conditions.splice(conditions.indexOf(orderAlignedCondition), 1);
					postOrdering = sort;
				}
			}
			const select = target.select;
			if (conditions.length === 0) {
				conditions = [{ attribute: primaryKey, comparator: 'greater_than', value: true }];
			}
			if (target.explain) {
				return {
					conditions,
					operator,
					postOrdering,
					selectApplied: Boolean(select),
				};
			}
			// we mark the read transaction as in use (necessary for a stable read
			// transaction, and we really don't care if the
			// counts are done in the same read transaction because they are just estimates) until the search
			// results have been iterated and finished.
			const readTxn = txn.useReadTxn();
			let entries = executeConditions(
				conditions,
				operator,
				TableResource,
				readTxn,
				target,
				context,
				(results: any[], filters: Function[]) => transformToEntries(results, select, context, readTxn, filters),
				filtered
			);
			const ensure_loaded = target.ensureLoaded !== false;
			if (!postOrdering) entries = applyOffset(entries); // if there is no post ordering, we can apply the offset now
			const transformToRecord = TableResource.transformEntryForSelect(
				select,
				context,
				readTxn,
				filtered,
				ensure_loaded,
				true
			);
			let results = TableResource.transformToOrderedSelect(
				entries,
				select,
				postOrdering,
				context,
				readTxn,
				transformToRecord
			);
			function applyOffset(entries: any[]) {
				if (target.offset || target.limit !== undefined)
					return entries.slice(
						target.offset,
						target.limit !== undefined ? (target.offset || 0) + target.limit : undefined
					);
				return entries;
			}
			if (postOrdering) results = applyOffset(results); // if there is post ordering, we have to apply the offset after sorting
			results.onDone = () => {
				results.onDone = null; // ensure that it isn't called twice
				txn.doneReadTxn();
			};
			results.selectApplied = true;
			results.getColumns = () => {
				if (select) {
					const columns = [];
					for (const column of select) {
						if (column === '*') columns.push(...attributes.map((attribute) => attribute.name));
						else columns.push(column.name || column);
					}
					return columns;
				}
				return attributes
					.filter((attribute) => !attribute.computed && !attribute.relationship)
					.map((attribute) => attribute.name);
			};
			return results;
		}
		/**
		 * This is responsible for ordering and select()ing the attributes/properties from returned entries
		 * @param select
		 * @param context
		 * @param filtered
		 * @param ensure_loaded
		 * @param canSkip
		 * @returns
		 */
		static transformToOrderedSelect(
			entries: any[],
			select: (string | SubSelect)[],
			sort: Sort,
			context: Context,
			readTxn: any,
			transformToRecord: Function
		) {
			let results = new RangeIterable();
			if (sort) {
				// there might be some situations where we don't need to transform to entries for sorting, not sure
				entries = transformToEntries(entries, select, context, readTxn, null);
				let ordered;
				// if we are doing post-ordering, we need to get records first, then sort them
				results.iterate = function () {
					let sortedArrayIterator: IterableIterator<any>;
					const dbIterator = entries[Symbol.asyncIterator]
						? entries[Symbol.asyncIterator]()
						: entries[Symbol.iterator]();
					let dbDone: boolean;
					const dbOrderedAttribute = sort.dbOrderedAttribute;
					let enqueuedEntryForNextGroup: any;
					let lastGroupingValue: any;
					let firstEntry = true;
					function createComparator(order: Sort) {
						const nextComparator = order.next && createComparator(order.next);
						const descending = order.descending;
						context.sort = order; // make sure this is set to the current sort order
						return (entryA, entryB) => {
							const a = getAttributeValue(entryA, order.attribute, context);
							const b = getAttributeValue(entryB, order.attribute, context);
							const diff = descending ? compareKeys(b, a) : compareKeys(a, b);
							if (diff === 0) return nextComparator?.(entryA, entryB) || 0;
							return diff;
						};
					}
					const comparator = createComparator(sort);
					return {
						async next() {
							let iteration: IteratorResult<any>;
							if (sortedArrayIterator) {
								iteration = sortedArrayIterator.next();
								if (iteration.done) {
									if (dbDone) {
										if (results.onDone) results.onDone();
										return iteration;
									}
								} else
									return {
										value: await transformToRecord.call(this, iteration.value),
									};
							}
							ordered = [];
							if (enqueuedEntryForNextGroup) ordered.push(enqueuedEntryForNextGroup);
							// need to load all the entries into ordered
							do {
								iteration = await dbIterator.next();
								if (iteration.done) {
									dbDone = true;
									if (!ordered.length) {
										if (results.onDone) results.onDone();
										return iteration;
									} else break;
								} else {
									let entry = iteration.value;
									if (entry?.then) entry = await entry;
									// if the index has already provided the first order of sorting, we only need to sort
									// within each grouping
									if (dbOrderedAttribute) {
										const groupingValue = getAttributeValue(entry, dbOrderedAttribute, context);
										if (firstEntry) {
											firstEntry = false;
											lastGroupingValue = groupingValue;
										} else if (groupingValue !== lastGroupingValue) {
											lastGroupingValue = groupingValue;
											enqueuedEntryForNextGroup = entry;
											break;
										}
									}
									// we store the value we will sort on, for fast sorting, and the entry so the records can be GC'ed if necessary
									// before the sorting is completed
									ordered.push(entry);
								}
							} while (true);
							if (sort.isGrouped) {
								// TODO: Return grouped results
							}
							ordered.sort(comparator);
							sortedArrayIterator = ordered[Symbol.iterator]();
							iteration = sortedArrayIterator.next();
							if (!iteration.done)
								return {
									value: await transformToRecord.call(this, iteration.value),
								};
							if (results.onDone) results.onDone();
							return iteration;
						},
						return() {
							if (results.onDone) results.onDone();
							dbIterator.return();
						},
						throw() {
							if (results.onDone) results.onDone();
							dbIterator.throw();
						},
					};
				};
				const applySortingOnSelect = (sort) => {
					if (typeof select === 'object' && Array.isArray(sort.attribute)) {
						for (let i = 0; i < select.length; i++) {
							const column = select[i];
							let columnSort;
							if (column.name === sort.attribute[0]) {
								columnSort = column.sort || (column.sort = {});
								while (columnSort.next) columnSort = columnSort.next;
								columnSort.attribute = sort.attribute.slice(1);
								columnSort.descending = sort.descending;
							} else if (column === sort.attribute[0]) {
								select[i] = columnSort = {
									name: column,
									sort: {
										attribute: sort.attribute.slice(1),
										descending: sort.descending,
									},
								};
							}
						}
					}
					if (sort.next) applySortingOnSelect(sort.next);
				};
				applySortingOnSelect(sort);
			} else {
				results.iterate = (entries[Symbol.asyncIterator] || entries[Symbol.iterator]).bind(entries);
				results = results.map(function (entry) {
					try {
						// because this is a part of a stream of results, we will often be continuing to iterate over the results when there are errors,
						// but to improve the legibility of the error, we attach the primary key to the error
						const result = transformToRecord.call(this, entry);
						// if it is a catchable thenable (promise)
						if (typeof result?.catch === 'function')
							return result.catch((error) => {
								error.partialObject = { [primaryKey]: entry.key };
								throw error;
							});
						return result;
					} catch (error) {
						error.partialObject = { [primaryKey]: entry.key };
						throw error;
					}
				});
			}
			return results;
		}
		/**
		 * This is responsible for select()ing the attributes/properties from returned entries
		 * @param select
		 * @param context
		 * @param filtered
		 * @param ensure_loaded
		 * @param canSkip
		 * @returns
		 */
		static transformEntryForSelect(select, context, readTxn, filtered, ensure_loaded?, canSkip?) {
			let checkLoaded;
			if (
				ensure_loaded &&
				hasSourceGet &&
				// determine if we need to fully loading the records ahead of time, this is why we would not need to load the full record:
				!(typeof select === 'string' ? [select] : select)?.every((attribute) => {
					let attribute_name;
					if (typeof attribute === 'object') {
						attribute_name = attribute.name;
					} else attribute_name = attribute;
					// TODO: Resolvers may not need a full record, either because they are not using the record, or because they are a redirected property
					return indices[attribute_name] || attribute_name === primaryKey;
				})
			) {
				checkLoaded = true;
			}
			let transformCache;
			const transform = function (entry: Entry) {
				let record;
				if (context?.transaction?.stale) context.transaction.stale = false;
				if (entry != undefined) {
					record = entry.deref ? entry.deref() : entry.value;
					if ((!record && (entry.key === undefined || entry.deref)) || entry.metadataFlags & INVALIDATED) {
						if (entry.metadataFlags & INVALIDATED && context.replicateFrom === false && canSkip && entry.residencyId) {
							return SKIP;
						}
						// if the record is not loaded, either due to the entry actually be a key, or the entry's value
						// being GC'ed, we need to load it now
						entry = loadLocalRecord(
							entry.key ?? entry,
							context,
							{
								transaction: readTxn,
								lazy: select?.length < 4,
								ensureLoaded: ensure_loaded,
							},
							this?.isSync,
							(entry: Entry) => entry
						);
						if (entry?.then) return entry.then(transform.bind(this));
						record = entry?.value;
					}
					if (
						(checkLoaded && entry?.metadataFlags & (INVALIDATED | EVICTED)) || // invalidated or evicted should go to load from source
						(entry?.expiresAt != undefined && entry?.expiresAt < Date.now())
					) {
						// should expiration really apply?
						if (context.onlyIfCached) {
							return {
								[primaryKey]: entry.key,
								message: 'This entry has expired',
							};
						}
						const loadingFromSource = ensureLoadedFromSource(entry.key ?? entry, entry, context);
						if (loadingFromSource?.then) {
							return loadingFromSource.then(transform);
						}
					}
				}
				if (record == null) return canSkip ? SKIP : record;
				if (select && !(select[0] === '*' && select.length === 1)) {
					let promises: Promise<any>[];
					const selectAttribute = (attribute, callback) => {
						let attribute_name;
						if (typeof attribute === 'object') {
							attribute_name = attribute.name;
						} else attribute_name = attribute;
						const resolver = propertyResolvers?.[attribute_name];
						let value;
						if (resolver) {
							const filterMap = filtered?.[attribute_name];
							if (filterMap) {
								if (filterMap.hasMappings) {
									const key = resolver.from ? record[resolver.from] : flattenKey(entry.key);
									value = filterMap.get(key);
									if (!value) value = [];
								} else {
									value = filterMap.fromRecord?.(record);
								}
							} else {
								value = resolver(record, context, entry, true);
							}
							const handleResolvedValue = (value: any) => {
								if (resolver.directReturn) return callback(value, attribute_name);
								if (value && typeof value === 'object') {
									const targetTable = resolver.definition?.tableClass || TableResource;
									if (!transformCache) transformCache = {};
									const transform =
										transformCache[attribute_name] ||
										(transformCache[attribute_name] = targetTable.transformEntryForSelect(
											// if it is a simple string, there is no select for the next level,
											// otherwise pass along the nested selected
											attribute_name === attribute
												? null
												: attribute.select || (Array.isArray(attribute) ? attribute : null),
											context,
											readTxn,
											filterMap,
											ensure_loaded
										));
									if (Array.isArray(value)) {
										const results = [];
										const iterator = targetTable
											.transformToOrderedSelect(
												value,
												attribute.select,
												typeof attribute.sort === 'object' && attribute.sort,
												context,
												readTxn,
												transform
											)
											[this.isSync ? Symbol.iterator : Symbol.asyncIterator]();
										const nextValue = (iteration: IteratorResult<any> & Promise<any>) => {
											while (!iteration.done) {
												if (iteration?.then) return iteration.then(nextValue);
												results.push(iteration.value);
												iteration = iterator.next();
											}
											callback(results, attribute_name);
										};
										const promised = nextValue(iterator.next());
										if (promised) {
											if (!promises) promises = [];
											promises.push(promised);
										}
										return;
									} else {
										value = transform.call(this, value);
										if (value?.then) {
											if (!promises) promises = [];
											promises.push(value.then((value: any) => callback(value, attribute_name)));
											return;
										}
									}
								}
								callback(value, attribute_name);
							};
							if (value?.then) {
								if (!promises) promises = [];
								promises.push(value.then(handleResolvedValue));
							} else handleResolvedValue(value);
							return;
						} else {
							value = record[attribute_name];
							if (value && typeof value === 'object' && attribute_name !== attribute) {
								value = TableResource.transformEntryForSelect(
									attribute.select || attribute,
									context,
									readTxn,
									null
								)({ value });
							}
						}
						callback(value, attribute_name);
					};
					let selected: any;
					if (typeof select === 'string') {
						selectAttribute(select, (value) => {
							selected = value;
						});
					} else if (Array.isArray(select)) {
						if (select.asArray) {
							selected = [];
							select.forEach((attribute, index) => {
								if (attribute === '*') select[index] = record;
								else selectAttribute(attribute, (value) => (selected[index] = value));
							});
						} else {
							selected = {};
							const forceNulls = select.forceNulls;
							for (const attribute of select) {
								if (attribute === '*')
									for (const key in record) {
										selected[key] = record[key];
									}
								else
									selectAttribute(attribute, (value, attribute_name) => {
										if (value === undefined && forceNulls) value = null;
										selected[attribute_name] = value;
									});
							}
						}
					} else throw new ClientError('Invalid select' + select);
					if (promises) {
						return Promise.all(promises).then(() => selected);
					}
					return selected;
				}
				return record;
			};
			return transform;
		}

		async subscribe(request: SubscriptionRequest) {
			if (!auditStore) throw new Error('Can not subscribe to a table without an audit log');
			if (!audit) {
				table({ table: tableName, database: databaseName, schemaDefined, attributes, audit: true });
			}
			if (!request) request = {};
			const getFullRecord = !request.rawEvents;
			let pendingRealTimeQueue = []; // while we are servicing a loop for older messages, we have to queue up real-time messages and deliver them in order
			const subscription = addSubscription(
				TableResource,
				this.getId() ?? null, // treat undefined and null as the root
				function (id: Id, auditRecord: any, localTime: number, beginTxn: boolean) {
					try {
						let value = auditRecord.getValue?.(primaryStore, getFullRecord);
						let type = auditRecord.type;
						if (!value && type === 'patch' && getFullRecord) {
							// we don't have the full record, need to get it
							const entry = primaryStore.getEntry(id);
							// if the current record matches the timestamp, we can use that
							if (entry?.version === auditRecord.version) {
								value = entry.value;
							} else {
								// otherwise try to go back in the audit log
								value = auditRecord.getValue?.(primaryStore, true, localTime);
							}
							type = 'put';
						}
						const event = {
							id,
							localTime,
							value,
							version: auditRecord.version,
							type,
							beginTxn,
						};
						if (pendingRealTimeQueue) pendingRealTimeQueue.push(event);
						else {
							recordAction(auditRecord.size ?? 1, 'db-message', tableName, null);
							this.send(event);
						}
					} catch (error) {
						logger.error?.(error);
					}
				},
				request.startTime || 0,
				request
			);
			const result = (async () => {
				if (this.isCollection) {
					subscription.includeDescendants = true;
					if (request.onlyChildren) subscription.onlyChildren = true;
				}
				if (request.supportsTransactions) subscription.supportsTransactions = true;
				const thisId = this.getId();
				let count = request.previousCount;
				if (count > 1000) count = 1000; // don't allow too many, we have to hold these in memory
				let startTime = request.startTime;
				if (this.isCollection) {
					// a collection should retrieve all descendant ids
					if (startTime) {
						if (count)
							throw new ClientError('startTime and previousCount can not be combined for a table level subscription');
						// start time specified, get the audit history for this time range
						for (const { key, value: auditEntry } of auditStore.getRange({
							start: startTime,
							exclusiveStart: true,
							snapshot: false, // no need for a snapshot, audits don't change
						})) {
							const auditRecord = readAuditEntry(auditEntry);
							if (auditRecord.tableId !== tableId) continue;
							const id = auditRecord.recordId;
							if (thisId == null || isDescendantId(thisId, id)) {
								const value = auditRecord.getValue(primaryStore, getFullRecord, key);
								send({
									id,
									localTime: key,
									value,
									version: auditRecord.version,
									type: auditRecord.type,
									size: auditRecord.size,
								});
								if (subscription.queue?.length > EVENT_HIGH_WATER_MARK) {
									// if we have too many messages, we need to pause and let the client catch up
									if ((await subscription.waitForDrain()) === false) return;
								}
							}
							// TODO: Would like to do this asynchronously, but would need to catch up on anything published during iteration
							//await rest(); // yield for fairness
							subscription.startTime = key; // update so don't double send
						}
					} else if (count) {
						const history = [];
						// we are collecting the history in reverse order to get the right count, then reversing to send
						for (const { key, value: auditEntry } of auditStore.getRange({ start: 'z', end: false, reverse: true })) {
							try {
								const auditRecord = readAuditEntry(auditEntry);
								if (auditRecord.tableId !== tableId) continue;
								const id = auditRecord.recordId;
								if (thisId == null || isDescendantId(thisId, id)) {
									const value = auditRecord.getValue(primaryStore, getFullRecord, key);
									history.push({ id, localTime: key, value, version: auditRecord.version, type: auditRecord.type });
									if (--count <= 0) break;
								}
							} catch (error) {
								logger.error('Error getting history entry', key, error);
							}
							// TODO: Would like to do this asynchronously, but would need to catch up on anything published during iteration
							//await rest(); // yield for fairness
						}
						for (let i = history.length; i > 0; ) {
							send(history[--i]);
						}
						if (history[0]) subscription.startTime = history[0].localTime; // update so don't double send
					} else if (!request.omitCurrent) {
						for (const { key: id, value, version, localTime, size } of primaryStore.getRange({
							start: thisId ?? false,
							end: thisId == null ? undefined : [thisId, MAXIMUM_KEY],
							versions: true,
							snapshot: false, // no need for a snapshot, just want the latest data
						})) {
							if (!value) continue;
							send({ id, localTime, value, version, type: 'put', size });
							if (subscription.queue?.length > EVENT_HIGH_WATER_MARK) {
								// if we have too many messages, we need to pause and let the client catch up
								if ((await subscription.waitForDrain()) === false) return;
							}
						}
					}
				} else {
					if (count && !startTime) startTime = 0;
					let localTime = this.#entry?.localTime;
					if (localTime === PENDING_LOCAL_TIME) {
						// we can't use the pending commit because it doesn't have the local audit time yet,
						// so try to retrieve the previous/committed record
						primaryStore.cache?.delete(thisId);
						this.#entry = primaryStore.getEntry(thisId);
						logger.trace?.('re-retrieved record', localTime, this.#entry?.localTime);
						localTime = this.#entry?.localTime;
					}
					logger.trace?.('Subscription from', startTime, 'from', thisId, localTime);
					if (startTime < localTime) {
						// start time specified, get the audit history for this record
						const history = [];
						let nextTime = localTime;
						do {
							//TODO: Would like to do this asynchronously, but we will need to run catch after this to ensure we didn't miss anything
							//await auditStore.prefetch([key]); // do it asynchronously for better fairness/concurrency and avoid page faults
							const auditEntry = auditStore.get(nextTime);
							if (auditEntry) {
								request.omitCurrent = true; // we are sending the current version from history, so don't double send
								const auditRecord = readAuditEntry(auditEntry);
								const value = auditRecord.getValue(primaryStore, getFullRecord, nextTime);
								if (getFullRecord) auditRecord.type = 'put';
								history.push({
									id: thisId,
									value,
									localTime: nextTime,
									...auditRecord,
								});
								nextTime = auditRecord.previousLocalTime;
							} else break;
							if (count) count--;
						} while (nextTime > startTime && count !== 0);
						for (let i = history.length; i > 0; ) {
							send(history[--i]);
						}
						subscription.startTime = localTime; // make sure we don't re-broadcast the current version that we already sent
					}
					if (!request.omitCurrent && this.doesExist()) {
						// if retain and it exists, send the current value first
						send({
							id: thisId,
							localTime,
							value: this.#record,
							version: this.#version,
							type: 'put',
						});
					}
				}
				// now send any queued messages
				for (const event of pendingRealTimeQueue) {
					send(event);
				}
				pendingRealTimeQueue = null;
			})();
			function send(event: any) {
				recordAction(event.size ?? 1, 'db-message', tableName, null);
				subscription.send(event);
			}
			if (request.listener) subscription.on('data', request.listener);
			return subscription;
		}

		/**
		 * Subscribe on one thread unless this is a per-thread subscription
		 * @param workerIndex
		 * @param options
		 */
		static subscribeOnThisThread(workerIndex, options) {
			return workerIndex === 0 || options?.crossThreads === false;
		}
		doesExist() {
			return Boolean(this.#record || this.#saveMode);
		}

		/**
		 * Publishing a message to a record adds an (observable) entry in the audit log, but does not change
		 * the record at all. This entries should be replicated and trigger subscription listeners.
		 * @param id
		 * @param message
		 * @param options
		 */
		publish(target: RequestTarget, message: any, options?: any) {
			if (message === undefined || message instanceof URLSearchParams) {
				// legacy arg format, shift the args
				this._writePublish(this.getId(), target, message);
			} else {
				let allowed = true;
				const context = this.getContext();
				if (target.checkPermission) {
					// requesting authorization verification
					allowed = this.allowCreate(context.user, target, context);
				}
				return when(allowed, (allowed: boolean) => {
					if (!allowed) {
						throw new AccessViolation(context.user);
					}
					const id = requestTargetToId(target);
					this._writePublish(id, message, options);
				});
			}
		}
		_writePublish(id: Id, message, options?: any) {
			const transaction = txnForContext(this.getContext());
			id ??= null;
			if (id !== null) checkValidId(id); // note that we allow the null id for publishing so that you can publish to the root topic
			const context = this.getContext();
			transaction.addWrite({
				key: id,
				store: primaryStore,
				entry: this.#entry,
				nodeName: context?.nodeName,
				validate: () => {
					if (!context?.source) {
						transaction.checkOverloaded();
						this.validate(message);
					}
				},
				before: applyToSources.publish?.bind(this, context, id, message),
				beforeIntermediate: applyToSourcesIntermediate.publish?.bind(this, context, id, message),
				commit: (txnTime, existingEntry, retries) => {
					// just need to update the version number of the record so it points to the latest audit record
					// but have to update the version number of the record
					// TODO: would be faster to use getBinaryFast here and not have the record loaded

					if (existingEntry === undefined && trackDeletes && !audit) {
						scheduleCleanup();
					}
					logger.trace?.(`Publishing message to id: ${id}, timestamp: ${new Date(txnTime).toISOString()}`);
					// always audit this, but don't change existing version
					// TODO: Use direct writes in the future (copying binary data is hard because it invalidates the cache)
					updateRecord(
						id,
						existingEntry?.value ?? null,
						existingEntry,
						existingEntry?.version || txnTime,
						0,
						true,
						{
							user: context?.user,
							residencyId: options?.residencyId,
							expiresAt: context?.expiresAt,
							nodeId: options?.nodeId,
							tableToTrack: tableName,
						},
						'message',
						false,
						message
					);
				},
			});
		}
		validate(record: any, patch?: boolean) {
			let validationErrors;
			const validateValue = (value, attribute, name) => {
				if (attribute.type && value != null) {
					if (patch && value.__op__) value = value.value;
					if (attribute.properties) {
						if (typeof value !== 'object') {
							(validationErrors || (validationErrors = [])).push(
								`Value ${stringify(value)} in property ${name} must be an object${
									attribute.type ? ' (' + attribute.type + ')' : ''
								}`
							);
						}
						const properties = attribute.properties;
						for (let i = 0, l = properties.length; i < l; i++) {
							const attribute = properties[i];
							if (attribute.relationship || attribute.computed) {
								if (record.hasOwnProperty(attribute.name)) {
									(validationErrors || (validationErrors = [])).push(
										`Computed property ${name}.${attribute.name} may not be directly assigned a value`
									);
								}
								continue;
							}
							const updated = validateValue(value[attribute.name], attribute, name + '.' + attribute.name);
							if (updated) value[attribute.name] = updated;
						}
						if (attribute.sealed && value != null && typeof value === 'object') {
							for (const key in value) {
								if (!properties.find((property) => property.name === key)) {
									(validationErrors || (validationErrors = [])).push(
										`Property ${key} is not allowed within object in property ${name}`
									);
								}
							}
						}
					} else {
						switch (attribute.type) {
							case 'Int':
								if (typeof value !== 'number' || value >> 0 !== value)
									(validationErrors || (validationErrors = [])).push(
										`Value ${stringify(value)} in property ${name} must be an integer (from -2147483648 to 2147483647)`
									);
								break;
							case 'Long':
								if (typeof value !== 'number' || !(Math.floor(value) === value && Math.abs(value) <= 9007199254740992))
									(validationErrors || (validationErrors = [])).push(
										`Value ${stringify(
											value
										)} in property ${name} must be an integer (from -9007199254740992 to 9007199254740992)`
									);
								break;
							case 'Float':
								if (typeof value !== 'number')
									(validationErrors || (validationErrors = [])).push(
										`Value ${stringify(value)} in property ${name} must be a number`
									);
								break;
							case 'ID':
								if (
									!(
										typeof value === 'string' ||
										(value?.length > 0 && value.every?.((value) => typeof value === 'string'))
									)
								)
									(validationErrors || (validationErrors = [])).push(
										`Value ${stringify(value)} in property ${name} must be a string, or an array of strings`
									);
								break;
							case 'String':
								if (typeof value !== 'string')
									(validationErrors || (validationErrors = [])).push(
										`Value ${stringify(value)} in property ${name} must be a string`
									);
								break;
							case 'Boolean':
								if (typeof value !== 'boolean')
									(validationErrors || (validationErrors = [])).push(
										`Value ${stringify(value)} in property ${name} must be a boolean`
									);
								break;
							case 'Date':
								if (!(value instanceof Date)) {
									if (typeof value === 'string' || typeof value === 'number') return new Date(value);
									else
										(validationErrors || (validationErrors = [])).push(
											`Value ${stringify(value)} in property ${name} must be a Date`
										);
								}
								break;
							case 'BigInt':
								if (typeof value !== 'bigint') {
									// do coercion because otherwise it is rather difficult to get numbers to consistently be bigints
									if (typeof value === 'string' || typeof value === 'number') return BigInt(value);
									(validationErrors || (validationErrors = [])).push(
										`Value ${stringify(value)} in property ${name} must be a bigint`
									);
								}
								break;
							case 'Bytes':
								if (!(value instanceof Uint8Array)) {
									if (typeof value === 'string') return Buffer.from(value);
									(validationErrors || (validationErrors = [])).push(
										`Value ${stringify(value)} in property ${name} must be a Buffer or Uint8Array`
									);
								}
								break;
							case 'Blob':
								if (!(value instanceof Blob)) {
									if (typeof value === 'string') value = Buffer.from(value);
									if (value instanceof Buffer) {
										return createBlob(value, { type: 'text/plain' });
									}
									(validationErrors || (validationErrors = [])).push(
										`Value ${stringify(value)} in property ${name} must be a Blob`
									);
								}
								break;
							case 'array':
								if (Array.isArray(value)) {
									if (attribute.elements) {
										for (let i = 0, l = value.length; i < l; i++) {
											const element = value[i];
											const updated = validateValue(element, attribute.elements, name + '[*]');
											if (updated) value[i] = updated;
										}
									}
								} else
									(validationErrors || (validationErrors = [])).push(
										`Value ${stringify(value)} in property ${name} must be an Array`
									);

								break;
						}
					}
				}
				if (attribute.nullable === false && value == null) {
					(validationErrors || (validationErrors = [])).push(
						`Property ${name} is required (and not does not allow null values)`
					);
				}
			};
			for (let i = 0, l = attributes.length; i < l; i++) {
				const attribute = attributes[i];
				if (attribute.relationship || attribute.computed) {
					if (Object.hasOwn(record, attribute.name)) {
						(validationErrors || (validationErrors = [])).push(
							`Computed property ${attribute.name} may not be directly assigned a value`
						);
					}
					continue;
				}
				if (!patch || attribute.name in record) {
					const updated = validateValue(record[attribute.name], attribute, attribute.name);
					if (updated !== undefined) record[attribute.name] = updated;
				}
			}
			if (sealed) {
				for (const key in record) {
					if (!attributes.find((attribute) => attribute.name === key)) {
						(validationErrors || (validationErrors = [])).push(`Property ${key} is not allowed`);
					}
				}
			}

			if (validationErrors) {
				throw new ClientError(validationErrors.join('. '));
			}
		}
		getUpdatedTime() {
			return this.#version;
		}
		wasLoadedFromSource(): boolean | void {
			return hasSourceGet ? Boolean(this.#loadedFromSource) : undefined;
		}
		static async addAttributes(attributesToAdd) {
			const new_attributes = attributes.slice(0);
			for (const attribute of attributesToAdd) {
				if (!attribute.name) throw new ClientError('Attribute name is required');
				if (attribute.name.match(/[`/]/))
					throw new ClientError('Attribute names cannot include backticks or forward slashes');
				validateAttribute(attribute.name);
				new_attributes.push(attribute);
			}
			table({
				table: tableName,
				database: databaseName,
				schemaDefined,
				attributes: new_attributes,
			});
			return TableResource.indexingOperation;
		}
		static async removeAttributes(names: string[]) {
			const new_attributes = attributes.filter((attribute) => !names.includes(attribute.name));
			table({
				table: tableName,
				database: databaseName,
				schemaDefined,
				attributes: new_attributes,
			});
			return TableResource.indexingOperation;
		}
		/**
		 * Get the size of the table in bytes (based on amount of pages stored in the database)
		 * @param options
		 */
		static getSize() {
			const stats = primaryStore.getStats();
			return (stats.treeBranchPageCount + stats.treeLeafPageCount + stats.overflowPages) * stats.pageSize;
		}
		static getAuditSize() {
			const stats = auditStore?.getStats();
			return stats && (stats.treeBranchPageCount + stats.treeLeafPageCount + stats.overflowPages) * stats.pageSize;
		}
		static getStorageStats() {
			const storePath = primaryStore.env.path;
			const stats: any = fs.statfsSync?.(storePath) ?? {};
			return {
				available: stats.bavail * stats.bsize,
				free: stats.bfree * stats.bsize,
				size: stats.blocks * stats.bsize,
			};
		}
		static async getRecordCount(options?: any) {
			// iterate through the metadata entries to exclude their count and exclude the deletion counts
			const entryCount = primaryStore.getStats().entryCount;
			const TIME_LIMIT = 1000 / 2; // one second time limit, enforced by seeing if we are halfway through at 500ms
			const start = performance.now();
			const halfway = Math.floor(entryCount / 2);
			const exactCount = options?.exactCount;
			let recordCount = 0;
			let entriesScanned = 0;
			let limit: number;
			for (const { value } of primaryStore.getRange({ start: true, lazy: true, snapshot: false })) {
				if (value != null) recordCount++;
				entriesScanned++;
				await rest();
				if (!exactCount && entriesScanned < halfway && performance.now() - start > TIME_LIMIT) {
					// it is taking too long, so we will just take this sample and a sample from the end to estimate
					limit = entriesScanned;
					break;
				}
			}
			if (limit) {
				// in this case we are going to make an estimate of the table count using the first thousand
				// entries and last thousand entries
				const firstRecordCount = recordCount;
				recordCount = 0;
				for (const { value } of primaryStore.getRange({
					start: '\uffff',
					reverse: true,
					lazy: true,
					limit,
					snapshot: false,
				})) {
					if (value != null) recordCount++;
					await rest();
				}
				const sampleSize = limit * 2;
				const recordRate = (recordCount + firstRecordCount) / sampleSize;
				const variance =
					Math.pow((recordCount - firstRecordCount + 1) / limit / 2, 2) + // variance between samples
					(recordRate * (1 - recordRate)) / sampleSize;
				const sd = Math.max(Math.sqrt(variance) * entryCount, 1);
				const estimatedRecordCount = Math.round(recordRate * entryCount);
				// TODO: This uses a normal/Wald interval, but a binomial confidence interval is probably better calculated using
				// Wilson score interval or Agresti-Coull interval (I think the latter is a little easier to calculate/implement).
				const lowerCiLimit = Math.max(estimatedRecordCount - 1.96 * sd, recordCount + firstRecordCount);
				const upperCiLimit = Math.min(estimatedRecordCount + 1.96 * sd, entryCount);
				let significantUnit = Math.pow(10, Math.round(Math.log10(sd)));
				if (significantUnit > estimatedRecordCount) significantUnit = significantUnit / 10;
				recordCount = Math.round(estimatedRecordCount / significantUnit) * significantUnit;
				return {
					recordCount,
					estimatedRange: [Math.round(lowerCiLimit), Math.round(upperCiLimit)],
				};
			}
			return {
				recordCount,
			};
		}
		/**
		 * When attributes have been changed, we update the accessors that are assigned to this table
		 */
		static updatedAttributes() {
			propertyResolvers = this.propertyResolvers = {
				$id: (object, context, entry) => ({ value: entry.key }),
				$updatedtime: (object, context, entry) => entry.version,
				$updatedTime: (object, context, entry) => entry.version,
				$expiresAt: (object, context, entry) => entry.expiresAt,
				$record: (object, context, entry) => (entry ? { value: object } : object),
				$distance: (object, context, entry) => {
					return entry && (entry.distance ?? context?.vectorDistances?.get(entry));
				},
			};
			for (const attribute of this.attributes) {
				if (attribute.isPrimaryKey) primaryKeyAttribute = attribute;
				attribute.resolve = null; // reset this
				const relationship = attribute.relationship;
				const computed = attribute.computed;
				if (relationship) {
					if (attribute.indexed) {
						console.error(
							`A relationship property can not be directly indexed, (but you may want to index the foreign key attribute)`
						);
					}
					if (computed) {
						console.error(
							`A relationship property is already computed and can not be combined with a computed function (the relationship will be given precedence)`
						);
					}
					hasRelationships = true;
					if (relationship.to) {
						if (attribute.elements?.definition) {
							propertyResolvers[attribute.name] = attribute.resolve = (object, context, entry, returnEntry?) => {
								// TODO: Get raw record/entry?
								const id = object[relationship.from ? relationship.from : primaryKey];
								const relatedTable = attribute.elements.definition.tableClass;
								if (returnEntry) {
									return searchByIndex(
										{ attribute: relationship.to, value: id },
										txnForContext(context).getReadTxn(),
										false,
										relatedTable,
										false
									).map((entry) => {
										if (entry && entry.key !== undefined) return entry;
										return relatedTable.primaryStore.getEntry(entry, {
											transaction: txnForContext(context).getReadTxn(),
										});
									}).asArray;
								}
								return relatedTable.search([{ attribute: relationship.to, value: id }], context).asArray;
							};
							attribute.set = () => {
								// ideally we want to throw an error here, but if the user had (accidently?) set a property into storage
								// conflicts with this attribute, we don't want to prevent loading
								// throw new Error('Setting a one-to-many relationship property is not supported');
							};
							attribute.resolve.definition = attribute.elements.definition;
							// preserve relationship information for searching
							attribute.resolve.to = relationship.to;
							if (relationship.from) attribute.resolve.from = relationship.from;
						} else
							console.error(
								`The one-to-many/many-to-many relationship property "${attribute.name}" in table "${tableName}" must have an array type referencing a table as the elements`
							);
					} else if (relationship.from) {
						const definition = attribute.definition || attribute.elements?.definition;
						if (definition) {
							propertyResolvers[attribute.name] = attribute.resolve = (object, context, entry, returnEntry?) => {
								const ids = object[relationship.from];
								if (ids === undefined) return undefined;
								if (attribute.elements) {
									let hasPromises;
									const results = ids?.map((id) => {
										const value = definition.tableClass.primaryStore[returnEntry ? 'getEntry' : 'get'](id, {
											transaction: txnForContext(context).getReadTxn(),
										});
										if (value?.then) hasPromises = true;
										// for now, we shouldn't be getting promises until rocksdb
										if (TableResource.loadAsInstance === false) Object.freeze(returnEntry ? value?.value : value);
										return value;
									});
									return relationship.filterMissing
										? hasPromises
											? Promise.all(results).then((results) => results.filter(exists))
											: results.filter(exists)
										: hasPromises
											? Promise.all(results)
											: results;
								}
								const value = definition.tableClass.primaryStore[returnEntry ? 'getEntry' : 'get'](ids, {
									transaction: txnForContext(context).getReadTxn(),
								});
								// for now, we shouldn't be getting promises until rocksdb
								if (TableResource.loadAsInstance === false) Object.freeze(returnEntry ? value?.value : value);
								return value;
							};
							attribute.set = (object, related) => {
								if (Array.isArray(related)) {
									const targetIds = related.map(
										(related) => related.getId?.() || related[definition.tableClass.primaryKey]
									);
									object[relationship.from] = targetIds;
								} else {
									const targetId = related.getId?.() || related[definition.tableClass.primaryKey];
									object[relationship.from] = targetId;
								}
							};
							attribute.resolve.definition = attribute.definition || attribute.elements?.definition;
							attribute.resolve.from = relationship.from;
						} else {
							console.error(
								`The relationship property "${attribute.name}" in table "${tableName}" must be a type that references a table`
							);
						}
					} else {
						console.error(
							`The relationship directive on "${attribute.name}" in table "${tableName}" must use either "from" or "to" arguments`
						);
					}
				} else if (computed) {
					if (typeof computed.from === 'function') {
						this.setComputedAttribute(attribute.name, computed.from);
					}
					propertyResolvers[attribute.name] = attribute.resolve = (object, context, entry) => {
						const value = typeof computed.from === 'string' ? object[computed.from] : object;
						const userResolver = this.userResolvers[attribute.name];
						if (userResolver) return userResolver(value, context, entry);
						else {
							logger.warn(
								`Computed attribute "${attribute.name}" does not have a function assigned to it. Please use setComputedAttribute('${attribute.name}', resolver) to assign a resolver function.`
							);
							// silence future warnings but just returning undefined
							this.userResolvers[attribute.name] = () => {};
						}
					};
					attribute.resolve.directReturn = true;
				} else if (indices[attribute.name]?.customIndex?.propertyResolver) {
					const customIndex = indices[attribute.name].customIndex;
					propertyResolvers[attribute.name] = (object, context, entry) => {
						const value = object[attribute.name];
						return customIndex.propertyResolver(value, context, entry);
					};
					propertyResolvers[attribute.name].directReturn = true;
				}
			}
			assignTrackedAccessors(this, this);
			assignTrackedAccessors(Updatable, this, true);
			for (const attribute of attributes) {
				const name = attribute.name;
				if (attribute.resolve) {
					Object.defineProperty(primaryStore.encoder.structPrototype, name, {
						get() {
							return attribute.resolve(this, contextStorage.getStore()); // it is only possible to get the context from ALS, we don't have a direct reference to the current context
						},
						set(related) {
							return attribute.set(this, related);
						},
						configurable: true,
					});
				}
			}
		}
		static setComputedAttribute(attribute_name, resolver) {
			const attribute = findAttribute(attributes, attribute_name);
			if (!attribute) {
				console.error(`The attribute "${attribute_name}" does not exist in the table "${tableName}"`);
				return;
			}
			if (!attribute.computed) {
				console.error(`The attribute "${attribute_name}" is not defined as computed in the table "${tableName}"`);
				return;
			}
			this.userResolvers[attribute_name] = resolver;
		}
		static async deleteHistory(endTime = 0, cleanupDeletedRecords = false) {
			let completion: Promise<void>;
			for (const { key, value: auditEntry } of auditStore.getRange({
				start: 0,
				end: endTime,
			})) {
				await rest(); // yield to other async operations
				if (readAuditEntry(auditEntry).tableId !== tableId) continue;
				completion = removeAuditEntry(auditStore, key, auditEntry);
			}
			if (cleanupDeletedRecords) {
				// this is separate procedure we can do if the records are not being cleaned up by the audit log. This shouldn't
				// ever happen, but if there are cleanup failures for some reason, we can run this to clean up the records
				for (const entry of primaryStore.getRange({ start: 0, versions: true })) {
					const { key, value, localTime } = entry;
					await rest(); // yield to other async operations
					if (value === null && localTime < endTime) {
						completion = removeEntry(primaryStore, entry);
					}
				}
			}
			await completion;
		}
		static async *getHistory(startTime = 0, endTime = Infinity) {
			for (const { key, value: auditEntry } of auditStore.getRange({
				start: startTime || 1, // if startTime is 0, we actually want to shift to 1 because 0 is encoded as all zeros with audit store's special encoder, and will include symbols
				end: endTime,
			})) {
				await rest(); // yield to other async operations
				const auditRecord = readAuditEntry(auditEntry);
				if (auditRecord.tableId !== tableId) continue;
				yield {
					id: auditRecord.recordId,
					localTime: key,
					version: auditRecord.version,
					type: auditRecord.type,
					value: auditRecord.getValue(primaryStore, true, key),
					user: auditRecord.user,
					operation: auditRecord.originatingOperation,
				};
			}
		}
		static async getHistoryOfRecord(id) {
			const history = [];
			if (id == undefined) throw new Error('An id is required');
			const entry = primaryStore.getEntry(id);
			if (!entry) return history;
			let nextLocalTime = entry.localTime;
			if (!nextLocalTime) throw new Error('The entry does not have a local audit time');
			const count = 0;
			do {
				await rest(); // yield to other async operations
				//TODO: Would like to do this asynchronously, but we will need to run catch after this to ensure we didn't miss anything
				//await auditStore.prefetch([key]); // do it asynchronously for better fairness/concurrency and avoid page faults
				const auditEntry = auditStore.get(nextLocalTime);
				if (auditEntry) {
					const auditRecord = readAuditEntry(auditEntry);
					history.push({
						id: auditRecord.recordId,
						localTime: nextLocalTime,
						version: auditRecord.version,
						type: auditRecord.type,
						value: auditRecord.getValue(primaryStore, true, nextLocalTime),
						user: auditRecord.user,
					});
					nextLocalTime = auditRecord.previousLocalTime;
				} else break;
			} while (count < 1000 && nextLocalTime);
			return history.reverse();
		}
		static cleanup() {
			deleteCallbackHandle?.remove();
		}
	}
	TableResource.updatedAttributes(); // on creation, update accessors as well
	const prototype = TableResource.prototype;
	if (expirationMs) TableResource.setTTLExpiration(expirationMs / 1000);
	if (expiresAtProperty) runRecordExpirationEviction();
	return TableResource;
	function updateIndices(id, existingRecord, record?) {
		let hasChanges;
		// iterate the entries from the record
		// for-in is about 5x as fast as for-of Object.entries, and this is extremely time sensitive since it can be
		// inside a write transaction
		// TODO: Make an array version of indices that is faster
		for (const key in indices) {
			const index = indices[key];
			const isIndexing = index.isIndexing;
			const resolver = propertyResolvers[key];
			const value = record && (resolver ? resolver(record) : record[key]);
			const existingValue = existingRecord && (resolver ? resolver(existingRecord) : existingRecord[key]);
			if (value === existingValue && !isIndexing) {
				continue;
			}
			if (index.customIndex) {
				index.customIndex.index(id, value, existingValue);
				continue;
			}
			hasChanges = true;
			const indexNulls = index.indexNulls;
			// determine what index values need to be removed and added
			let valuesToAdd = getIndexedValues(value, indexNulls);
			let valuesToRemove = getIndexedValues(existingValue, indexNulls);
			if (tableName === 'OrganizationRole') logger.error?.({ tableName, id, key, valuesToAdd, valuesToRemove });
			if (valuesToRemove?.length > 0) {
				// put this in a conditional so we can do a faster version for new records
				// determine the changes/diff from new values and old values
				const setToRemove = new Set(valuesToRemove);
				valuesToAdd = valuesToAdd
					? valuesToAdd.filter((value) => {
							if (setToRemove.has(value)) {
								// if the value is retained, we don't need to remove or add it, so remove it from the set
								setToRemove.delete(value);
							} else {
								// keep in the list of values to add to index
								return true;
							}
						})
					: [];
				valuesToRemove = Array.from(setToRemove);
				if ((valuesToRemove.length > 0 || valuesToAdd.length > 0) && LMDB_PREFETCH_WRITES) {
					// prefetch any values that have been removed or added
					const valuesToPrefetch = valuesToRemove.concat(valuesToAdd).map((v) => ({ key: v, value: id }));
					index.prefetch(valuesToPrefetch, noop);
				}
				//if the update cleared out the attribute value we need to delete it from the index
				for (let i = 0, l = valuesToRemove.length; i < l; i++) {
					index.remove(valuesToRemove[i], id);
				}
			} else if (valuesToAdd?.length > 0 && LMDB_PREFETCH_WRITES) {
				// no old values, just new
				index.prefetch(
					valuesToAdd.map((v) => ({ key: v, value: id })),
					noop
				);
			}
			if (valuesToAdd) {
				for (let i = 0, l = valuesToAdd.length; i < l; i++) {
					index.put(valuesToAdd[i], id);
				}
			}
		}
		return hasChanges;
	}
	function checkValidId(id) {
		switch (typeof id) {
			case 'number':
				return true;
			case 'string':
				if (id.length < 659) return true; // max number of characters that can't expand our key size limit
				if (id.length > MAX_KEY_BYTES) {
					// we can quickly determine this is too big
					throw new Error('Primary key size is too large: ' + id.length);
				}
				// TODO: We could potentially have a faster test here, Buffer.byteLength is close, but we have to handle characters < 4 that are escaped in ordered-binary
				break; // otherwise we have to test it, in this range, unicode characters could put it over the limit
			case 'object':
				if (id === null) {
					throw new Error('Invalid primary key of null');
				}
				break; // otherwise we have to test it
			case 'bigint':
				if (id < 2n ** 64n && id > -(2n ** 64n)) return true;
				break; // otherwise we have to test it
			default:
				throw new Error('Invalid primary key type: ' + typeof id);
		}
		// otherwise it is difficult to determine if the key size is too large
		// without actually attempting to serialize it
		const length = writeKey(id, TEST_WRITE_KEY_BUFFER, 0);
		if (length > MAX_KEY_BYTES) throw new Error('Primary key size is too large: ' + id.length);
		return true;
	}
	function requestTargetToId(target: RequestTargetOrId): Id {
		return typeof target === 'object' && target ? target.id : (target as Id);
	}
	function isSearchTarget(target: RequestTarget) {
		return typeof target === 'object' && target && target.isCollection;
	}
	function isRequestTarget(target: unknown): target is RequestTarget {}
	function loadLocalRecord(id, context, options, sync, withEntry) {
		if (TableResource.getResidencyById && options.ensureLoaded && context?.replicateFrom !== false) {
			// this is a special case for when the residency can be determined from the id alone (hash-based sharding),
			// allow for a fast path to load the record from the correct node
			const residency = residencyFromFunction(TableResource.getResidencyById(id));
			if (residency) {
				if (!residency.includes(server.hostname) && sourceLoad) {
					// this record is not on this node, so we shouldn't load it here
					return sourceLoad({ key: id, residency }).then(withEntry);
				}
			}
		}
		// TODO: determine if we use lazy access properties
		const whenPrefetched = () => {
			if (context?.transaction?.stale) context.transaction.stale = false;
			// if the transaction was closed, which can happen if we are iterating
			// through query results and the iterator ends (abruptly)
			if (options.transaction?.isDone) return withEntry(null, id);
			const entry = primaryStore.getEntry(id, options);
<<<<<<< HEAD
			if (databaseName !== 'system') recordAction(entry?.size ?? 1, 'db-read', tableName, null);
=======
			// we need to freeze entry records to ensure the integrity of the cache;
			// but we only do this when users have opted into loadAsInstance/freezeRecords to avoid back-compat
			// issues
			if (context?._freezeRecords) Object.freeze(entry?.value);
>>>>>>> d2e124af
			if (
				entry?.residencyId &&
				entry.metadataFlags & INVALIDATED &&
				sourceLoad &&
				options.ensureLoaded &&
				context?.replicateFrom !== false
			) {
				// load from other node
				return sourceLoad(entry).then(
					(entry) => withEntry(entry, id),
					(error) => {
						logger.error?.('Error loading remote record', id, entry, options, error);
						return withEntry(null, id);
					}
				);
			}
			if (entry && context) {
				if (entry?.version > (context.lastModified || 0)) context.lastModified = entry.version;
				if (entry?.localTime && !context.lastRefreshed) context.lastRefreshed = entry.localTime;
			}
			return withEntry(entry, id);
		};
		// To prefetch or not to prefetch is one of the biggest questions HarperDB has to make.
		// Prefetching has important benefits as it allows any page fault to be executed asynchronously
		// in the work threads, and it provides event turn yielding, allowing other async functions
		// to execute. However, prefetching is expensive, and the cost of enqueuing a task with the
		// worker threads and enqueuing the callback on the JS thread and the downstream promise handling
		// is usually at least several times more expensive than skipping the prefetch and just directly
		// getting the entry.
		// Determining if we should prefetch is challenging. It is not possible to determine if a page
		// fault will happen, OSes intentionally hide that information. So here we use some heuristics
		// to evaluate if prefetching is a good idea.
		// First, the caller can tell us. If the record is in our local cache, we use that as indication
		// that we can get the value very quickly without a page fault.
		if (sync) return whenPrefetched();
		// Next, we allow for non-prefetch mode where we can execute some gets without prefetching,
		// but we will limit the number before we do another prefetch
		if (untilNextPrefetch > 0) {
			untilNextPrefetch--;
			return whenPrefetched();
		}
		// Now, we are going to prefetch before loading, so need a promise:
		return new Promise((resolve, reject) => {
			if (untilNextPrefetch === 0) {
				// If we were in non-prefetch mode and used up our non-prefetch gets, we immediately trigger
				// a prefetch for the current id
				untilNextPrefetch--;
				primaryStore.prefetch([id], () => {
					prefetch();
					load();
				});
			} else {
				// If there is a prefetch in flight, we accumulate ids so we can attempt to batch prefetch
				// requests into a single or just a few async operations, reducing the cost of async queuing.
				prefetchIds.push(id);
				prefetchCallbacks.push(load);
				if (prefetchIds.length > MAX_PREFETCH_BUNDLE) {
					untilNextPrefetch--;
					prefetch();
				}
			}
			function prefetch() {
				if (prefetchIds.length > 0) {
					const callbacks = prefetchCallbacks;
					primaryStore.prefetch(prefetchIds, () => {
						if (untilNextPrefetch === -1) {
							prefetch();
						} else {
							// if there is another prefetch callback pending, we don't need to trigger another prefetch
							untilNextPrefetch++;
						}
						for (const callback of callbacks) callback();
					});
					prefetchIds = [];
					prefetchCallbacks = [];
					// Here is the where the feedback mechanism informs future execution. If we were able
					// to enqueue multiple prefetch requests, this is an indication that we have concurrency
					// and/or page fault/slow data retrieval, and the prefetches are valuable to us, so
					// we stay in prefetch mode.
					// We also reduce the number of non-prefetches we allow in next non-prefetch sequence
					if (nonPrefetchSequence > 2) nonPrefetchSequence--;
				} else {
					// If we have not enqueued any prefetch requests, this is a hint that prefetching may
					// not have been that advantageous, so we let it go back to the non-prefetch mode,
					// for the next few requests. We also increment the number of non-prefetches that
					// we allow so there is a "memory" of how well prefetch vs non-prefetch is going.
					untilNextPrefetch = nonPrefetchSequence;
					if (nonPrefetchSequence < MAX_PREFETCH_SEQUENCE) nonPrefetchSequence++;
				}
			}
			function load() {
				try {
					resolve(whenPrefetched());
				} catch (error) {
					reject(error);
				}
			}
		});
	}
	function getTablePermissions(user: any, target?: RequestTarget) {
		let permission = target?.checkPermission; // first check to see the request target specifically provides the permissions to authorize
		if (typeof permission !== 'object') {
			if (!user?.role) return;
			permission = user.role.permission;
		}
		if (permission.super_user) return FULL_PERMISSIONS;
		const dbPermission = permission[databaseName];
		let table: any;
		const tables = dbPermission?.tables;
		if (tables) {
			return tables[tableName];
		} else if (databaseName === 'data' && (table = permission[tableName]) && !table.tables) {
			return table;
		}
	}

	function ensureLoadedFromSource(id, entry, context, resource?) {
		if (hasSourceGet) {
			let needsSourceData = false;
			if (context.noCache) needsSourceData = true;
			else {
				if (entry) {
					if (
						!entry.value ||
						entry.metadataFlags & (INVALIDATED | EVICTED) || // invalidated or evicted should go to load from source
						(entry.expiresAt != undefined && entry.expiresAt < Date.now())
					)
						needsSourceData = true;
					// else needsSourceData is left falsy
					// TODO: Allow getEntryByVariation to find a sub-variation of this record and determine if
					// it still needs to be loaded from source
				} else needsSourceData = true;
				recordActionBinary(!needsSourceData, 'cache-hit', tableName);
			}
			if (needsSourceData) {
				const loadingFromSource = getFromSource(id, entry, context).then((entry) => {
					if (entry?.value && entry?.value.getRecord?.())
						logger.error?.('Can not assign a record that is already a resource');
					if (context) {
						if (entry?.version > (context.lastModified || 0)) context.lastModified = entry.version;
						context.lastRefreshed = Date.now(); // localTime is probably not available yet
					}
					return entry;
				});
				// if the resource defines a method for indicating if stale-while-revalidate is allowed for a record
				if (context?.onlyIfCached || (entry?.value && resource?.allowStaleWhileRevalidate?.(entry, id))) {
					// since we aren't waiting for it any errors won't propagate so we should at least log them
					loadingFromSource.catch((error) => logger.warn?.(error));
					if (context?.onlyIfCached && !resource.doesExist()) throw new ServerError('Entry is not cached', 504);
					return; // go ahead and return and let the current stale value be used while we re-validate
				} else return loadingFromSource; // return the promise for the resolved value
			}
		} else if (entry?.value) {
			// if we don't have a source, but we have an entry, we check the expiration
			if (entry.expiresAt != undefined && entry.expiresAt < Date.now()) {
				// if it has expired and there is no source, we evict it and then return null, using a fake promise to indicate that this is providing the response
				TableResource.evict(entry.key, entry.value, entry.version);
				entry.value = null;
				return {
					then(callback) {
						return callback(entry); // return undefined, no source to get data from
					},
				};
			}
		}
	}
	function txnForContext(context: Context) {
		let transaction = context?.transaction;
		if (transaction) {
			if (!transaction.lmdbDb) {
				// this is an uninitialized DatabaseTransaction, we can claim it
				transaction.lmdbDb = primaryStore;
				return transaction;
			}
			do {
				// See if this is a transaction for our database and if so, use it
				if (transaction.lmdbDb?.path === primaryStore.path) return transaction;
				// try the next one:
				const nextTxn = transaction.next;
				if (!nextTxn) {
					// no next one, then add our database
					transaction = transaction.next = new DatabaseTransaction();
					transaction.lmdbDb = primaryStore;
					return transaction;
				}
				transaction = nextTxn;
			} while (true);
		} else {
			return new ImmediateTransaction();
		}
	}
	function getAttributeValue(entry, attribute_name, context) {
		if (!entry) {
			return;
		}
		const record = (entry.deref ? entry.deref() : entry.value) ?? primaryStore.getEntry(entry.key)?.value;
		if (typeof attribute_name === 'object') {
			// attribute_name is an array of attributes, pointing to nested attribute
			let resolvers = propertyResolvers;
			let value = record;
			for (let i = 0, l = attribute_name.length; i < l; i++) {
				const attribute = attribute_name[i];
				const resolver = resolvers?.[attribute];
				value = resolver && value ? resolver(value, context, entry) : value?.[attribute];
				entry = null; // can't use this in the nested object
				resolvers = resolver?.definition?.tableClass?.propertyResolvers;
			}
			return value;
		}
		const resolver = propertyResolvers[attribute_name];
		return resolver ? resolver(record, context, entry) : record[attribute_name];
	}
	function transformToEntries(ids, select, context, readTxn, filters?) {
		// TODO: Test and ensure that we break out of these loops when a connection is lost
		const filtersLength = filters?.length;
		const loadOptions = {
			transaction: readTxn,
			lazy: filtersLength > 0 || typeof select === 'string' || select?.length < 4,
			alwaysPrefetch: true,
		};
		let idFiltersApplied;
		// for filter operations, we intentionally use async and yield the event turn so that scanning queries
		// do not hog resources and give more processing opportunity for more efficient index-driven queries.
		// this also gives an opportunity to prefetch and ensure any page faults happen in a different thread
		function processEntry(entry: Entry, id?) {
			const record = entry?.value;
			if (!record) return SKIP;
			// apply the record-level filters
			for (let i = 0; i < filtersLength; i++) {
				if (idFiltersApplied?.includes(i)) continue; // already applied
				if (!filters[i](record, entry)) return SKIP; // didn't match filters
			}
			if (id !== undefined) entry.key = id;
			return entry;
		}
		if (filtersLength > 0 || !ids.hasEntries) {
			let results = ids.map((idOrEntry) => {
				idFiltersApplied = null;
				if (typeof idOrEntry === 'object' && idOrEntry?.key !== undefined)
					return filtersLength > 0 ? processEntry(idOrEntry) : idOrEntry; // already an entry
				if (idOrEntry == undefined) {
					return SKIP;
				}
				// it is an id, so we can try to use id any filters that are available (note that these can come into existence later, during the query)
				for (let i = 0; i < filtersLength; i++) {
					const filter = filters[i];
					const idFilter = filter.idFilter;
					if (idFilter) {
						if (!idFilter(idOrEntry)) return SKIP; // didn't match filters
						if (!idFiltersApplied) idFiltersApplied = [];
						idFiltersApplied.push(i);
					}
				}
				return loadLocalRecord(idOrEntry, context, loadOptions, false, processEntry);
			});
			if (Array.isArray(ids)) results = results.filter((entry) => entry !== SKIP);
			results.hasEntries = true;
			return results;
		}
		return ids;
	}

	function precedesExistingVersion(
		txnTime: number,
		existingEntry: Entry,
		nodeId: number = server.replication?.getThisNodeId(auditStore)
	): number {
		if (txnTime <= existingEntry?.version) {
			if (existingEntry?.version === txnTime && nodeId !== undefined) {
				// if we have a timestamp tie, we break the tie by comparing the node name of the
				// existing entry to the node name of the update
				const nodeNameToId = server.replication?.exportIdMapping(auditStore);
				const localTime = existingEntry.localTime;
				const auditEntry = localTime && auditStore.get(localTime);
				if (auditEntry) {
					// existing node id comes from the audit log
					let updatedNodeName, existingNodeName;
					const auditRecord = readAuditEntry(auditEntry);
					for (const node_name in nodeNameToId) {
						if (nodeNameToId[node_name] === nodeId) updatedNodeName = node_name;
						if (nodeNameToId[node_name] === auditRecord.nodeId) existingNodeName = node_name;
					}
					if (updatedNodeName > existingNodeName)
						// if the updated node name is greater (alphabetically), it wins (it doesn't precede the existing version)
						return 1;
					if (updatedNodeName === existingNodeName) return 0; // a tie
				}
			}
			// transaction time is older than existing version, so we treat that as an update that loses to the existing record version
			return -1;
		}
		return 1;
	}

	/**
	 * This is used to record that a retrieve a record from source
	 */
	async function getFromSource(id: Id, existingEntry: Entry, context: Context): Promise<Entry> {
		const metadataFlags = existingEntry?.metadataFlags;

		const existingVersion = existingEntry?.version;
		let whenResolved, timer;
		// We start by locking the record so that there is only one resolution happening at once;
		// if there is already a resolution in process, we want to use the results of that resolution
		// attemptLock() will return true if we got the lock, and the callback won't be called.
		// If another thread has the lock it returns false and then the callback is called once
		// the other thread releases the lock.
		if (
			!primaryStore.attemptLock(id, existingVersion, () => {
				// This is called when another thread releases the lock on resolution. Hopefully
				// it should be resolved now and we can use the value it saved.
				clearTimeout(timer);
				const entry = primaryStore.getEntry(id);
				if (!entry || !entry.value || entry.metadataFlags & (INVALIDATED | EVICTED))
					// try again
					whenResolved(getFromSource(id, primaryStore.getEntry(id), context));
				else whenResolved(entry);
			})
		) {
			return new Promise((resolve) => {
				whenResolved = resolve;
				timer = setTimeout(() => {
					primaryStore.unlock(id, existingVersion);
				}, LOCK_TIMEOUT);
			});
		}

		const existingRecord = existingEntry?.value;
		// it is important to remember that this is _NOT_ part of the current transaction; nothing is changing
		// with the canonical data, we are simply fulfilling our local copy of the canonical data, but still don't
		// want a timestamp later than the current transaction
		// we create a new context for the source, we want to determine the timestamp and don't want to
		// attribute this to the current user
		const sourceContext = {
			requestContext: context,
			// provide access to previous data
			replacingRecord: existingRecord,
			replacingEntry: existingEntry,
			replacingVersion: existingVersion,
			noCacheStore: false,
			source: null,
			// use the same resource cache as a parent context so that if modifications are made to resources,
			// they are visible in the parent requesting context
			resourceCache: context?.resourceCache,
			transaction: undefined,
			expiresAt: undefined,
			lastModified: undefined,
		};
		const responseHeaders = context?.responseHeaders;
		return new Promise((resolve, reject) => {
			// we don't want to wait for the transaction because we want to return as fast as possible
			// and let the transaction commit in the background
			let resolved;
			when(
				transaction(sourceContext, async (txn) => {
					const start = performance.now();
					let updatedRecord;
					let hasChanges, invalidated;
					try {
						// find the first data source that will fulfill our request for data
						for (const source of TableResource.sources) {
							if (source.get && (!source.get.reliesOnPrototype || source.prototype.get)) {
								if (source.available?.(existingEntry) === false) continue;
								sourceContext.source = source;
								updatedRecord = await source.get(id, sourceContext);
								if (updatedRecord) break;
							}
						}
						invalidated = metadataFlags & INVALIDATED;
						let version = sourceContext.lastModified || (invalidated && existingVersion);
						hasChanges = invalidated || version > existingVersion || !existingRecord;
						if (!version) version = getNextMonotonicTime();
						const resolveDuration = performance.now() - start;
						recordAction(resolveDuration, 'cache-resolution', tableName, null, 'success');
						if (responseHeaders)
							appendHeader(responseHeaders, 'Server-Timing', `cache-resolve;dur=${resolveDuration.toFixed(2)}`, true);
						txn.timestamp = version;
						if (expirationMs && sourceContext.expiresAt == undefined)
							sourceContext.expiresAt = Date.now() + expirationMs;
						if (updatedRecord) {
							if (typeof updatedRecord !== 'object') throw new Error('Only objects can be cached and stored in tables');
							if (updatedRecord.status > 0 && updatedRecord.headers) {
								// if the source has a status code and headers, treat it as a response
								if (updatedRecord.status >= 300) {
									if (updatedRecord.status === 304) {
										// revalidation of our current cached record
										updatedRecord = existingRecord;
										version = existingVersion;
									} else {
										// if the source has an error status, we need to throw an error
										throw new ServerError(updatedRecord.body || 'Error from source', updatedRecord.status);
									} // there are definitely more status codes to handle
								} else {
									updatedRecord = updatedRecord.body;
								}
							}
							if (typeof updatedRecord.toJSON === 'function') updatedRecord = updatedRecord.toJSON();
							if (primaryKey && updatedRecord[primaryKey] !== id) updatedRecord[primaryKey] = id;
						}
						resolved = true;
						resolve({
							key: id,
							version,
							value: updatedRecord,
						});
					} catch (error) {
						error.message += ` while resolving record ${id} for ${tableName}`;
						if (
							existingRecord &&
							(((error.code === 'ECONNRESET' || error.code === 'ECONNREFUSED' || error.code === 'EAI_AGAIN') &&
								!context?.mustRevalidate) ||
								(context?.staleIfError &&
									(error.statusCode === 500 ||
										error.statusCode === 502 ||
										error.statusCode === 503 ||
										error.statusCode === 504)))
						) {
							// these are conditions under which we can use stale data after an error
							resolve({
								key: id,
								version: existingVersion,
								value: existingRecord,
							});
							logger.trace?.(error.message, '(returned stale record)');
						} else reject(error);
						const resolveDuration = performance.now() - start;
						recordAction(resolveDuration, 'cache-resolution', tableName, null, 'fail');
						if (responseHeaders)
							appendHeader(responseHeaders, 'Server-Timing', `cache-resolve;dur=${resolveDuration.toFixed(2)}`, true);
						sourceContext.transaction.abort();
						return;
					}
					if (context?.noCacheStore || sourceContext.noCacheStore) {
						// abort before we write any change
						sourceContext.transaction.abort();
						return;
					}
					const dbTxn = txnForContext(sourceContext);
					dbTxn.addWrite({
						key: id,
						store: primaryStore,
						entry: existingEntry,
						nodeName: 'source',
						commit: (txnTime, existingEntry) => {
							if (existingEntry?.version !== existingVersion) {
								// don't do anything if the version has changed
								return;
							}
							const hasIndexChanges = updateIndices(id, existingRecord, updatedRecord);
							if (updatedRecord) {
								applyToSourcesIntermediate.put?.(sourceContext, id, updatedRecord);
								if (existingEntry) {
									context.previousResidency = TableResource.getResidencyRecord(existingEntry.residencyId);
								}
								let auditRecord: any;
								let omitLocalRecord = false;
								let residencyId: number;
								const residency = residencyFromFunction(TableResource.getResidency(updatedRecord, context));
								if (residency) {
									if (!residency.includes(server.hostname)) {
										// if we aren't in the residency list, specify that our local record should be omitted or be partial
										auditRecord = updatedRecord;
										omitLocalRecord = true;
										if (TableResource.getResidencyById) {
											// complete omission of the record that doesn't belong here
											updatedRecord = undefined;
										} else {
											// store the partial record
											updatedRecord = null;
											for (const name in indices) {
												if (!updatedRecord) {
													updatedRecord = {};
												}
												// if there are any indices, we need to preserve a partial invalidated record to ensure we can still do searches
												updatedRecord[name] = auditRecord[name];
											}
										}
									}
									residencyId = getResidencyId(residency);
								}
								logger.trace?.(
									`Writing resolved record from source with id: ${id}, timestamp: ${new Date(txnTime).toISOString()}`
								);
								// TODO: We are doing a double check for ifVersion that should probably be cleaned out
								updateRecord(
									id,
									updatedRecord,
									existingEntry,
									txnTime,
									omitLocalRecord ? INVALIDATED : 0,
									(audit && (hasChanges || omitLocalRecord)) || null,
									{
										user: sourceContext?.user,
										expiresAt: sourceContext.expiresAt,
										residencyId,
										tableToTrack: tableName,
									},
									'put',
									Boolean(invalidated),
									auditRecord
								);
							} else if (existingEntry) {
								applyToSourcesIntermediate.delete?.(sourceContext, id);
								logger.trace?.(
									`Deleting resolved record from source with id: ${id}, timestamp: ${new Date(txnTime).toISOString()}`
								);
								if (audit || trackDeletes) {
									updateRecord(
										id,
										null,
										existingEntry,
										txnTime,
										0,
										(audit && hasChanges) || null,
										{ user: sourceContext?.user, tableToTrack: tableName },
										'delete',
										Boolean(invalidated)
									);
								} else {
									removeEntry(primaryStore, existingEntry, existingVersion);
								}
							}
						},
					});
				}),
				() => {
					primaryStore.unlock(id, existingVersion);
				},
				(error) => {
					primaryStore.unlock(id, existingVersion);
					if (resolved) logger.error?.('Error committing cache update', error);
					// else the error was already propagated as part of the promise that we returned
				}
			);
		});
	}

	/**
	 * Verify that the context does not have any replication parameters that are not allowed
	 * @param context
	 */
	function checkContextPermissions(context: Context) {
		if (!context) return true;
		if (context.user?.role?.permission?.super_user) return true;
		if (context.replicateTo)
			throw new ClientError('Can not specify replication parameters without super user permissions', 403);
		if (context.replicatedConfirmation)
			throw new ClientError('Can not specify replication confirmation without super user permissions', 403);
		return true;
	}
	function scheduleCleanup(priority?: number): Promise<void> | void {
		let runImmediately = false;
		if (priority) {
			// run immediately if there is a big increase in priority
			if (priority - cleanupPriority > 1) runImmediately = true;
			cleanupPriority = priority;
		}
		// Periodically evict expired records and deleted records searching for records who expiresAt timestamp is before now
		if (cleanupInterval === lastCleanupInterval && !runImmediately) return;
		lastCleanupInterval = cleanupInterval;
		if (getWorkerIndex() === getWorkerCount() - 1) {
			// run on the last thread so we aren't overloading lower-numbered threads
			if (cleanupTimer) clearTimeout(cleanupTimer);
			if (!cleanupInterval) return;
			return new Promise((resolve) => {
				const startOfYear = new Date();
				startOfYear.setMonth(0);
				startOfYear.setDate(1);
				startOfYear.setHours(0);
				startOfYear.setMinutes(0);
				startOfYear.setSeconds(0);
				const nextInterval = cleanupInterval / (1 + cleanupPriority);
				// find the next scheduled run based on regular cycles from the beginning of the year (if we restart, this enables a good continuation of scheduling)
				const nextScheduled = runImmediately
					? Date.now()
					: Math.ceil((Date.now() - startOfYear.getTime()) / nextInterval) * nextInterval + startOfYear.getTime();
				const startNextTimer = (nextScheduled) => {
					logger.trace?.(`Scheduled next cleanup scan at ${new Date(nextScheduled)}`);
					// noinspection JSVoidFunctionReturnValueUsed
					cleanupTimer = setTimeout(
						() =>
							(lastEvictionCompletion = lastEvictionCompletion.then(async () => {
								// schedule the next run for when the next cleanup interval should occur (or now if it is in the past)
								startNextTimer(Math.max(nextScheduled + cleanupInterval, Date.now()));
								if (primaryStore.rootStore.status !== 'open') {
									clearTimeout(cleanupTimer);
									return;
								}
								const MAX_CLEANUP_CONCURRENCY = 50;
								const outstandingCleanupOperations = new Array(MAX_CLEANUP_CONCURRENCY);
								let cleanupIndex = 0;
								const evictThreshold =
									Math.pow(cleanupPriority, 8) *
									(envMngr.get(CONFIG_PARAMS.STORAGE_RECLAMATION_EVICTIONFACTOR) ?? 100000);
								const adjustedEviction = evictionMs / Math.pow(Math.max(cleanupPriority, 1), 4);
								logger.info?.(
									`Starting cleanup scan for ${tableName}, evict threshold ${evictThreshold}, adjusted eviction ${adjustedEviction}ms`
								);
								function shouldEvict(expiresAt: number, version: number, metadataFlags: number, record: any) {
									const evictWhen = expiresAt + adjustedEviction - Date.now();
									if (evictWhen < 0) return true;
									else if (cleanupPriority) {
										let size = primaryStore.lastSize;
										if (metadataFlags & HAS_BLOBS) {
											findBlobsInObject(record, (blob) => {
												if (blob.size) size += blob.size;
											});
										}
										logger.trace?.(
											`shouldEvict adjusted ${evictWhen} ${size}, ${(evictWhen * (expiresAt - version)) / size} < ${evictThreshold}`
										);
										// heuristic to determine if we should perform early eviction based on priority
										return (evictWhen * (expiresAt - version)) / size < evictThreshold;
									}
									return false;
								}

								try {
									let count = 0;
									// iterate through all entries to find expired records and deleted records
									for (const entry of primaryStore.getRange({
										start: false,
										snapshot: false, // we don't want to keep read transaction snapshots open
										versions: true,
										lazy: true, // only want to access metadata most of the time
									})) {
										const { key, value: record, version, expiresAt, metadataFlags } = entry;
										// if there is no auditing and we are tracking deletion, need to do cleanup of
										// these deletion entries (audit has its own scheduled job for this)
										let resolution: Promise<void>;
										if (record === null && !audit && version + DELETED_RECORD_EXPIRATION < Date.now()) {
											// make sure it is still deleted when we do the removal
											resolution = removeEntry(primaryStore, entry, version);
										} else if (expiresAt != undefined && shouldEvict(expiresAt, version, metadataFlags, record)) {
											// evict!
											resolution = TableResource.evict(key, record, version);
											count++;
										}
										if (resolution) {
											await outstandingCleanupOperations[cleanupIndex];
											outstandingCleanupOperations[cleanupIndex] = resolution.catch((error) => {
												logger.error?.('Cleanup error', error);
											});
											if (++cleanupIndex >= MAX_CLEANUP_CONCURRENCY) cleanupIndex = 0;
										}
										await rest();
									}
									logger.info?.(`Finished cleanup scan for ${tableName}, evicted ${count} entries`);
								} catch (error) {
									logger.warn?.(`Error in cleanup scan for ${tableName}:`, error);
								}
								resolve(undefined);
								cleanupPriority = 0; // reset the priority
							})),
						Math.min(nextScheduled - Date.now(), 0x7fffffff) // make sure it can fit in 32-bit signed number
					).unref(); // don't let this prevent closing the thread
				};
				startNextTimer(nextScheduled);
			});
		}
	}
	function addDeleteRemoval() {
		deleteCallbackHandle = auditStore?.addDeleteRemovalCallback(tableId, primaryStore, (id: Id, version: number) => {
			primaryStore.remove(id, version);
		});
	}
	function runRecordExpirationEviction() {
		// Periodically evict expired records, searching for records who expiresAt timestamp is before now
		if (getWorkerIndex() === 0) {
			// we want to run the pruning of expired records on only one thread so we don't have conflicts in evicting
			setInterval(async () => {
				// go through each database and table and then search for expired entries
				// find any entries that are set to expire before now
				if (runningRecordExpiration) return;
				runningRecordExpiration = true;
				try {
					const expiresAtName = expiresAtProperty.name;
					const index = indices[expiresAtName];
					if (!index) throw new Error(`expiresAt attribute ${expiresAtProperty} must be indexed`);
					for (const key of index.getRange({
						start: true,
						values: false,
						end: Date.now(),
						snapshot: false,
					})) {
						for (const id of index.getValues(key)) {
							const recordEntry = primaryStore.getEntry(id);
							if (!recordEntry?.value) {
								// cleanup the index if the record is gone
								primaryStore.ifVersion(id, recordEntry?.version, () => index.remove(key, id));
							} else if (recordEntry.value[expiresAtName] < Date.now()) {
								// make sure the record hasn't changed and won't change while removing
								TableResource.evict(id, recordEntry.value, recordEntry.version);
							}
						}
						await rest();
					}
				} catch (error) {
					logger.error?.('Error in evicting old records', error);
				} finally {
					runningRecordExpiration = false;
				}
			}, RECORD_PRUNING_INTERVAL).unref();
		}
	}
	function residencyFromFunction(shardOrResidencyList: ResidencyDefinition): string[] | void {
		if (shardOrResidencyList == undefined) return;
		if (Array.isArray(shardOrResidencyList)) return shardOrResidencyList;
		if (typeof shardOrResidencyList === 'number') {
			if (shardOrResidencyList >= 65536) throw new Error(`Shard id ${shardOrResidencyList} must be below 65536`);
			const residencyList = server.shards?.get?.(shardOrResidencyList);
			if (residencyList) {
				logger.trace?.(`Shard ${shardOrResidencyList} mapped to ${residencyList.map((node) => node.name).join(', ')}`);
				return residencyList.map((node) => node.name);
			}
			throw new Error(`Shard ${shardOrResidencyList} is not defined`);
		}
		throw new Error(
			`Shard or residency list ${shardOrResidencyList} is not a valid type, must be a shard number or residency list of node hostnames`
		);
	}
	function getResidencyId(ownerNodeNames) {
		if (ownerNodeNames) {
			const setKey = ownerNodeNames.join(',');
			let residencyId = dbisDb.get([Symbol.for('residency_by_set'), setKey]);
			if (residencyId) return residencyId;
			dbisDb.put(
				[Symbol.for('residency_by_set'), setKey],
				(residencyId = Math.floor(Math.random() * 0x7fff0000) + 0xffff)
			);
			dbisDb.put([Symbol.for('residency_by_id'), residencyId], ownerNodeNames);
			return residencyId;
		}
	}
}

function attributesAsObject(attribute_permissions, type) {
	const attrObject = attribute_permissions.attr_object || (attribute_permissions.attr_object = {});
	let attrsForType = attrObject[type];
	if (attrsForType) return attrsForType;
	attrsForType = attrObject[type] = Object.create(null);
	for (const permission of attribute_permissions) {
		attrsForType[permission.attribute_name] = permission[type];
	}
	return attrsForType;
}
function noop() {
	// prefetch callback
}

const ENDS_WITH_TIMEZONE = /[+-][0-9]{2}:[0-9]{2}|[a-zA-Z]$/;
/**
 * Coerce a string to the type defined by the attribute
 * @param value
 * @param attribute
 * @returns
 */
export function coerceType(value: any, attribute: any): any {
	const type = attribute?.type;
	//if a type is String is it safe to execute a .toString() on the value and return? Does not work for Array/Object so we would need to detect if is either of those first
	if (value === null) {
		return value;
	} else if (value === '' && type && type !== 'String' && type !== 'Any') {
		return null;
	}
	try {
		switch (type) {
			case 'Int':
			case 'Long':
				// allow $ prefix as special syntax for more compact numeric representations and then use parseInt to force being an integer (might consider Math.floor, which is a little faster, but rounds in a different way with negative numbers).
				if (value[0] === '$') return rejectNaN(parseInt(value.slice(1), 36));
				if (value === 'null') return null;
				// strict check to make sure it is really an integer (there is also a sensible conversion from dates)
				if (!/^-?[0-9]+$/.test(value) && !(value instanceof Date)) throw new SyntaxError();
				return rejectNaN(+value); // numeric conversion is stricter than parseInt
			case 'Float':
				return value === 'null' ? null : rejectNaN(+value); // numeric conversion is stricter than parseFloat
			case 'BigInt':
				return value === 'null' ? null : BigInt(value);
			case 'Boolean':
				return value === 'true' ? true : value === 'false' ? false : value;
			case 'Date':
				if (isNaN(value)) {
					if (value === 'null') return null;
					//if the value is not an integer (to handle epoch values) and does not end in a timezone we suffiz with 'Z' tom make sure the Date is GMT timezone
					if (!ENDS_WITH_TIMEZONE.test(value)) {
						value += 'Z';
					}
					const date = new Date(value);
					rejectNaN(date.getTime());
					return date;
				}
				return new Date(+value); // epoch ms number
			case undefined:
			case 'Any':
				return autoCast(value);
			default:
				return value;
		}
	} catch (error) {
		error.message = `Invalid value for attribute ${attribute.name}: "${value}", expecting ${type}`;
		error.statusCode = 400;
		throw error;
	}
}
// This is a simple function to throw on NaNs that can come out of parseInt, parseFloat, etc.
function rejectNaN(value: number) {
	if (isNaN(value)) throw new SyntaxError(); // will set the message in the catch block with more context
	return value;
}
function isDescendantId(ancestorId, descendantId): boolean {
	if (ancestorId == null) return true; // ancestor of all ids
	if (!Array.isArray(descendantId)) return ancestorId === descendantId || descendantId.startsWith?.(ancestorId);
	if (Array.isArray(ancestorId)) {
		let al = ancestorId.length;
		if (ancestorId[al - 1] === null) al--;
		if (descendantId.length >= al) {
			for (let i = 0; i < al; i++) {
				if (descendantId[i] !== ancestorId[i]) return false;
			}
			return true;
		}
		return false;
	} else if (descendantId[0] === ancestorId) return true;
}

// wait for an event turn (via a promise)
const rest = () => new Promise(setImmediate);

// wait for a promise or plain object to resolve
function when<T, R>(value: T | Promise<T>, callback: (value: T) => R, reject?: (error: any) => void): R {
	if (value?.then) return value.then(callback, reject);
	return callback(value as T);
}
// for filtering
function exists(value) {
	return value != null;
}

function stringify(value) {
	try {
		return JSON.stringify(value);
	} catch (err) {
		return value;
	}
}
function hasOtherProcesses(store) {
	const pid = process.pid;
	return store.env
		.readerList()
		.slice(1)
		.some((line) => {
			// if the pid from the reader list is different than ours, must be another process accessing the database
			return +line.match(/\d+/)?.[0] != pid;
		});
}<|MERGE_RESOLUTION|>--- conflicted
+++ resolved
@@ -3370,14 +3370,15 @@
 			// through query results and the iterator ends (abruptly)
 			if (options.transaction?.isDone) return withEntry(null, id);
 			const entry = primaryStore.getEntry(id, options);
-<<<<<<< HEAD
-			if (databaseName !== 'system') recordAction(entry?.size ?? 1, 'db-read', tableName, null);
-=======
-			// we need to freeze entry records to ensure the integrity of the cache;
+			
+      if (databaseName !== 'system') {
+        recordAction(entry?.size ?? 1, 'db-read', tableName, null);
+      }
+			
+      // we need to freeze entry records to ensure the integrity of the cache;
 			// but we only do this when users have opted into loadAsInstance/freezeRecords to avoid back-compat
 			// issues
 			if (context?._freezeRecords) Object.freeze(entry?.value);
->>>>>>> d2e124af
 			if (
 				entry?.residencyId &&
 				entry.metadataFlags & INVALIDATED &&
