<<<<<<< HEAD
import { CONFIG_PARAMS, OPERATIONS_ENUM, SYSTEM_TABLE_NAMES, SYSTEM_SCHEMA_NAME } from '../utility/hdbTerms';
=======
/**
 * This module provides the main table implementation of the Resource API, providing full access to HarperDB
 * tables through the interface defined by the Resource class. This module is responsible for handling these
 * table-level interactions, loading records, updating records, querying, and more.
 */

import { CONFIG_PARAMS, OPERATIONS_ENUM } from '../utility/hdbTerms';
>>>>>>> 8a1e7e17
import { Database, asBinary, SKIP } from 'lmdb';
import { getIndexedValues } from '../utility/lmdb/commonUtility';
import { sortBy } from 'lodash';
import { Query, ResourceInterface, Request, SubscriptionRequest, Id } from './ResourceInterface';
import { workerData, threadId } from 'worker_threads';
import { getNextMonotonicTime } from '../utility/lmdb/commonUtility';
import { CONTEXT, ID_PROPERTY, RECORD_PROPERTY, Resource, IS_COLLECTION } from './Resource';
import { COMPLETION, DatabaseTransaction, ImmediateTransaction } from './DatabaseTransaction';
import * as lmdb_terms from '../utility/lmdb/terms';
import * as env_mngr from '../utility/environment/environmentManager';
import { addSubscription, listenToCommits } from './transactionBroadcast';
import { handleHDBError, ClientError } from '../utility/errors/hdbError';
import * as signalling from '../utility/signalling';
import { SchemaEventMsg, UserEventMsg } from '../server/threads/itc';
import { databases, table } from './databases';
import { idsForCondition, filterByType } from './search';
import * as harper_logger from '../utility/logging/harper_logger';
import { assignTrackedAccessors, deepFreeze, hasChanges, OWN_DATA } from './tracked';
import { transaction } from './transaction';
import { MAXIMUM_KEY } from 'ordered-binary';
import { getWorkerIndex, onMessageByType } from '../server/threads/manageThreads';

let server_utilities;
const RANGE_ESTIMATE = 100000000;
const STARTS_WITH_ESTIMATE = 10000000;
env_mngr.initSync();
const LMDB_PREFETCH_WRITES = env_mngr.get(CONFIG_PARAMS.STORAGE_PREFETCHWRITES);

const DELETION_COUNT_KEY = Symbol.for('deletions');
const VERSION_PROPERTY = Symbol.for('version');
const INCREMENTAL_UPDATE = Symbol.for('incremental-update');
const SOURCE_PROPERTY = Symbol('source-resource');
const LAZY_PROPERTY_ACCESS = { lazy: true };
const NOTIFICATION = { isNotification: true, allowInvalidated: true };
export interface Table {
	primaryStore: Database;
	auditStore: Database;
	indices: {};
	databasePath: string;
	tableName: string;
	databaseName: string;
	attributes: any[];
	primaryKey: string;
	subscriptions: Map<any, Function[]>;
	expirationTimer: ReturnType<typeof setInterval>;
	expirationMS: number;
	indexingOperations?: Promise<void>;
	Source: { new (): ResourceInterface };
	Transaction: ReturnType<typeof makeTable>;
}
/**
 * This returns a Table class for the given table settings (determined from the metadata table)
 * Instances of the returned class are Resource instances, intended to provide a consistent view or transaction of the table
 * @param options
 */
export function makeTable(options) {
	const {
		primaryKey: primary_key,
		indices,
		tableId: table_id,
		tableName: table_name,
		primaryStore: primary_store,
		databasePath: database_path,
		databaseName: database_name,
		auditStore: audit_store,
		trackDeletes: track_deletes,
		schemaDefined: schema_defined,
		dbisDB: dbis_db,
	} = options;
	let { expirationMS: expiration_ms } = options;
	let { attributes } = options;
	if (!attributes) attributes = [];
	listenToCommits(primary_store, audit_store);
	let deletion_count = 0;
	let pending_deletion_count_write;
	let primary_key_attribute = {};
	let created_time_property, updated_time_property;
	let commit_listeners: Set;
	for (const attribute of attributes) {
		if (attribute.assignCreatedTime || attribute.name === '__createdtime__') created_time_property = attribute.name;
		if (attribute.assignUpdatedTime || attribute.name === '__updatedtime__') updated_time_property = attribute.name;
		if (attribute.isPrimaryKey) primary_key_attribute = attribute;
	}
	class TableResource extends Resource {
		static name = table_name; // for display/debugging purposes
		static primaryStore = primary_store;
		static auditStore = audit_store;
		static primaryKey = primary_key;
		static tableName = table_name;
		static indices = indices;
		static databasePath = database_path;
		static databaseName = database_name;
		static attributes = attributes;
		static expirationTimer;
		static createdTimeProperty = created_time_property;
		static updatedTimeProperty = updated_time_property;
		static dbisDB = dbis_db;
		static schemaDefined = schema_defined;
		/**
		 * This defines a source for a table. This effectively makes a table into a cache, where the canonical
		 * source of data (or source of truth) is provided here in the Resource argument. Additional options
		 * can be provided to indicate how the caching should be handled.
		 * @param Resource
		 * @param options
		 * @returns
		 */
		static sourcedFrom(Resource, options) {
			// define a source for retrieving invalidated entries for caching purposes
			if (options) {
				this.sourceOptions = options;
				if (options.expiration) this.setTTLExpiration(options.expiration);
			}
			if (this.Source) {
				// if there is already an existing source, we check to see if the sources can cooperate,
				// and be "merged". The NATS replicator supports merging.
				if (this.Source.mergeSource) this.Source = this.Source.mergeSource(Resource, this.sourceOptions);
				else if (Resource.mergeSource) {
					this.Source = Resource.mergeSource(this.Source, this.sourceOptions);
				} else
					throw new Error(
						'Can not assign multiple sources to a table with no source providing a (static) mergeSource method'
					);
			} else this.Source = Resource;
			// External data source may provide a subscribe method, allowing for real-time proactive delivery
			// of data from the source to this caching table. This is generally greatly superior to expiration-based
			// caching since it much for accurately ensures freshness and maximizing caching time.
			// Here we subscribe the external data source if it is available, getting notification events
			// as they come in, and directly writing them to this table. We use the notification option to ensure
			// that we don't re-broadcast these as "requested" changes back to the source.
			(async () => {
<<<<<<< HEAD
				let user_role_update = false;
=======
				// perform the write of an individual write event
>>>>>>> 8a1e7e17
				const writeUpdate = async (event) => {
					const value = event.value;
					const Table = event.table ? databases[database_name][event.table] : TableResource;
					if (
						database_name === SYSTEM_SCHEMA_NAME &&
						(event.table === SYSTEM_TABLE_NAMES.ROLE_TABLE_NAME || event.table === SYSTEM_TABLE_NAMES.USER_TABLE_NAME)
					) {
						user_role_update = true;
					}
					if (event.id === undefined) {
						event.id = value[Table.primaryKey];
						if (event.id === undefined) throw new Error('Replication message without an id ' + JSON.stringify(event));
					}
					const resource: TableResource = await Table.getResource(event.id, event, NOTIFICATION);
					switch (event.operation) {
						case 'put':
							return resource._writeUpdate(value, NOTIFICATION);
						case 'delete':
							return resource._writeDelete(NOTIFICATION);
						case 'publish':
							return resource._writePublish(value, NOTIFICATION);
						case 'invalidate':
							return resource.invalidate(NOTIFICATION);
						default:
							console.error('Unknown operation', event);
					}
				};

				try {
					const has_subscribe =
						Resource.subscribe && (!Resource.subscribe.reliesOnPrototype || Resource.prototype.subscribe);
					const subscription =
						has_subscribe &&
						(await Resource.subscribe?.({
							// this is used to indicate that all threads are (presumably) making this subscription
							// and we do not need to propagate events across threads (more efficient)
							crossThreads: false,
							// this is used to indicate that we want, if possible, immediate notification of writes
							// within the process (not supported yet)
							inTransactionUpdates: true,
							// supports transaction operations
							supportsTransactions: true,
						}));
					if (subscription) {
						// we listen for events by iterating through the async iterator provided by the subscription
						for await (const event of subscription) {
							try {
								const first_write = event.operation === 'transaction' ? event.writes[0] : event;
								if (!first_write) {
									console.error('Bad subscription event');
									continue;
								}
								const commit_resolution = transaction(event, () => {
									if (event.operation === 'transaction') {
										// if it is a transaction, we need to individuall iterate through each write event
										const promises = [];
										for (const write of event.writes) {
											write[CONTEXT] = event;
											try {
												promises.push(writeUpdate(write));
											} catch (error) {
												error.message += ' writing ' + JSON.stringify(write) + ' of event ' + JSON.stringify(event);
												throw error;
											}
										}
										return Promise.all(promises);
									} else if (event.operation === 'define_schema') {
										// ensure table has the provided attributes
										const updated_attributes = this.attributes.slice(0);
										let has_changes;
										for (const attribute of event.attributes) {
											if (!updated_attributes.find((existing) => existing.name === attribute.name)) {
												updated_attributes.push(attribute);
												has_changes = true;
											}
										}
										if (has_changes) {
											table({ table: table_name, database: database_name, attributes: updated_attributes });
											signalling.signalSchemaChange(
												new SchemaEventMsg(process.pid, OPERATIONS_ENUM.CREATE_TABLE, database_name, table_name)
											);
										}
									} else return writeUpdate(event);
								});
								if (event.onCommit) {
									if (commit_resolution?.then && user_role_update) {
										signalling.signalUserChange(new UserEventMsg(process.pid));
									}

									if (commit_resolution?.then) commit_resolution.then(event.onCommit);
									else event.onCommit();
								}
							} catch (error) {
								console.error('error in subscription handler', error);
							}
						}
					}
				} catch (error) {
					console.error(error);
				}
			})();
			return this;
		}
		/**
		 * Gets a resource instance, as defined by the Resource class, adding the table-specific handling
		 * of also loading the stored record into the resource instance.
		 * @param id
		 * @param request
		 * @param options An important option is allowInvalidated, which can be used to indicate that it is not necessary for a caching table to load data from the source if there is not a local copy of the data in the table (usually not necessary for a delete, for example).
		 * @returns
		 */
		static getResource(id: Id, request, options?: any): Promise<TableResource> | TableResource {
			const resource: TableResource = super.getResource(id, request) as any;
			if (id != null) {
				try {
					if (resource.hasOwnProperty(RECORD_PROPERTY)) return resource; // already loaded, don't reload, current version may have modifications
					const env_txn = resource._txnForRequest();
					if (typeof id === 'object' && id && !Array.isArray(id)) {
						throw new Error(`Invalid id ${JSON.stringify(id)}`);
					}
					let resolve_load, reject_load;
					const read_txn = env_txn?.getReadTxn();
					if (options) options.transaction = read_txn;
					else options = { transaction: read_txn };
					let finished;
					loadRecord(id, request, options, (entry, error) => {
						if (error) reject_load(error);
						else {
							resource[RECORD_PROPERTY] = entry?.value;
							resource[VERSION_PROPERTY] = entry?.version;
							finished = true;
							resolve_load?.(resource);
						}
					});
					if (finished) return resource;
					else
						return new Promise((resolve, reject) => {
							resolve_load = resolve;
							reject_load = reject;
						});
				} catch (error) {
					if (error.message.includes('Unable to serialize object')) error.message += ': ' + JSON.stringify(id);
					throw error;
				}
			}
			return resource;
		}
		/**
		 * Set TTL expiration for records in this table. On retrieval, record timestamps are checked for expiration.
		 * This also informs the scheduling for record eviction.
		 * @param expiration_time Time in seconds
		 */
		static setTTLExpiration(expiration_time) {
			// we set up a timer to remove expired entries. we only want the timer/reaper to run in one thread,
			// so we use the first one
			if (getWorkerIndex() === 0) {
				expiration_ms = expiration_time * 1000;
				if (this.expirationTimer) clearInterval(this.expirationTimer);
				this.expirationTimer = setInterval(() => {
					if (this.primaryStore.rootStore.status === 'closed') return clearInterval(this.expirationTimer);
					// iterate through all entries to find expired ones
					for (const { key, value: record, version } of this.primaryStore.getRange({
						start: false,
						versions: true,
					})) {
						if (version < Date.now() - expiration_ms && version > 0) {
							// evict!
							TableResource.evict(key, record, version);
						}
					}
				}, expiration_ms).unref();
			}
		}
		/**
		 * Coerce the id as a string to the correct type for the primary key
		 * @param id
		 * @returns
		 */
		static coerceId(id: string): number | string {
			if (id === '') return null;
			return coerceType(id, primary_key_attribute);
		}

		static async dropTable() {
			delete databases[database_name][table_name];
			if (database_name === database_path) {
				// part of a database
				for (const attribute in indices) {
					dbis_db.remove(TableResource.tableName + '/' + attribute);
					const index = indices[attribute];
					index.drop();
				}
				dbis_db.remove(TableResource.tableName + '/');
				primary_store.drop();
				await dbis_db.committed;
			} else {
				// legacy table per database
				console.log('legacy dropTable');
				await primary_store.close();
				await fs.remove(data_path);
				await fs.remove(
					data_path === standard_path
						? data_path + MDB_LOCK_FILE_SUFFIX
						: path.join(path.dirname(data_path), MDB_LEGACY_LOCK_FILE_NAME)
				); // I suspect we may have problems with this on Windows
			}
			signalling.signalSchemaChange(
				new SchemaEventMsg(process.pid, OPERATIONS_ENUM.DROP_TABLE, database_name, table_name)
			);
		}

		static Source: typeof Resource;

		static get(request, context) {
			if (request && (typeof request === 'object' && !Array.isArray(request) && request.url === '/' || request === '/')
				return { // basically a describe call
					recordCount: this.getRecordCount(),
					records: './', // an href to the records themselves
					name: table_name,
					database: database_name,
					attributes,
				};
			return super.get(request, context);
		}
		/**
		 * This retrieves the data of this resource. By default, with no argument, just return `this`.
		 * @param query - If included, specifies a query to perform on the record
		 */
		get(query?: Query | string): Promise<object | void> | object | void {
			if (typeof query === 'string') return this.getProperty(query);
			if (this[IS_COLLECTION]) {
				return this.search(query);
			}
			if (this.doesExist() || (this[CONTEXT]?.hasOwnProperty('returnNonexistent') && this[CONTEXT].returnNonexistent)) {
				return this;
			}
		}
		/**
		 * Determine if the user is allowed to get/read data from the current resource
		 * @param user The current, authenticated user
		 * @param query The parsed query from the search part of the URL
		 */
		static allowRead(user, query) {
			if (!user) return false;
			const permission = user.role.permission;
			if (permission.super_user) return true;
			if (permission[table_name]?.read) {
				const attribute_permissions = permission[table_name].attribute_permissions;
				if (attribute_permissions) {
					// if attribute permissions are defined, we need to ensure there is a select that only returns the attributes the user has permission to
					if (!query) query = {};
					const select = query.select;
					if (select) {
						const attrs_for_type = attributesAsObject(attribute_permissions, 'read');
						query.select = select.filter((property) => attrs_for_type[property]);
					} else {
						query.select = attribute_permissions
							.filter((attribute) => attribute.read)
							.map((attribute) => attribute.attribute_name);
					}
					return query;
				} else {
					return true;
				}
			}
		}

		/**
		 * Determine if the user is allowed to update data from the current resource
		 * @param user The current, authenticated user
		 * @param updated_data
		 * @param full_update
		 */
		allowUpdate(user, updated_data: any, full_update: boolean) {
			if (!user) return false;
			const permission = user.role.permission;
			if (permission.super_user) return true;
			if (permission[table_name]?.update) {
				const attribute_permissions = permission[table_name].attribute_permissions;
				if (attribute_permissions) {
					// if attribute permissions are defined, we need to ensure there is a select that only returns the attributes the user has permission to
					const attrs_for_type = attributesAsObject(attribute_permissions, 'update');
					for (const key in updated_data) {
						if (!attrs_for_type[key]) return false;
					}
					if (full_update) {
						// if this is a full put operation that removes missing properties, we don't want to remove properties
						// that the user doesn't have permission to remove
						for (const permission of attribute_permissions) {
							const key = permission.attribute_name;
							if (!permission.update && !(key in updated_data)) {
								updated_data[key] = this.getProperty(key);
							}
						}
					}
				} else {
					return true;
				}
			}
		}
		/**
		 * Determine if the user is allowed to create new data in the current resource
		 * @param user The current, authenticated user
		 * @param updated_data
		 */
		allowCreate(user, updated_data: {}) {
			// creating *within* a record resource just means we are adding some data to a current record, which is
			// an update to the record, it is not an insert of a new record into the table, so not a table create operation
			// so does not use table insert permissions
			return this.allowUpdate(user, {});
		}
		/**
		 * Determine if the user is allowed to create new data in the current resource
		 * @param user The current, authenticated user
		 * @param new_data
		 */
		static allowCreate(user, new_data: {}) {
			if (!user) return false;
			const permission = user.role.permission;
			if (permission.super_user) return true;
			if (permission[table_name]?.insert) {
				const attribute_permissions = permission[table_name].attribute_permissions;
				if (attribute_permissions) {
					// if attribute permissions are defined, we need to ensure there is a select that only returns the attributes the user has permission to
					const attrs_for_type = attributesAsObject(attribute_permissions, 'insert');
					for (const key in new_data) {
						if (!attrs_for_type[key]) return false;
					}
				} else {
					return true;
				}
			}
		}

		/**
		 * Determine if the user is allowed to delete from the current resource
		 * @param user The current, authenticated user
		 */
		static allowDelete(user) {
			if (!user) return false;
			const permission = user.role.permission;
			if (permission.super_user) return true;
			if (permission[table_name]?.delete) {
				return true;
			}
		}

		/**
		 * Start updating a record. The returned resource will record changes which are written
		 * once the corresponding transaction is committed. These changes can (eventually) include CRDT type operations.
		 * @param updates This can be a record to update the current resource with.
		 * @param full_update The provided data in updates is the full intended record; any properties in the existing record that are not in the updates, should be removed
		 */
		update(updates?: any, full_update?: boolean) {
			const env_txn = this._txnForRequest();
			if (!env_txn) throw new Error('Can not update a table resource outside of a transaction');
			// record in the list of updating records so it can be written to the database when we commit
			if (updates === false) {
				// TODO: Remove from transaction
				return this;
			}
			let own_data;
			if (typeof updates === 'object' && updates) {
				if (full_update) {
					for (const key in this[RECORD_PROPERTY]) {
						if (updates[key] === undefined) updates[key] = undefined;
					}
				}
				own_data = this[OWN_DATA];
				if (own_data) updates = Object.assign(own_data, updates);
				this[OWN_DATA] = own_data = updates;
			}
			if (!this[RECORD_PROPERTY] && primary_key && !(own_data || (own_data = this[OWN_DATA]))?.[primary_key]) {
				// if no primary key in the data, we assign it
				if (!own_data) own_data = this[OWN_DATA] = Object.create(null);
				own_data[primary_key] = this[ID_PROPERTY];
			}
			this._writeUpdate(this);
			return this;
		}

		invalidate(options) {
			const partial_record = { __invalidated__: true };
			for (const name in indices) {
				// if there are any indices, we need to preserve a partial invalidated record to ensure we can still do searches
				partial_record[name] = this.getProperty(name);
			}
			const transaction = this._txnForRequest();
			const txn_time = transaction.timestamp;
			transaction.addWrite({
				key: this[ID_PROPERTY],
				store: primary_store,
				txnTime: txn_time,
				invalidated: true,
				lastVersion: this[VERSION_PROPERTY],
				commit: (retry) => {
					if (retry) return;
					const source = TableResource.Source;
					let completion;
					const id = this[ID_PROPERTY];
					if (!options?.isNotification) {
						if (source?.invalidate && (!source.invalidate.reliesOnPrototype || source.prototype.invalidate)) {
							completion = source.invalidate(id, this);
						}
					}
					primary_store.put(this[ID_PROPERTY], partial_record, txn_time);
					// TODO: record_deletion?
					return {
						// return the audit record that should be recorded
						operation: 'invalidate',
						[COMPLETION]: completion,
					};
				},
			});
		}
		/**
		 * Evicting a record will remove it from a caching table. This is not considered a canonical data change, and it is assumed that retrieving this record from the source will still yield the same record, this is only removing the local copy of the record.
		 */
		static evict(id, existing_record, existing_version) {
			let partial_record;
			if (!existing_record) {
				const entry = primary_store.getEntry(id);
				if (!entry) return;
				existing_record = entry.value;
				existing_version = entry.version;
			}
			if (existing_record) {
				for (const name in indices) {
					// if there are any indices, we need to preserve a partial evicted record to ensure we can still do searches
					if (!partial_record) partial_record = { __invalidated__: false };
					partial_record[name] = existing_record[name];
				}
			}
			//
			if (partial_record) {
				return primary_store.put(id, partial_record, existing_version, existing_version);
			} else return primary_store.remove(id, existing_version);
		}
		/**
		 * This is intended to acquire a lock on a record from the whole cluster.
		 */
		lock() {
			throw new Error('Not yet implemented');
		}
		static operation(operation, context) {
			operation.table ||= table_name;
			operation.schema ||= database_name;
			return server_utilities.operation(operation, context);
		}

		/**
		 * Store the provided record data into the current resource. This is not written
		 * until the corresponding transaction is committed. This will either immediately fail (synchronously) or always
		 * succeed. That doesn't necessarily mean it will "win", another concurrent put could come "after" (monotonically,
		 * even if not chronologically) this one.
		 * @param record
		 * @param options
		 */
		async put(record): Promise<void> {
			this.update(record, true);
		}
		// perform the actual write operation; this may come from a user request to write (put, post, etc.), or
		// a notification that a write has already occurred in the canonical data source, we need to update our
		// local copy
		_writeUpdate(record, options?: any) {
			const transaction = this._txnForRequest();

			if (this[ID_PROPERTY] === undefined) {
				throw new Error('Can not save record without an id');
			}
			const txn_time = transaction.timestamp;
			let existing_record = this[RECORD_PROPERTY];
			let is_unchanged;
			let record_prepared;
			const id = this[ID_PROPERTY];
			if (!existing_record) this[RECORD_PROPERTY] = {}; // mark that this resource is being saved so isSaveRecord return true
			transaction.addWrite({
				key: id,
				store: primary_store,
				txnTime: txn_time,
				lastVersion: this[VERSION_PROPERTY],
				validate: () => {
					this.validate(record);
				},
				commit: (retry) => {
					let completion;
					if (retry) {
						if (is_unchanged) return;
						const existing_entry = primary_store.getEntry(id);
						existing_record = existing_entry?.value;
						const responseMetadata = this[CONTEXT]?.responseMetadata;
						if (responseMetadata && existing_entry?.version > (responseMetadata.lastModified || 0))
							responseMetadata.lastModified = existing_entry.version;
					}
					if (!record_prepared) {
						record_prepared = true;
						if (!options?.isNotification) {
							if (record[INCREMENTAL_UPDATE]) {
								is_unchanged = !hasChanges(record);
								if (is_unchanged) return;
							}
							if (primary_key && record[primary_key] !== id) record[primary_key] = id;
							if (TableResource.updatedTimeProperty) record[TableResource.updatedTimeProperty] = txn_time;
							if (TableResource.createdTimeProperty) {
								if (existing_record)
									record[TableResource.createdTimeProperty] = existing_record[TableResource.createdTimeProperty];
								else record[TableResource.createdTimeProperty] = txn_time;
							}
							record = deepFreeze(record); // this flatten and freeze the record
							// send this to the source
							const source = TableResource.Source;
							if (source?.put && (!source.put.reliesOnPrototype || source.prototype.put)) {
								completion = source.put(id, record, this);
							}
						} else record = deepFreeze(record); // TODO: I don't know that we need to freeze notification objects, might eliminate this for reduced overhead
						if (record[RECORD_PROPERTY]) throw new Error('Can not assign a record with a record property');
						this[RECORD_PROPERTY] = record;
					}
					harper_logger.trace(`Checking timestamp for put`, id, this[VERSION_PROPERTY], txn_time);
					// we use optimistic locking to only commit if the existing record state still holds true.
					// this is superior to using an async transaction since it doesn't require JS execution
					//  during the write transaction.
					if (this[VERSION_PROPERTY] > txn_time) {
						// This is not an error condition in our world of last-record-wins
						// replication. If the existing record is newer than it just means the provided record
						// is, well... older. And newer records are supposed to "win" over older records, and that
						// is normal, non-error behavior. So we still record an audit entry
						return; /*{
							// return the audit record that should be recorded
							operation: 'put',
							value: record,
							// TODO: What should this be?
							lastUpdate: this[LAST_MODIFICATION_PROPERTY],
						};*/
					}
					primary_store.put(this[ID_PROPERTY], record, txn_time);
					updateIndices(this[ID_PROPERTY], existing_record, record);
					if (existing_record === null && !retry) record_deletion(-1);
					return {
						// return the audit record that should be recorded
						operation: 'put',
						value: record,
						[COMPLETION]: completion,
					};
				},
			});
		}

		async delete(request: Request): Promise<boolean> {
			if (!this[RECORD_PROPERTY]) return false;
			// TODO: Handle deletion of a collection/query
			return this._writeDelete(request);
		}
		_writeDelete(options?: any) {
			const transaction = this._txnForRequest();
			const txn_time = transaction.timestamp;
			let delete_prepared;
			const id = this[ID_PROPERTY];
			let completion;
			transaction.addWrite({
				key: id,
				store: primary_store,
				txnTime: txn_time,
				lastVersion: this[VERSION_PROPERTY],
				commit: (retry) => {
					let existing_record = this[RECORD_PROPERTY];
					if (retry) {
						const existing_entry = primary_store.getEntry(id);
						existing_record = existing_entry?.value;
						const responseMetadata = this[CONTEXT]?.responseMetadata;
						if (responseMetadata && existing_entry?.version > (responseMetadata.lastModified || 0))
							responseMetadata.lastModified = existing_entry.version;
					}
					if (!delete_prepared) {
						delete_prepared = true;
						if (!options?.isNotification) {
							const source = TableResource.Source;
							if (source?.delete && (!source.delete.reliesOnPrototype || source.prototype.delete))
								completion = source.delete(id, this);
						}
					}
					if (this[VERSION_PROPERTY] > txn_time)
						// a newer record exists locally
						return;
					updateIndices(this[ID_PROPERTY], existing_record);
					if (audit_store || track_deletes) {
						primary_store.put(this[ID_PROPERTY], null, txn_time);
						if (!retry) record_deletion(1);
					} else primary_store.remove(this[ID_PROPERTY]);
					return {
						// return the audit record that should be recorded
						operation: 'delete',
						[COMPLETION]: completion,
					};
				},
			});
			return true;
		}

		search(request: Request): AsyncIterable<any> {
			const txn = this._txnForRequest();
			const reverse = request.reverse === true;
			let conditions = request.conditions;
			if (!conditions) conditions = Array.isArray(request) ? request : [];
			else if (conditions.length === undefined) conditions = Array.from(conditions);
			if (this[ID_PROPERTY]) {
				conditions = [{ attribute: null, comparator: 'prefix', value: this[ID_PROPERTY] }].concat(conditions);
			}
			for (const condition of conditions) {
				const attribute_name = condition[0] ?? condition.attribute;
				const attribute =
					attribute_name == null
						? primary_key_attribute
						: attributes.find((attribute) => attribute.name == attribute_name);
				if (!attribute) {
					if (attribute_name != null)
						throw handleHDBError(new Error(), `${attribute_name} is not a defined attribute`, 404);
				} else if (attribute.type === 'Int' || attribute.type === 'Float') {
					// convert to a number if that is expected
					if (condition[1] === undefined) condition.value = coerceType(condition.value, attribute);
					else condition[1] = coerceType(condition[1], attribute);
				}
			}
			// Sort the query by narrowest to broadest. Note that we want to do this both for intersection where
			// it allows us to do minimal filtering, and for union where we can return the fastest results first
			// in an iterator/stream.

			if (conditions.length > 1)
				conditions = sortBy(conditions, (condition) => {
					if (condition.estimated_count === undefined) {
						// skip if it is cached
						const search_type = condition.comparator || condition.search_type;
						if (search_type === lmdb_terms.SEARCH_TYPES.EQUALS) {
							const attribute_name = condition[0] ?? condition.attribute;
							if (attribute_name == null || attribute_name === primary_key) condition.estimated_count = 1;
							else {
								// we only attempt to estimate count on equals operator because that's really all that LMDB supports (some other key-value stores like libmdbx could be considered if we need to do estimated counts of ranges at some point)
								const index = indices[attribute_name];
								condition.estimated_count = index ? index.getValuesCount(condition[1] ?? condition.value) : Infinity;
							}
						} else if (
							search_type === lmdb_terms.SEARCH_TYPES.CONTAINS ||
							search_type === lmdb_terms.SEARCH_TYPES.ENDS_WITH ||
							search_type === 'ne'
						)
							condition.estimated_count = Infinity;
						else if (search_type === lmdb_terms.SEARCH_TYPES.STARTS_WITH || search_type === 'prefix')
							condition.estimated_count = STARTS_WITH_ESTIMATE;
						// this search types can't/doesn't use indices, so try do them last
						// for range queries (betweens, starts-with, greater, etc.), just arbitrarily guess
						else condition.estimated_count = RANGE_ESTIMATE;
					}
					return condition.estimated_count; // use cached count
				});
			// we mark the read transaction as in use (necessary for a stable read
			// transaction, and we really don't care if the
			// counts are done in the same read transaction because they are just estimates) until the search
			// results have been iterated and finished.
			const read_txn = txn.getReadTxn();
			read_txn.use();
			const select = request.select;
			const first_search = conditions[0];
			let records;
			if (!first_search) {
				// if not conditions at all, just return entire table, iteratively
				records = primary_store
					.getRange(
						reverse
							? { end: false, reverse: true, transaction: read_txn, lazy: select?.length < 4 }
							: { start: false, transaction: read_txn, lazy: select?.length < 4 }
					)
					.map(({ value }) => {
						if (!value) return SKIP;
						return new Promise((resolve) => setImmediate(() => resolve(value)));
					});
			} else {
				// both AND and OR start by getting an iterator for the ids for first condition
				let ids = idsForCondition(first_search, read_txn, reverse, TableResource, request.allowFullScan);
				// and then things diverge...
				if (!request.operator || request.operator.toLowerCase() === 'and') {
					// get the intersection of condition searches by using the indexed query for the first condition
					// and then filtering by all subsequent conditions
					const filters = conditions.slice(1).map(filterByType);
					records = idsToRecords(ids, filters);
				} else {
					//get the union of ids from all condition searches
					for (let i = 1; i < conditions.length; i++) {
						const condition = conditions[i];
						// might want to lazily execute this after getting to this point in the iteration
						const next_ids = idsForCondition(condition, read_txn, reverse, TableResource, request.allowFullScan);
						ids = ids.concat(next_ids);
					}
					const returned_ids = new Set();
					ids = ids.filter((id) => {
						if (returned_ids.has(id))
							// skip duplicates
							return false;
						returned_ids.add(id);
						return true;
					});
					records = idsToRecords(ids);
				}
			}
			if (request.offset || request.limit !== undefined)
				records = records.slice(
					request.offset,
					request.limit !== undefined ? (request.offset || 0) + request.limit : undefined
				);
			records.onDone = () => {
				read_txn.done();
			};
			const context = this[CONTEXT];
			function idsToRecords(ids, filters?) {
				// TODO: Test and ensure that we break out of these loops when a connection is lost
				const filters_length = filters?.length;
				const options = {
					transaction: read_txn,
					lazy: filters_length > 0 || select?.length < 4,
					alwaysPrefetch: true,
				};
				return ids.map(
					// for filter operations, we intentionally use async and yield the event turn so that scanning queries
					// do not hog resources and give more processing opportunity for more efficient index-driven queries.
					// this also gives an opportunity to prefetch and ensure any page faults happen in a different thread
					(id) =>
						new Promise((resolve) =>
							loadRecord(id, context, options, (entry) => {
								const record = entry?.value;
								if (!record) return resolve(SKIP);
								for (let i = 0; i < filters_length; i++) {
									if (!filters[i](record)) return resolve(SKIP); // didn't match filters
								}
								resolve(record);
							})
						)
				);
			}
			return records;
		}
		async subscribe(request: SubscriptionRequest) {
			if (!audit_store) throw new Error('Can not subscribe to a table without an audit log');
			const subscription = addSubscription(
				TableResource,
				this[ID_PROPERTY] ?? null, // treat undefined and null as the root
				function (id, audit_record, timestamp) {
					try {
						this.send({ id, timestamp, ...audit_record });
					} catch (error) {
						console.error(error);
					}
				},
				request.startTime,
				this[IS_COLLECTION]
			);
			const this_id = this[ID_PROPERTY];
			let count = request.previousCount;
			if (count > 1000) count = 1000; // don't allow too many, we have to hold these in memory
			let start_time = request.startTime;
			if (this[IS_COLLECTION]) {
				// a collection should retrieve all descendant ids
				if (start_time) {
					if (count)
						throw new ClientError('startTime and previousCount can not be combined for a table level subscription');
					// start time specified, get the audit history for this time range
					for (const { key, value } of audit_store.getRange({ start: [start_time, Number.MAX_SAFE_INTEGER] })) {
						let [timestamp, audit_table_id, id] = key;
						if (key.length > 3) id = key.slice(2);
						if (audit_table_id !== table_id) continue;
						if (this_id == null || isDescendantId(this_id, id)) subscription.send({ id, timestamp, ...value });
						// TODO: Would like to do this asynchronously, but would need to catch up on anything published during iteration
						//await new Promise((resolve) => setImmediate(resolve)); // yield for fairness
						subscription.startTime = timestamp; // update so don't double send
					}
				} else if (count) {
					const history = [];
					// we are collecting the history in reverse order to get the right count, then reversing to send
					for (const { key, value } of audit_store.getRange({ start: 'z', end: false, reverse: true })) {
						try {
							let [timestamp, audit_table_id, id] = key;
							if (key.length > 3) id = key.slice(2);
							if (audit_table_id !== table_id) continue;
							if (this_id == null || isDescendantId(this_id, id)) {
								history.push({ id, timestamp, ...value });
								if (--count <= 0) break;
							}
						} catch (error) {
							harper_logger.error('Error getting history entry', key, error);
						}
						// TODO: Would like to do this asynchronously, but would need to catch up on anything published during iteration
						//await new Promise((resolve) => setImmediate(resolve)); // yield for fairness
					}
					for (let i = history.length; i > 0; ) {
						subscription.send(history[--i]);
					}
					if (history[0]) subscription.startTime = history[0].timestamp; // update so don't double send
				} else if (!request.noRetain) {
					for (const { key: id, value, version } of primary_store.getRange({
						start: this_id ?? false,
						end: this_id == null ? undefined : [this_id, MAXIMUM_KEY],
						versions: true,
					})) {
						if (!value) continue;
						subscription.send({ id, timestamp: version, value });
					}
				}
			} else {
				if (count && !start_time) start_time = 0;
				const version = this[VERSION_PROPERTY];
				if (start_time < version) {
					request.noRetain = true; // we are sending the current version from history, so don't double send
					// start time specified, get the audit history for this record
					const history = [];
					let next_version = version;
					do {
						const key = [next_version, table_id, this_id];
						//TODO: Would like to do this asynchronously, but we will need to run catch after this to ensure we didn't miss anything
						//await audit_store.prefetch([key]); // do it asynchronously for better fairness/concurrency and avoid page faults
						const audit_entry = audit_store.get(key);
						if (audit_entry) {
							history.push({ id: this_id, timestamp: next_version, ...audit_entry });
							next_version = audit_entry.lastVersion;
						} else break;
						if (count) count--;
					} while (next_version > start_time && count !== 0);
					for (let i = history.length; i > 0; ) {
						subscription.send(history[--i]);
					}
					subscription.startTime = version; // make sure we don't re-broadcast the current version that we already sent
				} else if (!request.noRetain) {
					// if retain and it exists, send the current value first
					if (this.doesExist()) subscription.send({ id: this_id, timestamp: this[VERSION_PROPERTY], value: this });
				}
			}
			if (request.listener) subscription.on('data', request.listener);
			return subscription;
		}
		doesExist() {
			return Boolean(this[RECORD_PROPERTY]);
		}

		/**
		 * Publishing a message to a record adds an (observable) entry in the audit log, but does not change
		 * the record at all. This entries should be replicated and trigger subscription listeners.
		 * @param id
		 * @param message
		 * @param options
		 */
		async publish(message, options?) {
			this._writePublish(message, options);
		}
		_writePublish(message, options?: any) {
			const transaction = this._txnForRequest();
			const txn_time = transaction.timestamp;
			const id = this[ID_PROPERTY] || null;
			let completion;
			let publish_prepared;
			transaction.addWrite({
				store: primary_store,
				key: id,
				txnTime: txn_time,
				lastVersion: this[VERSION_PROPERTY],
				validate: () => {
					this.validate(message);
				},
				commit: (retries) => {
					this.validate(message);
					// just need to update the version number of the record so it points to the latest audit record
					// but have to update the version number of the record
					// TODO: would be faster to use getBinaryFast here and not have the record loaded

					if (!publish_prepared) {
						publish_prepared = true;
						if (!options?.isNotification) {
							const source = TableResource.Source;
							if (source?.publish && (!source.publish.reliesOnPrototype || source.prototype.publish)) {
								completion = source.publish(id, message, this);
							}
						}
					}

					const existing_record = retries > 0 ? primary_store.get(id) : this[RECORD_PROPERTY];
					if (existing_record === undefined && !retries && (audit_store || track_deletes)) record_deletion(1);
					primary_store.put(id, existing_record ?? null, txn_time);
					// messages are recorded in the audit entry
					return {
						operation: 'message',
						value: message,
						[COMPLETION]: completion,
					};
				},
			});
		}
		_txnForRequest() {
			const context = this[CONTEXT];
			const transaction_set = context?.transaction;
			if (transaction_set) {
				let transaction;
				if ((transaction = transaction_set?.find((txn) => txn.lmdbDb?.path === primary_store.path))) return transaction;
				transaction_set.push((transaction = new DatabaseTransaction(primary_store, context.user, audit_store)));
				transaction.timestamp = transaction_set.timestamp;
				return transaction;
			} else {
				return new ImmediateTransaction(primary_store, context.user, audit_store);
			}
		}
		validate(record) {
			let validation_errors;
			for (let i = 0, l = attributes.length; i < l; i++) {
				const attribute = attributes[i];
				if (attribute.type) {
					const value = record[attribute.name];
					if (value != null) {
						switch (attribute.type) {
							case 'Int':
							case 'Float':
								if (typeof value !== 'number' || (attribute.type === 'Int' && value !== Math.floor(value)))
									(validation_errors || (validation_errors = [])).push(
										`Property ${attribute.name} must be an ${attribute.type === 'Int' ? 'integer' : 'number'}`
									);
								break;
							case 'ID':
								if (
									!(
										typeof value === 'number' ||
										typeof value === 'string' ||
										(value?.length > 0 &&
											value.every?.((value) => typeof value === 'number' || typeof value === 'string'))
									)
								)
									(validation_errors || (validation_errors = [])).push(
										`Property ${attribute.name} must be a string, number, or an array (of strings and numbers)`
									);
								break;
							case 'String':
								if (typeof value !== 'string')
									(validation_errors || (validation_errors = [])).push(`Property ${attribute.name} must be a string`);
						}
					}
				}
				if (attribute.required && record[attribute.name] == null) {
					(validation_errors || (validation_errors = [])).push(`Property ${attribute.name} is required`);
				}
			}
			if (validation_errors) {
				throw new ClientError(validation_errors.join('. '));
			}
		}

		static async addAttributes(attributes_to_add) {
			const new_attributes = attributes.slice(0);
			for (const attribute of attributes_to_add) {
				if (!attribute.name) throw new ClientError('Attribute name is required');
				if (attribute.name.match(/[`/]/))
					throw new ClientError('Attribute names cannot include backticks or forward slashes');

				new_attributes.push(attribute);
			}
			table({ table: table_name, database: database_name, schemaDefined: schema_defined, attributes: new_attributes });
			return TableResource.indexingOperation;
		}
		static async removeAttributes(names: string[]) {
			const new_attributes = attributes.filter((attribute) => !names.includes(attribute.name));
			table({ table: table_name, database: database_name, schemaDefined: schema_defined, attributes: new_attributes });
			return TableResource.indexingOperation;
		}
		static getRecordCount() {
			// iterate through the metadata entries to exclude their count and exclude the deletion counts
			let excluded_count = 0;
			for (const { key, value } of primary_store.getRange({ end: false })) {
				excluded_count++;
				if (key[0]?.description === 'deletions') excluded_count += value || 0;
			}
			return primary_store.getStats().entryCount - excluded_count;
		}
		/**
		 * When attributes have been changed, we update the accessors that are assigned to this table
		 */
		static updatedAttributes() {
			assignTrackedAccessors(this, this);
		}
	}
	TableResource.updatedAttributes(); // on creation, update accessors as well
	const prototype = TableResource.prototype;
	prototype[INCREMENTAL_UPDATE] = true; // default behavior
	if (expiration_ms) TableResource.setTTLExpiration(expiration_ms / 1000);
	return TableResource;
	function updateIndices(id, existing_record, record?) {
		let has_changes;
		// iterate the entries from the record
		// for-in is about 5x as fast as for-of Object.entries, and this is extremely time sensitive since it can be
		// inside a write transaction
		// TODO: Make an array version of indices that is faster
		for (const key in indices) {
			const index = indices[key];
			const is_indexing = index.isIndexing;
			const value = record?.[key];
			const existing_value = existing_record?.[key];
			if (value === existing_value && !is_indexing) {
				continue;
			}
			has_changes = true;
			//if the update cleared out the attribute value we need to delete it from the index
			let values = getIndexedValues(existing_value);
			if (values) {
				if (LMDB_PREFETCH_WRITES)
					index.prefetch(
						values.map((v) => ({ key: v, value: id })),
						noop
					);
				for (let i = 0, l = values.length; i < l; i++) {
					index.remove(values[i], id);
				}
			}
			values = getIndexedValues(value);
			if (values) {
				if (LMDB_PREFETCH_WRITES)
					index.prefetch(
						values.map((v) => ({ key: v, value: id })),
						noop
					);
				for (let i = 0, l = values.length; i < l; i++) {
					index.put(values[i], id);
				}
			}
		}
		return has_changes;
	}
	function loadRecord(id, context, options, callback) {
		// TODO: determine if we use lazy access properties
		const whenPrefetched = () => {
			// this is all for debugging, should be removed eventually
			const read_txn = options.transaction;
			if (read_txn?.isDone) {
				throw new Error('Invalid read transaction');
			}
			let first_load_record;
			if (read_txn && !read_txn.hasRunLoadRecord) {
				first_load_record = true;
				read_txn.hasRunLoadRecord = true;
			}
			let entry;
			try {
				entry = primary_store.getEntry(id, options);
			} catch (error) {
				error.message += '. The read txn is ' + JSON.stringify(read_txn) + ' first loadRecord: ' + first_load_record;
				console.error(error);
				console.error('reader list', primary_store.readerList());
				console.error('reader check', primary_store.readerCheck());
				console.error('reader list', primary_store.readerList());
				throw error;
			}
			let record, version;
			let load_from_source;
			if (entry) {
				const responseMetadata = context?.responseMetadata;
				if (responseMetadata && entry.version > (responseMetadata.lastModified || 0))
					responseMetadata.lastModified = entry.version;
				version = entry.version;
				record = entry.value;
				if (
					version < 0 ||
					!record ||
					typeof record.__invalidated__ === 'boolean' ||
					(expiration_ms && version < Date.now() - expiration_ms)
				)
					load_from_source = true;
			} else load_from_source = true;
			if (load_from_source && !options?.allowInvalidated) {
				const source = TableResource.Source;
				const has_get = source && source.get && (!source.get.reliesOnPrototype || source.prototype.get);
				if (has_get) {
					return getFromSource(id, record, version, context).then(
						(entry) => {
							if (entry?.value?.[RECORD_PROPERTY]) throw new Error('Can not assign a record with a record property');
							callback(entry);
						},
						(error) => {
							callback(null, error);
						}
					);
				}
			}
			if (entry?.value?.[RECORD_PROPERTY]) throw new Error('Can not assign a record with a record property');
			callback(entry);
		};
		// if it is cached, we use that as indication that we can get the value very quickly
		if (!options.alwaysPrefetch && (id == null || primary_store.cache?.get(id))) return whenPrefetched();
		primary_store.prefetch([id], whenPrefetched);
	}
	function setupCommitListeners() {
		// setup a new set of listeners for commits
		commit_listeners = new Set();
		// listen for commits from other threads
		onMessageByType('transaction', onCommit);
		// listen for commits from our own thread
		primary_store.on('aftercommit', onCommit);
		function onCommit() {
			for (const listener of commit_listeners) {
				listener();
			}
		}
	}
	/**
	 * This is used to record that a retrieve a record from source
	 */
	async function getFromSource(id, existing_record = null, existing_version, context) {
		if (existing_version < 0) {
			// this signals that there is another thread that is getting this record, need to wait for it
			let entry;
			if (!commit_listeners) {
				setupCommitListeners();
			}
			return await new Promise((resolve) => {
				// we wait for a commit to see if the entry has updated
				let timer;
				const listener = () => {
					entry = primary_store.getEntry(id);
					if (!entry || entry.version > 0) {
						clearTimeout(timer);
						commit_listeners.delete(listener);
						if (typeof entry?.value?.__invalidated__ === 'boolean')
							return resolve(getFromSource(id, entry.value, entry.version, context));
						resolve(entry);
					}
				};
				commit_listeners.add(listener);
				timer = setTimeout(() => {
					commit_listeners.delete(listener);
					resolve(getFromSource(id, entry?.value, undefined, context));
				}, 10000).unref();
			});
		}
		let has_changes = existing_record?.__invalidated__;
		//			const invalidated_record = { __invalidated__: true };
		//			if (this[RECORD_PROPERTY]) Object.assign(invalidated_record, existing_record);
		// TODO: We want to eventually use a "direct write" method to directly write to the locations
		// of the record in place in the database, which requires a reserved space in the random access structures
		// it is important to remember that this is _NOT_ part of the current transaction; nothing is changing
		// with the canonical data, we are simply fulfilling our local copy of the canonical data, but still don't
		// want a timestamp later than the current transaction
		const updating_version = -(existing_version || 1);
		primary_store.put(id, existing_record, updating_version, existing_version);
		// we create a new context for the source, we want to determine the timestamp and don't want to
		// attribute this to the current user (but we do want to use the current transaction)
		const source_context = {
			responseMetadata: {},
			transaction: context?.transaction,
		};
		try {
			let updated_record = await TableResource.Source.get(id, source_context);
			let version = source_context.responseMetadata.lastModified || existing_version;
			// If we are using expiration and the version will already expire, need to incrment it
			if (!version || (expiration_ms && version < Date.now() - expiration_ms)) version = getNextMonotonicTime();
			has_changes = updateIndices(id, existing_record, updated_record) || has_changes;
			if (updated_record) {
				if (primary_key) updated_record[primary_key] = id;
				if (typeof updated_record.toJSON === 'function') updated_record = updated_record.toJSON();
				// don't wait on this, we don't actually care if it fails, that just means there is even
				// a newer entry going in the cache in the future
				primary_store.put(id, updated_record, version, updating_version);
			} else
				primary_store.remove(id, updating_version).then((success) => {
					if (!success) {
						console.log('Cached value was not removed', primary_store.getEntry(id));
					}
				});

			if (has_changes) {
				audit_store.put([version, table_id, id], {
					operation: updated_record ? 'put' : 'delete',
					value: updated_record,
					lastVersion: existing_version,
				});
			}
			return {
				version,
				value: updated_record,
			};
		} catch (error) {
			// revert the record state
			primary_store.put(id, existing_record, existing_version, updating_version);
			throw error;
		}
	}
	/*
	Here we write the deletion count for our thread id
	 */
	function record_deletion(increment: number) {
		if (!deletion_count) deletion_count = primary_store.get([DELETION_COUNT_KEY, threadId]) || 0;
		deletion_count += increment;
		if (!pending_deletion_count_write) {
			pending_deletion_count_write = setTimeout(() => {
				pending_deletion_count_write = null;
				primary_store.put([DELETION_COUNT_KEY, threadId], deletion_count);
			}, 50);
		}
	}
}

function attributesAsObject(attribute_permissions, type) {
	const attr_object = attribute_permissions.attr_object || (attribute_permissions.attr_object = {});
	let attrs_for_type = attr_object[type];
	if (attrs_for_type) return attrs_for_type;
	attrs_for_type = attr_object[type] = Object.create(null);
	for (const permission of attribute_permissions) {
		attrs_for_type[permission.attribute_name] = permission[type];
	}
	return attrs_for_type;
}
function noop() {
	// prefetch callback
}
export function setServerUtilities(utilities) {
	server_utilities = utilities;
}
const STRING_CAN_BE_INTEGER = /^\d+$/;
/**
 * Coerce a string to the type defined by the attribute
 * @param value
 * @param attribute
 * @returns
 */
function coerceType(value, attribute) {
	const type = attribute?.type;
	if (value === null) {
		return value;
	} else if (type === 'Int') return parseInt(value);
	else if (type === 'Float') return parseFloat(value);
	else if (!type || type === 'ID') {
		return STRING_CAN_BE_INTEGER.test(value) ? parseInt(value) : value;
	}
	return value;
}
function isDescendantId(ancestor_id, descendant_id): boolean {
	if (ancestor_id == null) return true; // ancestor of all ids
	if (!Array.isArray(descendant_id)) return ancestor_id === descendant_id;
	if (Array.isArray(ancestor_id)) {
		let al = ancestor_id.length;
		if (ancestor_id[al - 1] === null) al--;
		if (descendant_id.length >= al) {
			for (let i = 0; i < al; i++) {
				if (descendant_id[i] !== ancestor_id[i]) return false;
			}
			return true;
		}
		return false;
	} else if (descendant_id[0] === ancestor_id) return true;
}<|MERGE_RESOLUTION|>--- conflicted
+++ resolved
@@ -1,14 +1,10 @@
-<<<<<<< HEAD
-import { CONFIG_PARAMS, OPERATIONS_ENUM, SYSTEM_TABLE_NAMES, SYSTEM_SCHEMA_NAME } from '../utility/hdbTerms';
-=======
 /**
  * This module provides the main table implementation of the Resource API, providing full access to HarperDB
  * tables through the interface defined by the Resource class. This module is responsible for handling these
  * table-level interactions, loading records, updating records, querying, and more.
  */
 
-import { CONFIG_PARAMS, OPERATIONS_ENUM } from '../utility/hdbTerms';
->>>>>>> 8a1e7e17
+import { CONFIG_PARAMS, OPERATIONS_ENUM, SYSTEM_TABLE_NAMES, SYSTEM_SCHEMA_NAME } from '../utility/hdbTerms';
 import { Database, asBinary, SKIP } from 'lmdb';
 import { getIndexedValues } from '../utility/lmdb/commonUtility';
 import { sortBy } from 'lodash';
@@ -139,11 +135,8 @@
 			// as they come in, and directly writing them to this table. We use the notification option to ensure
 			// that we don't re-broadcast these as "requested" changes back to the source.
 			(async () => {
-<<<<<<< HEAD
 				let user_role_update = false;
-=======
 				// perform the write of an individual write event
->>>>>>> 8a1e7e17
 				const writeUpdate = async (event) => {
 					const value = event.value;
 					const Table = event.table ? databases[database_name][event.table] : TableResource;
