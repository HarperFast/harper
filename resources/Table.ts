--- conflicted
+++ resolved
@@ -447,15 +447,10 @@
 											const seqId = Math.max(existingSeq?.seqId ?? 1, event.localTime);
 											logger.trace?.(
 												'Received txn',
-<<<<<<< HEAD
 												databaseName,
+												seqId,
 												new Date(seqId),
-=======
-												database_name,
-												seq_id,
-												new Date(seq_id),
 												event.localTime,
->>>>>>> 0056e99d
 												new Date(event.localTime),
 												event.remoteNodeIds
 											);
