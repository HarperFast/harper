/**
 * This module provides the main table implementation of the Resource API, providing full access to HarperDB
 * tables through the interface defined by the Resource class. This module is responsible for handling these
 * table-level interactions, loading records, updating records, querying, and more.
 */

import { CONFIG_PARAMS, OPERATIONS_ENUM, SYSTEM_TABLE_NAMES, SYSTEM_SCHEMA_NAME } from '../utility/hdbTerms';
import { Database, SKIP } from 'lmdb';
import { getIndexedValues, getNextMonotonicTime } from '../utility/lmdb/commonUtility';
import { sortBy } from 'lodash';
<<<<<<< HEAD
import {
	Query,
	ResourceInterface,
	SubscriptionRequest,
	Id,
	Context,
	Condition,
	Sort,
	SubSelect,
} from './ResourceInterface';
=======
import { Query, ResourceInterface, SubscriptionRequest, Id, Context } from './ResourceInterface';
import { validateAttribute } from '../dataLayer/harperBridge/lmdbBridge/lmdbUtility/lmdbProcessRows';
>>>>>>> 18159bb1
import { CONTEXT, ID_PROPERTY, RECORD_PROPERTY, Resource, IS_COLLECTION } from './Resource';
import { DatabaseTransaction, ImmediateTransaction } from './DatabaseTransaction';
import * as env_mngr from '../utility/environment/environmentManager';
import { addSubscription } from './transactionBroadcast';
import { handleHDBError, ClientError, ServerError } from '../utility/errors/hdbError';
import * as signalling from '../utility/signalling';
import { SchemaEventMsg, UserEventMsg } from '../server/threads/itc';
import { databases, table } from './databases';
import {
	searchByIndex,
	findAttribute,
	estimateCondition,
	flattenKey,
	COERCIBLE_OPERATORS,
	executeConditions,
} from './search';
import logger from '../utility/logging/logger';
import { Addition, assignTrackedAccessors, deepFreeze, hasChanges, OWN_DATA } from './tracked';
import { transaction } from './transaction';
import { MAXIMUM_KEY, writeKey, compareKeys } from 'ordered-binary';
import { getWorkerIndex, getWorkerCount } from '../server/threads/manageThreads';
import { readAuditEntry } from './auditStore';
import { autoCast, convertToMS } from '../utility/common_utils';
import { getUpdateRecord, PENDING_LOCAL_TIME } from './RecordEncoder';
import { recordAction, recordActionBinary } from './analytics';
import { rebuildUpdateBefore } from './crdt';
import { appendHeader } from '../server/serverHelpers/Headers';
type Attribute = {
	name: string;
	type: string;
	assignCreatedTime?: boolean;
	assignUpdatedTime?: boolean;
	expiresAt?: boolean;
	isPrimaryKey?: boolean;
};
type Entry = {
	key: any;
	value: any;
	version: number;
	localTime: number;
	expiresAt: number;
	deref?: () => any;
};

const NULL_WITH_TIMESTAMP = new Uint8Array(9);
NULL_WITH_TIMESTAMP[8] = 0xc0; // null
let server_utilities;
let node_name: string;
const RECORD_PRUNING_INTERVAL = 60000; // one minute
const DELETED_RECORD_EXPIRATION = 86400000; // one day for non-audit records that have been deleted
env_mngr.initSync();
const LMDB_PREFETCH_WRITES = env_mngr.get(CONFIG_PARAMS.STORAGE_PREFETCHWRITES);
const LOCK_TIMEOUT = 10000;
const VERSION_PROPERTY = Symbol.for('version');
const INCREMENTAL_UPDATE = Symbol.for('incremental-update');
const ENTRY_PROPERTY = Symbol('entry');
const SAVE_MODE = Symbol('is-saving');
const SAVING_FULL_UPDATE = 1;
const SAVING_CRDT_UPDATE = 2;
const LOADED_FROM_SOURCE = Symbol('loaded-from-source');
const NOTIFICATION = { isNotification: true, ensureLoaded: false };
export const INVALIDATED = 1;
export const EVICTED = 8; // note that 2 is reserved for timestamps
const TEST_WRITE_KEY_BUFFER = Buffer.allocUnsafeSlow(8192);
const MAX_KEY_BYTES = 1978;
const EVENT_HIGH_WATER_MARK = 100;
const FULL_PERMISSIONS = {
	read: true,
	insert: true,
	update: true,
	delete: true,
	isSuperUser: true,
};
export interface Table {
	primaryStore: Database;
	auditStore: Database;
	indices: {};
	databasePath: string;
	tableName: string;
	databaseName: string;
	attributes: any[];
	primaryKey: string;
	replicate?: boolean;
	subscriptions: Map<any, Function[]>;
	expirationMS: number;
	indexingOperations?: Promise<void>;
	sources: (new () => ResourceInterface)[];
	Transaction: ReturnType<typeof makeTable>;
}
// we default to the max age of the streams because this is the limit on the number of old transactions
// we might need to reconcile deleted entries against.
const DELETE_ENTRY_EXPIRATION =
	convertToMS(env_mngr.get(CONFIG_PARAMS.CLUSTERING_LEAFSERVER_STREAMS_MAXAGE)) || 86400000;
/**
 * This returns a Table class for the given table settings (determined from the metadata table)
 * Instances of the returned class are Resource instances, intended to provide a consistent view or transaction of the table
 * @param options
 */
export function makeTable(options) {
	const {
		primaryKey: primary_key,
		indices,
		tableId: table_id,
		tableName: table_name,
		primaryStore: primary_store,
		databasePath: database_path,
		databaseName: database_name,
		auditStore: audit_store,
		schemaDefined: schema_defined,
		dbisDB: dbis_db,
		sealed,
		replicate,
	} = options;
	let { expirationMS: expiration_ms, evictionMS: eviction_ms, audit, trackDeletes: track_deletes } = options;
	let { attributes } = options;
	if (!attributes) attributes = [];
	const updateRecord = getUpdateRecord(primary_store, table_id, audit_store);
	let source_load: any; // if a source has a load function (replicator), record it here
	let has_source_get: any;
	let primary_key_attribute: Attribute = {};
	let last_eviction_completion: Promise<void> = Promise.resolve();
	let created_time_property: Attribute, updated_time_property: Attribute, expires_at_property: Attribute;
	for (const attribute of attributes) {
		if (attribute.assignCreatedTime || attribute.name === '__createdtime__') created_time_property = attribute;
		if (attribute.assignUpdatedTime || attribute.name === '__updatedtime__') updated_time_property = attribute;
		if (attribute.expiresAt) expires_at_property = attribute;
		if (attribute.isPrimaryKey) primary_key_attribute = attribute;
	}
	let delete_callback_handle: { remove: () => void };
	let prefetch_ids = [];
	let prefetch_callbacks = [];
	let until_next_prefetch = 1;
	let non_prefetch_sequence = 2;
	let apply_to_sources = {};
	let apply_to_sources_intermediate = {};
	let cleanup_interval = 86400000;
	let last_cleanup_interval: NodeJS.Timeout;
	let cleanup_timer: NodeJS.Timeout;
	let property_resolvers: any;
	let has_relationships = false;
	let running_record_expiration: boolean;
	const residency_list_to_id = new Map();
	const residency_id_to_list = new Map();
	let id_incrementer: BigInt64Array;
	let replicate_to_count;
	const database_replications = env_mngr.get(CONFIG_PARAMS.REPLICATION_DATABASES);
	if (Array.isArray(database_replications)) {
		for (const db_replication of database_replications) {
			if (db_replication.name === database_name && db_replication.replicateTo >= 0) {
				replicate_to_count = db_replication.replicateTo;
				break;
			}
		}
	}
	const RangeIterable = primary_store.getRange({ start: false, end: false }).constructor;
	const MAX_PREFETCH_SEQUENCE = 10;
	const MAX_PREFETCH_BUNDLE = 6;
	if (audit) addDeleteRemoval();
	class TableResource extends Resource {
		static name = table_name; // for display/debugging purposes
		static primaryStore = primary_store;
		static auditStore = audit_store;
		static primaryKey = primary_key;
		static tableName = table_name;
		static tableId = table_id;
		static indices = indices;
		static audit = audit;
		static databasePath = database_path;
		static databaseName = database_name;
		static attributes = attributes;
		static replicate = replicate;
		static sealed = sealed;
		static createdTimeProperty = created_time_property;
		static updatedTimeProperty = updated_time_property;
		static propertyResolvers;
		static userResolvers = {};
		static sources = [];
		static get expirationMS() {
			return expiration_ms;
		}
		static dbisDB = dbis_db;
		static schemaDefined = schema_defined;
		/**
		 * This defines a source for a table. This effectively makes a table into a cache, where the canonical
		 * source of data (or source of truth) is provided here in the Resource argument. Additional options
		 * can be provided to indicate how the caching should be handled.
		 * @param source
		 * @param options
		 * @returns
		 */
		static sourcedFrom(source, options) {
			// define a source for retrieving invalidated entries for caching purposes
			if (options) {
				this.sourceOptions = options;
				if (options.expiration || options.eviction || options.scanInterval) this.setTTLExpiration(options);
			}
			if (options?.intermediateSource) {
				source.intermediateSource = true;
				this.sources.unshift(source);
			} else {
				if (this.sources.some((source) => !source.intermediateSource))
					throw new Error('Can not have multiple canonical (non-intermediate) sources');
				this.sources.push(source);
			}
			has_source_get = has_source_get || (source.get && (!source.get.reliesOnPrototype || source.prototype.get));
			source_load = source_load || source.load;
			// These functions define how write operations are propagate to the sources.
			// We define the last source in the array as the "canonical" source, the one that can authoritatively
			// reject or accept a write. The other sources are "intermediate" sources that can also be
			// notified of writes and/or fulfill gets.
			const getApplyToIntermediateSource = (method) => {
				let sources = this.sources;
				sources = sources.filter(
					(source) =>
						source.intermediateSource &&
						source[method] &&
						(!source[method].reliesOnPrototype || source.prototype[method])
				);
				if (sources.length > 0) {
					if (sources.length === 1) {
						// the simple case, can directly call it
						const intermediate_source = sources[0];
						return (context, id, data) => {
							if (context?.source !== intermediate_source) return intermediate_source[method](id, data, context);
						};
					} else {
						return (context, id, data) => {
							// if multiple intermediate sources, call them in parallel
							const results = [];
							for (const source of sources) {
								if (context?.source === source) break;
								results.push(source[method](id, data, context));
							}
							return Promise.all(results);
						};
					}
				}
			};
			let canonical_source = this.sources[this.sources.length - 1];
			if (canonical_source.intermediateSource) canonical_source = {}; // don't treat intermediate sources as canonical
			const getApplyToCanonicalSource = (method) => {
				if (
					canonical_source[method] &&
					(!canonical_source[method].reliesOnPrototype || canonical_source.prototype[method])
				) {
					return (context, id, data) => {
						if (!context?.source) return canonical_source[method](id, data, context);
					};
				}
			};
			// define a set of methods for each operation so we can apply these in each write as part
			// of the commit
			apply_to_sources = {
				put: getApplyToCanonicalSource('put'),
				patch: getApplyToCanonicalSource('patch'),
				delete: getApplyToCanonicalSource('delete'),
				publish: getApplyToCanonicalSource('publish'),
				// note that invalidate event does not go to the canonical source, invalidate means that
				// caches are invalidated, which specifically excludes the canonical source from being affected.
			};
			apply_to_sources_intermediate = {
				put: getApplyToIntermediateSource('put'),
				patch: getApplyToIntermediateSource('patch'),
				delete: getApplyToIntermediateSource('delete'),
				publish: getApplyToIntermediateSource('publish'),
				invalidate: getApplyToIntermediateSource('invalidate'),
			};

			// External data source may provide a subscribe method, allowing for real-time proactive delivery
			// of data from the source to this caching table. This is generally greatly superior to expiration-based
			// caching since it much for accurately ensures freshness and maximizing caching time.
			// Here we subscribe the external data source if it is available, getting notification events
			// as they come in, and directly writing them to this table. We use the notification option to ensure
			// that we don't re-broadcast these as "requested" changes back to the source.
			(async () => {
				let user_role_update = false;
				let last_sequence_id;
				// perform the write of an individual write event
				const writeUpdate = async (event, context) => {
					const value = event.value;
					const Table = event.table ? databases[database_name][event.table] : TableResource;
					if (
						database_name === SYSTEM_SCHEMA_NAME &&
						(event.table === SYSTEM_TABLE_NAMES.ROLE_TABLE_NAME || event.table === SYSTEM_TABLE_NAMES.USER_TABLE_NAME)
					) {
						user_role_update = true;
					}
					if (event.id === undefined) {
						event.id = value[Table.primaryKey];
						if (event.id === undefined) throw new Error('Replication message without an id ' + JSON.stringify(event));
					}
					event.source = source;
					const options = {
						residencyId: getResidencyId(event.residencyList),
						isNotification: true,
						ensureLoaded: false,
						nodeId: event.nodeId,
					};
					const resource: TableResource = await Table.getResource(event.id, context, options);
					switch (event.type) {
						case 'put':
							return resource._writeUpdate(value, true, options);
						case 'patch':
							return resource._writeUpdate(value, false, options);
						case 'delete':
							return resource._writeDelete(options);
						case 'publish':
							return resource._writePublish(value, options);
						case 'invalidate':
							return resource._writeInvalidate(options);
						case 'relocate':
							return resource._writeRelocate(options);
						default:
							logger.error?.('Unknown operation', event.type, event.id);
					}
				};

				try {
					const has_subscribe = source.subscribe;
					// if subscriptions come in out-of-order, we need to track deletes to ensure consistency
					if (has_subscribe && track_deletes == undefined) track_deletes = true;
					const subscribe_on_this_thread = source.subscribeOnThisThread
						? source.subscribeOnThisThread(getWorkerIndex())
						: getWorkerIndex() === 0;
					const subscription =
						has_subscribe &&
						subscribe_on_this_thread &&
						(await source.subscribe?.({
							// this is used to indicate that all threads are (presumably) making this subscription
							// and we do not need to propagate events across threads (more efficient)
							crossThreads: false,
							// this is used to indicate that we want, if possible, immediate notification of writes
							// within the process (not supported yet)
							inTransactionUpdates: true,
							// supports transaction operations
							supportsTransactions: true,
							// don't need the current state, should be up-to-date
							omitCurrent: true,
						}));
					if (subscription) {
						let txn_in_progress;
						// we listen for events by iterating through the async iterator provided by the subscription
						for await (const event of subscription) {
							try {
								const first_write = event.type === 'transaction' ? event.writes[0] : event;
								if (!first_write) {
									logger.error?.('Bad subscription event', event);
									continue;
								}
								event.source = source;
								if (event.type === 'end_txn') {
									txn_in_progress?.resolve();
									if (event.localTime && last_sequence_id !== event.localTime) {
										if (event.remoteNodeIds?.length > 0) {
											// the key for tracking the sequence ids and txn times received from this node
											const seq_key = [Symbol.for('seq'), event.remoteNodeIds[0]];
											const existing_seq = dbis_db.get(seq_key);
											let node_states = existing_seq?.nodes;
											if (!node_states) {
												// if we don't have a list of nodes, we need to create one, with the main one using the existing seqId
												node_states = [];
											}
											// if we are not the only node in the list, we are getting proxied subscriptions, and we need
											// to track this separately
											// track the other nodes in the list
											for (const node_id of event.remoteNodeIds.slice(1)) {
												let node_state = node_states.find((existing_node) => existing_node.name === node_id);
												if (!node_state) {
													node_state = { id: node_id, seqId: 0 };
													node_states.push(node_state);
												}
												node_state.seqId = Math.max(existing_seq?.seqId ?? 1, event.localTime);
												if (node_id === event.nodeId) node_state.lastTxnTime = event.timestamp;
											}
											const seq_id = Math.max(existing_seq?.seqId ?? 1, event.localTime);
											logger.trace?.('Received txn', database_name, seq_id, event.localTime, event.remoteNodeIds);
											dbis_db.put(seq_key, {
												seqId: seq_id,
												nodes: node_states,
											});
										}
										last_sequence_id = event.localTime;
									}
									if (event.onCommit) txn_in_progress?.committed.then(event.onCommit);
									continue;
								}
								if (txn_in_progress) {
									if (event.beginTxn) {
										// if we are starting a new transaction, finish the existing one
										txn_in_progress.resolve();
									} else {
										// write in the current transaction if one is in progress
										txn_in_progress.write_promises.push(writeUpdate(event, txn_in_progress));
										continue;
									}
								}
								const commit_resolution = transaction(event, () => {
									if (event.type === 'transaction') {
										// if it is a transaction, we need to individually iterate through each write event
										const promises = [];
										for (const write of event.writes) {
											try {
												promises.push(writeUpdate(write, event));
											} catch (error) {
												error.message += ' writing ' + JSON.stringify(write) + ' of event ' + JSON.stringify(event);
												throw error;
											}
										}
										return Promise.all(promises);
									} else if (event.type === 'define_schema') {
										// ensure table has the provided attributes
										const updated_attributes = this.attributes.slice(0);
										let has_changes: boolean;
										for (const attribute of event.attributes) {
											if (!updated_attributes.find((existing) => existing.name === attribute.name)) {
												updated_attributes.push(attribute);
												has_changes = true;
											}
										}
										if (has_changes) {
											table({
												table: table_name,
												database: database_name,
												attributes: updated_attributes,
												origin: 'cluster',
											});
											signalling.signalSchemaChange(
												new SchemaEventMsg(process.pid, OPERATIONS_ENUM.CREATE_TABLE, database_name, table_name)
											);
										}
									} else {
										if (event.beginTxn) {
											// if we are beginning a new transaction, we record the current
											// event/context as transaction in progress and then future events
											// are applied with that context until the next transaction begins/ends
											txn_in_progress = event;
											txn_in_progress.write_promises = [writeUpdate(event, event)];
											return new Promise((resolve) => {
												// callback for when this transaction is finished (will be called on next txn begin/end).
												txn_in_progress.resolve = () => resolve(Promise.all(txn_in_progress.write_promises)); // and make sure we wait for the write update to finish
											});
										}
										return writeUpdate(event, event);
									}
								});
								if (txn_in_progress) txn_in_progress.committed = commit_resolution;
								if (user_role_update && commit_resolution && !commit_resolution?.waitingForUserChange) {
									// if the user role changed, asynchronously signal the user change (but don't block this function)
									commit_resolution.then(() => signalling.signalUserChange(new UserEventMsg(process.pid)));
									commit_resolution.waitingForUserChange = true; // only need to send one signal per transaction
								}

								if (event.onCommit) {
									if (commit_resolution) commit_resolution.then(event.onCommit);
									else event.onCommit();
								}
							} catch (error) {
								logger.error?.('error in subscription handler', error);
							}
						}
					}
				} catch (error) {
					logger.error?.(error);
				}
			})();
			return this;
		}
		/**
		 * Gets a resource instance, as defined by the Resource class, adding the table-specific handling
		 * of also loading the stored record into the resource instance.
		 * @param id
		 * @param request
		 * @param options An important option is ensureLoaded, which can be used to indicate that it is necessary for a caching table to load data from the source if there is not a local copy of the data in the table (usually not necessary for a delete, for example).
		 * @returns
		 */
		static getResource(id: Id, request: Context, resource_options?: any): Promise<TableResource> | TableResource {
			const resource: TableResource = super.getResource(id, request, resource_options) as any;
			if (id != null) {
				checkValidId(id);
				try {
					if (resource.hasOwnProperty(RECORD_PROPERTY)) return resource; // already loaded, don't reload, current version may have modifications
					if (typeof id === 'object' && id && !Array.isArray(id)) {
						throw new Error(`Invalid id ${JSON.stringify(id)}`);
					}
					const sync = !resource_options?.async || primary_store.cache?.get(id);
					const txn = txnForContext(request);
					const read_txn = txn.getReadTxn();
					if (read_txn?.isDone) {
						throw new Error('You can not read from a transaction that has already been committed/aborted');
					}
					return loadLocalRecord(
						id,
						request,
						{ transaction: read_txn, ensureLoaded: resource_options?.ensureLoaded },
						sync,
						(entry) => {
							if (entry) {
								updateResource(resource, entry);
							} else resource[RECORD_PROPERTY] = null;
							if (request.onlyIfCached && request.noCacheStore) {
								// don't go into the loading from source condition, but HTTP spec says to
								// return 504 (rather than 404) if there is no content and the cache-control header
								// dictates not to go to source (and not store new value)
								if (!resource.doesExist()) throw new ServerError('Entry is not cached', 504);
							} else if (resource_options?.ensureLoaded) {
								const loading_from_source = ensureLoadedFromSource(id, entry, request, resource);
								if (loading_from_source) {
									txn?.disregardReadTxn(); // this could take some time, so don't keep the transaction open if possible
									resource[LOADED_FROM_SOURCE] = true;
									return when(loading_from_source, (entry) => {
										updateResource(resource, entry);
										return resource;
									});
								}
							}
							return resource;
						}
					);
				} catch (error) {
					if (error.message.includes('Unable to serialize object')) error.message += ': ' + JSON.stringify(id);
					throw error;
				}
			}
			return resource;
		}
		/**
		 * This is a request to explicitly ensure that the record is loaded from source, rather than only using the local record.
		 * This will load from source if the current record is expired, missing, or invalidated.
		 * @returns
		 */
		ensureLoaded() {
			const loaded_from_source = ensureLoadedFromSource(this[ID_PROPERTY], this[ENTRY_PROPERTY], this[CONTEXT]);
			if (loaded_from_source) {
				this[LOADED_FROM_SOURCE] = true;
				return when(loaded_from_source, (entry) => {
					this[ENTRY_PROPERTY] = entry;
					this[RECORD_PROPERTY] = entry.value;
					this[VERSION_PROPERTY] = entry.version;
				});
			}
		}
		static getNewId(): any {
			const type = primary_key_attribute?.type;
			// the default Resource behavior is to return a GUID, but for a table we can return incrementing numeric keys if the type is (or can be) numeric
			if (type === 'String' || type === 'ID') return super.getNewId();
			if (!id_incrementer) {
				// if there is no id incrementer yet, we get or create one
				const id_allocation_entry = primary_store.getEntry(Symbol.for('id_allocation'));
				let id_allocation = id_allocation_entry?.value;
				let last_key;
				if (
					id_allocation &&
					id_allocation.nodeName === server.hostname &&
					(!hasOtherProcesses(primary_store) || id_allocation.pid === process.pid)
				) {
					// the database has an existing id allocation that we can continue from
					const starting_id = id_allocation.start;
					const ending_id = id_allocation.end;
					last_key = starting_id;
					// once it is loaded, we need to find the last key in the allocated range and start from there
					for (const key of primary_store.getKeys({ start: ending_id, end: starting_id, limit: 1, reverse: true })) {
						last_key = key;
					}
				} else {
					// we need to create a new id allocation
					id_allocation = createNewAllocation(id_allocation_entry?.version ?? null);
					last_key = id_allocation.start;
				}
				// all threads will use a shared buffer to atomically increment the id
				// first, we create our proposed incrementer buffer that will be used if we are the first thread to get here
				// and initialize it with the starting id
				id_incrementer = new BigInt64Array([BigInt(last_key) + 1n]);
				// now get the selected incrementer buffer, this is the shared buffer was first registered and that all threads will use
				id_incrementer = new BigInt64Array(primary_store.getUserSharedBuffer('id', id_incrementer.buffer));
				// and we set the maximum safe id to the end of the allocated range before we check for conflicting ids again
				id_incrementer.maxSafeId = id_allocation.end;
			}
			// this is where we actually do the atomic incrementation. All the threads should be pointing to the same
			// memory location of this incrementer, so we can be sure that the id is unique and sequential.
			const next_id = Number(Atomics.add(id_incrementer, 0, 1n));
			const async_id_expansion_threshold = type === 'Int' ? 0x200 : 0x100000;
			if (next_id + async_id_expansion_threshold >= id_incrementer.maxSafeId) {
				const updateEnd = (in_txn) => {
					// we update the end of the allocation range after verifying we don't have any conflicting ids in front of us
					id_incrementer.maxSafeId = next_id + (type === 'Int' ? 0x3ff : 0x3fffff);
					let id_after = (type === 'Int' ? Math.pow(2, 31) : Math.pow(2, 49)) - 1;
					const read_txn = in_txn ? undefined : primary_store.useReadTransaction();
					// get the latest id after the read transaction to make sure we aren't reading any new ids that we assigned from this node
					const newest_id = Number(id_incrementer[0]);
					for (const key of primary_store.getKeys({
						start: newest_id + 1,
						end: id_after,
						limit: 1,
						transaction: read_txn,
					})) {
						id_after = key;
					}
					read_txn?.done();
					const { value: updated_id_allocation, version } = primary_store.getEntry(Symbol.for('id_allocation'));
					if (id_incrementer.maxSafeId < id_after) {
						// note that this is just a noop/direct callback if we are inside the sync transaction
						// first check to see if it actually got updated by another thread
						if (updated_id_allocation.end > id_incrementer.maxSafeId - 100) {
							// the allocation was already updated by another thread
							return;
						}
						logger.info?.('New id allocation', next_id, id_incrementer.maxSafeId, version);
						primary_store.put(
							Symbol.for('id_allocation'),
							{
								start: updated_id_allocation.start,
								end: id_incrementer.maxSafeId,
								nodeName: server.hostname,
								pid: process.pid,
							},
							Date.now(),
							version
						);
					} else {
						// indicate that we have run out of ids in the allocated range, so we need to allocate a new range
						logger.warn?.(
							`Id conflict detected, starting new id allocation range, attempting to allocate to ${id_incrementer.maxSafeId}, but id of ${id_after} detected`
						);
						const id_allocation = createNewAllocation(version);
						// reassign the incrementer to the new range/starting point
						if (!id_allocation.alreadyUpdated) Atomics.store(id_incrementer, 0, BigInt(id_allocation.start + 1));
						// and we set the maximum safe id to the end of the allocated range before we check for conflicting ids again
						id_incrementer.maxSafeId = id_allocation.end;
					}
				};
				if (next_id + async_id_expansion_threshold === id_incrementer.maxSafeId) {
					setImmediate(updateEnd); // if we are getting kind of close to the end, we try to update it asynchronously
				} else if (next_id + 100 >= id_incrementer.maxSafeId) {
					logger.warn?.(
						`Synchronous id allocation required on table ${table_name}${
							type == 'Int'
								? ', it is highly recommended that you use Long or Float as the type for auto-incremented primary keys'
								: ''
						}`
					);
					// if we are very close to the end, synchronously update
					primary_store.transactionSync(() => updateEnd(true));
				}
				//TODO: Add a check to recordUpdate to check if a new id infringes on the allocated id range
			}
			return next_id;
			function createNewAllocation(expected_version) {
				// there is no id allocation (or it is for the wrong node name or used up), so we need to create one
				// start by determining the max id for the type
				const max_id = (type === 'Int' ? Math.pow(2, 31) : Math.pow(2, 49)) - 1;
				let safe_distance = max_id / 4; // we want to allocate ids in a range that is at least 1/4 of the total id space from ids in either direction
				let id_before: number, id_after: number;
				let complained = false;
				let last_key;
				let id_allocation;
				do {
					// we start with a random id and verify that there is a good gap in the ids to allocate a decent range
					last_key = Math.floor(Math.random() * max_id);
					id_allocation = {
						start: last_key,
						end: last_key + (type === 'Int' ? 0x400 : 0x400000),
						nodeName: server.hostname,
						pid: process.pid,
					};
					id_before = 0;
					// now find the next id before the last key
					for (const key of primary_store.getKeys({ start: last_key, limit: 1, reverse: true })) {
						id_before = key;
					}
					id_after = max_id;
					// and next key after
					for (const key of primary_store.getKeys({ start: last_key + 1, end: max_id, limit: 1 })) {
						id_after = key;
					}
					safe_distance *= 0.875; // if we fail, we try again with a smaller range, looking for a good gap without really knowing how packed the ids are
					if (safe_distance < 1000 && !complained) {
						complained = true;
						logger.error?.(
							`Id allocation in table ${table_name} is very dense, limited safe range of numbers to allocate ids in${
								type === 'Int'
									? ', it is highly recommended that you use Long or Float as the type for auto-incremented primary keys'
									: ''
							}`,
							last_key,
							id_before,
							id_after,
							safe_distance
						);
					}
					// see if we maintained an adequate distance from the surrounding ids
				} while (!(safe_distance < id_after - last_key && (safe_distance < last_key - id_before || id_before === 0)));
				// we have to ensure that the id allocation is atomic and multiple threads don't set different ids, so we use a sync transaction
				return primary_store.transactionSync(() => {
					// first check to see if it actually got set by another thread
					const updated_id_allocation = primary_store.getEntry(Symbol.for('id_allocation'));
					if ((updated_id_allocation?.version ?? null) == expected_version) {
						logger.info?.('Allocated new id range', id_allocation);
						primary_store.put(Symbol.for('id_allocation'), id_allocation, Date.now());
						return id_allocation;
					} else {
						logger.debug?.('Looks like ids were already allocated');
						return { alreadyUpdated: true, ...updated_id_allocation.value };
					}
				});
			}
		}

		/**
		 * Set TTL expiration for records in this table. On retrieval, record timestamps are checked for expiration.
		 * This also informs the scheduling for record eviction.
		 * @param expiration_time Time in seconds until records expire (are stale)
		 * @param eviction_time Time in seconds until records are evicted (removed)
		 */
		static setTTLExpiration(expiration: number | { expiration: number; eviction?: number; scanInterval?: number }) {
			// we set up a timer to remove expired entries. we only want the timer/reaper to run in one thread,
			// so we use the first one
			if (typeof expiration === 'number') {
				expiration_ms = expiration * 1000;
				if (!eviction_ms) eviction_ms = 0; // by default, no extra time for eviction
			} else if (expiration && typeof expiration === 'object') {
				// an object with expiration times/options specified
				expiration_ms = expiration.expiration * 1000;
				eviction_ms = (expiration.eviction || 0) * 1000;
				cleanup_interval = expiration.scanInterval * 1000;
			} else throw new Error('Invalid expiration value type');
			if (expiration_ms < 0) throw new Error('Expiration can not be negative');
			// default to one quarter of the total eviction time, and make sure it fits into a 32-bit signed integer
			cleanup_interval = cleanup_interval || (expiration_ms + eviction_ms) / 4;
			scheduleCleanup();
		}

		static getResidencyRecord(id) {
			return dbis_db.get([Symbol.for('residency_by_id'), id]);
		}

		static setResidency(getResidency: (record: object, context: Context, previous_residency: string[]) => string[]) {
			TableResource.getResidency = getResidency;
		}
		static setResidencyById(getResidencyById: (id: Id) => string[]) {
			TableResource.getResidencyById = getResidencyById;
		}
		static getResidency(record: object, context: Context, previous_residency: string[]) {
			if (TableResource.getResidencyById) {
				return TableResource.getResidencyById(record[primary_key]);
			}
			let count = replicate_to_count;
			if (context.replicateTo != undefined) {
				// if the context specifies where we are replicating to, use that
				if (Array.isArray(context.replicateTo)) {
					return context.replicateTo.includes(server.hostname)
						? context.replicateTo
						: [server.hostname, ...context.replicateTo];
				}
				if (context.replicateTo >= 0) count = context.replicateTo;
			}
			if (count >= 0 && server.nodes) {
				// if we are given a count, choose nodes and return them
				const replicate_to = [server.hostname]; // start with ourselves, we should always be in the list
				if (previous_residency) {
					// if we have a previous residency, we should preserve it
					replicate_to.push(...previous_residency.slice(0, count));
				} else {
					// otherwise need to create a new list of nodes to replicate to, based on available nodes
					// randomize this to ensure distribution of data
					const nodes = server.nodes.map((node) => node.name);
					const starting_index = Math.floor(nodes.length * Math.random());
					replicate_to.push(...nodes.slice(starting_index, starting_index + count));
					const remaining_to_add = starting_index + count - nodes.length;
					if (remaining_to_add > 0) replicate_to.push(...nodes.slice(0, remaining_to_add));
				}
				return replicate_to;
			}
			return; // returning undefined will return the default residency of replicating everywhere
		}

		/**
		 * Turn on auditing at runtime
		 */
		static enableAuditing(audit_enabled = true) {
			audit = audit_enabled;
			if (audit_enabled) addDeleteRemoval();
			TableResource.audit = audit_enabled;
		}
		/**
		 * Coerce the id as a string to the correct type for the primary key
		 * @param id
		 * @returns
		 */
		static coerceId(id: string): number | string {
			if (id === '') return null;
			return coerceType(id, primary_key_attribute);
		}

		static async dropTable() {
			delete databases[database_name][table_name];
			if (database_name === database_path) {
				// part of a database
				for (const attribute of attributes) {
					dbis_db.remove(TableResource.tableName + '/' + attribute.name);
					const index = indices[attribute.name];
					index?.drop();
				}
				dbis_db.remove(TableResource.tableName + '/');
				primary_store.drop();
				await dbis_db.committed;
			} else {
				// legacy table per database
				console.log('legacy dropTable');
				await primary_store.close();
				await fs.remove(data_path);
				await fs.remove(
					data_path === standard_path
						? data_path + MDB_LOCK_FILE_SUFFIX
						: path.join(path.dirname(data_path), MDB_LEGACY_LOCK_FILE_NAME)
				); // I suspect we may have problems with this on Windows
			}
			signalling.signalSchemaChange(
				new SchemaEventMsg(process.pid, OPERATIONS_ENUM.DROP_TABLE, database_name, table_name)
			);
		}

		/**
		 * This retrieves the data of this resource. By default, with no argument, just return `this`.
		 * @param query - If included, specifies a query to perform on the record
		 */
		get(query?: Query | string): Promise<object | void> | object | void {
			if (typeof query === 'string') return this.getProperty(query);
			if (this[IS_COLLECTION]) {
				return this.search(query);
			}
			if (this[ID_PROPERTY] === null) {
				if (query?.conditions) return this.search(query); // if there is a query, assume it was meant to be a root level query
				const record_count = TableResource.getRecordCount();
				return {
					// basically a describe call
					recordCount: record_count.recordCount,
					estimatedRecordRange: record_count.estimatedRange,
					records: './', // an href to the records themselves
					name: table_name,
					database: database_name,
					auditSize: audit_store?.getStats().entryCount,
					attributes,
				};
			}
			if (query?.property) return this.getProperty(query.property);
			if (this.doesExist() || query?.ensureLoaded === false || this[CONTEXT]?.returnNonexistent) {
				return this;
			}
		}
		/**
		 * Determine if the user is allowed to get/read data from the current resource
		 * @param user The current, authenticated user
		 * @param query The parsed query from the search part of the URL
		 */
		allowRead(user, query) {
			const table_permission = getTablePermissions(user);
			if (table_permission?.read) {
				if (table_permission.isSuperUser) return true;
				const attribute_permissions = table_permission.attribute_permissions;
				const select = query?.select;
				if (attribute_permissions?.length > 0 || (has_relationships && select)) {
					// If attribute permissions are defined, we need to ensure there is a select that only returns the attributes the user has permission to
					// or if there are relationships, we need to ensure that the user has permission to read from the related table
					// Note that if we do not have a select, we do not return any relationships by default.
					if (!query) query = {};
					if (select) {
						const attrs_for_type =
							attribute_permissions?.length > 0 && attributesAsObject(attribute_permissions, 'read');
						query.select = select
							.map((property) => {
								const property_name = property.name || property;
								if (!attrs_for_type || attrs_for_type[property_name]) {
									const related_table = property_resolvers[property_name]?.definition?.tableClass;
									if (related_table) {
										// if there is a related table, we need to ensure the user has permission to read from that table and that attributes are properly restricted
										if (!property.name) property = { name: property };
										if (!related_table.prototype.allowRead.call(null, user, property)) return false;
										if (!property.select) return property.name; // no select was applied, just return the name
									}
									return property;
								}
							})
							.filter(Boolean);
					} else {
						query.select = attribute_permissions
							.filter((attribute) => attribute.read && !property_resolvers[attribute.attribute_name])
							.map((attribute) => attribute.attribute_name);
					}
					return query;
				} else {
					return true;
				}
			}
		}

		/**
		 * Determine if the user is allowed to update data from the current resource
		 * @param user The current, authenticated user
		 * @param updated_data
		 * @param full_update
		 */
		allowUpdate(user, updated_data: any) {
			const table_permission = getTablePermissions(user);
			if (table_permission?.update) {
				const attribute_permissions = table_permission.attribute_permissions;
				if (attribute_permissions?.length > 0) {
					// if attribute permissions are defined, we need to ensure there is a select that only returns the attributes the user has permission to
					const attrs_for_type = attributesAsObject(attribute_permissions, 'update');
					for (const key in updated_data) {
						if (!attrs_for_type[key]) return false;
					}
					// if this is a full put operation that removes missing properties, we don't want to remove properties
					// that the user doesn't have permission to remove
					for (const permission of attribute_permissions) {
						const key = permission.attribute_name;
						if (!permission.update && !(key in updated_data)) {
							updated_data[key] = this.getProperty(key);
						}
					}
				}
				return checkContextPermissions(this[CONTEXT]);
			}
		}
		/**
		 * Determine if the user is allowed to create new data in the current resource
		 * @param user The current, authenticated user
		 * @param new_data
		 */
		allowCreate(user, new_data: {}) {
			if (this[IS_COLLECTION]) {
				const table_permission = getTablePermissions(user);
				if (table_permission?.insert) {
					const attribute_permissions = table_permission.attribute_permissions;
					if (attribute_permissions?.length > 0) {
						// if attribute permissions are defined, we need to ensure there is a select that only returns the attributes the user has permission to
						const attrs_for_type = attributesAsObject(attribute_permissions, 'insert');
						for (const key in new_data) {
							if (!attrs_for_type[key]) return false;
						}
						return checkContextPermissions(this[CONTEXT]);
					} else {
						return checkContextPermissions(this[CONTEXT]);
					}
				}
			} else {
				// creating *within* a record resource just means we are adding some data to a current record, which is
				// an update to the record, it is not an insert of a new record into the table, so not a table create operation
				// so does not use table insert permissions
				return this.allowUpdate(user, {});
			}
		}

		/**
		 * Determine if the user is allowed to delete from the current resource
		 * @param user The current, authenticated user
		 */
		allowDelete(user) {
			const table_permission = getTablePermissions(user);
			return table_permission?.delete && checkContextPermissions(this[CONTEXT]);
		}

		/**
		 * Start updating a record. The returned resource will record changes which are written
		 * once the corresponding transaction is committed. These changes can (eventually) include CRDT type operations.
		 * @param updates This can be a record to update the current resource with.
		 * @param full_update The provided data in updates is the full intended record; any properties in the existing record that are not in the updates, should be removed
		 */
		update(updates?: any, full_update?: boolean) {
			const env_txn = txnForContext(this[CONTEXT]);
			if (!env_txn) throw new Error('Can not update a table resource outside of a transaction');
			// record in the list of updating records so it can be written to the database when we commit
			if (updates === false) {
				// TODO: Remove from transaction
				return this;
			}
			let own_data;
			if (typeof updates === 'object' && updates) {
				if (full_update) {
					if (Object.isFrozen(updates)) updates = { ...updates };
					this[RECORD_PROPERTY] = {}; // clear out the existing record
					this[OWN_DATA] = updates;
				} else {
					own_data = this[OWN_DATA];
					if (own_data) updates = Object.assign(own_data, updates);
					this[OWN_DATA] = own_data = updates;
				}
			}
			this._writeUpdate(this[OWN_DATA], full_update);
			return this;
		}

		addTo(property, value) {
			if (typeof value === 'number' || typeof value === 'bigint') {
				if (this[SAVE_MODE] === SAVING_FULL_UPDATE) this.set(property, (+this.getProperty(property) || 0) + value);
				else {
					if (!this[SAVE_MODE]) this.update();
					this.set(property, new Addition(value));
				}
			} else {
				throw new Error('Can not add a non-numeric value');
			}
		}
		subtractFrom(property, value) {
			if (typeof value === 'number') {
				return this.addTo(property, -value);
			} else {
				throw new Error('Can not subtract a non-numeric value');
			}
		}
		getMetadata() {
			return this[ENTRY_PROPERTY];
		}

		invalidate() {
			this._writeInvalidate();
		}
		_writeInvalidate(options) {
			const context = this[CONTEXT];
			const id = this[ID_PROPERTY];
			checkValidId(id);
			const transaction = txnForContext(this[CONTEXT]);
			transaction.addWrite({
				key: id,
				store: primary_store,
				invalidated: true,
				entry: this[ENTRY_PROPERTY],
				before: apply_to_sources.invalidate?.bind(this, context, id),
				beforeIntermediate: apply_to_sources_intermediate.invalidate?.bind(this, context, id),
				commit: (txn_time, existing_entry) => {
					if (precedesExistingVersion(txn_time, existing_entry, options?.nodeId)) return;
					let partial_record = null;
					for (const name in indices) {
						if (!partial_record) partial_record = {};
						// if there are any indices, we need to preserve a partial invalidated record to ensure we can still do searches
						partial_record[name] = this.getProperty(name);
					}
					logger.trace?.(`Invalidating entry id: ${id}, timestamp: ${new Date(txn_time).toISOString()}`);

					updateRecord(
						id,
						partial_record,
						this[ENTRY_PROPERTY],
						txn_time,
						INVALIDATED,
						audit,
						{ user: context?.user, residencyId: options?.residencyId, nodeId: options?.nodeId },
						'invalidate'
					);
					// TODO: record_deletion?
				},
			});
		}
		_writeRelocate(options) {
			const context = this[CONTEXT];
			const id = this[ID_PROPERTY];
			checkValidId(id);
			const transaction = txnForContext(this[CONTEXT]);
			transaction.addWrite({
				key: id,
				store: primary_store,
				invalidated: true,
				entry: this[ENTRY_PROPERTY],
				before: apply_to_sources.relocate?.bind(this, context, id),
				beforeIntermediate: apply_to_sources_intermediate.relocate?.bind(this, context, id),
				commit: (txn_time, existing_entry) => {
					if (precedesExistingVersion(txn_time, existing_entry, options?.nodeId)) return;
					const residency = TableResource.getResidencyRecord(options.residencyId);
					let metadata = 0;
					let new_record = null;
					const existing_record = existing_entry?.value;
					if (residency && !residency.includes(server.hostname)) {
						for (const name in indices) {
							if (!new_record) new_record = {};
							// if there are any indices, we need to preserve a partial invalidated record to ensure we can still do searches
							new_record[name] = existing_record(name);
						}
						metadata = INVALIDATED;
					} else {
						new_record = existing_record;
					}

					logger.trace?.(`Relocating entry id: ${id}, timestamp: ${new Date(txn_time).toISOString()}`);

					updateRecord(
						id,
						new_record,
						this[ENTRY_PROPERTY],
						txn_time,
						metadata,
						audit,
						{
							user: context.user,
							residencyId: options.residencyId,
							nodeId: options.nodeId,
							expiresAt: options.expiresAt,
						},
						'relocate',
						false,
						null
					);
				},
			});
		}

		/**
		 * Record the relocation of an entry (when a record is moved to a different node)
		 * @param existing_entry
		 * @param entry
		 */
		static _recordRelocate(existing_entry, entry) {
			const context = {
				previousResidency: this.getResidencyRecord(existing_entry.residencyId),
				isRelocation: true,
			};
			const residency = this.getResidency(entry.value, context);
			let residency_id: number;
			if (residency) {
				if (!Array.isArray(residency)) {
					throw new Error('Residency must be an array, but was: ' + residency);
				}
				if (!residency.includes(server.hostname)) return; // if we aren't in the residency, we don't need to do anything, we are not responsible for storing this record
				residency_id = getResidencyId(residency);
			}
			const metadata = 0;
			const record = updateRecord(
				existing_entry.key,
				entry.value, // store the record we downloaded
				existing_entry,
				existing_entry.version, // version number should not change
				metadata,
				true,
				{ residencyId: residency_id, expiresAt: entry.expiresAt },
				'relocate',
				false,
				null // the audit record value should be empty since there are no changes to the actual data
			);
		}
		/**
		 * Evicting a record will remove it from a caching table. This is not considered a canonical data change, and it is assumed that retrieving this record from the source will still yield the same record, this is only removing the local copy of the record.
		 */
		static evict(id, existing_record, existing_version) {
			const source = this.Source;
			let entry;
			if (has_source_get || audit) {
				if (!existing_record) return;
				entry = primary_store.getEntry(id);
				if (!entry || !existing_record) return;
				if (entry.version !== existing_version) return;
			}
			if (has_source_get) {
				// if there is a resolution in-progress, abandon the eviction
				if (primary_store.hasLock(id, entry.version)) return;
				// if there is a source, we are not "deleting" the record, just removing our local copy, but preserving what we need for indexing
				let partial_record;
				for (const name in indices) {
					// if there are any indices, we need to preserve a partial evicted record to ensure we can still do searches
					if (!partial_record) partial_record = {};
					partial_record[name] = existing_record[name];
				}
				// if we are evicting and not deleting, need to preserve the partial record
				if (partial_record) {
					// treat this as a record resolution (so previous version is checked) with no audit record
					return updateRecord(id, partial_record, entry, existing_version, EVICTED, null, null, null, true);
				}
			}
			primary_store.ifVersion(id, existing_version, () => {
				updateIndices(id, existing_record, null);
			});
			if (audit) {
				// update the record to null it out, maintaining the reference to the audit history
				return updateRecord(id, null, entry, existing_version, EVICTED, null, null, null, true);
			}
			// if no timestamps for audit, just remove
			else {
				return primary_store.remove(id, existing_version);
			}
		}
		/**
		 * This is intended to acquire a lock on a record from the whole cluster.
		 */
		lock() {
			throw new Error('Not yet implemented');
		}
		static operation(operation, context) {
			operation.table ||= table_name;
			operation.schema ||= database_name;
			return server_utilities.operation(operation, context);
		}

		/**
		 * Store the provided record data into the current resource. This is not written
		 * until the corresponding transaction is committed. This will either immediately fail (synchronously) or always
		 * succeed. That doesn't necessarily mean it will "win", another concurrent put could come "after" (monotonically,
		 * even if not chronologically) this one.
		 * @param record
		 * @param options
		 */
		put(record): void {
			this.update(record, true);
		}
		patch(record_update: any): void {
			this.update(record_update, false);
		}
		// perform the actual write operation; this may come from a user request to write (put, post, etc.), or
		// a notification that a write has already occurred in the canonical data source, we need to update our
		// local copy
		_writeUpdate(record_update: any, full_update: boolean, options?: any) {
			const context = this[CONTEXT];
			const transaction = txnForContext(context);

			const id = this[ID_PROPERTY];
			checkValidId(id);
			const entry = this[ENTRY_PROPERTY];
			this[SAVE_MODE] = full_update ? SAVING_FULL_UPDATE : SAVING_CRDT_UPDATE; // mark that this resource is being saved so doesExist return true
			const write = {
				key: id,
				store: primary_store,
				entry,
				nodeName: context?.nodeName,
				validate: (txn_time) => {
					if (!record_update) record_update = this[OWN_DATA];
					if (full_update || (record_update && hasChanges(this[OWN_DATA] === record_update ? this : record_update))) {
						if (!context?.source) {
							transaction.checkOverloaded();
							this.validate(record_update, !full_update);
							if (updated_time_property) {
								record_update[updated_time_property.name] =
									updated_time_property.type === 'Date'
										? new Date(txn_time)
										: updated_time_property.type === 'String'
										? new Date(txn_time).toISOString()
										: txn_time;
							}
							if (full_update) {
								if (primary_key && record_update[primary_key] !== id) record_update[primary_key] = id;
								if (created_time_property) {
									if (entry?.value)
										record_update[created_time_property.name] = entry?.value[created_time_property.name];
									else
										record_update[created_time_property.name] =
											created_time_property.type === 'Date'
												? new Date(txn_time)
												: created_time_property.type === 'String'
												? new Date(txn_time).toISOString()
												: txn_time;
								}
								record_update = deepFreeze(record_update); // this flatten and freeze the record
							}
							// TODO: else freeze after we have applied the changes
						}
					} else {
						transaction.removeWrite(write);
					}
				},
				before: full_update
					? apply_to_sources.put // full update is a put, so we can use the put method if available
						? () => apply_to_sources.put(context, id, record_update)
						: null
					: apply_to_sources.patch // otherwise, we need to use the patch method if available
					? () => apply_to_sources.patch(context, id, record_update)
					: apply_to_sources.put // if this is incremental, but only have put, we can use that by generating the full record (at least the expected one)
					? () => apply_to_sources.put(context, id, deepFreeze(this))
					: null,
				beforeIntermediate: full_update
					? apply_to_sources_intermediate.put
						? () => apply_to_sources_intermediate.put(context, id, record_update)
						: null
					: apply_to_sources_intermediate.patch
					? () => apply_to_sources_intermediate.patch(context, id, record_update)
					: apply_to_sources_intermediate.put
					? () => apply_to_sources_intermediate.put(context, id, deepFreeze(this))
					: null,
				commit: (txn_time, existing_entry, retry) => {
					if (retry) {
						if (context && existing_entry?.version > (context.lastModified || 0))
							context.lastModified = existing_entry.version;
						this[ENTRY_PROPERTY] = existing_entry;
						if (existing_entry?.value?.[RECORD_PROPERTY])
							throw new Error('Can not assign a record to a record, check for circular references');
						if (!full_update) this[RECORD_PROPERTY] = existing_entry?.value ?? null;
					}
					this[OWN_DATA] = undefined; // once we are committing to write this update, we no longer should track the changes, and want to avoid double application (of any CRDTs)
					this[VERSION_PROPERTY] = txn_time;
					const existing_record = existing_entry?.value;
					let update_to_apply = record_update;

					this[SAVE_MODE] = 0;
					// we use optimistic locking to only commit if the existing record state still holds true.
					// this is superior to using an async transaction since it doesn't require JS execution
					//  during the write transaction.
					const precedes_existing_version = precedesExistingVersion(txn_time, existing_entry, options?.nodeId);
					if (precedes_existing_version) {
						// TODO: can the previous version be older, by a prior version be newer?
						if (audit) {
							// incremental CRDT updates are only available with audit logging on
							let local_time = existing_entry.localTime;
							let audited_version = existing_entry.version;
							while (update_to_apply && (local_time > txn_time || (audited_version >= txn_time && local_time > 0))) {
								const audit_entry = audit_store.get(local_time);
								if (!audit_entry) break;
								const audit_record = readAuditEntry(audit_entry);
								audited_version = audit_record.version;
								if (audited_version > txn_time) {
									if (audit_record.type === 'patch') {
										const newer_update = audit_record.getValue(primary_store);
										update_to_apply = rebuildUpdateBefore(update_to_apply, newer_update);
									} else if (audit_record.type === 'put' || audit_record.type === 'delete') {
										// There is newer full record update, so this incremental update is completely superseded
										// TODO: We should still store the audit record for historical purposes
										return;
									}
								} else if (audited_version === txn_time) {
									// if there is an exact match in txn time, we assume this a duplicate update, and we can ignore it
									// TODO: Once we have node ids, we can check if this is a duplicate update from the same node
									// (otherwise we can break ties by the node id)
									return;
								}
								local_time = audit_record.previousLocalTime;
							}
						} else if (full_update) {
							// if no audit, we can't accurately do incremental updates, so we just assume the last update
							// was the same type. Assuming a full update this record update loses and there are no changes
							// TODO: We should still store the audit record for historical purposes
							return;
						} else {
							// no audit, assume updates are overwritten except CRDT operations or properties that didn't exist
							update_to_apply = rebuildUpdateBefore(update_to_apply, existing_record);
						}
					}
					let record_to_store;
					if (full_update) record_to_store = update_to_apply;
					else {
						this[RECORD_PROPERTY] = existing_record;
						record_to_store = full_update ? update_to_apply : deepFreeze(this, update_to_apply);
					}
					this[RECORD_PROPERTY] = record_to_store;
					if (record_to_store?.[RECORD_PROPERTY])
						throw new Error('Can not assign a record to a record, check for circular references');
					let audit_record, residency_id;
					if (options?.residencyId != undefined) residency_id = options.residencyId;
					else {
						if (entry?.residencyId) context.previousResidency = TableResource.getResidencyRecord(entry.residencyId);
						const residency = TableResource.getResidency(record_to_store, context);
						if (residency) {
							if (!Array.isArray(residency)) {
								throw new Error('Residency must be an array, got: ' + residency);
							}
							if (!residency.includes(server.hostname)) {
								// if we aren't in the residency, add ourselves.
								// TODO: we probably want to allow this, but we need to write the partial record in the main table and the full record in the audit log
								residency.push(server.hostname);
							}
						}
						residency_id = getResidencyId(residency);
					}
					if (!full_update) {
						// that is a CRDT, we use our own data as the basis for the audit record, which will include information about the incremental updates
						audit_record = record_update;
					}
					const expires_at = context?.expiresAt ?? (expiration_ms ? expiration_ms + Date.now() : -1);
					logger.trace?.(
						`Saving record with id: ${id}, timestamp: ${new Date(txn_time).toISOString()}${
							expires_at ? ', expires at: ' + new Date(expires_at).toISOString() : ''
						}${
							existing_entry
								? ', replaces entry from: ' + new Date(existing_entry.version).toISOString()
								: ', new entry'
						}`
					);
					updateIndices(id, existing_record, record_to_store);
					const type = full_update ? 'put' : 'patch';

					updateRecord(
						id,
						record_to_store,
						existing_entry,
						txn_time,
						0,
						audit,
						{
							user: context?.user,
							residencyId: residency_id,
							expiresAt: expires_at,
							nodeId: options?.nodeId,
							originatingOperation: context?.originatingOperation,
						},
						type,
						false,
						audit_record
					);
					if (context.expiresAt) scheduleCleanup();
				},
			};
			transaction.addWrite(write);
		}

		async delete(request?: Query | string): Promise<boolean> {
			if (typeof request === 'string') return this.deleteProperty(request);
			// TODO: Handle deletion of a collection/query
			if (this[IS_COLLECTION]) {
				for await (const entry of this.search(request)) {
					const resource = await TableResource.getResource(entry[primary_key], this.getContext(), {
						ensureLoaded: false,
					});
					resource._writeDelete(request);
				}
				return;
			}
			if (!this[RECORD_PROPERTY]) return false;
			return this._writeDelete(request);
		}
		_writeDelete(options?: any) {
			const transaction = txnForContext(this[CONTEXT]);
			const id = this[ID_PROPERTY];
			checkValidId(id);
			const context = this[CONTEXT];
			transaction.addWrite({
				key: id,
				store: primary_store,
				resource: this,
				nodeName: context?.nodeName,
				before: apply_to_sources.delete?.bind(this, context, id),
				beforeIntermediate: apply_to_sources_intermediate.delete?.bind(this, context, id),
				commit: (txn_time, existing_entry, retry) => {
					const existing_record = existing_entry?.value;
					if (retry) {
						if (context && existing_entry?.version > (context.lastModified || 0))
							context.lastModified = existing_entry.version;
						updateResource(this, existing_entry);
					}
					if (precedesExistingVersion(txn_time, existing_entry, options?.nodeId)) return; // a newer record exists locally
					updateIndices(this[ID_PROPERTY], existing_record);
					logger.trace?.(`Deleting record with id: ${id}, txn timestamp: ${new Date(txn_time).toISOString()}`);
					if (audit || track_deletes) {
						updateRecord(
							id,
							null,
							this[ENTRY_PROPERTY],
							txn_time,
							0,
							audit,
							{ user: context?.user, nodeId: options?.nodeId },
							'delete'
						);
						if (!audit) scheduleCleanup();
					} else {
						primary_store.remove(this[ID_PROPERTY]);
					}
				},
			});
			return true;
		}

		search(request: Query): AsyncIterable<any> {
			const context = this[CONTEXT];
			const txn = txnForContext(context);
			if (!request) throw new Error('No query provided');
			let conditions = request.conditions;
			if (!conditions)
				conditions = Array.isArray(request) ? request : request[Symbol.iterator] ? Array.from(request) : [];
			else if (conditions.length === undefined) {
				conditions = conditions[Symbol.iterator] ? Array.from(conditions) : [conditions];
			}
			if (this[ID_PROPERTY]) {
				conditions = [{ attribute: null, comparator: 'prefix', value: this[ID_PROPERTY] }].concat(conditions);
			}
			let order_aligned_condition;
			const filtered = {};

			function prepareConditions(conditions: Condition[], operator: string) {
				// some validation:
				let is_intersection: boolean;
				switch (operator) {
					case 'and':
					case undefined:
						if (conditions.length < 1) throw new Error('An "and" operator requires at least one condition');
						is_intersection = true;
						break;
					case 'or':
						if (conditions.length < 2) throw new Error('An "or" operator requires at least two conditions');
						break;
					default:
						throw new Error('Invalid operator ' + operator);
				}
				const condition_by_name = is_intersection && {};
				let has_multiple_for_name: boolean;
				for (const condition of conditions) {
					if (condition.conditions) {
						condition.conditions = prepareConditions(condition.conditions, condition.operator);
						continue;
					}
					const attribute_name = condition[0] ?? condition.attribute;
					const attribute = attribute_name == null ? primary_key_attribute : findAttribute(attributes, attribute_name);
					if (!attribute) {
						if (attribute_name != null)
							throw handleHDBError(new Error(), `${attribute_name} is not a defined attribute`, 404);
					} else {
						if (is_intersection) {
							const key = flattenKey(attribute_name);
							const named_conditions = condition_by_name[key];
							if (named_conditions) {
								named_conditions.push(condition);
								has_multiple_for_name = true;
							} else condition_by_name[key] = [condition];
						}
						if (attribute.type || COERCIBLE_OPERATORS[condition.comparator]) {
							// Do auto-coercion or coercion as required by the attribute type
							if (condition[1] === undefined) condition.value = coerceTypedValues(condition.value, attribute);
							else condition[1] = coerceTypedValues(condition[1], attribute);
						}
					}
				}
				if (request.enforceExecutionOrder) return conditions; // don't rearrange conditions
				if (has_multiple_for_name) {
					for (const name in condition_by_name) {
						const conditions_for_name = condition_by_name[name];
						const l = conditions_for_name.length;
						if (l > 1) {
							// if there are multiple conditions for the same attribute, see if we can collapse them into a single condition
							for (let i = 0; i < l; i++) {
								const condition = conditions_for_name[i];
								if (condition.comparator === 'ge' || condition.comparator === 'greater_than_equal') {
									for (let j = 0; j < l; j++) {
										const other_condition = conditions_for_name[j];
										if (other_condition.comparator === 'le' || other_condition.comparator === 'less_than_equal') {
											condition.comparator = 'between';
											condition.value = [condition.value, other_condition.value];
											conditions.splice(conditions.indexOf(other_condition), 1);
										}
									}
								}
								if (condition.comparator === 'equals' || !condition.comparator) {
									// if there is an equals condition, we can remove all other conditions
									// and just use the equals condition
									for (let j = 0; j < l; j++) {
										if (j !== i) {
											const other_condition = conditions_for_name[j];
											conditions.splice(conditions.indexOf(other_condition), 1);
										}
									}
									break;
								}
							}
						}
					}
				}
				return conditions;
			}
			function orderConditions(conditions: Condition[], operator: string) {
				if (request.enforceExecutionOrder) return conditions; // don't rearrange conditions
				for (const condition of conditions) {
					if (condition.conditions) condition.conditions = orderConditions(condition.conditions, condition.operator);
				}
				// Sort the query by narrowest to broadest, so we can use the fastest index as possible with minimal filtering.
				// Note, that we do allow users to disable condition re-ordering, in case they have knowledge of a preferred
				// order for their query.
				if (conditions.length > 1 && operator !== 'or') return sortBy(conditions, estimateCondition(TableResource));
				else return conditions;
			}
			function coerceTypedValues(value: any, attribute: Attribute) {
				if (Array.isArray(value)) {
					return value.map((value) => coerceType(value, attribute));
				}
				return coerceType(value, attribute);
			}
			const operator = request.operator;
			if (conditions.length > 0 || operator) conditions = prepareConditions(conditions, operator);
			const sort = typeof request.sort === 'object' && request.sort;
			let post_ordering;
			if (sort) {
				// TODO: Support index-assisted sorts of unions, which will require potentially recursively adding/modifying an order aligned condition and be able to recursively undo it if necessary
				if (operator !== 'or') {
					const attribute_name = sort.attribute;
					order_aligned_condition = conditions.find(
						(condition) => flattenKey(condition.attribute) === flattenKey(attribute_name)
					);
					if (order_aligned_condition) {
						// if there is a condition on the same attribute as the first sort, we can use it to align the sort
						// and avoid a sort operation
					} else {
						const attribute = findAttribute(attributes, attribute_name);
						if (!attribute)
							throw handleHDBError(
								new Error(),
								`${
									Array.isArray(attribute_name) ? attribute_name.join('.') : attribute_name
								} is not a defined attribute`,
								404
							);
						if (attribute.indexed) {
							// if it is indexed, we add a pseudo-condition to align with the natural sort order of the index
							order_aligned_condition = { attribute: attribute_name, comparator: 'sort' };
							conditions.push(order_aligned_condition);
						} else if (conditions.length === 0 && !request.allowFullScan)
							throw handleHDBError(
								new Error(),
								`${
									Array.isArray(attribute_name) ? attribute_name.join('.') : attribute_name
								} is not indexed and not combined with any other conditions`,
								404
							);
					}
					if (order_aligned_condition) order_aligned_condition.descending = Boolean(sort.descending);
				}
			}
			conditions = orderConditions(conditions, operator);

			if (sort) {
				if (order_aligned_condition && conditions[0] === order_aligned_condition) {
					// The db index is providing the order for the first sort, may need post ordering next sort order
					if (sort.next) {
						post_ordering = {
							dbOrderedAttribute: sort.attribute,
							attribute: sort.next.attribute,
							descending: sort.next.descending,
							next: sort.next.next,
						};
					}
				} else {
					// if we had to add an aligned condition that isn't first, we remove it and do ordering later
					if (order_aligned_condition) conditions.splice(conditions.indexOf(order_aligned_condition), 1);
					post_ordering = sort;
				}
			}
			const select = request.select;
			if (conditions.length === 0) {
				conditions = [{ attribute: primary_key, comparator: 'greater_than', value: true }];
			}
			if (request.explain) {
				return {
					conditions,
					operator,
					postOrdering: post_ordering,
					selectApplied: Boolean(select),
				};
			}
			// we mark the read transaction as in use (necessary for a stable read
			// transaction, and we really don't care if the
			// counts are done in the same read transaction because they are just estimates) until the search
			// results have been iterated and finished.
			const read_txn = txn.useReadTxn();
			let entries = executeConditions(
				conditions,
				operator,
				TableResource,
				read_txn,
				request,
				context,
				(results: any[], filters: Function[]) => transformToEntries(results, select, context, read_txn, filters),
				filtered
			);
			const ensure_loaded = request.ensureLoaded !== false;
			if (!post_ordering) entries = applyOffset(entries); // if there is no post ordering, we can apply the offset now
			const transformToRecord = TableResource.transformEntryForSelect(
				select,
				context,
				read_txn,
				filtered,
				ensure_loaded,
				true
			);
			let results = TableResource.transformToOrderedSelect(
				entries,
				select,
				post_ordering,
				read_txn,
				context,
				transformToRecord
			);
			function applyOffset(entries: any[]) {
				if (request.offset || request.limit !== undefined)
					return entries.slice(
						request.offset,
						request.limit !== undefined ? (request.offset || 0) + request.limit : undefined
					);
				return entries;
			}
			if (post_ordering) results = applyOffset(results); // if there is post ordering, we have to apply the offset after sorting
			results.onDone = () => {
				results.onDone = null; // ensure that it isn't called twice
				txn.doneReadTxn();
			};
			results.selectApplied = true;
			results.getColumns = () => {
				if (select) {
					const columns = [];
					for (const column of select) {
						if (column === '*') columns.push(...attributes.map((attribute) => attribute.name));
						else columns.push(column.name || column);
					}
					return columns;
				}
				return attributes
					.filter((attribute) => !attribute.computed && !attribute.relationship)
					.map((attribute) => attribute.name);
			};
			return results;
		}
		/**
		 * This is responsible for ordering and select()ing the attributes/properties from returned entries
		 * @param select
		 * @param context
		 * @param filtered
		 * @param ensure_loaded
		 * @param can_skip
		 * @returns
		 */
		static transformToOrderedSelect(
			entries: any[],
			select: (string | SubSelect)[],
			sort: Sort,
			context: Context,
			read_txn: any,
			transformToRecord: Function
		) {
			let results = new RangeIterable();
			if (sort) {
				// there might be some situations where we don't need to transform to entries for sorting, not sure
				entries = transformToEntries(entries, select, context, read_txn, null);
				let ordered;
				// if we are doing post-ordering, we need to get records first, then sort them
				results.iterate = function () {
					let sorted_array_iterator: IterableIterator<any>;
					const db_iterator = entries[Symbol.asyncIterator]
						? entries[Symbol.asyncIterator]()
						: entries[Symbol.iterator]();
					let db_done: boolean;
					const db_ordered_attribute = sort.dbOrderedAttribute;
					let enqueued_entry_for_next_group: any;
					let last_grouping_value: any;
					let first_entry = true;
					function createComparator(order: Sort) {
						const next_comparator = order.next && createComparator(order.next);
						const descending = order.descending;
						return (entry_a, entry_b) => {
							const a = getAttributeValue(entry_a, order.attribute, context);
							const b = getAttributeValue(entry_b, order.attribute, context);
							const diff = descending ? compareKeys(b, a) : compareKeys(a, b);
							if (diff === 0) return next_comparator?.(entry_a, entry_b) || 0;
							return diff;
						};
					}
					const comparator = createComparator(sort);
					return {
						async next() {
							let iteration: IteratorResult<any>;
							if (sorted_array_iterator) {
								iteration = sorted_array_iterator.next();
								if (iteration.done) {
									if (db_done) {
										if (results.onDone) results.onDone();
										return iteration;
									}
								} else
									return {
										value: await transformToRecord.call(this, iteration.value),
									};
							}
							ordered = [];
							if (enqueued_entry_for_next_group) ordered.push(enqueued_entry_for_next_group);
							// need to load all the entries into ordered
							do {
								iteration = await db_iterator.next();
								if (iteration.done) {
									db_done = true;
									if (!ordered.length) {
										if (results.onDone) results.onDone();
										return iteration;
									} else break;
								} else {
									let entry = iteration.value;
									if (entry?.then) entry = await entry;
									// if the index has already provided the first order of sorting, we only need to sort
									// within each grouping
									if (db_ordered_attribute) {
										const grouping_value = getAttributeValue(entry, db_ordered_attribute, context);
										if (first_entry) {
											first_entry = false;
											last_grouping_value = grouping_value;
										} else if (grouping_value !== last_grouping_value) {
											last_grouping_value = grouping_value;
											enqueued_entry_for_next_group = entry;
											break;
										}
									}
									// we store the value we will sort on, for fast sorting, and the entry so the records can be GC'ed if necessary
									// before the sorting is completed
									ordered.push(entry);
								}
							} while (true);
							if (sort.isGrouped) {
								// TODO: Return grouped results
							}
							ordered.sort(comparator);
							sorted_array_iterator = ordered[Symbol.iterator]();
							iteration = sorted_array_iterator.next();
							if (!iteration.done)
								return {
									value: await transformToRecord.call(this, iteration.value),
								};
							if (results.onDone) results.onDone();
							return iteration;
						},
						return() {
							if (results.onDone) results.onDone();
							db_iterator.return();
						},
						throw() {
							if (results.onDone) results.onDone();
							db_iterator.throw();
						},
					};
				};
				const applySortingOnSelect = (sort) => {
					if (typeof select === 'object' && Array.isArray(sort.attribute)) {
						for (let i = 0; i < select.length; i++) {
							const column = select[i];
							let column_sort;
							if (column.name === sort.attribute[0]) {
								column_sort = column.sort || (column.sort = {});
								while (column_sort.next) column_sort = column_sort.next;
								column_sort.attribute = sort.attribute.slice(1);
								column_sort.descending = sort.descending;
							} else if (column === sort.attribute[0]) {
								select[i] = column_sort = {
									name: column,
									sort: {
										attribute: sort.attribute.slice(1),
										descending: sort.descending,
									},
								};
							}
						}
					}
					if (sort.next) applySortingOnSelect(sort.next);
				};
				applySortingOnSelect(sort);
			} else {
				results.iterate = (entries[Symbol.asyncIterator] || entries[Symbol.iterator]).bind(entries);
				results = results.map(function (entry) {
					try {
						// because this is a part of a stream of results, we will often be continuing to iterate over the results when there are errors,
						// but to improve the legibility of the error, we attach the primary key to the error
						const result = transformToRecord.call(this, entry);
						// if it is a catchable thenable (promise)
						if (typeof result?.catch === 'function')
							return result.catch((error) => {
								error.partialObject = { [primary_key]: entry.key };
								throw error;
							});
						return result;
					} catch (error) {
						error.partialObject = { [primary_key]: entry.key };
						throw error;
					}
				});
			}
			return results;
		}
		/**
		 * This is responsible for select()ing the attributes/properties from returned entries
		 * @param select
		 * @param context
		 * @param filtered
		 * @param ensure_loaded
		 * @param can_skip
		 * @returns
		 */
		static transformEntryForSelect(select, context, read_txn, filtered, ensure_loaded?, can_skip?) {
			if (
				select &&
				(select === primary_key || (select?.length === 1 && select[0] === primary_key && Array.isArray(select)))
			) {
				// fast path if only the primary key is selected, so we don't have to load records
				const transform = (entry) => {
					if (context?.transaction?.stale) context.transaction.stale = false;
					return entry?.key ?? entry;
				};
				if (select === primary_key) return transform;
				else if (select.asArray) return (entry) => [transform(entry)];
				else return (entry) => ({ [primary_key]: transform(entry) });
			}
			let check_loaded;
			if (
				ensure_loaded &&
				has_source_get &&
				// determine if we need to fully loading the records ahead of time, this is why we would not need to load the full record:
				!(typeof select === 'string' ? [select] : select)?.every((attribute) => {
					let attribute_name;
					if (typeof attribute === 'object') {
						attribute_name = attribute.name;
					} else attribute_name = attribute;
					// TODO: Resolvers may not need a full record, either because they are not using the record, or because they are a redirected property
					return indices[attribute_name] || attribute_name === primary_key;
				})
			) {
				check_loaded = true;
			}
			let transform_cache;
			const transform = function (entry: Entry) {
				let record;
				if (context?.transaction?.stale) context.transaction.stale = false;
				if (entry != undefined) {
					record = entry.value || entry.deref?.();
					if (!record && (entry.key === undefined || entry.deref)) {
						// if the record is not loaded, either due to the entry actually be a key, or the entry's value
						// being GC'ed, we need to load it now
						entry = loadLocalRecord(
							entry.key ?? entry,
							context,
							{
								transaction: read_txn,
								lazy: select?.length < 4,
							},
							this?.isSync,
							(entry: Entry) => entry
						);
						if (entry?.then) return entry.then(transform.bind(this));
						record = entry?.value;
					}
					if (
						(check_loaded && entry?.metadataFlags & (INVALIDATED | EVICTED)) || // invalidated or evicted should go to load from source
						(entry?.expiresAt != undefined && entry?.expiresAt < Date.now())
					) {
						// should expiration really apply?
						const loading_from_source = ensureLoadedFromSource(entry.key ?? entry, entry, context);
						if (loading_from_source?.then) {
							return loading_from_source.then(transform);
						}
					}
				}
				if (record == null) return can_skip ? SKIP : record;
				if (select && !(select[0] === '*' && select.length === 1)) {
					let promises: Promise<any>[];
					const selectAttribute = (attribute, callback) => {
						let attribute_name;
						if (typeof attribute === 'object') {
							attribute_name = attribute.name;
						} else attribute_name = attribute;
						const resolver = property_resolvers?.[attribute_name];
						let value;
						if (resolver) {
							const filter_map = filtered?.[attribute_name];
							if (filter_map) {
								if (filter_map.hasMappings) {
									const key = resolver.from ? record[resolver.from] : flattenKey(entry.key);
									value = filter_map.get(key);
									if (!value) value = [];
								} else {
									value = filter_map.fromRecord?.(record);
								}
							} else {
								value = resolver(record, context, entry);
							}
							const handleResolvedValue = (value: any) => {
								if (value && typeof value === 'object') {
									const target_table = resolver.definition?.tableClass || TableResource;
									if (!transform_cache) transform_cache = {};
									const transform =
										transform_cache[attribute_name] ||
										(transform_cache[attribute_name] = target_table.transformEntryForSelect(
											// if it is a simple string, there is no select for the next level,
											// otherwise pass along the nested selected
											attribute_name === attribute
												? null
												: attribute.select || (Array.isArray(attribute) ? attribute : null),
											context,
											read_txn,
											filter_map,
											ensure_loaded
										));
									if (Array.isArray(value)) {
										const results = [];
										const iterator = target_table
											.transformToOrderedSelect(
												value,
												attribute.select,
												typeof attribute.sort === 'object' && attribute.sort,
												context,
												read_txn,
												transform
											)
											[this.isSync ? Symbol.iterator : Symbol.asyncIterator]();
										const nextValue = (iteration: IteratorResult<any> & Promise<any>) => {
											while (!iteration.done) {
												if (iteration?.then) return iteration.then(nextValue);
												results.push(iteration.value);
												iteration = iterator.next();
											}
											callback(results, attribute_name);
										};
										const promised = nextValue(iterator.next());
										if (promised) {
											if (!promises) promises = [];
											promises.push(promised);
										}
										return;
									} else {
										value = transform.call(this, value);
										if (value?.then) {
											if (!promises) promises = [];
											promises.push(value.then((value: any) => callback(value, attribute_name)));
											return;
										}
									}
								}
								callback(value, attribute_name);
							};
							if (value?.then) {
								if (!promises) promises = [];
								promises.push(value.then(handleResolvedValue));
							} else handleResolvedValue(value);
							return;
						} else {
							value = record[attribute_name];
							if (value && typeof value === 'object' && attribute_name !== attribute) {
								value = TableResource.transformEntryForSelect(
									attribute.select || attribute,
									context,
									read_txn,
									null
								)({ value });
							}
						}
						callback(value, attribute_name);
					};
					let selected: any;
					if (typeof select === 'string') {
						selectAttribute(select, (value) => {
							selected = value;
						});
					} else if (Array.isArray(select)) {
						if (select.asArray) {
							selected = [];
							select.forEach((attribute, index) => {
								if (attribute === '*') select[index] = record;
								else selectAttribute(attribute, (value) => (selected[index] = value));
							});
						} else {
							selected = {};
							const force_nulls = select.forceNulls;
							for (const attribute of select) {
								if (attribute === '*')
									for (const key in record) {
										selected[key] = record[key];
									}
								else
									selectAttribute(attribute, (value, attribute_name) => {
										if (value === undefined && force_nulls) value = null;
										selected[attribute_name] = value;
									});
							}
						}
					} else throw new ClientError('Invalid select' + select);
					if (promises) {
						return Promise.all(promises).then(() => selected);
					}
					return selected;
				}
				return record;
			};
			return transform;
		}

		async subscribe(request: SubscriptionRequest) {
			if (!audit_store) throw new Error('Can not subscribe to a table without an audit log');
			if (!audit) {
				table({ table: table_name, database: database_name, schemaDefined: schema_defined, attributes, audit: true });
			}
			if (!request) request = {};
			const get_full_record = !request.rawEvents;
			let pending_real_time_queue = []; // while we are servicing a loop for older messages, we have to queue up real-time messages and deliver them in order
			const subscription = addSubscription(
				TableResource,
				this[ID_PROPERTY] ?? null, // treat undefined and null as the root
				function (id, audit_record, timestamp, begin_txn) {
					try {
						let value = audit_record.getValue?.(primary_store, get_full_record);
						let type = audit_record.type;
						if (!value && audit_record.type === 'patch' && get_full_record) {
							// we don't have the full record, need to get it
							const entry = primary_store.getEntry(id);
							// if the current record matches the timestamp, we can use that
							if (entry?.version === audit_record.version) {
								value = entry.value;
							} else {
								// otherwise try to go back in the audit log
								value = audit_record.getValue?.(primary_store, true, timestamp);
							}
							type = 'put';
						}
						const event = {
							id,
							timestamp,
							value,
							version: audit_record.version,
							type,
							beginTxn: begin_txn,
						};
						if (pending_real_time_queue) pending_real_time_queue.push(event);
						else this.send(event);
					} catch (error) {
						logger.error?.(error);
					}
				},
				request.startTime || 0,
				request
			);
			const result = (async () => {
				if (this[IS_COLLECTION]) {
					subscription.includeDescendants = true;
					if (request.onlyChildren) subscription.onlyChildren = true;
				}
				if (request.supportsTransactions) subscription.supportsTransactions = true;
				const this_id = this[ID_PROPERTY];
				let count = request.previousCount;
				if (count > 1000) count = 1000; // don't allow too many, we have to hold these in memory
				let start_time = request.startTime;
				if (this[IS_COLLECTION]) {
					// a collection should retrieve all descendant ids
					if (start_time) {
						if (count)
							throw new ClientError('startTime and previousCount can not be combined for a table level subscription');
						// start time specified, get the audit history for this time range
						for (const { key, value: audit_entry } of audit_store.getRange({
							start: start_time,
							exclusiveStart: true,
							snapshot: false, // no need for a snapshot, audits don't change
						})) {
							const audit_record = readAuditEntry(audit_entry);
							if (audit_record.tableId !== table_id) continue;
							const id = audit_record.recordId;
							if (this_id == null || isDescendantId(this_id, id)) {
								const value = audit_record.getValue(primary_store, get_full_record, key);
								subscription.send({
									id,
									timestamp: key,
									value,
									version: audit_record.version,
									type: audit_record.type,
								});
								if (subscription.queue?.length > EVENT_HIGH_WATER_MARK) {
									// if we have too many messages, we need to pause and let the client catch up
									if ((await subscription.waitForDrain()) === false) return;
								}
							}
							// TODO: Would like to do this asynchronously, but would need to catch up on anything published during iteration
							//await rest(); // yield for fairness
							subscription.startTime = key; // update so don't double send
						}
					} else if (count) {
						const history = [];
						// we are collecting the history in reverse order to get the right count, then reversing to send
						for (const { key, value: audit_entry } of audit_store.getRange({ start: 'z', end: false, reverse: true })) {
							try {
								const audit_record = readAuditEntry(audit_entry);
								if (audit_record.tableId !== table_id) continue;
								const id = audit_record.recordId;
								if (this_id == null || isDescendantId(this_id, id)) {
									const value = audit_record.getValue(primary_store, get_full_record, key);
									history.push({ id, timestamp: key, value, version: audit_record.version, type: audit_record.type });
									if (--count <= 0) break;
								}
							} catch (error) {
								logger.error('Error getting history entry', key, error);
							}
							// TODO: Would like to do this asynchronously, but would need to catch up on anything published during iteration
							//await rest(); // yield for fairness
						}
						for (let i = history.length; i > 0; ) {
							subscription.send(history[--i]);
						}
						if (history[0]) subscription.startTime = history[0].timestamp; // update so don't double send
					} else if (!request.omitCurrent) {
						for (const { key: id, value, version, localTime } of primary_store.getRange({
							start: this_id ?? false,
							end: this_id == null ? undefined : [this_id, MAXIMUM_KEY],
							versions: true,
							snapshot: false, // no need for a snapshot, just want the latest data
						})) {
							if (!value) continue;
							subscription.send({ id, timestamp: localTime, value, version, type: 'put' });
							if (subscription.queue?.length > EVENT_HIGH_WATER_MARK) {
								// if we have too many messages, we need to pause and let the client catch up
								if ((await subscription.waitForDrain()) === false) return;
							}
						}
					}
				} else {
					if (count && !start_time) start_time = 0;
					let local_time = this[ENTRY_PROPERTY]?.localTime;
					if (local_time === PENDING_LOCAL_TIME) {
						// we can't use the pending commit because it doesn't have the local audit time yet,
						// so try to retrieve the previous/committed record
						primary_store.cache?.delete(this_id);
						this[ENTRY_PROPERTY] = primary_store.getEntry(this_id);
						logger.trace?.('re-retrieved record', local_time, this[ENTRY_PROPERTY]?.localTime);
						local_time = this[ENTRY_PROPERTY]?.localTime;
					}
					logger.trace?.('Subscription from', start_time, 'from', this_id, local_time);
					if (start_time < local_time) {
						// start time specified, get the audit history for this record
						const history = [];
						let next_time = local_time;
						do {
							//TODO: Would like to do this asynchronously, but we will need to run catch after this to ensure we didn't miss anything
							//await audit_store.prefetch([key]); // do it asynchronously for better fairness/concurrency and avoid page faults
							const audit_entry = audit_store.get(next_time);
							if (audit_entry) {
								request.omitCurrent = true; // we are sending the current version from history, so don't double send
								const audit_record = readAuditEntry(audit_entry);
								const value = audit_record.getValue(primary_store, get_full_record, next_time);
								if (get_full_record) audit_record.type = 'put';
								history.push({ id: this_id, value, timestamp: next_time, ...audit_record });
								next_time = audit_record.previousLocalTime;
							} else break;
							if (count) count--;
						} while (next_time > start_time && count !== 0);
						for (let i = history.length; i > 0; ) {
							subscription.send(history[--i]);
						}
						subscription.startTime = local_time; // make sure we don't re-broadcast the current version that we already sent
					}
					if (!request.omitCurrent && this.doesExist()) {
						// if retain and it exists, send the current value first
						subscription.send({
							id: this_id,
							timestamp: local_time,
							value: this[RECORD_PROPERTY],
							version: this[VERSION_PROPERTY],
							type: 'put',
						});
					}
				}
				// now send any queued messages
				for (const event of pending_real_time_queue) {
					subscription.send(event);
				}
				pending_real_time_queue = null;
			})();
			if (request.listener) subscription.on('data', request.listener);
			return subscription;
		}
		doesExist() {
			return Boolean(this[RECORD_PROPERTY] || this[SAVE_MODE]);
		}

		/**
		 * Publishing a message to a record adds an (observable) entry in the audit log, but does not change
		 * the record at all. This entries should be replicated and trigger subscription listeners.
		 * @param id
		 * @param message
		 * @param options
		 */
		publish(message, options?) {
			this._writePublish(message, options);
		}
		_writePublish(message, options?: any) {
			const transaction = txnForContext(this[CONTEXT]);
			const id = this[ID_PROPERTY] || null;
			if (id != null) checkValidId(id); // note that we allow the null id for publishing so that you can publish to the root topic
			const context = this[CONTEXT];
			transaction.addWrite({
				key: id,
				store: primary_store,
				entry: this[ENTRY_PROPERTY],
				nodeName: context?.nodeName,
				validate: () => {
					if (!context?.source) {
						transaction.checkOverloaded();
						this.validate(message);
					}
				},
				before: apply_to_sources.publish?.bind(this, context, id, message),
				beforeIntermediate: apply_to_sources_intermediate.publish?.bind(this, context, id, message),
				commit: (txn_time, existing_entry, retries) => {
					// just need to update the version number of the record so it points to the latest audit record
					// but have to update the version number of the record
					// TODO: would be faster to use getBinaryFast here and not have the record loaded

					if (existing_entry === undefined && track_deletes && !audit) {
						scheduleCleanup();
					}
					logger.trace?.(`Publishing message to id: ${id}, timestamp: ${new Date(txn_time).toISOString()}`);
					// always audit this, but don't change existing version
					// TODO: Use direct writes in the future (copying binary data is hard because it invalidates the cache)
					updateRecord(
						id,
						existing_entry?.value ?? null,
						existing_entry,
						existing_entry?.version || txn_time,
						0,
						true,
						{
							user: context?.user,
							residencyId: options?.residencyId,
							expiresAt: context?.expiresAt,
							nodeId: options?.nodeId,
						},
						'message',
						false,
						message
					);
				},
			});
		}
		validate(record, patch?) {
			let validation_errors;
			const validateValue = (value, attribute, name) => {
				if (attribute.type && value != null) {
					if (patch && value.__op__) value = value.value;
					if (attribute.properties) {
						if (typeof value !== 'object') {
							(validation_errors || (validation_errors = [])).push(
								`Value ${stringify(value)} in property ${name} must be an object${
									attribute.type ? ' (' + attribute.type + ')' : ''
								}`
							);
						}
						const properties = attribute.properties;
						for (let i = 0, l = properties.length; i < l; i++) {
							const attribute = properties[i];
							const updated = validateValue(value[attribute.name], attribute, name + '.' + attribute.name);
							if (updated) value[attribute.name] = updated;
						}
						if (attribute.sealed && value != null && typeof value === 'object') {
							for (const key in value) {
								if (!properties.find((property) => property.name === key)) {
									(validation_errors || (validation_errors = [])).push(
										`Property ${key} is not allowed within object in property ${name}`
									);
								}
							}
						}
					} else {
						switch (attribute.type) {
							case 'Int':
								if (typeof value !== 'number' || value >> 0 !== value)
									(validation_errors || (validation_errors = [])).push(
										`Value ${stringify(value)} in property ${name} must be an integer (from -2147483648 to 2147483647)`
									);
								break;
							case 'Long':
								if (typeof value !== 'number' || !(Math.floor(value) === value && Math.abs(value) <= 9007199254740992))
									(validation_errors || (validation_errors = [])).push(
										`Value ${stringify(
											value
										)} in property ${name} must be an integer (from -9007199254740992 to 9007199254740992)`
									);
								break;
							case 'Float':
								if (typeof value !== 'number')
									(validation_errors || (validation_errors = [])).push(
										`Value ${stringify(value)} in property ${name} must be a number`
									);
								break;
							case 'ID':
								if (
									!(
										typeof value === 'string' ||
										(value?.length > 0 && value.every?.((value) => typeof value === 'string'))
									)
								)
									(validation_errors || (validation_errors = [])).push(
										`Value ${stringify(value)} in property ${name} must be a string, or an array of strings`
									);
								break;
							case 'String':
								if (typeof value !== 'string')
									(validation_errors || (validation_errors = [])).push(
										`Value ${stringify(value)} in property ${name} must be a string`
									);
								break;
							case 'Boolean':
								if (typeof value !== 'boolean')
									(validation_errors || (validation_errors = [])).push(
										`Value ${stringify(value)} in property ${name} must be a boolean`
									);
								break;
							case 'Date':
								if (!(value instanceof Date)) {
									if (typeof value === 'string' || typeof value === 'number') return new Date(value);
									else
										(validation_errors || (validation_errors = [])).push(
											`Value ${stringify(value)} in property ${name} must be a Date`
										);
								}
								break;
							case 'BigInt':
								if (typeof value !== 'bigint') {
									// do coercion because otherwise it is rather difficult to get numbers to consistently be bigints
									if (typeof value === 'string' || typeof value === 'number') return BigInt(value);
									(validation_errors || (validation_errors = [])).push(
										`Value ${stringify(value)} in property ${name} must be a bigint`
									);
								}
								break;
							case 'Bytes':
								if (!(value instanceof Uint8Array))
									(validation_errors || (validation_errors = [])).push(
										`Value ${stringify(value)} in property ${name} must be a Buffer or Uint8Array`
									);
								break;
							case 'array':
								if (Array.isArray(value)) {
									if (attribute.elements) {
										for (let i = 0, l = value.length; i < l; i++) {
											const element = value[i];
											const updated = validateValue(element, attribute.elements, name + '[*]');
											if (updated) value[i] = updated;
										}
									}
								} else
									(validation_errors || (validation_errors = [])).push(
										`Value ${stringify(value)} in property ${name} must be a Buffer or Uint8Array`
									);

								break;
						}
					}
				}
				if (attribute.nullable === false && value == null) {
					(validation_errors || (validation_errors = [])).push(
						`Property ${name} is required (and not does not allow null values)`
					);
				}
			};
			for (let i = 0, l = attributes.length; i < l; i++) {
				const attribute = attributes[i];
				if (attribute.relationship || attribute.computed) continue;
				if (!patch || attribute.name in record) {
					const updated = validateValue(record[attribute.name], attribute, attribute.name);
					if (updated) record[attribute.name] = updated;
				}
			}
			if (sealed) {
				for (const key in record) {
					if (!attributes.find((attribute) => attribute.name === key)) {
						(validation_errors || (validation_errors = [])).push(`Property ${key} is not allowed`);
					}
				}
			}

			if (validation_errors) {
				throw new ClientError(validation_errors.join('. '));
			}
		}
		getUpdatedTime() {
			return this[VERSION_PROPERTY];
		}
		wasLoadedFromSource(): boolean | void {
			return has_source_get ? Boolean(this[LOADED_FROM_SOURCE]) : undefined;
		}
		static async addAttributes(attributes_to_add) {
			const new_attributes = attributes.slice(0);
			for (const attribute of attributes_to_add) {
				if (!attribute.name) throw new ClientError('Attribute name is required');
				if (attribute.name.match(/[`/]/))
					throw new ClientError('Attribute names cannot include backticks or forward slashes');
				validateAttribute(attribute.name);
				new_attributes.push(attribute);
			}
			table({
				table: table_name,
				database: database_name,
				schemaDefined: schema_defined,
				attributes: new_attributes,
			});
			return TableResource.indexingOperation;
		}
		static async removeAttributes(names: string[]) {
			const new_attributes = attributes.filter((attribute) => !names.includes(attribute.name));
			table({
				table: table_name,
				database: database_name,
				schemaDefined: schema_defined,
				attributes: new_attributes,
			});
			return TableResource.indexingOperation;
		}
		static getRecordCount(options) {
			// iterate through the metadata entries to exclude their count and exclude the deletion counts
			const entry_count = primary_store.getStats().entryCount;
			const TIME_LIMIT = 1000 / 2; // one second time limit, enforced by seeing if we are halfway through at 500ms
			const start = performance.now();
			const halfway = Math.floor(entry_count / 2);
			const exact_count = options?.exactCount;
			let record_count = 0;
			let entries_scanned = 0;
			let limit: number;
			for (const { value } of primary_store.getRange({ start: true, lazy: true })) {
				if (value != null) record_count++;
				entries_scanned++;
				if (!exact_count && entries_scanned < halfway && performance.now() - start > TIME_LIMIT) {
					// it is taking too long, so we will just take this sample and a sample from the end to estimate
					limit = entries_scanned;
					break;
				}
			}
			if (limit) {
				// in this case we are going to make an estimate of the table count using the first thousand
				// entries and last thousand entries
				const first_record_count = record_count;
				record_count = 0;
				for (const { value } of primary_store.getRange({ start: '\uffff', reverse: true, lazy: true, limit })) {
					if (value != null) record_count++;
				}
				const sample_size = limit * 2;
				const record_rate = (record_count + first_record_count) / sample_size;
				const variance =
					Math.pow((record_count - first_record_count + 1) / limit / 2, 2) + // variance between samples
					(record_rate * (1 - record_rate)) / sample_size;
				const sd = Math.max(Math.sqrt(variance) * entry_count, 1);
				const estimated_record_count = Math.round(record_rate * entry_count);
				// TODO: This uses a normal/Wald interval, but a binomial confidence interval is probably better calculated using
				// Wilson score interval or Agresti-Coull interval (I think the latter is a little easier to calculate/implement).
				const lower_ci_limit = Math.max(estimated_record_count - 1.96 * sd, record_count + first_record_count);
				const upper_ci_limit = Math.min(estimated_record_count + 1.96 * sd, entry_count);
				let significant_unit = Math.pow(10, Math.round(Math.log10(sd)));
				if (significant_unit > estimated_record_count) significant_unit = significant_unit / 10;
				record_count = Math.round(estimated_record_count / significant_unit) * significant_unit;
				return {
					recordCount: record_count,
					estimatedRange: [Math.round(lower_ci_limit), Math.round(upper_ci_limit)],
				};
			}
			return {
				recordCount: record_count,
			};
		}
		/**
		 * When attributes have been changed, we update the accessors that are assigned to this table
		 */
		static updatedAttributes() {
			property_resolvers = this.propertyResolvers = {
				$id: (object, context, entry) => ({ value: entry.key }),
				$updatedtime: (object, context, entry) => entry.version,
				$record: (object, context, entry) => (entry ? { value: object } : object),
			};
			for (const attribute of this.attributes) {
				attribute.resolve = null; // reset this
				const relationship = attribute.relationship;
				const computed = attribute.computed;
				if (relationship) {
					if (attribute.indexed) {
						console.error(
							`A relationship property can not be directly indexed, (but you may want to index the foreign key attribute)`
						);
					}
					if (computed) {
						console.error(
							`A relationship property is already computed and can not be combined with a computed function (the relationship will be given precedence)`
						);
					}
					has_relationships = true;
					if (relationship.to) {
						if (attribute.elements?.definition) {
							property_resolvers[attribute.name] = attribute.resolve = (object, context, direct_entry?) => {
								// TODO: Get raw record/entry?
								const id = object[relationship.from ? relationship.from : primary_key];
								const related_table = attribute.elements.definition.tableClass;
								if (direct_entry) {
									return searchByIndex(
										{ attribute: relationship.to, value: id },
										txnForContext(context).getReadTxn(),
										false,
										related_table,
										false
									).asArray;
								}
								return related_table.search([{ attribute: relationship.to, value: id }], context).asArray;
							};
							attribute.set = () => {
								throw new Error('Setting a one-to-many relationship property is not supported');
							};
							attribute.resolve.definition = attribute.elements.definition;
							if (relationship.from) attribute.resolve.from = relationship.from;
						} else
							console.error(
								`The one-to-many/many-to-many relationship property "${attribute.name}" in table "${table_name}" must have an array type referencing a table as the elements`
							);
					} else if (relationship.from) {
						const definition = attribute.definition || attribute.elements?.definition;
						if (definition) {
							property_resolvers[attribute.name] = attribute.resolve = (object, context, direct_entry?) => {
								const ids = object[relationship.from];
								if (ids === undefined) return undefined;
								if (attribute.elements) {
									let has_promises;
									const results = ids.map((id) => {
										const value = direct_entry
											? definition.tableClass.primaryStore.getEntry(id, {
													transaction: txnForContext(context).getReadTxn(),
											  })
											: definition.tableClass.get(id, context);
										if (value?.then) has_promises = true;
										return value;
									});
									return relationship.filterMissing
										? has_promises
											? Promise.all(results).then((results) => results.filter(exists))
											: results.filter(exists)
										: has_promises
										? Promise.all(results)
										: results;
								}
								return direct_entry
									? definition.tableClass.primaryStore.getEntry(ids, {
											transaction: txnForContext(context).getReadTxn(),
									  })
									: definition.tableClass.get(ids, context);
							};
							attribute.set = (object, related) => {
								if (Array.isArray(related)) {
									const target_ids = related.map(
										(related) => related[ID_PROPERTY] || related[definition.tableClass.primaryKey]
									);
									object[relationship.from] = target_ids;
								} else {
									const target_id = related[ID_PROPERTY] || related[definition.tableClass.primaryKey];
									object[relationship.from] = target_id;
								}
							};
							attribute.resolve.definition = attribute.definition || attribute.elements?.definition;
							attribute.resolve.from = relationship.from;
						} else {
							console.error(
								`The relationship property "${attribute.name}" in table "${table_name}" must be a type that references a table`
							);
						}
					} else {
						console.error(
							`The relationship directive on "${attribute.name}" in table "${table_name}" must use either "from" or "to" arguments`
						);
					}
				} else if (computed) {
					if (typeof computed.from === 'function') {
						this.setComputedAttribute(attribute.name, computed.from);
					}
					property_resolvers[attribute.name] = attribute.resolve = (object, context, entry) => {
						const value = typeof computed.from === 'string' ? object[computed.from] : object;
						const user_resolver = this.userResolvers[attribute.name];
						if (user_resolver) return user_resolver(value, context, entry);
						else {
							logger.warn(
								`Computed attribute "${attribute.name}" does not have a function assigned to it. Please use setComputedAttribute('${attribute.name}', resolver) to assign a resolver function.`
							);
							// silence future warnings but just returning undefined
							this.userResolvers[attribute.name] = () => {};
						}
					};
				}
			}
			assignTrackedAccessors(this, this);
		}
		static setComputedAttribute(attribute_name, resolver) {
			const attribute = findAttribute(attributes, attribute_name);
			if (!attribute) {
				console.error(`The attribute "${attribute_name}" does not exist in the table "${table_name}"`);
				return;
			}
			if (!attribute.computed) {
				console.error(`The attribute "${attribute_name}" is not defined as computed in the table "${table_name}"`);
				return;
			}
			this.userResolvers[attribute_name] = resolver;
		}
		static async deleteHistory(end_time = 0) {
			let completion;
			for (const { key, value: audit_entry } of audit_store.getRange({
				start: 0,
				end: end_time,
			})) {
				await rest(); // yield to other async operations
				if (readAuditEntry(audit_entry).tableId !== table_id) continue;
				completion = audit_store.remove(key);
				// TODO: Cleanup delete entry from main table
			}
			await completion;
		}
		static async *getHistory(start_time = 0, end_time = Infinity) {
			for (const { key, value: audit_entry } of audit_store.getRange({
				start: start_time,
				end: end_time,
			})) {
				await rest(); // yield to other async operations
				const audit_record = readAuditEntry(audit_entry);
				if (audit_record.tableId !== table_id) continue;
				yield {
					id: audit_record.recordId,
					localTime: key,
					version: audit_record.version,
					type: audit_record.type,
					value: audit_record.getValue(primary_store, true, key),
					user: audit_record.user,
					operation: audit_record.originatingOperation,
				};
			}
		}
		static async getHistoryOfRecord(id) {
			const history = [];
			if (id == undefined) throw new Error('An id is required');
			const entry = primary_store.getEntry(id);
			if (!entry) return history;
			let next_local_time = entry.localTime;
			if (!next_local_time) throw new Error('The entry does not have a local audit time');
			const count = 0;
			do {
				await rest(); // yield to other async operations
				//TODO: Would like to do this asynchronously, but we will need to run catch after this to ensure we didn't miss anything
				//await audit_store.prefetch([key]); // do it asynchronously for better fairness/concurrency and avoid page faults
				const audit_entry = audit_store.get(next_local_time);
				if (audit_entry) {
					const audit_record = readAuditEntry(audit_entry);
					history.push({
						id: audit_record.recordId,
						localTime: next_local_time,
						version: audit_record.version,
						type: audit_record.type,
						value: audit_record.getValue(primary_store, true, next_local_time),
						user: audit_record.user,
					});
					next_local_time = audit_record.previousLocalTime;
				} else break;
			} while (count < 1000 && next_local_time);
			return history.reverse();
		}
		static cleanup() {
			delete_callback_handle?.remove();
		}
	}
	TableResource.updatedAttributes(); // on creation, update accessors as well
	const prototype = TableResource.prototype;
	prototype[INCREMENTAL_UPDATE] = true; // default behavior
	if (expiration_ms) TableResource.setTTLExpiration(expiration_ms / 1000);
	if (expires_at_property) runRecordExpirationEviction();
	return TableResource;
	function updateIndices(id, existing_record, record?) {
		let has_changes;
		// iterate the entries from the record
		// for-in is about 5x as fast as for-of Object.entries, and this is extremely time sensitive since it can be
		// inside a write transaction
		// TODO: Make an array version of indices that is faster
		for (const key in indices) {
			const index = indices[key];
			const is_indexing = index.isIndexing;
			const resolver = property_resolvers[key];
			const value = record && (resolver ? resolver(record) : record[key]);
			const existing_value = existing_record && (resolver ? resolver(existing_record) : existing_record[key]);
			if (value === existing_value && !is_indexing) {
				continue;
			}
			has_changes = true;
			const index_nulls = index.indexNulls;
			// determine what index values need to be removed and added
			let values_to_add = getIndexedValues(value, index_nulls);
			let values_to_remove = getIndexedValues(existing_value, index_nulls);
			if (values_to_remove?.length > 0) {
				// put this in a conditional so we can do a faster version for new records
				// determine the changes/diff from new values and old values
				const set_to_remove = new Set(values_to_remove);
				values_to_add = values_to_add
					? values_to_add.filter((value) => {
							if (set_to_remove.has(value)) {
								// if the value is retained, we don't need to remove or add it, so remove it from the set
								set_to_remove.delete(value);
							} else {
								// keep in the list of values to add to index
								return true;
							}
					  })
					: [];
				values_to_remove = Array.from(set_to_remove);
				if ((values_to_remove.length > 0 || values_to_add.length > 0) && LMDB_PREFETCH_WRITES) {
					// prefetch any values that have been removed or added
					const values_to_prefetch = values_to_remove.concat(values_to_add).map((v) => ({ key: v, value: id }));
					index.prefetch(values_to_prefetch, noop);
				}
				//if the update cleared out the attribute value we need to delete it from the index
				for (let i = 0, l = values_to_remove.length; i < l; i++) {
					index.remove(values_to_remove[i], id);
				}
			} else if (values_to_add?.length > 0 && LMDB_PREFETCH_WRITES) {
				// no old values, just new
				index.prefetch(
					values_to_add.map((v) => ({ key: v, value: id })),
					noop
				);
			}
			if (values_to_add) {
				for (let i = 0, l = values_to_add.length; i < l; i++) {
					index.put(values_to_add[i], id);
				}
			}
		}
		return has_changes;
	}
	function checkValidId(id) {
		switch (typeof id) {
			case 'number':
				return true;
			case 'string':
				if (id.length < 659) return true; // max number of characters that can't expand our key size limit
				if (id.length > MAX_KEY_BYTES) {
					// we can quickly determine this is too big
					throw new Error('Primary key size is too large: ' + id.length);
				}
				// TODO: We could potentially have a faster test here, Buffer.byteLength is close, but we have to handle characters < 4 that are escaped in ordered-binary
				break; // otherwise we have to test it, in this range, unicode characters could put it over the limit
			case 'object':
				if (id === null) {
					throw new Error('Invalid primary key of null');
				}
				break; // otherwise we have to test it
			case 'bigint':
				if (id < 2n ** 64n && id > -(2n ** 64n)) return true;
				break; // otherwise we have to test it
			default:
				throw new Error('Invalid primary key type: ' + typeof id);
		}
		// otherwise it is difficult to determine if the key size is too large
		// without actually attempting to serialize it
		const length = writeKey(id, TEST_WRITE_KEY_BUFFER, 0);
		if (length > MAX_KEY_BYTES) throw new Error('Primary key size is too large: ' + id.length);
		return true;
	}
	function loadLocalRecord(id, context, options, sync, with_entry) {
		if (TableResource.getResidencyById && options.ensureLoaded) {
			// this is a special case for when the residency can be determined from the id alone (hash-based sharding),
			// allow for a fast path to load the record from the correct node
			const residency = TableResource.getResidencyById(id);
			if (residency) {
				if (!residency.includes(server.hostname)) {
					// this record is not on this node, so we shouldn't load it here
					return source_load({ key: id, residency }).then(with_entry);
				}
			}
		}
		// TODO: determine if we use lazy access properties
		const whenPrefetched = () => {
			if (context?.transaction?.stale) context.transaction.stale = false;
			// if the transaction was closed, which can happen if we are iterating
			// through query results and the iterator ends (abruptly)
			if (options.transaction?.isDone) return with_entry(null, id);
			const entry = primary_store.getEntry(id, options);
			if (entry?.residencyId && entry.metadataFlags & INVALIDATED && source_load && options.ensureLoaded) {
				// load from other node
				return source_load(entry).then((entry) => with_entry(entry, id));
			}
			if (entry && context) {
				if (entry?.version > (context.lastModified || 0)) context.lastModified = entry.version;
				if (entry?.localTime && !context.lastRefreshed) context.lastRefreshed = entry.localTime;
			}
			return with_entry(entry, id);
		};
		// To prefetch or not to prefetch is one of the biggest questions HarperDB has to make.
		// Prefetching has important benefits as it allows any page fault to be executed asynchronously
		// in the work threads, and it provides event turn yielding, allowing other async functions
		// to execute. However, prefetching is expensive, and the cost of enqueuing a task with the
		// worker threads and enqueuing the callback on the JS thread and the downstream promise handling
		// is usually at least several times more expensive than skipping the prefetch and just directly
		// getting the entry.
		// Determining if we should prefetch is challenging. It is not possible to determine if a page
		// fault will happen, OSes intentionally hide that information. So here we use some heuristics
		// to evaluate if prefetching is a good idea.
		// First, the caller can tell us. If the record is in our local cache, we use that as indication
		// that we can get the value very quickly without a page fault.
		if (sync) return whenPrefetched();
		// Next, we allow for non-prefetch mode where we can execute some gets without prefetching,
		// but we will limit the number before we do another prefetch
		if (until_next_prefetch > 0) {
			until_next_prefetch--;
			return whenPrefetched();
		}
		// Now, we are going to prefetch before loading, so need a promise:
		return new Promise((resolve, reject) => {
			if (until_next_prefetch === 0) {
				// If we were in non-prefetch mode and used up our non-prefetch gets, we immediately trigger
				// a prefetch for the current id
				until_next_prefetch--;
				primary_store.prefetch([id], () => {
					prefetch();
					load();
				});
			} else {
				// If there is a prefetch in flight, we accumulate ids so we can attempt to batch prefetch
				// requests into a single or just a few async operations, reducing the cost of async queuing.
				prefetch_ids.push(id);
				prefetch_callbacks.push(load);
				if (prefetch_ids.length > MAX_PREFETCH_BUNDLE) {
					until_next_prefetch--;
					prefetch();
				}
			}
			function prefetch() {
				if (prefetch_ids.length > 0) {
					const callbacks = prefetch_callbacks;
					primary_store.prefetch(prefetch_ids, () => {
						if (until_next_prefetch === -1) {
							prefetch();
						} else {
							// if there is another prefetch callback pending, we don't need to trigger another prefetch
							until_next_prefetch++;
						}
						for (const callback of callbacks) callback();
					});
					prefetch_ids = [];
					prefetch_callbacks = [];
					// Here is the where the feedback mechanism informs future execution. If we were able
					// to enqueue multiple prefetch requests, this is an indication that we have concurrency
					// and/or page fault/slow data retrieval, and the prefetches are valuable to us, so
					// we stay in prefetch mode.
					// We also reduce the number of non-prefetches we allow in next non-prefetch sequence
					if (non_prefetch_sequence > 2) non_prefetch_sequence--;
				} else {
					// If we have not enqueued any prefetch requests, this is a hint that prefetching may
					// not have been that advantageous, so we let it go back to the non-prefetch mode,
					// for the next few requests. We also increment the number of non-prefetches that
					// we allow so there is a "memory" of how well prefetch vs non-prefetch is going.
					until_next_prefetch = non_prefetch_sequence;
					if (non_prefetch_sequence < MAX_PREFETCH_SEQUENCE) non_prefetch_sequence++;
				}
			}
			function load() {
				try {
					resolve(whenPrefetched());
				} catch (error) {
					reject(error);
				}
			}
		});
	}
	function getTablePermissions(user) {
		if (!user?.role) return;
		const permission = user.role.permission;
		if (permission.super_user) return FULL_PERMISSIONS;
		const db_permission = permission[database_name];
		let table,
			tables = db_permission?.tables;
		if (tables) {
			return tables[table_name];
		} else if (database_name === 'data' && (table = permission[table_name]) && !table.tables) {
			return table;
		}
	}

	function ensureLoadedFromSource(id, entry, context, resource?) {
		if (has_source_get) {
			let needs_source_data = false;
			if (context.noCache) needs_source_data = true;
			else {
				if (entry) {
					if (
						!entry.value ||
						entry.metadataFlags & (INVALIDATED | EVICTED) || // invalidated or evicted should go to load from source
						(entry.expiresAt != undefined && entry.expiresAt < Date.now())
					)
						needs_source_data = true;
				} else needs_source_data = true;
				recordActionBinary(!needs_source_data, 'cache-hit', table_name);
			}
			if (needs_source_data) {
				const loading_from_source = getFromSource(id, entry, context).then((entry) => {
					if (entry?.value?.[RECORD_PROPERTY]) logger.error?.('Can not assign a record with a record property');
					if (context) {
						if (entry?.version > (context.lastModified || 0)) context.lastModified = entry.version;
						context.lastRefreshed = Date.now(); // localTime is probably not available yet
					}
					return entry;
				});
				// if the resource defines a method for indicating if stale-while-revalidate is allowed for a record
				if (context?.onlyIfCached || (entry?.value && resource?.allowStaleWhileRevalidate?.(entry, id))) {
					// since we aren't waiting for it any errors won't propagate so we should at least log them
					loading_from_source.catch((error) => logger.warn?.(error));
					if (context?.onlyIfCached && !resource.doesExist()) throw new ServerError('Entry is not cached', 504);
					return; // go ahead and return and let the current stale value be used while we re-validate
				} else return loading_from_source; // return the promise for the resolved value
			}
		} else if (entry?.value) {
			// if we don't have a source, but we have an entry, we check the expiration
			if (entry.expiresAt != undefined && entry.expiresAt < Date.now()) {
				// if it has expired and there is no source, we evict it and then return null, using a fake promise to indicate that this is providing the response
				TableResource.evict(entry.key, entry.value, entry.version);
				entry.value = null;
				return {
					then(callback) {
						return callback(entry); // return undefined, no source to get data from
					},
				};
			}
		}
	}
	function txnForContext(context: Context) {
		let transaction = context?.transaction;
		if (transaction) {
			if (!transaction.lmdbDb) {
				// this is an uninitialized DatabaseTransaction, we can claim it
				transaction.lmdbDb = primary_store;
				return transaction;
			}
			do {
				// See if this is a transaction for our database and if so, use it
				if (transaction.lmdbDb?.path === primary_store.path) return transaction;
				// try the next one:
				const next_txn = transaction.next;
				if (!next_txn) {
					// no next one, then add our database
					transaction = transaction.next = new DatabaseTransaction();
					transaction.lmdbDb = primary_store;
					return transaction;
				}
				transaction = next_txn;
			} while (true);
		} else {
			return new ImmediateTransaction();
		}
	}
	function getAttributeValue(entry, attribute_name, context) {
		if (!entry) {
			return;
		}
		const record = entry.value || entry.deref?.() || primary_store.getEntry(entry.key)?.value;
		if (typeof attribute_name === 'object') {
			// attribute_name is an array of attributes, pointing to nested attribute
			let resolvers = property_resolvers;
			let value = record;
			for (let i = 0, l = attribute_name.length; i < l; i++) {
				const attribute = attribute_name[i];
				const resolver = resolvers?.[attribute];
				value = resolver && value ? resolver(value, context, true)?.value : value?.[attribute];
				resolvers = resolver?.definition?.tableClass?.propertyResolvers;
			}
			return value;
		}
		const resolver = property_resolvers[attribute_name];
		return resolver ? resolver(record, context) : record[attribute_name];
	}
	function transformToEntries(ids, select, context, read_txn, filters?) {
		// TODO: Test and ensure that we break out of these loops when a connection is lost
		const filters_length = filters?.length;
		const load_options = {
			transaction: read_txn,
			lazy: filters_length > 0 || typeof select === 'string' || select?.length < 4,
			alwaysPrefetch: true,
		};
		let id_filters_applied;
		// for filter operations, we intentionally use async and yield the event turn so that scanning queries
		// do not hog resources and give more processing opportunity for more efficient index-driven queries.
		// this also gives an opportunity to prefetch and ensure any page faults happen in a different thread
		function processEntry(entry: Entry, id?) {
			const record = entry?.value;
			if (!record) return SKIP;
			// apply the record-level filters
			for (let i = 0; i < filters_length; i++) {
				if (id_filters_applied?.includes(i)) continue; // already applied
				if (!filters[i](record, entry)) return SKIP; // didn't match filters
			}
			if (id !== undefined) entry.key = id;
			return entry;
		}
		if (filters_length > 0 || !ids.hasEntries) {
			let results = ids.map((id_or_entry) => {
				id_filters_applied = null;
				if (typeof id_or_entry === 'object' && id_or_entry?.key !== undefined)
					return filters_length > 0 ? processEntry(id_or_entry) : id_or_entry; // already an entry
				if (id_or_entry == undefined) {
					return SKIP;
				}
				// it is an id, so we can try to use id any filters that are available (note that these can come into existence later, during the query)
				for (let i = 0; i < filters_length; i++) {
					const filter = filters[i];
					const idFilter = filter.idFilter;
					if (idFilter) {
						if (!idFilter(id_or_entry)) return SKIP; // didn't match filters
						if (!id_filters_applied) id_filters_applied = [];
						id_filters_applied.push(i);
					}
				}
				return loadLocalRecord(id_or_entry, context, load_options, false, processEntry);
			});
			if (Array.isArray(ids)) results = results.filter((entry) => entry !== SKIP);
			results.hasEntries = true;
			return results;
		}
		return ids;
	}

	function precedesExistingVersion(txn_time, existing_entry, node_id = server.replication?.getThisNodeId(audit_store)) {
		if (txn_time <= existing_entry?.version) {
			if (existing_entry?.version === txn_time && node_id !== undefined) {
				// if we have a timestamp tie, we break the tie by comparing the node name of the
				// existing entry to the node name of the update
				const node_name_to_id = server.replication?.exportIdMapping(audit_store);
				const local_time = existing_entry.localTime;
				const audit_entry = audit_store.get(local_time);
				if (audit_entry) {
					// existing node id comes from the audit log
					let updated_node_name, existing_node_name;
					const audit_record = readAuditEntry(audit_entry);
					for (const node_name in node_name_to_id) {
						if (node_name_to_id[node_name] === node_id) updated_node_name = node_name;
						if (node_name_to_id[node_name] === audit_record.nodeId) existing_node_name = node_name;
					}
					if (updated_node_name > existing_node_name)
						// if the updated node name is greater (alphabetically), it wins (it doesn't precede the existing version)
						return false;
				}
			}
			// transaction time is older than existing version, so we treat that as an update that loses to the existing record version
			return true;
		}
		return false;
	}

	/**
	 * This is used to record that a retrieve a record from source
	 */
	async function getFromSource(id, existing_entry, context) {
		const metadata_flags = existing_entry?.metadataFlags;

		const existing_version = existing_entry?.version;
		let when_resolved, timer;
		// We start by locking the record so that there is only one resolution happening at once;
		// if there is already a resolution in process, we want to use the results of that resolution
		// attemptLock() will return true if we got the lock, and the callback won't be called.
		// If another thread has the lock it returns false and then the callback is called once
		// the other thread releases the lock.
		if (
			!primary_store.attemptLock(id, existing_version, () => {
				// This is called when another thread releases the lock on resolution. Hopefully
				// it should be resolved now and we can use the value it saved.
				clearTimeout(timer);
				const entry = primary_store.getEntry(id);
				if (!entry || !entry.value || entry.metadataFlags & (INVALIDATED | EVICTED))
					// try again
					when_resolved(getFromSource(id, primary_store.getEntry(id), context));
				else when_resolved(entry);
			})
		) {
			return new Promise((resolve) => {
				when_resolved = resolve;
				timer = setTimeout(() => {
					primary_store.unlock(id, existing_version);
				}, LOCK_TIMEOUT);
			});
		}

		const existing_record = existing_entry?.value;
		// it is important to remember that this is _NOT_ part of the current transaction; nothing is changing
		// with the canonical data, we are simply fulfilling our local copy of the canonical data, but still don't
		// want a timestamp later than the current transaction
		// we create a new context for the source, we want to determine the timestamp and don't want to
		// attribute this to the current user
		const source_context = {
			requestContext: context,
			// provide access to previous data
			replacingRecord: existing_record,
			replacingEntry: existing_entry,
			replacingVersion: existing_version,
			noCacheStore: false,
			source: null,
			// use the same resource cache as a parent context so that if modifications are made to resources,
			// they are visible in the parent requesting context
			resourceCache: context?.resourceCache,
		};
		const response_headers = context?.responseHeaders;
		return new Promise((resolve, reject) => {
			// we don't want to wait for the transaction because we want to return as fast as possible
			// and let the transaction commit in the background
			let resolved;
			when(
				transaction(source_context, async (txn) => {
					const start = performance.now();
					let updated_record;
					let has_changes, invalidated;
					try {
						// find the first data source that will fulfill our request for data
						for (const source of TableResource.sources) {
							if (source.get && (!source.get.reliesOnPrototype || source.prototype.get)) {
								if (source.available?.(existing_entry) === false) continue;
								source_context.source = source;
								updated_record = await source.get(id, source_context);
								if (updated_record) break;
							}
						}
						invalidated = metadata_flags & INVALIDATED;
						let version = source_context.lastModified || (invalidated && existing_version);
						has_changes = invalidated || version > existing_version || !existing_record;
						if (!version) version = getNextMonotonicTime();
						const resolve_duration = performance.now() - start;
						recordAction(resolve_duration, 'cache-resolution', table_name);
						if (response_headers)
							appendHeader(response_headers, 'Server-Timing', `cache-resolve;dur=${resolve_duration.toFixed(2)}`, true);
						txn.timestamp = version;
						if (expiration_ms && source_context.expiresAt == undefined)
							source_context.expiresAt = Date.now() + expiration_ms;
						if (updated_record) {
							if (typeof updated_record !== 'object')
								throw new Error('Only objects can be cached and stored in tables');
							if (updated_record.status > 0 && updated_record.headers) {
								// if the source has a status code and headers, treat it as a response
								if (updated_record.status >= 300) {
									if (updated_record.status === 304) {
										// revalidation of our current cached record
										updated_record = existing_record;
										version = existing_version;
									} else {
										// if the source has an error status, we need to throw an error
										throw new ServerError(updated_record.body || 'Error from source', updated_record.status);
									} // there are definitely more status codes to handle
								} else {
									updated_record = updated_record.body;
								}
							}
							if (typeof updated_record.toJSON === 'function') updated_record = updated_record.toJSON();
							if (primary_key && updated_record[primary_key] !== id) updated_record[primary_key] = id;
						}
						resolved = true;
						resolve({
							key: id,
							version,
							value: updated_record,
						});
					} catch (error) {
						error.message += ` while resolving record ${id} for ${table_name}`;
						if (
							existing_record &&
							(((error.code === 'ECONNRESET' || error.code === 'ECONNREFUSED' || error.code === 'EAI_AGAIN') &&
								!context?.mustRevalidate) ||
								(context?.staleIfError &&
									(error.statusCode === 500 ||
										error.statusCode === 502 ||
										error.statusCode === 503 ||
										error.statusCode === 504)))
						) {
							// these are conditions under which we can use stale data after an error
							resolve({
								key: id,
								version: existing_version,
								value: existing_record,
							});
							logger.trace?.(error.message, '(returned stale record)');
						} else reject(error);
						source_context.transaction.abort();
						return;
					}
					if (context?.noCacheStore || source_context.noCacheStore) {
						// abort before we write any change
						source_context.transaction.abort();
						return;
					}
					const db_txn = txnForContext(source_context);
					db_txn.addWrite({
						key: id,
						store: primary_store,
						entry: existing_entry,
						nodeName: 'source',
						commit: (txn_time, existing_entry) => {
							if (existing_entry?.version !== existing_version) {
								// don't do anything if the version has changed
								return;
							}
							const has_index_changes = updateIndices(id, existing_record, updated_record);
							if (updated_record) {
								apply_to_sources_intermediate.put?.(source_context, id, updated_record);
								logger.trace?.(
									`Writing resolved record from source with id: ${id}, timestamp: ${new Date(txn_time).toISOString()}`
								);
								// TODO: We are doing a double check for ifVersion that should probably be cleaned out
								updateRecord(
									id,
									updated_record,
									existing_entry,
									txn_time,
									0,
									(audit && has_changes) || null,
									{ user: source_context?.user, expiresAt: source_context.expiresAt },
									'put',
									Boolean(invalidated)
								);
							} else if (existing_entry) {
								apply_to_sources_intermediate.delete?.(source_context, id);
								logger.trace?.(
									`Deleting resolved record from source with id: ${id}, timestamp: ${new Date(txn_time).toISOString()}`
								);
								if (audit || track_deletes) {
									updateRecord(
										id,
										null,
										existing_entry,
										txn_time,
										0,
										(audit && has_changes) || null,
										{ user: source_context?.user },
										'delete',
										Boolean(invalidated)
									);
								} else {
									primary_store.remove(id, existing_version);
								}
							}
						},
					});
				}),
				() => {
					primary_store.unlock(id, existing_version);
				},
				(error) => {
					primary_store.unlock(id, existing_version);
					if (resolved) logger.error?.('Error committing cache update', error);
					// else the error was already propagated as part of the promise that we returned
				}
			);
		});
	}

	/**
	 * Verify that the context does not have any replication parameters that are not allowed
	 * @param context
	 */
	function checkContextPermissions(context: Context) {
		if (!context) return true;
		if (context.user?.role?.permission?.super_user) return true;
		if (context.replicateTo)
			throw new ClientError('Can not specify replication parameters without super user permissions', 403);
		if (context.replicatedConfirmation)
			throw new ClientError('Can not specify replication confirmation without super user permissions', 403);
		return true;
	}
	function scheduleCleanup() {
		// Periodically evict expired records and deleted records searching for records who expiresAt timestamp is before now
		if (cleanup_interval === last_cleanup_interval) return;
		last_cleanup_interval = cleanup_interval;
		if (getWorkerIndex() === getWorkerCount() - 1) {
			// run on the last thread so we aren't overloading lower-numbered threads
			if (cleanup_timer) clearTimeout(cleanup_timer);
			if (!cleanup_interval) return;
			const start_of_year = new Date();
			start_of_year.setMonth(0);
			start_of_year.setDate(1);
			start_of_year.setHours(0);
			start_of_year.setMinutes(0);
			start_of_year.setSeconds(0);
			// find the next scheduled run based on regular cycles from the beginning of the year (if we restart, this enables a good continuation of scheduling)
			const next_scheduled =
				Math.ceil((Date.now() - start_of_year.getTime()) / cleanup_interval) * cleanup_interval +
				start_of_year.getTime();
			const startNextTimer = (next_scheduled) => {
				logger.trace?.(`Scheduled next cleanup scan at ${new Date(next_scheduled)}ms`);
				// noinspection JSVoidFunctionReturnValueUsed
				cleanup_timer = setTimeout(
					() =>
						(last_eviction_completion = last_eviction_completion.then(async () => {
							// schedule the next run for when the next cleanup interval should occur (or now if it is in the past)
							startNextTimer(Math.max(next_scheduled + cleanup_interval, Date.now()));
							if (primary_store.rootStore.status !== 'open') {
								clearTimeout(cleanup_timer);
								return;
							}
							const MAX_CLEANUP_CONCURRENCY = 50;
							const outstanding_cleanup_operations = new Array(MAX_CLEANUP_CONCURRENCY);
							let cleanup_index = 0;
							logger.info?.(`Starting cleanup scan for ${table_name}`);
							try {
								let count = 0;
								// iterate through all entries to find expired records and deleted records
								for (const { key, value: record, version, expiresAt } of primary_store.getRange({
									start: false,
									snapshot: false, // we don't want to keep read transaction snapshots open
									versions: true,
									lazy: true, // only want to access metadata most of the time
								})) {
									// if there is no auditing and we are tracking deletion, need to do cleanup of
									// these deletion entries (audit has its own scheduled job for this)
									let resolution;
									if (record === null && !audit && version + DELETED_RECORD_EXPIRATION < Date.now()) {
										// make sure it is still deleted when we do the removal
										resolution = primary_store.remove(key, version);
									} else if (expiresAt != undefined && expiresAt + eviction_ms < Date.now()) {
										// evict!
										resolution = TableResource.evict(key, record, version);
										count++;
									}
									if (resolution) {
										await outstanding_cleanup_operations[cleanup_index];
										outstanding_cleanup_operations[cleanup_index] = resolution.catch((error) => {
											logger.error?.('Cleanup error', error);
										});
										if (++cleanup_index >= MAX_CLEANUP_CONCURRENCY) cleanup_index = 0;
									}
									await rest();
								}
								logger.info?.(`Finished cleanup scan for ${table_name}, evicted ${count} entries`);
							} catch (error) {
								logger.warn?.(`Error in cleanup scan for ${table_name}:`, error);
							}
						})),
					Math.min(next_scheduled - Date.now(), 0x7fffffff) // make sure it can fit in 32-bit signed number
				).unref(); // don't let this prevent closing the thread
			};
			startNextTimer(next_scheduled);
		}
	}
	function addDeleteRemoval() {
		delete_callback_handle = audit_store?.addDeleteRemovalCallback(table_id, (id) => {
			const entry = primary_store.getEntry(id);
			// make sure it is still deleted when we do the removal
			if (entry?.value === null) {
				primary_store.remove(id, entry.version);
			}
		});
	}
	function runRecordExpirationEviction() {
		// Periodically evict expired records, searching for records who expiresAt timestamp is before now
		if (getWorkerIndex() === 0) {
			// we want to run the pruning of expired records on only one thread so we don't have conflicts in evicting
			setInterval(async () => {
				// go through each database and table and then search for expired entries
				// find any entries that are set to expire before now
				if (running_record_expiration) return;
				running_record_expiration = true;
				try {
					const expires_at_name = expires_at_property.name;
					const index = indices[expires_at_name];
					if (!index) throw new Error(`expiresAt attribute ${expires_at_property} must be indexed`);
					for (const key of index.getRange({
						start: true,
						values: false,
						end: Date.now(),
						snapshot: false,
					})) {
						for (const id of index.getValues(key)) {
							const record_entry = primary_store.getEntry(id);
							if (!record_entry?.value) {
								// cleanup the index if the record is gone
								primary_store.ifVersion(id, record_entry?.version, () => index.remove(key, id));
							} else if (record_entry.value[expires_at_name] < Date.now()) {
								// make sure the record hasn't changed and won't change while removing
								TableResource.evict(id, record_entry.value, record_entry.version);
							}
						}
						await rest();
					}
				} catch (error) {
					logger.error?.('Error in evicting old records', error);
				} finally {
					running_record_expiration = false;
				}
			}, RECORD_PRUNING_INTERVAL).unref();
		}
	}
	function getResidencyId(owner_node_names) {
		if (owner_node_names) {
			const set_key = owner_node_names.join(','); // TODO: Translate this to node ids to create key
			let residency_id = dbis_db.get([Symbol.for('residency_by_set'), set_key]);
			if (residency_id) return residency_id;
			dbis_db.put([Symbol.for('residency_by_set'), set_key], (residency_id = Math.floor(Math.random() * 0x7fffffff)));
			dbis_db.put([Symbol.for('residency_by_id'), residency_id], owner_node_names);
			return residency_id;
		}
	}
}

function attributesAsObject(attribute_permissions, type) {
	const attr_object = attribute_permissions.attr_object || (attribute_permissions.attr_object = {});
	let attrs_for_type = attr_object[type];
	if (attrs_for_type) return attrs_for_type;
	attrs_for_type = attr_object[type] = Object.create(null);
	for (const permission of attribute_permissions) {
		attrs_for_type[permission.attribute_name] = permission[type];
	}
	return attrs_for_type;
}
function noop() {
	// prefetch callback
}
export function setServerUtilities(utilities) {
	server_utilities = utilities;
}
const ENDS_WITH_TIMEZONE = /[+-][0-9]{2}:[0-9]{2}|[a-zA-Z]$/;
/**
 * Coerce a string to the type defined by the attribute
 * @param value
 * @param attribute
 * @returns
 */
export function coerceType(value: any, attribute: any): any {
	const type = attribute?.type;
	//if a type is String is it safe to execute a .toString() on the value and return? Does not work for Array/Object so we would need to detect if is either of those first
	if (value === null) {
		return value;
	} else if (value === '' && type && type !== 'String' && type !== 'Any') {
		return null;
	}
	try {
		switch (type) {
			case 'Int':
			case 'Long':
				// allow $ prefix as special syntax for more compact numeric representations and then use parseInt to force being an integer (might consider Math.floor, which is a little faster, but rounds in a different way with negative numbers).
				if (value[0] === '$') return rejectNaN(parseInt(value.slice(1), 36));
				if (value === 'null') return null;
				// strict check to make sure it is really an integer (there is also a sensible conversion from dates)
				if (!/^-?[0-9]+$/.test(value) && !(value instanceof Date)) throw new SyntaxError();
				return rejectNaN(+value); // numeric conversion is stricter than parseInt
			case 'Float':
				return value === 'null' ? null : rejectNaN(+value); // numeric conversion is stricter than parseFloat
			case 'BigInt':
				return value === 'null' ? null : BigInt(value);
			case 'Boolean':
				return value === 'true' ? true : value === 'false' ? false : value;
			case 'Date':
				if (isNaN(value)) {
					if (value === 'null') return null;
					//if the value is not an integer (to handle epoch values) and does not end in a timezone we suffiz with 'Z' tom make sure the Date is GMT timezone
					if (!ENDS_WITH_TIMEZONE.test(value)) {
						value += 'Z';
					}
					const date = new Date(value);
					rejectNaN(date.getTime());
					return date;
				}
				return new Date(+value); // epoch ms number
			case undefined:
			case 'Any':
				return autoCast(value);
			default:
				return value;
		}
	} catch (error) {
		error.message = `Invalid value for attribute ${attribute.name}: "${value}", expecting ${type}`;
		error.statusCode = 400;
		throw error;
	}
}
// This is a simple function to throw on NaNs that can come out of parseInt, parseFloat, etc.
function rejectNaN(value: number) {
	if (isNaN(value)) throw new SyntaxError(); // will set the message in the catch block with more context
	return value;
}
function isDescendantId(ancestor_id, descendant_id): boolean {
	if (ancestor_id == null) return true; // ancestor of all ids
	if (!Array.isArray(descendant_id)) return ancestor_id === descendant_id;
	if (Array.isArray(ancestor_id)) {
		let al = ancestor_id.length;
		if (ancestor_id[al - 1] === null) al--;
		if (descendant_id.length >= al) {
			for (let i = 0; i < al; i++) {
				if (descendant_id[i] !== ancestor_id[i]) return false;
			}
			return true;
		}
		return false;
	} else if (descendant_id[0] === ancestor_id) return true;
}

// wait for an event turn (via a promise)
const rest = () => new Promise(setImmediate);

// wait for a promise or plain object to resolve
function when(value, callback, reject?) {
	if (value?.then) return value.then(callback, reject);
	return callback(value);
}
export function updateResource(resource, entry) {
	resource[ENTRY_PROPERTY] = entry;
	resource[RECORD_PROPERTY] = entry?.value ?? null;
	resource[VERSION_PROPERTY] = entry?.version;
}
// for filtering
function exists(value) {
	return value != null;
}

function stringify(value) {
	try {
		return JSON.stringify(value);
	} catch (err) {
		return value;
	}
}
function hasOtherProcesses(store) {
	const pid = process.pid;
	return store.env
		.readerList()
		.slice(1)
		.some((line) => {
			// if the pid from the reader list is different than ours, must be another process accessing the database
			return +line.match(/\d+/)?.[0] != pid;
		});
}<|MERGE_RESOLUTION|>--- conflicted
+++ resolved
@@ -8,7 +8,6 @@
 import { Database, SKIP } from 'lmdb';
 import { getIndexedValues, getNextMonotonicTime } from '../utility/lmdb/commonUtility';
 import { sortBy } from 'lodash';
-<<<<<<< HEAD
 import {
 	Query,
 	ResourceInterface,
@@ -19,10 +18,7 @@
 	Sort,
 	SubSelect,
 } from './ResourceInterface';
-=======
-import { Query, ResourceInterface, SubscriptionRequest, Id, Context } from './ResourceInterface';
 import { validateAttribute } from '../dataLayer/harperBridge/lmdbBridge/lmdbUtility/lmdbProcessRows';
->>>>>>> 18159bb1
 import { CONTEXT, ID_PROPERTY, RECORD_PROPERTY, Resource, IS_COLLECTION } from './Resource';
 import { DatabaseTransaction, ImmediateTransaction } from './DatabaseTransaction';
 import * as env_mngr from '../utility/environment/environmentManager';
