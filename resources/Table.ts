/**
 * This module provides the main table implementation of the Resource API, providing full access to HarperDB
 * tables through the interface defined by the Resource class. This module is responsible for handling these
 * table-level interactions, loading records, updating records, querying, and more.
 */

import { CONFIG_PARAMS, OPERATIONS_ENUM, SYSTEM_TABLE_NAMES, SYSTEM_SCHEMA_NAME } from '../utility/hdbTerms';
import { Database, SKIP } from 'lmdb';
import { getIndexedValues, getNextMonotonicTime } from '../utility/lmdb/commonUtility';
import { sortBy } from 'lodash';
import {
	Query,
	ResourceInterface,
	SubscriptionRequest,
	Id,
	Context,
	Condition,
	Sort,
	SubSelect,
} from './ResourceInterface';
import { validateAttribute } from '../dataLayer/harperBridge/lmdbBridge/lmdbUtility/lmdbProcessRows';
import { Resource } from './Resource';
import { DatabaseTransaction, ImmediateTransaction } from './DatabaseTransaction';
import * as env_mngr from '../utility/environment/environmentManager';
import { addSubscription } from './transactionBroadcast';
import { handleHDBError, ClientError, ServerError } from '../utility/errors/hdbError';
import * as signalling from '../utility/signalling';
import { SchemaEventMsg, UserEventMsg } from '../server/threads/itc';
import { databases, table } from './databases';
import {
	searchByIndex,
	findAttribute,
	estimateCondition,
	flattenKey,
	COERCIBLE_OPERATORS,
	executeConditions,
} from './search';
import logger from '../utility/logging/logger';
import { Addition, assignTrackedAccessors, updateAndFreeze, hasChanges } from './tracked';
import { transaction } from './transaction';
import { MAXIMUM_KEY, writeKey, compareKeys } from 'ordered-binary';
import { getWorkerIndex, getWorkerCount } from '../server/threads/manageThreads';
import { readAuditEntry, removeAuditEntry } from './auditStore';
import { autoCast, convertToMS } from '../utility/common_utils';
import { getUpdateRecord, PENDING_LOCAL_TIME } from './RecordEncoder';
import { recordAction, recordActionBinary } from './analytics';
import { rebuildUpdateBefore } from './crdt';
import { appendHeader } from '../server/serverHelpers/Headers';
type Attribute = {
	name: string;
	type: string;
	assignCreatedTime?: boolean;
	assignUpdatedTime?: boolean;
	expiresAt?: boolean;
	isPrimaryKey?: boolean;
};
type Entry = {
	key: any;
	value: any;
	version: number;
	localTime: number;
	expiresAt: number;
	deref?: () => any;
};

const NULL_WITH_TIMESTAMP = new Uint8Array(9);
NULL_WITH_TIMESTAMP[8] = 0xc0; // null
let server_utilities;
let node_name: string;
const RECORD_PRUNING_INTERVAL = 60000; // one minute
const DELETED_RECORD_EXPIRATION = 86400000; // one day for non-audit records that have been deleted
env_mngr.initSync();
const LMDB_PREFETCH_WRITES = env_mngr.get(CONFIG_PARAMS.STORAGE_PREFETCHWRITES);
const LOCK_TIMEOUT = 10000;
const SAVING_FULL_UPDATE = 1;
const SAVING_CRDT_UPDATE = 2;
const NOTIFICATION = { isNotification: true, ensureLoaded: false };
export const INVALIDATED = 1;
export const EVICTED = 8; // note that 2 is reserved for timestamps
const TEST_WRITE_KEY_BUFFER = Buffer.allocUnsafeSlow(8192);
const MAX_KEY_BYTES = 1978;
const EVENT_HIGH_WATER_MARK = 100;
const FULL_PERMISSIONS = {
	read: true,
	insert: true,
	update: true,
	delete: true,
	isSuperUser: true,
};
export interface Table {
	primaryStore: Database;
	auditStore: Database;
	indices: {};
	databasePath: string;
	tableName: string;
	databaseName: string;
	attributes: any[];
	primaryKey: string;
	splitSegments?: boolean;
	replicate?: boolean;
	subscriptions: Map<any, Function[]>;
	expirationMS: number;
	indexingOperations?: Promise<void>;
	sources: (new () => ResourceInterface)[];
	Transaction: ReturnType<typeof makeTable>;
}
// we default to the max age of the streams because this is the limit on the number of old transactions
// we might need to reconcile deleted entries against.
const DELETE_ENTRY_EXPIRATION =
	convertToMS(env_mngr.get(CONFIG_PARAMS.CLUSTERING_LEAFSERVER_STREAMS_MAXAGE)) || 86400000;
/**
 * This returns a Table class for the given table settings (determined from the metadata table)
 * Instances of the returned class are Resource instances, intended to provide a consistent view or transaction of the table
 * @param options
 */
export function makeTable(options) {
	const {
		primaryKey: primary_key,
		indices,
		tableId: table_id,
		tableName: table_name,
		primaryStore: primary_store,
		databasePath: database_path,
		databaseName: database_name,
		auditStore: audit_store,
		schemaDefined: schema_defined,
		dbisDB: dbis_db,
		sealed,
		splitSegments: split_segments,
		replicate,
	} = options;
	let { expirationMS: expiration_ms, evictionMS: eviction_ms, audit, trackDeletes: track_deletes } = options;
	let { attributes } = options;
	if (!attributes) attributes = [];
	const updateRecord = getUpdateRecord(primary_store, table_id, audit_store);
	let source_load: any; // if a source has a load function (replicator), record it here
	let has_source_get: any;
	let primary_key_attribute: Attribute = {};
	let last_eviction_completion: Promise<void> = Promise.resolve();
	let created_time_property: Attribute, updated_time_property: Attribute, expires_at_property: Attribute;
	for (const attribute of attributes) {
		if (attribute.assignCreatedTime || attribute.name === '__createdtime__') created_time_property = attribute;
		if (attribute.assignUpdatedTime || attribute.name === '__updatedtime__') updated_time_property = attribute;
		if (attribute.expiresAt) expires_at_property = attribute;
		if (attribute.isPrimaryKey) primary_key_attribute = attribute;
	}
	let delete_callback_handle: { remove: () => void };
	let prefetch_ids = [];
	let prefetch_callbacks = [];
	let until_next_prefetch = 1;
	let non_prefetch_sequence = 2;
	let apply_to_sources = {};
	let apply_to_sources_intermediate = {};
	let cleanup_interval = 86400000;
	let last_cleanup_interval: NodeJS.Timeout;
	let cleanup_timer: NodeJS.Timeout;
	let property_resolvers: any;
	let has_relationships = false;
	let running_record_expiration: boolean;
	const residency_list_to_id = new Map();
	const residency_id_to_list = new Map();
	let id_incrementer: BigInt64Array;
	let replicate_to_count;
	const database_replications = env_mngr.get(CONFIG_PARAMS.REPLICATION_DATABASES);
	if (Array.isArray(database_replications)) {
		for (const db_replication of database_replications) {
			if (db_replication.name === database_name && db_replication.replicateTo >= 0) {
				replicate_to_count = db_replication.replicateTo;
				break;
			}
		}
	}
	const RangeIterable = primary_store.getRange({ start: false, end: false }).constructor;
	const MAX_PREFETCH_SEQUENCE = 10;
	const MAX_PREFETCH_BUNDLE = 6;
	if (audit) addDeleteRemoval();
	class TableResource extends Resource {
		#record: any; // the stored/frozen record from the database and stored in the cache (should not be modified directly)
		#changes: any; // the changes to the record that have been made (should not be modified directly)
		#version: number; // version of the record
		#entry: Entry; // the entry from the database
		#saveMode: boolean; // indicates that the record is currently being saved
		#loadedFromSource: boolean; // indicates that the record was loaded from the source
		static name = table_name; // for display/debugging purposes
		static primaryStore = primary_store;
		static auditStore = audit_store;
		static primaryKey = primary_key;
		static tableName = table_name;
		static tableId = table_id;
		static indices = indices;
		static audit = audit;
		static databasePath = database_path;
		static databaseName = database_name;
		static attributes = attributes;
		static replicate = replicate;
		static sealed = sealed;
		static splitSegments = split_segments ?? true;
		static createdTimeProperty = created_time_property;
		static updatedTimeProperty = updated_time_property;
		static propertyResolvers;
		static userResolvers = {};
		static sources = [];
		static get expirationMS() {
			return expiration_ms;
		}
		static dbisDB = dbis_db;
		static schemaDefined = schema_defined;
		/**
		 * This defines a source for a table. This effectively makes a table into a cache, where the canonical
		 * source of data (or source of truth) is provided here in the Resource argument. Additional options
		 * can be provided to indicate how the caching should be handled.
		 * @param source
		 * @param options
		 * @returns
		 */
		static sourcedFrom(source, options) {
			// define a source for retrieving invalidated entries for caching purposes
			if (options) {
				this.sourceOptions = options;
				if (options.expiration || options.eviction || options.scanInterval) this.setTTLExpiration(options);
			}
			if (options?.intermediateSource) {
				source.intermediateSource = true;
				this.sources.unshift(source);
			} else {
				if (this.sources.some((source) => !source.intermediateSource)) {
					if (this.sources.some((existing_source) => existing_source.name === source.name)) {
						// if we are adding a source that is already in the list, we don't add it again
						return;
					}
					throw new Error('Can not have multiple canonical (non-intermediate) sources');
				}
				this.sources.push(source);
			}
			has_source_get = has_source_get || (source.get && (!source.get.reliesOnPrototype || source.prototype.get));
			source_load = source_load || source.load;
			// These functions define how write operations are propagate to the sources.
			// We define the last source in the array as the "canonical" source, the one that can authoritatively
			// reject or accept a write. The other sources are "intermediate" sources that can also be
			// notified of writes and/or fulfill gets.
			const getApplyToIntermediateSource = (method) => {
				let sources = this.sources;
				sources = sources.filter(
					(source) =>
						source.intermediateSource &&
						source[method] &&
						(!source[method].reliesOnPrototype || source.prototype[method])
				);
				if (sources.length > 0) {
					if (sources.length === 1) {
						// the simple case, can directly call it
						const intermediate_source = sources[0];
						return (context, id, data) => {
							if (context?.source !== intermediate_source) return intermediate_source[method](id, data, context);
						};
					} else {
						return (context, id, data) => {
							// if multiple intermediate sources, call them in parallel
							const results = [];
							for (const source of sources) {
								if (context?.source === source) break;
								results.push(source[method](id, data, context));
							}
							return Promise.all(results);
						};
					}
				}
			};
			let canonical_source = this.sources[this.sources.length - 1];
			if (canonical_source.intermediateSource) canonical_source = {}; // don't treat intermediate sources as canonical
			const getApplyToCanonicalSource = (method) => {
				if (
					canonical_source[method] &&
					(!canonical_source[method].reliesOnPrototype || canonical_source.prototype[method])
				) {
					return (context, id, data) => {
						if (!context?.source) return canonical_source[method](id, data, context);
					};
				}
			};
			// define a set of methods for each operation so we can apply these in each write as part
			// of the commit
			apply_to_sources = {
				put: getApplyToCanonicalSource('put'),
				patch: getApplyToCanonicalSource('patch'),
				delete: getApplyToCanonicalSource('delete'),
				publish: getApplyToCanonicalSource('publish'),
				// note that invalidate event does not go to the canonical source, invalidate means that
				// caches are invalidated, which specifically excludes the canonical source from being affected.
			};
			apply_to_sources_intermediate = {
				put: getApplyToIntermediateSource('put'),
				patch: getApplyToIntermediateSource('patch'),
				delete: getApplyToIntermediateSource('delete'),
				publish: getApplyToIntermediateSource('publish'),
				invalidate: getApplyToIntermediateSource('invalidate'),
			};
			const should_revalidate_events = canonical_source.shouldRevalidateEvents;

			// External data source may provide a subscribe method, allowing for real-time proactive delivery
			// of data from the source to this caching table. This is generally greatly superior to expiration-based
			// caching since it much for accurately ensures freshness and maximizing caching time.
			// Here we subscribe the external data source if it is available, getting notification events
			// as they come in, and directly writing them to this table. We use the notification option to ensure
			// that we don't re-broadcast these as "requested" changes back to the source.
			(async () => {
				let user_role_update = false;
				let last_sequence_id;
				// perform the write of an individual write event
				const writeUpdate = async (event, context) => {
					const value = event.value;
					const Table = event.table ? databases[database_name][event.table] : TableResource;
					if (
						database_name === SYSTEM_SCHEMA_NAME &&
						(event.table === SYSTEM_TABLE_NAMES.ROLE_TABLE_NAME || event.table === SYSTEM_TABLE_NAMES.USER_TABLE_NAME)
					) {
						user_role_update = true;
					}
					if (event.id === undefined) {
						event.id = value[Table.primaryKey];
						if (event.id === undefined) throw new Error('Replication message without an id ' + JSON.stringify(event));
					}
					event.source = source;
					const options = {
						residencyId: getResidencyId(event.residencyList),
						isNotification: true,
						ensureLoaded: false,
						nodeId: event.nodeId,
					};
					const resource: TableResource = await Table.getResource(event.id, context, options);
					switch (event.type) {
						case 'put':
							return should_revalidate_events
								? resource._writeInvalidate(options)
								: resource._writeUpdate(value, true, options);
						case 'patch':
							return should_revalidate_events
								? resource._writeInvalidate(options)
								: resource._writeUpdate(value, false, options);
						case 'delete':
							return resource._writeDelete(options);
						case 'publish':
							return resource._writePublish(value, options);
						case 'invalidate':
							return resource._writeInvalidate(options);
						case 'relocate':
							return resource._writeRelocate(options);
						default:
							logger.error?.('Unknown operation', event.type, event.id);
					}
				};

				try {
					const has_subscribe = source.subscribe;
					// if subscriptions come in out-of-order, we need to track deletes to ensure consistency
					if (has_subscribe && track_deletes == undefined) track_deletes = true;
					const subscription_options = {
						// this is used to indicate that all threads are (presumably) making this subscription
						// and we do not need to propagate events across threads (more efficient)
						crossThreads: false,
						// this is used to indicate that we want, if possible, immediate notification of writes
						// within the process (not supported yet)
						inTransactionUpdates: true,
						// supports transaction operations
						supportsTransactions: true,
						// don't need the current state, should be up-to-date
						omitCurrent: true,
					};
					const subscribe_on_this_thread = source.subscribeOnThisThread
						? source.subscribeOnThisThread(getWorkerIndex(), subscription_options)
						: getWorkerIndex() === 0;
					const subscription =
						has_subscribe && subscribe_on_this_thread && (await source.subscribe?.(subscription_options));
					if (subscription) {
						let txn_in_progress;
						// we listen for events by iterating through the async iterator provided by the subscription
						for await (const event of subscription) {
							try {
								const first_write = event.type === 'transaction' ? event.writes[0] : event;
								if (!first_write) {
									logger.error?.('Bad subscription event', event);
									continue;
								}
								event.source = source;
								if (event.type === 'end_txn') {
									txn_in_progress?.resolve();
									if (event.localTime && last_sequence_id !== event.localTime) {
										if (event.remoteNodeIds?.length > 0) {
											// the key for tracking the sequence ids and txn times received from this node
											const seq_key = [Symbol.for('seq'), event.remoteNodeIds[0]];
											const existing_seq = dbis_db.get(seq_key);
											let node_states = existing_seq?.nodes;
											if (!node_states) {
												// if we don't have a list of nodes, we need to create one, with the main one using the existing seqId
												node_states = [];
											}
											// if we are not the only node in the list, we are getting proxied subscriptions, and we need
											// to track this separately
											// track the other nodes in the list
											for (const node_id of event.remoteNodeIds.slice(1)) {
												let node_state = node_states.find((existing_node) => existing_node.id === node_id);
												// remove any duplicates
												node_states = node_states.filter(
													(existing_node) => existing_node.id !== node_id || existing_node === node_state
												);
												if (!node_state) {
													node_state = { id: node_id, seqId: 0 };
													node_states.push(node_state);
												}
												node_state.seqId = Math.max(existing_seq?.seqId ?? 1, event.localTime);
												if (node_id === txn_in_progress?.nodeId) {
													node_state.lastTxnTime = event.timestamp;
												}
											}
											const seq_id = Math.max(existing_seq?.seqId ?? 1, event.localTime);
											logger.trace?.('Received txn', database_name, seq_id, event.localTime, event.remoteNodeIds);
											dbis_db.put(seq_key, {
												seqId: seq_id,
												nodes: node_states,
											});
										}
										last_sequence_id = event.localTime;
									}
									if (event.onCommit) txn_in_progress?.committed.then(event.onCommit);
									continue;
								}
								if (txn_in_progress) {
									if (event.beginTxn) {
										// if we are starting a new transaction, finish the existing one
										txn_in_progress.resolve();
									} else {
										// write in the current transaction if one is in progress
										txn_in_progress.write_promises.push(writeUpdate(event, txn_in_progress));
										continue;
									}
								}
								// use the version as the transaction timestamp
								if (!event.timestamp && event.version) event.timestamp = event.version;
								const commit_resolution = transaction(event, () => {
									if (event.type === 'transaction') {
										// if it is a transaction, we need to individually iterate through each write event
										const promises = [];
										for (const write of event.writes) {
											try {
												promises.push(writeUpdate(write, event));
											} catch (error) {
												error.message += ' writing ' + JSON.stringify(write) + ' of event ' + JSON.stringify(event);
												throw error;
											}
										}
										return Promise.all(promises);
									} else if (event.type === 'define_schema') {
										// ensure table has the provided attributes
										const updated_attributes = this.attributes.slice(0);
										let has_changes: boolean;
										for (const attribute of event.attributes) {
											if (!updated_attributes.find((existing) => existing.name === attribute.name)) {
												updated_attributes.push(attribute);
												has_changes = true;
											}
										}
										if (has_changes) {
											table({
												table: table_name,
												database: database_name,
												attributes: updated_attributes,
												origin: 'cluster',
											});
											signalling.signalSchemaChange(
												new SchemaEventMsg(process.pid, OPERATIONS_ENUM.CREATE_TABLE, database_name, table_name)
											);
										}
									} else {
										if (event.beginTxn) {
											// if we are beginning a new transaction, we record the current
											// event/context as transaction in progress and then future events
											// are applied with that context until the next transaction begins/ends
											txn_in_progress = event;
											txn_in_progress.write_promises = [writeUpdate(event, event)];
											return new Promise((resolve) => {
												// callback for when this transaction is finished (will be called on next txn begin/end).
												txn_in_progress.resolve = () => resolve(Promise.all(txn_in_progress.write_promises)); // and make sure we wait for the write update to finish
											});
										}
										return writeUpdate(event, event);
									}
								});
								if (txn_in_progress) txn_in_progress.committed = commit_resolution;
								if (user_role_update && commit_resolution && !commit_resolution?.waitingForUserChange) {
									// if the user role changed, asynchronously signal the user change (but don't block this function)
									commit_resolution.then(() => signalling.signalUserChange(new UserEventMsg(process.pid)));
									commit_resolution.waitingForUserChange = true; // only need to send one signal per transaction
								}

								if (event.onCommit) {
									if (commit_resolution) commit_resolution.then(event.onCommit);
									else event.onCommit();
								}
							} catch (error) {
								logger.error?.('error in subscription handler', error);
							}
						}
					}
				} catch (error) {
					logger.error?.(error);
				}
			})();
			return this;
		}
		// define a caching table as one that has a origin source with a get
		static get isCaching() {
			return has_source_get;
		}

		/** Indicates if the events should be revalidated when they are received. By default we do this if the get
		 * method is overriden */
		static get shouldRevalidateEvents() {
			return this.prototype.get !== TableResource.prototype.get;
		}

		/**
		 * Gets a resource instance, as defined by the Resource class, adding the table-specific handling
		 * of also loading the stored record into the resource instance.
		 * @param id
		 * @param request
		 * @param options An important option is ensureLoaded, which can be used to indicate that it is necessary for a caching table to load data from the source if there is not a local copy of the data in the table (usually not necessary for a delete, for example).
		 * @returns
		 */
		static getResource(id: Id, request: Context, resource_options?: any): Promise<TableResource> | TableResource {
			const resource: TableResource = super.getResource(id, request, resource_options) as any;
			if (id != null) {
				checkValidId(id);
				try {
					if (resource.getRecord?.()) return resource; // already loaded, don't reload, current version may have modifications
					if (typeof id === 'object' && id && !Array.isArray(id)) {
						throw new Error(`Invalid id ${JSON.stringify(id)}`);
					}
					const sync = !resource_options?.async || primary_store.cache?.get?.(id);
					const txn = txnForContext(request);
					const read_txn = txn.getReadTxn();
					if (read_txn?.isDone) {
						throw new Error('You can not read from a transaction that has already been committed/aborted');
					}
					return loadLocalRecord(
						id,
						request,
						{ transaction: read_txn, ensureLoaded: resource_options?.ensureLoaded },
						sync,
						(entry) => {
							if (entry) {
								TableResource._updateResource(resource, entry);
							} else resource.#record = null;
							if (request.onlyIfCached && request.noCacheStore) {
								// don't go into the loading from source condition, but HTTP spec says to
								// return 504 (rather than 404) if there is no content and the cache-control header
								// dictates not to go to source (and not store new value)
								if (!resource.doesExist()) throw new ServerError('Entry is not cached', 504);
							} else if (resource_options?.ensureLoaded) {
								const loading_from_source = ensureLoadedFromSource(id, entry, request, resource);
								if (loading_from_source) {
									txn?.disregardReadTxn(); // this could take some time, so don't keep the transaction open if possible
									resource.#loadedFromSource = true;
									return when(loading_from_source, (entry) => {
										TableResource._updateResource(resource, entry);
										return resource;
									});
								}
							}
							return resource;
						}
					);
				} catch (error) {
					if (error.message.includes('Unable to serialize object')) error.message += ': ' + JSON.stringify(id);
					throw error;
				}
			}
			return resource;
		}
		static _updateResource(resource, entry) {
			resource.#entry = entry;
			resource.#record = entry?.value ?? null;
			resource.#version = entry?.version;
		}
		/**
		 * This is a request to explicitly ensure that the record is loaded from source, rather than only using the local record.
		 * This will load from source if the current record is expired, missing, or invalidated.
		 * @returns
		 */
		ensureLoaded() {
			const loaded_from_source = ensureLoadedFromSource(this.getId(), this.#entry, this.getContext());
			if (loaded_from_source) {
				this.#loadedFromSource = true;
				return when(loaded_from_source, (entry) => {
					this.#entry = entry;
					this.#record = entry.value;
					this.#version = entry.version;
				});
			}
		}
		static getNewId(): any {
			const type = primary_key_attribute?.type;
			// the default Resource behavior is to return a GUID, but for a table we can return incrementing numeric keys if the type is (or can be) numeric
			if (type === 'String' || type === 'ID') return super.getNewId();
			if (!id_incrementer) {
				// if there is no id incrementer yet, we get or create one
				const id_allocation_entry = primary_store.getEntry(Symbol.for('id_allocation'));
				let id_allocation = id_allocation_entry?.value;
				let last_key;
				if (
					id_allocation &&
					id_allocation.nodeName === server.hostname &&
					(!hasOtherProcesses(primary_store) || id_allocation.pid === process.pid)
				) {
					// the database has an existing id allocation that we can continue from
					const starting_id = id_allocation.start;
					const ending_id = id_allocation.end;
					last_key = starting_id;
					// once it is loaded, we need to find the last key in the allocated range and start from there
					for (const key of primary_store.getKeys({ start: ending_id, end: starting_id, limit: 1, reverse: true })) {
						last_key = key;
					}
				} else {
					// we need to create a new id allocation
					id_allocation = createNewAllocation(id_allocation_entry?.version ?? null);
					last_key = id_allocation.start;
				}
				// all threads will use a shared buffer to atomically increment the id
				// first, we create our proposed incrementer buffer that will be used if we are the first thread to get here
				// and initialize it with the starting id
				id_incrementer = new BigInt64Array([BigInt(last_key) + 1n]);
				// now get the selected incrementer buffer, this is the shared buffer was first registered and that all threads will use
				id_incrementer = new BigInt64Array(primary_store.getUserSharedBuffer('id', id_incrementer.buffer));
				// and we set the maximum safe id to the end of the allocated range before we check for conflicting ids again
				id_incrementer.maxSafeId = id_allocation.end;
			}
			// this is where we actually do the atomic incrementation. All the threads should be pointing to the same
			// memory location of this incrementer, so we can be sure that the id is unique and sequential.
			const next_id = Number(Atomics.add(id_incrementer, 0, 1n));
			const async_id_expansion_threshold = type === 'Int' ? 0x200 : 0x100000;
			if (next_id + async_id_expansion_threshold >= id_incrementer.maxSafeId) {
				const updateEnd = (in_txn) => {
					// we update the end of the allocation range after verifying we don't have any conflicting ids in front of us
					id_incrementer.maxSafeId = next_id + (type === 'Int' ? 0x3ff : 0x3fffff);
					let id_after = (type === 'Int' ? Math.pow(2, 31) : Math.pow(2, 49)) - 1;
					const read_txn = in_txn ? undefined : primary_store.useReadTransaction();
					// get the latest id after the read transaction to make sure we aren't reading any new ids that we assigned from this node
					const newest_id = Number(id_incrementer[0]);
					for (const key of primary_store.getKeys({
						start: newest_id + 1,
						end: id_after,
						limit: 1,
						transaction: read_txn,
					})) {
						id_after = key;
					}
					read_txn?.done();
					const { value: updated_id_allocation, version } = primary_store.getEntry(Symbol.for('id_allocation'));
					if (id_incrementer.maxSafeId < id_after) {
						// note that this is just a noop/direct callback if we are inside the sync transaction
						// first check to see if it actually got updated by another thread
						if (updated_id_allocation.end > id_incrementer.maxSafeId - 100) {
							// the allocation was already updated by another thread
							return;
						}
						logger.info?.('New id allocation', next_id, id_incrementer.maxSafeId, version);
						primary_store.put(
							Symbol.for('id_allocation'),
							{
								start: updated_id_allocation.start,
								end: id_incrementer.maxSafeId,
								nodeName: server.hostname,
								pid: process.pid,
							},
							Date.now(),
							version
						);
					} else {
						// indicate that we have run out of ids in the allocated range, so we need to allocate a new range
						logger.warn?.(
							`Id conflict detected, starting new id allocation range, attempting to allocate to ${id_incrementer.maxSafeId}, but id of ${id_after} detected`
						);
						const id_allocation = createNewAllocation(version);
						// reassign the incrementer to the new range/starting point
						if (!id_allocation.alreadyUpdated) Atomics.store(id_incrementer, 0, BigInt(id_allocation.start + 1));
						// and we set the maximum safe id to the end of the allocated range before we check for conflicting ids again
						id_incrementer.maxSafeId = id_allocation.end;
					}
				};
				if (next_id + async_id_expansion_threshold === id_incrementer.maxSafeId) {
					setImmediate(updateEnd); // if we are getting kind of close to the end, we try to update it asynchronously
				} else if (next_id + 100 >= id_incrementer.maxSafeId) {
					logger.warn?.(
						`Synchronous id allocation required on table ${table_name}${
							type == 'Int'
								? ', it is highly recommended that you use Long or Float as the type for auto-incremented primary keys'
								: ''
						}`
					);
					// if we are very close to the end, synchronously update
					primary_store.transactionSync(() => updateEnd(true));
				}
				//TODO: Add a check to recordUpdate to check if a new id infringes on the allocated id range
			}
			return next_id;
			function createNewAllocation(expected_version) {
				// there is no id allocation (or it is for the wrong node name or used up), so we need to create one
				// start by determining the max id for the type
				const max_id = (type === 'Int' ? Math.pow(2, 31) : Math.pow(2, 49)) - 1;
				let safe_distance = max_id / 4; // we want to allocate ids in a range that is at least 1/4 of the total id space from ids in either direction
				let id_before: number, id_after: number;
				let complained = false;
				let last_key;
				let id_allocation;
				do {
					// we start with a random id and verify that there is a good gap in the ids to allocate a decent range
					last_key = Math.floor(Math.random() * max_id);
					id_allocation = {
						start: last_key,
						end: last_key + (type === 'Int' ? 0x400 : 0x400000),
						nodeName: server.hostname,
						pid: process.pid,
					};
					id_before = 0;
					// now find the next id before the last key
					for (const key of primary_store.getKeys({ start: last_key, limit: 1, reverse: true })) {
						id_before = key;
					}
					id_after = max_id;
					// and next key after
					for (const key of primary_store.getKeys({ start: last_key + 1, end: max_id, limit: 1 })) {
						id_after = key;
					}
					safe_distance *= 0.875; // if we fail, we try again with a smaller range, looking for a good gap without really knowing how packed the ids are
					if (safe_distance < 1000 && !complained) {
						complained = true;
						logger.error?.(
							`Id allocation in table ${table_name} is very dense, limited safe range of numbers to allocate ids in${
								type === 'Int'
									? ', it is highly recommended that you use Long or Float as the type for auto-incremented primary keys'
									: ''
							}`,
							last_key,
							id_before,
							id_after,
							safe_distance
						);
					}
					// see if we maintained an adequate distance from the surrounding ids
				} while (!(safe_distance < id_after - last_key && (safe_distance < last_key - id_before || id_before === 0)));
				// we have to ensure that the id allocation is atomic and multiple threads don't set different ids, so we use a sync transaction
				return primary_store.transactionSync(() => {
					// first check to see if it actually got set by another thread
					const updated_id_allocation = primary_store.getEntry(Symbol.for('id_allocation'));
					if ((updated_id_allocation?.version ?? null) == expected_version) {
						logger.info?.('Allocated new id range', id_allocation);
						primary_store.put(Symbol.for('id_allocation'), id_allocation, Date.now());
						return id_allocation;
					} else {
						logger.debug?.('Looks like ids were already allocated');
						return { alreadyUpdated: true, ...updated_id_allocation.value };
					}
				});
			}
		}

		/**
		 * Set TTL expiration for records in this table. On retrieval, record timestamps are checked for expiration.
		 * This also informs the scheduling for record eviction.
		 * @param expiration_time Time in seconds until records expire (are stale)
		 * @param eviction_time Time in seconds until records are evicted (removed)
		 */
		static setTTLExpiration(expiration: number | { expiration: number; eviction?: number; scanInterval?: number }) {
			// we set up a timer to remove expired entries. we only want the timer/reaper to run in one thread,
			// so we use the first one
			if (typeof expiration === 'number') {
				expiration_ms = expiration * 1000;
				if (!eviction_ms) eviction_ms = 0; // by default, no extra time for eviction
			} else if (expiration && typeof expiration === 'object') {
				// an object with expiration times/options specified
				expiration_ms = expiration.expiration * 1000;
				eviction_ms = (expiration.eviction || 0) * 1000;
				cleanup_interval = expiration.scanInterval * 1000;
			} else throw new Error('Invalid expiration value type');
			if (expiration_ms < 0) throw new Error('Expiration can not be negative');
			// default to one quarter of the total eviction time, and make sure it fits into a 32-bit signed integer
			cleanup_interval = cleanup_interval || (expiration_ms + eviction_ms) / 4;
			scheduleCleanup();
		}

		static getResidencyRecord(id) {
			return dbis_db.get([Symbol.for('residency_by_id'), id]);
		}

		static setResidency(getResidency: (record: object, context: Context, previous_residency: string[]) => string[]) {
			TableResource.getResidency = getResidency;
		}
		static setResidencyById(getResidencyById: (id: Id) => string[]) {
			TableResource.getResidencyById = getResidencyById;
		}
		static getResidency(record: object, context: Context, previous_residency: string[]) {
			if (TableResource.getResidencyById) {
				return TableResource.getResidencyById(record[primary_key]);
			}
			let count = replicate_to_count;
			if (context.replicateTo != undefined) {
				// if the context specifies where we are replicating to, use that
				if (Array.isArray(context.replicateTo)) {
					return context.replicateTo.includes(server.hostname)
						? context.replicateTo
						: [server.hostname, ...context.replicateTo];
				}
				if (context.replicateTo >= 0) count = context.replicateTo;
			}
			if (count >= 0 && server.nodes) {
				// if we are given a count, choose nodes and return them
				const replicate_to = [server.hostname]; // start with ourselves, we should always be in the list
				if (previous_residency) {
					// if we have a previous residency, we should preserve it
					replicate_to.push(...previous_residency.slice(0, count));
				} else {
					// otherwise need to create a new list of nodes to replicate to, based on available nodes
					// randomize this to ensure distribution of data
					const nodes = server.nodes.map((node) => node.name);
					const starting_index = Math.floor(nodes.length * Math.random());
					replicate_to.push(...nodes.slice(starting_index, starting_index + count));
					const remaining_to_add = starting_index + count - nodes.length;
					if (remaining_to_add > 0) replicate_to.push(...nodes.slice(0, remaining_to_add));
				}
				return replicate_to;
			}
			return; // returning undefined will return the default residency of replicating everywhere
		}

		/**
		 * Turn on auditing at runtime
		 */
		static enableAuditing(audit_enabled = true) {
			audit = audit_enabled;
			if (audit_enabled) addDeleteRemoval();
			TableResource.audit = audit_enabled;
		}
		/**
		 * Coerce the id as a string to the correct type for the primary key
		 * @param id
		 * @returns
		 */
		static coerceId(id: string): number | string {
			if (id === '') return null;
			return coerceType(id, primary_key_attribute);
		}

		static async dropTable() {
			delete databases[database_name][table_name];
			if (database_name === database_path) {
				// part of a database
				for (const attribute of attributes) {
					dbis_db.remove(TableResource.tableName + '/' + attribute.name);
					const index = indices[attribute.name];
					index?.drop();
				}
				dbis_db.remove(TableResource.tableName + '/');
				primary_store.drop();
				await dbis_db.committed;
			} else {
				// legacy table per database
				console.log('legacy dropTable');
				await primary_store.close();
				await fs.remove(data_path);
				await fs.remove(
					data_path === standard_path
						? data_path + MDB_LOCK_FILE_SUFFIX
						: path.join(path.dirname(data_path), MDB_LEGACY_LOCK_FILE_NAME)
				); // I suspect we may have problems with this on Windows
			}
			signalling.signalSchemaChange(
				new SchemaEventMsg(process.pid, OPERATIONS_ENUM.DROP_TABLE, database_name, table_name)
			);
		}
		/**
		 * This retrieves the data of this resource. By default, with no argument, just return `this`.
		 * @param query - If included, specifies a query to perform on the record
		 */
		get(query?: Query | string): Promise<object | void> | object | void {
			if (typeof query === 'string') return this.getProperty(query);
			if (this.isCollection) {
				return this.search(query);
			}
			if (this.getId() === null) {
				if (query?.conditions) return this.search(query); // if there is a query, assume it was meant to be a root level query
				const record_count = TableResource.getRecordCount();
				return {
					// basically a describe call
					recordCount: record_count.recordCount,
					estimatedRecordRange: record_count.estimatedRange,
					records: './', // an href to the records themselves
					name: table_name,
					database: database_name,
					auditSize: audit_store?.getStats().entryCount,
					attributes,
				};
			}
			if (query?.property) return this.getProperty(query.property);
			if (this.doesExist() || query?.ensureLoaded === false || this.getContext()?.returnNonexistent) {
				return this;
			}
		}
		/**
		 * Determine if the user is allowed to get/read data from the current resource
		 * @param user The current, authenticated user
		 * @param query The parsed query from the search part of the URL
		 */
		allowRead(user, query) {
			const table_permission = getTablePermissions(user);
			if (table_permission?.read) {
				if (table_permission.isSuperUser) return true;
				const attribute_permissions = table_permission.attribute_permissions;
				const select = query?.select;
				if (attribute_permissions?.length > 0 || (has_relationships && select)) {
					// If attribute permissions are defined, we need to ensure there is a select that only returns the attributes the user has permission to
					// or if there are relationships, we need to ensure that the user has permission to read from the related table
					// Note that if we do not have a select, we do not return any relationships by default.
					if (!query) query = {};
					if (select) {
						const attrs_for_type =
							attribute_permissions?.length > 0 && attributesAsObject(attribute_permissions, 'read');
						query.select = select
							.map((property) => {
								const property_name = property.name || property;
								if (!attrs_for_type || attrs_for_type[property_name]) {
									const related_table = property_resolvers[property_name]?.definition?.tableClass;
									if (related_table) {
										// if there is a related table, we need to ensure the user has permission to read from that table and that attributes are properly restricted
										if (!property.name) property = { name: property };
										if (!related_table.prototype.allowRead.call(null, user, property)) return false;
										if (!property.select) return property.name; // no select was applied, just return the name
									}
									return property;
								}
							})
							.filter(Boolean);
					} else {
						query.select = attribute_permissions
							.filter((attribute) => attribute.read && !property_resolvers[attribute.attribute_name])
							.map((attribute) => attribute.attribute_name);
					}
					return query;
				} else {
					return true;
				}
			}
		}

		/**
		 * Determine if the user is allowed to update data from the current resource
		 * @param user The current, authenticated user
		 * @param updated_data
		 * @param full_update
		 */
		allowUpdate(user, updated_data: any) {
			const table_permission = getTablePermissions(user);
			if (table_permission?.update) {
				const attribute_permissions = table_permission.attribute_permissions;
				if (attribute_permissions?.length > 0) {
					// if attribute permissions are defined, we need to ensure there is a select that only returns the attributes the user has permission to
					const attrs_for_type = attributesAsObject(attribute_permissions, 'update');
					for (const key in updated_data) {
						if (!attrs_for_type[key]) return false;
					}
					// if this is a full put operation that removes missing properties, we don't want to remove properties
					// that the user doesn't have permission to remove
					for (const permission of attribute_permissions) {
						const key = permission.attribute_name;
						if (!permission.update && !(key in updated_data)) {
							updated_data[key] = this.getProperty(key);
						}
					}
				}
				return checkContextPermissions(this.getContext());
			}
		}
		/**
		 * Determine if the user is allowed to create new data in the current resource
		 * @param user The current, authenticated user
		 * @param new_data
		 */
		allowCreate(user, new_data: {}) {
			if (this.isCollection) {
				const table_permission = getTablePermissions(user);
				if (table_permission?.insert) {
					const attribute_permissions = table_permission.attribute_permissions;
					if (attribute_permissions?.length > 0) {
						// if attribute permissions are defined, we need to ensure there is a select that only returns the attributes the user has permission to
						const attrs_for_type = attributesAsObject(attribute_permissions, 'insert');
						for (const key in new_data) {
							if (!attrs_for_type[key]) return false;
						}
						return checkContextPermissions(this.getContext());
					} else {
						return checkContextPermissions(this.getContext());
					}
				}
			} else {
				// creating *within* a record resource just means we are adding some data to a current record, which is
				// an update to the record, it is not an insert of a new record into the table, so not a table create operation
				// so does not use table insert permissions
				return this.allowUpdate(user, {});
			}
		}

		/**
		 * Determine if the user is allowed to delete from the current resource
		 * @param user The current, authenticated user
		 */
		allowDelete(user) {
			const table_permission = getTablePermissions(user);
			return table_permission?.delete && checkContextPermissions(this.getContext());
		}

		/**
		 * Start updating a record. The returned resource will record changes which are written
		 * once the corresponding transaction is committed. These changes can (eventually) include CRDT type operations.
		 * @param updates This can be a record to update the current resource with.
		 * @param full_update The provided data in updates is the full intended record; any properties in the existing record that are not in the updates, should be removed
		 */
		update(updates?: any, full_update?: boolean) {
			const env_txn = txnForContext(this.getContext());
			if (!env_txn) throw new Error('Can not update a table resource outside of a transaction');
			// record in the list of updating records so it can be written to the database when we commit
			if (updates === false) {
				// TODO: Remove from transaction
				return this;
			}
			let own_data;
			if (typeof updates === 'object' && updates) {
				if (full_update) {
					if (Object.isFrozen(updates)) updates = { ...updates };
					this.#record = {}; // clear out the existing record
					this.#changes = updates;
				} else {
					own_data = this.#changes;
					if (own_data) updates = Object.assign(own_data, updates);
					this.#changes = updates;
				}
			}
			this._writeUpdate(this.#changes, full_update);
			return this;
		}

		addTo(property, value) {
			if (typeof value === 'number' || typeof value === 'bigint') {
				if (this.#saveMode === SAVING_FULL_UPDATE) this.set(property, (+this.getProperty(property) || 0) + value);
				else {
					if (!this.#saveMode) this.update();
					this.set(property, new Addition(value));
				}
			} else {
				throw new Error('Can not add a non-numeric value');
			}
		}
		subtractFrom(property, value) {
			if (typeof value === 'number') {
				return this.addTo(property, -value);
			} else {
				throw new Error('Can not subtract a non-numeric value');
			}
		}
		getMetadata() {
			return this.#entry;
		}
		getRecord() {
			return this.#record;
		}
		getChanges() {
			return this.#changes;
		}
		_setChanges(changes) {
			this.#changes = changes;
		}
		setRecord(record) {
			this.#record = record;
		}

		invalidate() {
			this._writeInvalidate();
		}
		_writeInvalidate(options) {
			const context = this.getContext();
			const id = this.getId();
			checkValidId(id);
			const transaction = txnForContext(this.getContext());
			transaction.addWrite({
				key: id,
				store: primary_store,
				invalidated: true,
				entry: this.#entry,
				before: apply_to_sources.invalidate?.bind(this, context, id),
				beforeIntermediate: apply_to_sources_intermediate.invalidate?.bind(this, context, id),
				commit: (txn_time, existing_entry) => {
					if (precedesExistingVersion(txn_time, existing_entry, options?.nodeId) <= 0) return;
					let partial_record = null;
					for (const name in indices) {
						if (!partial_record) partial_record = {};
						// if there are any indices, we need to preserve a partial invalidated record to ensure we can still do searches
						partial_record[name] = this.getProperty(name);
					}
					logger.trace?.(`Invalidating entry id: ${id}, timestamp: ${new Date(txn_time).toISOString()}`);

					updateRecord(
						id,
						partial_record,
						this.#entry,
						txn_time,
						INVALIDATED,
						audit,
						{ user: context?.user, residencyId: options?.residencyId, nodeId: options?.nodeId },
						'invalidate'
					);
					// TODO: record_deletion?
				},
			});
		}
		_writeRelocate(options) {
			const context = this.getContext();
			const id = this.getId();
			checkValidId(id);
			const transaction = txnForContext(this.getContext());
			transaction.addWrite({
				key: id,
				store: primary_store,
				invalidated: true,
				entry: this.#entry,
				before: apply_to_sources.relocate?.bind(this, context, id),
				beforeIntermediate: apply_to_sources_intermediate.relocate?.bind(this, context, id),
				commit: (txn_time, existing_entry) => {
					if (precedesExistingVersion(txn_time, existing_entry, options?.nodeId) <= 0) return;
					const residency = TableResource.getResidencyRecord(options.residencyId);
					let metadata = 0;
					let new_record = null;
					const existing_record = existing_entry?.value;
					if (residency && !residency.includes(server.hostname)) {
						for (const name in indices) {
							if (!new_record) new_record = {};
							// if there are any indices, we need to preserve a partial invalidated record to ensure we can still do searches
							new_record[name] = existing_record(name);
						}
						metadata = INVALIDATED;
					} else {
						new_record = existing_record;
					}

					logger.trace?.(`Relocating entry id: ${id}, timestamp: ${new Date(txn_time).toISOString()}`);

					updateRecord(
						id,
						new_record,
						this.#entry,
						txn_time,
						metadata,
						audit,
						{
							user: context.user,
							residencyId: options.residencyId,
							nodeId: options.nodeId,
							expiresAt: options.expiresAt,
						},
						'relocate',
						false,
						null
					);
				},
			});
		}

		/**
		 * Record the relocation of an entry (when a record is moved to a different node)
		 * @param existing_entry
		 * @param entry
		 */
		static _recordRelocate(existing_entry, entry) {
			const context = {
				previousResidency: this.getResidencyRecord(existing_entry.residencyId),
				isRelocation: true,
			};
			const residency = this.getResidency(entry.value, context);
			let residency_id: number;
			if (residency) {
				if (!Array.isArray(residency)) {
					throw new Error('Residency must be an array, but was: ' + residency);
				}
				if (!residency.includes(server.hostname)) return; // if we aren't in the residency, we don't need to do anything, we are not responsible for storing this record
				residency_id = getResidencyId(residency);
			}
			const metadata = 0;
			const record = updateRecord(
				existing_entry.key,
				entry.value, // store the record we downloaded
				existing_entry,
				existing_entry.version, // version number should not change
				metadata,
				true,
				{ residencyId: residency_id, expiresAt: entry.expiresAt },
				'relocate',
				false,
				null // the audit record value should be empty since there are no changes to the actual data
			);
		}
		/**
		 * Evicting a record will remove it from a caching table. This is not considered a canonical data change, and it is assumed that retrieving this record from the source will still yield the same record, this is only removing the local copy of the record.
		 */
		static evict(id, existing_record, existing_version) {
			const source = this.Source;
			let entry;
			if (has_source_get || audit) {
				if (!existing_record) return;
				entry = primary_store.getEntry(id);
				if (!entry || !existing_record) return;
				if (entry.version !== existing_version) return;
			}
			if (has_source_get) {
				// if there is a resolution in-progress, abandon the eviction
				if (primary_store.hasLock(id, entry.version)) return;
				// if there is a source, we are not "deleting" the record, just removing our local copy, but preserving what we need for indexing
				let partial_record;
				for (const name in indices) {
					// if there are any indices, we need to preserve a partial evicted record to ensure we can still do searches
					if (!partial_record) partial_record = {};
					partial_record[name] = existing_record[name];
				}
				// if we are evicting and not deleting, need to preserve the partial record
				if (partial_record) {
					// treat this as a record resolution (so previous version is checked) with no audit record
					return updateRecord(id, partial_record, entry, existing_version, EVICTED, null, null, null, true);
				}
			}
			primary_store.ifVersion(id, existing_version, () => {
				updateIndices(id, existing_record, null);
			});
			if (audit) {
				// update the record to null it out, maintaining the reference to the audit history
				return updateRecord(id, null, entry, existing_version, EVICTED, null, null, null, true);
			}
			// if no timestamps for audit, just remove
			else {
				return primary_store.remove(id, existing_version);
			}
		}
		/**
		 * This is intended to acquire a lock on a record from the whole cluster.
		 */
		lock() {
			throw new Error('Not yet implemented');
		}
		static operation(operation, context) {
			operation.table ||= table_name;
			operation.schema ||= database_name;
			return server_utilities.operation(operation, context);
		}

		/**
		 * Store the provided record data into the current resource. This is not written
		 * until the corresponding transaction is committed. This will either immediately fail (synchronously) or always
		 * succeed. That doesn't necessarily mean it will "win", another concurrent put could come "after" (monotonically,
		 * even if not chronologically) this one.
		 * @param record
		 * @param options
		 */
		put(record): void {
			this.update(record, true);
		}
		patch(record_update: any): void {
			this.update(record_update, false);
		}
		// perform the actual write operation; this may come from a user request to write (put, post, etc.), or
		// a notification that a write has already occurred in the canonical data source, we need to update our
		// local copy
		_writeUpdate(record_update: any, full_update: boolean, options?: any) {
			const context = this.getContext();
			const transaction = txnForContext(context);

			const id = this.getId();
			checkValidId(id);
			const entry = this.#entry;
			this.#saveMode = full_update ? SAVING_FULL_UPDATE : SAVING_CRDT_UPDATE; // mark that this resource is being saved so doesExist return true
			const write = {
				key: id,
				store: primary_store,
				entry,
				nodeName: context?.nodeName,
				validate: (txn_time) => {
					if (!record_update) record_update = this.#changes;
					if (full_update || (record_update && hasChanges(this.#changes === record_update ? this : record_update))) {
						if (!context?.source) {
							transaction.checkOverloaded();
							this.validate(record_update, !full_update);
							if (updated_time_property) {
								record_update[updated_time_property.name] =
									updated_time_property.type === 'Date'
										? new Date(txn_time)
										: updated_time_property.type === 'String'
											? new Date(txn_time).toISOString()
											: txn_time;
							}
							if (full_update) {
								if (primary_key && record_update[primary_key] !== id) record_update[primary_key] = id;
								if (created_time_property) {
									if (entry?.value)
										record_update[created_time_property.name] = entry?.value[created_time_property.name];
									else
										record_update[created_time_property.name] =
											created_time_property.type === 'Date'
												? new Date(txn_time)
												: created_time_property.type === 'String'
													? new Date(txn_time).toISOString()
													: txn_time;
								}
								record_update = updateAndFreeze(record_update); // this flatten and freeze the record
							}
							// TODO: else freeze after we have applied the changes
						}
					} else {
						transaction.removeWrite(write);
					}
				},
				before: full_update
					? apply_to_sources.put // full update is a put, so we can use the put method if available
						? () => apply_to_sources.put(context, id, record_update)
						: null
					: apply_to_sources.patch // otherwise, we need to use the patch method if available
						? () => apply_to_sources.patch(context, id, record_update)
						: apply_to_sources.put // if this is incremental, but only have put, we can use that by generating the full record (at least the expected one)
							? () => apply_to_sources.put(context, id, updateAndFreeze(this))
							: null,
				beforeIntermediate: full_update
					? apply_to_sources_intermediate.put
						? () => apply_to_sources_intermediate.put(context, id, record_update)
						: null
					: apply_to_sources_intermediate.patch
						? () => apply_to_sources_intermediate.patch(context, id, record_update)
						: apply_to_sources_intermediate.put
							? () => apply_to_sources_intermediate.put(context, id, updateAndFreeze(this))
							: null,
				commit: (txn_time, existing_entry, retry) => {
					if (retry) {
						if (context && existing_entry?.version > (context.lastModified || 0))
							context.lastModified = existing_entry.version;
						this.#entry = existing_entry;
						if (existing_entry?.value && existing_entry.value.getRecord)
							throw new Error('Can not assign a record to a record, check for circular references');
						if (!full_update) this.#record = existing_entry?.value ?? null;
					}
					this.#changes = undefined; // once we are committing to write this update, we no longer should track the changes, and want to avoid double application (of any CRDTs)
					this.#version = txn_time;
					const existing_record = existing_entry?.value;
					let update_to_apply = record_update;

					this.#saveMode = 0;
					// we use optimistic locking to only commit if the existing record state still holds true.
					// this is superior to using an async transaction since it doesn't require JS execution
					//  during the write transaction.
					let precedes_existing_version = precedesExistingVersion(txn_time, existing_entry, options?.nodeId);
					let audit_record_to_store: any; // what to store in the audit record. For a full update, this can be left undefined in which case it is the same as full record update and optimized to use a binary copy
					if (precedes_existing_version <= 0) {
						// This block is to handle the case of saving an update where the transaction timestamp is older than the
						// existing timestamp, which means that we received updates out of order, and must resequence the application
						// of the updates to the record to ensure consistency across the cluster
						// TODO: can the previous version be older, but even more previous version be newer?
						if (audit) {
							// incremental CRDT updates are only available with audit logging on
							let local_time = existing_entry.localTime;
							let audited_version = existing_entry.version;
							logger.trace?.('Applying CRDT update to record with id: ', id, 'applying later update:', audited_version);
							const succeeding_updates = []; // record the "future" updates, as we need to apply the updates in reverse order
							while (local_time > txn_time || (audited_version >= txn_time && local_time > 0)) {
								const audit_entry = audit_store.get(local_time);
								if (!audit_entry) break;
								const audit_record = readAuditEntry(audit_entry);
								audited_version = audit_record.version;
								if (audited_version >= txn_time) {
									if (audited_version === txn_time) {
										precedes_existing_version = precedesExistingVersion(
											txn_time,
											{ version: audited_version, localTime: local_time },
											options?.nodeId
										);
										if (precedes_existing_version === 0) {
											return; // treat a tie as a duplicate and drop it
										}
										if (precedes_existing_version > 0) continue; // if the existing version is older, we can skip this update
									}
									if (audit_record.type === 'patch') {
										// record patches so we can reply in order
										succeeding_updates.push(audit_record);
										audit_record_to_store = record_update; // use the original update for the audit record
									} else if (audit_record.type === 'put' || audit_record.type === 'delete') {
										// There is newer full record update, so this incremental update is completely superseded
										// TODO: We should still store the audit record for historical purposes
										return;
									}
								}
								local_time = audit_record.previousLocalTime;
							}
							succeeding_updates.sort((a, b) => a.version - b.version); // order the patches
							for (const audit_record of succeeding_updates) {
								const newer_update = audit_record.getValue(primary_store);
								update_to_apply = rebuildUpdateBefore(update_to_apply, newer_update, full_update);
								logger.debug?.('Rebuilding update with future patch:', update_to_apply);
								if (!update_to_apply) return; // if all changes are overwritten, nothing left to do
							}
						} else if (full_update) {
							// if no audit, we can't accurately do incremental updates, so we just assume the last update
							// was the same type. Assuming a full update this record update loses and there are no changes
							// TODO: We should still store the audit record for historical purposes
							return;
						} else {
							// no audit, assume updates are overwritten except CRDT operations or properties that didn't exist
							update_to_apply = rebuildUpdateBefore(update_to_apply, existing_record, full_update);
							logger.debug?.('Rebuilding update without audit:', update_to_apply);
						}
					}
					let record_to_store: any;
					if (full_update) record_to_store = update_to_apply;
					else {
						this.#record = existing_record;
						record_to_store = updateAndFreeze(this, update_to_apply);
					}
					this.#record = record_to_store;
					if (record_to_store && record_to_store.getRecord)
						throw new Error('Can not assign a record to a record, check for circular references');
					let residency_id: number;
					if (options?.residencyId != undefined) residency_id = options.residencyId;
					else {
						if (entry?.residencyId) context.previousResidency = TableResource.getResidencyRecord(entry.residencyId);
						const residency = TableResource.getResidency(record_to_store, context);
						if (residency) {
							if (!Array.isArray(residency)) {
								throw new Error('Residency must be an array, got: ' + residency);
							}
							if (!residency.includes(server.hostname)) {
								// if we aren't in the residency, add ourselves.
								// TODO: we probably want to allow this, but we need to write the partial record in the main table and the full record in the audit log
								residency.push(server.hostname);
							}
						}
						residency_id = getResidencyId(residency);
					}
					if (!full_update) {
						// we use our own data as the basis for the audit record, which will include information about the incremental updates, even if it was overwritten by CRDT resolution
						audit_record_to_store = record_update;
					}
					const expires_at = context?.expiresAt ?? (expiration_ms ? expiration_ms + Date.now() : -1);
					logger.trace?.(
						`Saving record with id: ${id}, timestamp: ${new Date(txn_time).toISOString()}${
							expires_at ? ', expires at: ' + new Date(expires_at).toISOString() : ''
						}${
							existing_entry
								? ', replaces entry from: ' + new Date(existing_entry.version).toISOString()
								: ', new entry'
						}`,
						record_to_store
					);
					updateIndices(id, existing_record, record_to_store);
					const type = full_update ? 'put' : 'patch';

					updateRecord(
						id,
						record_to_store,
						existing_entry,
						txn_time,
						0,
						audit,
						{
							user: context?.user,
							residencyId: residency_id,
							expiresAt: expires_at,
							nodeId: options?.nodeId,
							originatingOperation: context?.originatingOperation,
						},
						type,
						false,
						audit_record_to_store
					);
					if (context.expiresAt) scheduleCleanup();
				},
			};
			transaction.addWrite(write);
		}

		async delete(request?: Query | string): Promise<boolean> {
			if (typeof request === 'string') return this.deleteProperty(request);
			// TODO: Handle deletion of a collection/query
			if (this.isCollection) {
				for await (const entry of this.search(request)) {
					const resource = await TableResource.getResource(entry[primary_key], this.getContext(), {
						ensureLoaded: false,
					});
					resource._writeDelete(request);
				}
				return;
			}
			if (!this.#record) return false;
			return this._writeDelete(request);
		}
		_writeDelete(options?: any) {
			const transaction = txnForContext(this.getContext());
			const id = this.getId();
			checkValidId(id);
			const context = this.getContext();
			transaction.addWrite({
				key: id,
				store: primary_store,
				resource: this,
				nodeName: context?.nodeName,
				before: apply_to_sources.delete?.bind(this, context, id),
				beforeIntermediate: apply_to_sources_intermediate.delete?.bind(this, context, id),
				commit: (txn_time, existing_entry, retry) => {
					const existing_record = existing_entry?.value;
					if (retry) {
						if (context && existing_entry?.version > (context.lastModified || 0))
							context.lastModified = existing_entry.version;
						TableResource._updateResource(this, existing_entry);
					}
					if (precedesExistingVersion(txn_time, existing_entry, options?.nodeId) <= 0) return; // a newer record exists locally
					updateIndices(this.getId(), existing_record);
					logger.trace?.(`Deleting record with id: ${id}, txn timestamp: ${new Date(txn_time).toISOString()}`);
					if (audit || track_deletes) {
						updateRecord(
							id,
							null,
							this.#entry,
							txn_time,
							0,
							audit,
							{ user: context?.user, nodeId: options?.nodeId },
							'delete'
						);
						if (!audit) scheduleCleanup();
					} else {
						primary_store.remove(this.getId());
					}
				},
			});
			return true;
		}

		search(request: Query): AsyncIterable<any> {
			const context = this.getContext();
			const txn = txnForContext(context);
			if (!request) throw new Error('No query provided');
			let conditions = request.conditions;
			if (!conditions)
				conditions = Array.isArray(request) ? request : request[Symbol.iterator] ? Array.from(request) : [];
			else if (conditions.length === undefined) {
				conditions = conditions[Symbol.iterator] ? Array.from(conditions) : [conditions];
			}
			if (this.getId()) {
				conditions = [
					{
						attribute: null,
						comparator: Array.isArray(this.getId()) ? 'prefix' : 'starts_with',
						value: this.getId(),
					},
				].concat(conditions);
			}
			let order_aligned_condition;
			const filtered = {};

			function prepareConditions(conditions: Condition[], operator: string) {
				// some validation:
				let is_intersection: boolean;
				switch (operator) {
					case 'and':
					case undefined:
						if (conditions.length < 1) throw new Error('An "and" operator requires at least one condition');
						is_intersection = true;
						break;
					case 'or':
						if (conditions.length < 2) throw new Error('An "or" operator requires at least two conditions');
						break;
					default:
						throw new Error('Invalid operator ' + operator);
				}
				for (const condition of conditions) {
					if (condition.conditions) {
						condition.conditions = prepareConditions(condition.conditions, condition.operator);
						continue;
					}
					const attribute_name = condition[0] ?? condition.attribute;
					const attribute = attribute_name == null ? primary_key_attribute : findAttribute(attributes, attribute_name);
					if (!attribute) {
						if (attribute_name != null)
							throw handleHDBError(new Error(), `${attribute_name} is not a defined attribute`, 404);
					} else if (attribute.type || COERCIBLE_OPERATORS[condition.comparator]) {
						// Do auto-coercion or coercion as required by the attribute type
						if (condition[1] === undefined) condition.value = coerceTypedValues(condition.value, attribute);
						else condition[1] = coerceTypedValues(condition[1], attribute);
					}
					if (condition.chainedConditions) {
						if (condition.chainedConditions.length === 1 && (!condition.operator || condition.operator == 'and')) {
							const chained = condition.chainedConditions[0];
							let upper: any, lower: any;
							if (
								chained.comparator === 'gt' ||
								chained.comparator === 'greater_than' ||
								chained.comparator === 'ge' ||
								chained.comparator === 'greater_than_equal'
							) {
								upper = condition;
								lower = chained;
							} else {
								upper = chained;
								lower = condition;
							}
							if (
								upper.comparator !== 'lt' &&
								upper.comparator !== 'less_than' &&
								upper.comparator !== 'le' &&
								upper.comparator !== 'less_than_equal'
							) {
								throw new Error(
									'Invalid chained condition, only less than and greater than conditions can be chained together'
								);
							}
							const is_ge = lower.comparator === 'ge' || lower.comparator === 'greater_than_equal';
							const is_le = upper.comparator === 'le' || upper.comparator === 'less_than_equal';
							condition.comparator = (is_ge ? 'ge' : 'gt') + (is_le ? 'le' : 'lt');
							condition.value = [lower.value, upper.value];
						} else throw new Error('Multiple chained conditions are not currently supported');
					}
				}
				return conditions;
			}
			function orderConditions(conditions: Condition[], operator: string) {
				if (request.enforceExecutionOrder) return conditions; // don't rearrange conditions
				for (const condition of conditions) {
					if (condition.conditions) condition.conditions = orderConditions(condition.conditions, condition.operator);
				}
				// Sort the query by narrowest to broadest, so we can use the fastest index as possible with minimal filtering.
				// Note, that we do allow users to disable condition re-ordering, in case they have knowledge of a preferred
				// order for their query.
				if (conditions.length > 1 && operator !== 'or') return sortBy(conditions, estimateCondition(TableResource));
				else return conditions;
			}
			function coerceTypedValues(value: any, attribute: Attribute) {
				if (Array.isArray(value)) {
					return value.map((value) => coerceType(value, attribute));
				}
				return coerceType(value, attribute);
			}
			const operator = request.operator;
			if (conditions.length > 0 || operator) conditions = prepareConditions(conditions, operator);
			const sort = typeof request.sort === 'object' && request.sort;
			let post_ordering;
			if (sort) {
				// TODO: Support index-assisted sorts of unions, which will require potentially recursively adding/modifying an order aligned condition and be able to recursively undo it if necessary
				if (operator !== 'or') {
					const attribute_name = sort.attribute;
					if (attribute_name == undefined) throw new ClientError('Sort requires an attribute');
					order_aligned_condition = conditions.find(
						(condition) => flattenKey(condition.attribute) === flattenKey(attribute_name)
					);
					if (order_aligned_condition) {
						// if there is a condition on the same attribute as the first sort, we can use it to align the sort
						// and avoid a sort operation
					} else {
						const attribute = findAttribute(attributes, attribute_name);
						if (!attribute)
							throw handleHDBError(
								new Error(),
								`${
									Array.isArray(attribute_name) ? attribute_name.join('.') : attribute_name
								} is not a defined attribute`,
								404
							);
						if (attribute.indexed) {
							// if it is indexed, we add a pseudo-condition to align with the natural sort order of the index
							order_aligned_condition = { attribute: attribute_name, comparator: 'sort' };
							conditions.push(order_aligned_condition);
						} else if (conditions.length === 0 && !request.allowFullScan)
							throw handleHDBError(
								new Error(),
								`${
									Array.isArray(attribute_name) ? attribute_name.join('.') : attribute_name
								} is not indexed and not combined with any other conditions`,
								404
							);
					}
					if (order_aligned_condition) order_aligned_condition.descending = Boolean(sort.descending);
				}
			}
			conditions = orderConditions(conditions, operator);

			if (sort) {
				if (order_aligned_condition && conditions[0] === order_aligned_condition) {
					// The db index is providing the order for the first sort, may need post ordering next sort order
					if (sort.next) {
						post_ordering = {
							dbOrderedAttribute: sort.attribute,
							attribute: sort.next.attribute,
							descending: sort.next.descending,
							next: sort.next.next,
						};
					}
				} else {
					// if we had to add an aligned condition that isn't first, we remove it and do ordering later
					if (order_aligned_condition) conditions.splice(conditions.indexOf(order_aligned_condition), 1);
					post_ordering = sort;
				}
			}
			const select = request.select;
			if (conditions.length === 0) {
				conditions = [{ attribute: primary_key, comparator: 'greater_than', value: true }];
			}
			if (request.explain) {
				return {
					conditions,
					operator,
					postOrdering: post_ordering,
					selectApplied: Boolean(select),
				};
			}
			// we mark the read transaction as in use (necessary for a stable read
			// transaction, and we really don't care if the
			// counts are done in the same read transaction because they are just estimates) until the search
			// results have been iterated and finished.
			const read_txn = txn.useReadTxn();
			let entries = executeConditions(
				conditions,
				operator,
				TableResource,
				read_txn,
				request,
				context,
				(results: any[], filters: Function[]) => transformToEntries(results, select, context, read_txn, filters),
				filtered
			);
			const ensure_loaded = request.ensureLoaded !== false;
			if (!post_ordering) entries = applyOffset(entries); // if there is no post ordering, we can apply the offset now
			const transformToRecord = TableResource.transformEntryForSelect(
				select,
				context,
				read_txn,
				filtered,
				ensure_loaded,
				true
			);
			let results = TableResource.transformToOrderedSelect(
				entries,
				select,
				post_ordering,
				read_txn,
				context,
				transformToRecord
			);
			function applyOffset(entries: any[]) {
				if (request.offset || request.limit !== undefined)
					return entries.slice(
						request.offset,
						request.limit !== undefined ? (request.offset || 0) + request.limit : undefined
					);
				return entries;
			}
			if (post_ordering) results = applyOffset(results); // if there is post ordering, we have to apply the offset after sorting
			results.onDone = () => {
				results.onDone = null; // ensure that it isn't called twice
				txn.doneReadTxn();
			};
			results.selectApplied = true;
			results.getColumns = () => {
				if (select) {
					const columns = [];
					for (const column of select) {
						if (column === '*') columns.push(...attributes.map((attribute) => attribute.name));
						else columns.push(column.name || column);
					}
					return columns;
				}
				return attributes
					.filter((attribute) => !attribute.computed && !attribute.relationship)
					.map((attribute) => attribute.name);
			};
			return results;
		}
		/**
		 * This is responsible for ordering and select()ing the attributes/properties from returned entries
		 * @param select
		 * @param context
		 * @param filtered
		 * @param ensure_loaded
		 * @param can_skip
		 * @returns
		 */
		static transformToOrderedSelect(
			entries: any[],
			select: (string | SubSelect)[],
			sort: Sort,
			context: Context,
			read_txn: any,
			transformToRecord: Function
		) {
			let results = new RangeIterable();
			if (sort) {
				// there might be some situations where we don't need to transform to entries for sorting, not sure
				entries = transformToEntries(entries, select, context, read_txn, null);
				let ordered;
				// if we are doing post-ordering, we need to get records first, then sort them
				results.iterate = function () {
					let sorted_array_iterator: IterableIterator<any>;
					const db_iterator = entries[Symbol.asyncIterator]
						? entries[Symbol.asyncIterator]()
						: entries[Symbol.iterator]();
					let db_done: boolean;
					const db_ordered_attribute = sort.dbOrderedAttribute;
					let enqueued_entry_for_next_group: any;
					let last_grouping_value: any;
					let first_entry = true;
					function createComparator(order: Sort) {
						const next_comparator = order.next && createComparator(order.next);
						const descending = order.descending;
						return (entry_a, entry_b) => {
							const a = getAttributeValue(entry_a, order.attribute, context);
							const b = getAttributeValue(entry_b, order.attribute, context);
							const diff = descending ? compareKeys(b, a) : compareKeys(a, b);
							if (diff === 0) return next_comparator?.(entry_a, entry_b) || 0;
							return diff;
						};
					}
					const comparator = createComparator(sort);
					return {
						async next() {
							let iteration: IteratorResult<any>;
							if (sorted_array_iterator) {
								iteration = sorted_array_iterator.next();
								if (iteration.done) {
									if (db_done) {
										if (results.onDone) results.onDone();
										return iteration;
									}
								} else
									return {
										value: await transformToRecord.call(this, iteration.value),
									};
							}
							ordered = [];
							if (enqueued_entry_for_next_group) ordered.push(enqueued_entry_for_next_group);
							// need to load all the entries into ordered
							do {
								iteration = await db_iterator.next();
								if (iteration.done) {
									db_done = true;
									if (!ordered.length) {
										if (results.onDone) results.onDone();
										return iteration;
									} else break;
								} else {
									let entry = iteration.value;
									if (entry?.then) entry = await entry;
									// if the index has already provided the first order of sorting, we only need to sort
									// within each grouping
									if (db_ordered_attribute) {
										const grouping_value = getAttributeValue(entry, db_ordered_attribute, context);
										if (first_entry) {
											first_entry = false;
											last_grouping_value = grouping_value;
										} else if (grouping_value !== last_grouping_value) {
											last_grouping_value = grouping_value;
											enqueued_entry_for_next_group = entry;
											break;
										}
									}
									// we store the value we will sort on, for fast sorting, and the entry so the records can be GC'ed if necessary
									// before the sorting is completed
									ordered.push(entry);
								}
							} while (true);
							if (sort.isGrouped) {
								// TODO: Return grouped results
							}
							ordered.sort(comparator);
							sorted_array_iterator = ordered[Symbol.iterator]();
							iteration = sorted_array_iterator.next();
							if (!iteration.done)
								return {
									value: await transformToRecord.call(this, iteration.value),
								};
							if (results.onDone) results.onDone();
							return iteration;
						},
						return() {
							if (results.onDone) results.onDone();
							db_iterator.return();
						},
						throw() {
							if (results.onDone) results.onDone();
							db_iterator.throw();
						},
					};
				};
				const applySortingOnSelect = (sort) => {
					if (typeof select === 'object' && Array.isArray(sort.attribute)) {
						for (let i = 0; i < select.length; i++) {
							const column = select[i];
							let column_sort;
							if (column.name === sort.attribute[0]) {
								column_sort = column.sort || (column.sort = {});
								while (column_sort.next) column_sort = column_sort.next;
								column_sort.attribute = sort.attribute.slice(1);
								column_sort.descending = sort.descending;
							} else if (column === sort.attribute[0]) {
								select[i] = column_sort = {
									name: column,
									sort: {
										attribute: sort.attribute.slice(1),
										descending: sort.descending,
									},
								};
							}
						}
					}
					if (sort.next) applySortingOnSelect(sort.next);
				};
				applySortingOnSelect(sort);
			} else {
				results.iterate = (entries[Symbol.asyncIterator] || entries[Symbol.iterator]).bind(entries);
				results = results.map(function (entry) {
					try {
						// because this is a part of a stream of results, we will often be continuing to iterate over the results when there are errors,
						// but to improve the legibility of the error, we attach the primary key to the error
						const result = transformToRecord.call(this, entry);
						// if it is a catchable thenable (promise)
						if (typeof result?.catch === 'function')
							return result.catch((error) => {
								error.partialObject = { [primary_key]: entry.key };
								throw error;
							});
						return result;
					} catch (error) {
						error.partialObject = { [primary_key]: entry.key };
						throw error;
					}
				});
			}
			return results;
		}
		/**
		 * This is responsible for select()ing the attributes/properties from returned entries
		 * @param select
		 * @param context
		 * @param filtered
		 * @param ensure_loaded
		 * @param can_skip
		 * @returns
		 */
		static transformEntryForSelect(select, context, read_txn, filtered, ensure_loaded?, can_skip?) {
			if (
				select &&
				(select === primary_key || (select?.length === 1 && select[0] === primary_key && Array.isArray(select)))
			) {
				// fast path if only the primary key is selected, so we don't have to load records
				const transform = (entry) => {
					if (context?.transaction?.stale) context.transaction.stale = false;
					return entry?.key ?? entry;
				};
				if (select === primary_key) return transform;
				else if (select.asArray) return (entry) => [transform(entry)];
				else return (entry) => ({ [primary_key]: transform(entry) });
			}
			let check_loaded;
			if (
				ensure_loaded &&
				has_source_get &&
				// determine if we need to fully loading the records ahead of time, this is why we would not need to load the full record:
				!(typeof select === 'string' ? [select] : select)?.every((attribute) => {
					let attribute_name;
					if (typeof attribute === 'object') {
						attribute_name = attribute.name;
					} else attribute_name = attribute;
					// TODO: Resolvers may not need a full record, either because they are not using the record, or because they are a redirected property
					return indices[attribute_name] || attribute_name === primary_key;
				})
			) {
				check_loaded = true;
			}
			let transform_cache;
			const transform = function (entry: Entry) {
				let record;
				if (context?.transaction?.stale) context.transaction.stale = false;
				if (entry != undefined) {
					record = entry.value || entry.deref?.()?.value;
					if ((!record && (entry.key === undefined || entry.deref)) || entry.metadataFlags & INVALIDATED) {
						if (entry.metadataFlags & INVALIDATED && context.replicateFrom === false && can_skip && entry.residencyId) {
							return SKIP;
						}
						// if the record is not loaded, either due to the entry actually be a key, or the entry's value
						// being GC'ed, we need to load it now
						entry = loadLocalRecord(
							entry.key ?? entry,
							context,
							{
								transaction: read_txn,
								lazy: select?.length < 4,
								ensureLoaded: ensure_loaded,
							},
							this?.isSync,
							(entry: Entry) => entry
						);
						if (entry?.then) return entry.then(transform.bind(this));
						record = entry?.value;
					}
					if (
						(check_loaded && entry?.metadataFlags & (INVALIDATED | EVICTED)) || // invalidated or evicted should go to load from source
						(entry?.expiresAt != undefined && entry?.expiresAt < Date.now())
					) {
						// should expiration really apply?
						if (context.onlyIfCached && context.noCacheStore) {
							return {
								[primary_key]: entry.key,
								message: 'This entry has expired',
							};
						}
						const loading_from_source = ensureLoadedFromSource(entry.key ?? entry, entry, context);
						if (loading_from_source?.then) {
							return loading_from_source.then(transform);
						}
					}
				}
				if (record == null) return can_skip ? SKIP : record;
				if (select && !(select[0] === '*' && select.length === 1)) {
					let promises: Promise<any>[];
					const selectAttribute = (attribute, callback) => {
						let attribute_name;
						if (typeof attribute === 'object') {
							attribute_name = attribute.name;
						} else attribute_name = attribute;
						const resolver = property_resolvers?.[attribute_name];
						let value;
						if (resolver) {
							const filter_map = filtered?.[attribute_name];
							if (filter_map) {
								if (filter_map.hasMappings) {
									const key = resolver.from ? record[resolver.from] : flattenKey(entry.key);
									value = filter_map.get(key);
									if (!value) value = [];
								} else {
									value = filter_map.fromRecord?.(record);
								}
							} else {
								value = resolver(record, context, entry);
							}
							const handleResolvedValue = (value: any) => {
								if (value && typeof value === 'object') {
									const target_table = resolver.definition?.tableClass || TableResource;
									if (!transform_cache) transform_cache = {};
									const transform =
										transform_cache[attribute_name] ||
										(transform_cache[attribute_name] = target_table.transformEntryForSelect(
											// if it is a simple string, there is no select for the next level,
											// otherwise pass along the nested selected
											attribute_name === attribute
												? null
												: attribute.select || (Array.isArray(attribute) ? attribute : null),
											context,
											read_txn,
											filter_map,
											ensure_loaded
										));
									if (Array.isArray(value)) {
										const results = [];
										const iterator = target_table
											.transformToOrderedSelect(
												value,
												attribute.select,
												typeof attribute.sort === 'object' && attribute.sort,
												context,
												read_txn,
												transform
											)
											[this.isSync ? Symbol.iterator : Symbol.asyncIterator]();
										const nextValue = (iteration: IteratorResult<any> & Promise<any>) => {
											while (!iteration.done) {
												if (iteration?.then) return iteration.then(nextValue);
												results.push(iteration.value);
												iteration = iterator.next();
											}
											callback(results, attribute_name);
										};
										const promised = nextValue(iterator.next());
										if (promised) {
											if (!promises) promises = [];
											promises.push(promised);
										}
										return;
									} else {
										value = transform.call(this, value);
										if (value?.then) {
											if (!promises) promises = [];
											promises.push(value.then((value: any) => callback(value, attribute_name)));
											return;
										}
									}
								}
								callback(value, attribute_name);
							};
							if (value?.then) {
								if (!promises) promises = [];
								promises.push(value.then(handleResolvedValue));
							} else handleResolvedValue(value);
							return;
						} else {
							value = record[attribute_name];
							if (value && typeof value === 'object' && attribute_name !== attribute) {
								value = TableResource.transformEntryForSelect(
									attribute.select || attribute,
									context,
									read_txn,
									null
								)({ value });
							}
						}
						callback(value, attribute_name);
					};
					let selected: any;
					if (typeof select === 'string') {
						selectAttribute(select, (value) => {
							selected = value;
						});
					} else if (Array.isArray(select)) {
						if (select.asArray) {
							selected = [];
							select.forEach((attribute, index) => {
								if (attribute === '*') select[index] = record;
								else selectAttribute(attribute, (value) => (selected[index] = value));
							});
						} else {
							selected = {};
							const force_nulls = select.forceNulls;
							for (const attribute of select) {
								if (attribute === '*')
									for (const key in record) {
										selected[key] = record[key];
									}
								else
									selectAttribute(attribute, (value, attribute_name) => {
										if (value === undefined && force_nulls) value = null;
										selected[attribute_name] = value;
									});
							}
						}
					} else throw new ClientError('Invalid select' + select);
					if (promises) {
						return Promise.all(promises).then(() => selected);
					}
					return selected;
				}
				return record;
			};
			return transform;
		}

		async subscribe(request: SubscriptionRequest) {
			if (!audit_store) throw new Error('Can not subscribe to a table without an audit log');
			if (!audit) {
				table({ table: table_name, database: database_name, schemaDefined: schema_defined, attributes, audit: true });
			}
			if (!request) request = {};
			const get_full_record = !request.rawEvents;
			let pending_real_time_queue = []; // while we are servicing a loop for older messages, we have to queue up real-time messages and deliver them in order
			const table_reference = this;
			const subscription = addSubscription(
				TableResource,
<<<<<<< HEAD
				this.getId() ?? null, // treat undefined and null as the root
				function (id, audit_record, local_time, begin_txn) {
=======
				this[ID_PROPERTY] ?? null, // treat undefined and null as the root
				function (id: Id, audit_record: any, local_time: number, begin_txn: boolean) {
>>>>>>> f578596d
					try {
						let value = audit_record.getValue?.(primary_store, get_full_record);
						let type = audit_record.type;
						if (!value && type === 'patch' && get_full_record) {
							// we don't have the full record, need to get it
							const entry = primary_store.getEntry(id);
							// if the current record matches the timestamp, we can use that
							if (entry?.version === audit_record.version) {
								value = entry.value;
							} else {
								// otherwise try to go back in the audit log
								value = audit_record.getValue?.(primary_store, true, local_time);
							}
							type = 'put';
						}
						const event = {
							id,
							localTime: local_time,
							value,
							version: audit_record.version,
							type,
							beginTxn: begin_txn,
						};
						if (pending_real_time_queue) pending_real_time_queue.push(event);
						else this.send(event);
					} catch (error) {
						logger.error?.(error);
					}
				},
				request.startTime || 0,
				request
			);
			const result = (async () => {
				if (this.isCollection) {
					subscription.includeDescendants = true;
					if (request.onlyChildren) subscription.onlyChildren = true;
				}
				if (request.supportsTransactions) subscription.supportsTransactions = true;
				const this_id = this.getId();
				let count = request.previousCount;
				if (count > 1000) count = 1000; // don't allow too many, we have to hold these in memory
				let start_time = request.startTime;
				if (this.isCollection) {
					// a collection should retrieve all descendant ids
					if (start_time) {
						if (count)
							throw new ClientError('startTime and previousCount can not be combined for a table level subscription');
						// start time specified, get the audit history for this time range
						for (const { key, value: audit_entry } of audit_store.getRange({
							start: start_time,
							exclusiveStart: true,
							snapshot: false, // no need for a snapshot, audits don't change
						})) {
							const audit_record = readAuditEntry(audit_entry);
							if (audit_record.tableId !== table_id) continue;
							const id = audit_record.recordId;
							if (this_id == null || isDescendantId(this_id, id)) {
								const value = audit_record.getValue(primary_store, get_full_record, key);
								subscription.send({
									id,
									localTime: key,
									value,
									version: audit_record.version,
									type: audit_record.type,
								});
								if (subscription.queue?.length > EVENT_HIGH_WATER_MARK) {
									// if we have too many messages, we need to pause and let the client catch up
									if ((await subscription.waitForDrain()) === false) return;
								}
							}
							// TODO: Would like to do this asynchronously, but would need to catch up on anything published during iteration
							//await rest(); // yield for fairness
							subscription.startTime = key; // update so don't double send
						}
					} else if (count) {
						const history = [];
						// we are collecting the history in reverse order to get the right count, then reversing to send
						for (const { key, value: audit_entry } of audit_store.getRange({ start: 'z', end: false, reverse: true })) {
							try {
								const audit_record = readAuditEntry(audit_entry);
								if (audit_record.tableId !== table_id) continue;
								const id = audit_record.recordId;
								if (this_id == null || isDescendantId(this_id, id)) {
									const value = audit_record.getValue(primary_store, get_full_record, key);
									history.push({ id, localTime: key, value, version: audit_record.version, type: audit_record.type });
									if (--count <= 0) break;
								}
							} catch (error) {
								logger.error('Error getting history entry', key, error);
							}
							// TODO: Would like to do this asynchronously, but would need to catch up on anything published during iteration
							//await rest(); // yield for fairness
						}
						for (let i = history.length; i > 0; ) {
							subscription.send(history[--i]);
						}
						if (history[0]) subscription.startTime = history[0].localTime; // update so don't double send
					} else if (!request.omitCurrent) {
						for (const { key: id, value, version, localTime } of primary_store.getRange({
							start: this_id ?? false,
							end: this_id == null ? undefined : [this_id, MAXIMUM_KEY],
							versions: true,
							snapshot: false, // no need for a snapshot, just want the latest data
						})) {
							if (!value) continue;
							subscription.send({ id, localTime, value, version, type: 'put' });
							if (subscription.queue?.length > EVENT_HIGH_WATER_MARK) {
								// if we have too many messages, we need to pause and let the client catch up
								if ((await subscription.waitForDrain()) === false) return;
							}
						}
					}
				} else {
					if (count && !start_time) start_time = 0;
					let local_time = this.#entry?.localTime;
					if (local_time === PENDING_LOCAL_TIME) {
						// we can't use the pending commit because it doesn't have the local audit time yet,
						// so try to retrieve the previous/committed record
						primary_store.cache?.delete(this_id);
						this.#entry = primary_store.getEntry(this_id);
						logger.trace?.('re-retrieved record', local_time, this.#entry?.localTime);
						local_time = this.#entry?.localTime;
					}
					logger.trace?.('Subscription from', start_time, 'from', this_id, local_time);
					if (start_time < local_time) {
						// start time specified, get the audit history for this record
						const history = [];
						let next_time = local_time;
						do {
							//TODO: Would like to do this asynchronously, but we will need to run catch after this to ensure we didn't miss anything
							//await audit_store.prefetch([key]); // do it asynchronously for better fairness/concurrency and avoid page faults
							const audit_entry = audit_store.get(next_time);
							if (audit_entry) {
								request.omitCurrent = true; // we are sending the current version from history, so don't double send
								const audit_record = readAuditEntry(audit_entry);
								const value = audit_record.getValue(primary_store, get_full_record, next_time);
								if (get_full_record) audit_record.type = 'put';
								history.push({ id: this_id, value, localTime: next_time, ...audit_record });
								next_time = audit_record.previousLocalTime;
							} else break;
							if (count) count--;
						} while (next_time > start_time && count !== 0);
						for (let i = history.length; i > 0; ) {
							subscription.send(history[--i]);
						}
						subscription.startTime = local_time; // make sure we don't re-broadcast the current version that we already sent
					}
					if (!request.omitCurrent && this.doesExist()) {
						// if retain and it exists, send the current value first
						subscription.send({
							id: this_id,
							localTime: local_time,
							value: this.#record,
							version: this.#version,
							type: 'put',
						});
					}
				}
				// now send any queued messages
				for (const event of pending_real_time_queue) {
					subscription.send(event);
				}
				pending_real_time_queue = null;
			})();
			if (request.listener) subscription.on('data', request.listener);
			return subscription;
		}

		/**
		 * Subscribe on one thread unless this is a per-thread subscription
		 * @param worker_index
		 * @param options
		 */
		static subscribeOnThisThread(worker_index, options) {
			return worker_index === 0 || options?.crossThreads === false;
		}
		doesExist() {
			return Boolean(this.#record || this.#saveMode);
		}

		/**
		 * Publishing a message to a record adds an (observable) entry in the audit log, but does not change
		 * the record at all. This entries should be replicated and trigger subscription listeners.
		 * @param id
		 * @param message
		 * @param options
		 */
		publish(message, options?) {
			this._writePublish(message, options);
		}
		_writePublish(message, options?: any) {
			const transaction = txnForContext(this.getContext());
			const id = this.getId() || null;
			if (id != null) checkValidId(id); // note that we allow the null id for publishing so that you can publish to the root topic
			const context = this.getContext();
			transaction.addWrite({
				key: id,
				store: primary_store,
				entry: this.#entry,
				nodeName: context?.nodeName,
				validate: () => {
					if (!context?.source) {
						transaction.checkOverloaded();
						this.validate(message);
					}
				},
				before: apply_to_sources.publish?.bind(this, context, id, message),
				beforeIntermediate: apply_to_sources_intermediate.publish?.bind(this, context, id, message),
				commit: (txn_time, existing_entry, retries) => {
					// just need to update the version number of the record so it points to the latest audit record
					// but have to update the version number of the record
					// TODO: would be faster to use getBinaryFast here and not have the record loaded

					if (existing_entry === undefined && track_deletes && !audit) {
						scheduleCleanup();
					}
					logger.trace?.(`Publishing message to id: ${id}, timestamp: ${new Date(txn_time).toISOString()}`);
					// always audit this, but don't change existing version
					// TODO: Use direct writes in the future (copying binary data is hard because it invalidates the cache)
					updateRecord(
						id,
						existing_entry?.value ?? null,
						existing_entry,
						existing_entry?.version || txn_time,
						0,
						true,
						{
							user: context?.user,
							residencyId: options?.residencyId,
							expiresAt: context?.expiresAt,
							nodeId: options?.nodeId,
						},
						'message',
						false,
						message
					);
				},
			});
		}
		validate(record, patch?) {
			let validation_errors;
			const validateValue = (value, attribute, name) => {
				if (attribute.type && value != null) {
					if (patch && value.__op__) value = value.value;
					if (attribute.properties) {
						if (typeof value !== 'object') {
							(validation_errors || (validation_errors = [])).push(
								`Value ${stringify(value)} in property ${name} must be an object${
									attribute.type ? ' (' + attribute.type + ')' : ''
								}`
							);
						}
						const properties = attribute.properties;
						for (let i = 0, l = properties.length; i < l; i++) {
							const attribute = properties[i];
							const updated = validateValue(value[attribute.name], attribute, name + '.' + attribute.name);
							if (updated) value[attribute.name] = updated;
						}
						if (attribute.sealed && value != null && typeof value === 'object') {
							for (const key in value) {
								if (!properties.find((property) => property.name === key)) {
									(validation_errors || (validation_errors = [])).push(
										`Property ${key} is not allowed within object in property ${name}`
									);
								}
							}
						}
					} else {
						switch (attribute.type) {
							case 'Int':
								if (typeof value !== 'number' || value >> 0 !== value)
									(validation_errors || (validation_errors = [])).push(
										`Value ${stringify(value)} in property ${name} must be an integer (from -2147483648 to 2147483647)`
									);
								break;
							case 'Long':
								if (typeof value !== 'number' || !(Math.floor(value) === value && Math.abs(value) <= 9007199254740992))
									(validation_errors || (validation_errors = [])).push(
										`Value ${stringify(
											value
										)} in property ${name} must be an integer (from -9007199254740992 to 9007199254740992)`
									);
								break;
							case 'Float':
								if (typeof value !== 'number')
									(validation_errors || (validation_errors = [])).push(
										`Value ${stringify(value)} in property ${name} must be a number`
									);
								break;
							case 'ID':
								if (
									!(
										typeof value === 'string' ||
										(value?.length > 0 && value.every?.((value) => typeof value === 'string'))
									)
								)
									(validation_errors || (validation_errors = [])).push(
										`Value ${stringify(value)} in property ${name} must be a string, or an array of strings`
									);
								break;
							case 'String':
								if (typeof value !== 'string')
									(validation_errors || (validation_errors = [])).push(
										`Value ${stringify(value)} in property ${name} must be a string`
									);
								break;
							case 'Boolean':
								if (typeof value !== 'boolean')
									(validation_errors || (validation_errors = [])).push(
										`Value ${stringify(value)} in property ${name} must be a boolean`
									);
								break;
							case 'Date':
								if (!(value instanceof Date)) {
									if (typeof value === 'string' || typeof value === 'number') return new Date(value);
									else
										(validation_errors || (validation_errors = [])).push(
											`Value ${stringify(value)} in property ${name} must be a Date`
										);
								}
								break;
							case 'BigInt':
								if (typeof value !== 'bigint') {
									// do coercion because otherwise it is rather difficult to get numbers to consistently be bigints
									if (typeof value === 'string' || typeof value === 'number') return BigInt(value);
									(validation_errors || (validation_errors = [])).push(
										`Value ${stringify(value)} in property ${name} must be a bigint`
									);
								}
								break;
							case 'Bytes':
								if (!(value instanceof Uint8Array))
									(validation_errors || (validation_errors = [])).push(
										`Value ${stringify(value)} in property ${name} must be a Buffer or Uint8Array`
									);
								break;
							case 'array':
								if (Array.isArray(value)) {
									if (attribute.elements) {
										for (let i = 0, l = value.length; i < l; i++) {
											const element = value[i];
											const updated = validateValue(element, attribute.elements, name + '[*]');
											if (updated) value[i] = updated;
										}
									}
								} else
									(validation_errors || (validation_errors = [])).push(
										`Value ${stringify(value)} in property ${name} must be a Buffer or Uint8Array`
									);

								break;
						}
					}
				}
				if (attribute.nullable === false && value == null) {
					(validation_errors || (validation_errors = [])).push(
						`Property ${name} is required (and not does not allow null values)`
					);
				}
			};
			for (let i = 0, l = attributes.length; i < l; i++) {
				const attribute = attributes[i];
				if (attribute.relationship || attribute.computed) continue;
				if (!patch || attribute.name in record) {
					const updated = validateValue(record[attribute.name], attribute, attribute.name);
					if (updated) record[attribute.name] = updated;
				}
			}
			if (sealed) {
				for (const key in record) {
					if (!attributes.find((attribute) => attribute.name === key)) {
						(validation_errors || (validation_errors = [])).push(`Property ${key} is not allowed`);
					}
				}
			}

			if (validation_errors) {
				throw new ClientError(validation_errors.join('. '));
			}
		}
		getUpdatedTime() {
			return this.#version;
		}
		wasLoadedFromSource(): boolean | void {
			return has_source_get ? Boolean(this.#loadedFromSource) : undefined;
		}
		static async addAttributes(attributes_to_add) {
			const new_attributes = attributes.slice(0);
			for (const attribute of attributes_to_add) {
				if (!attribute.name) throw new ClientError('Attribute name is required');
				if (attribute.name.match(/[`/]/))
					throw new ClientError('Attribute names cannot include backticks or forward slashes');
				validateAttribute(attribute.name);
				new_attributes.push(attribute);
			}
			table({
				table: table_name,
				database: database_name,
				schemaDefined: schema_defined,
				attributes: new_attributes,
			});
			return TableResource.indexingOperation;
		}
		static async removeAttributes(names: string[]) {
			const new_attributes = attributes.filter((attribute) => !names.includes(attribute.name));
			table({
				table: table_name,
				database: database_name,
				schemaDefined: schema_defined,
				attributes: new_attributes,
			});
			return TableResource.indexingOperation;
		}
		/**
		 * Get the size of the table in bytes (based on amount of pages stored in the database)
		 * @param options
		 */
		static getSize() {
			const stats = primary_store.getStats();
			return (stats.treeBranchPageCount + stats.treeLeafPageCount + stats.overflowPages) * stats.pageSize;
		}
		static getAuditSize() {
			const stats = audit_store?.getStats();
			return stats && (stats.treeBranchPageCount + stats.treeLeafPageCount + stats.overflowPages) * stats.pageSize;
		}
		static getRecordCount(options) {
			// iterate through the metadata entries to exclude their count and exclude the deletion counts
			const entry_count = primary_store.getStats().entryCount;
			const TIME_LIMIT = 1000 / 2; // one second time limit, enforced by seeing if we are halfway through at 500ms
			const start = performance.now();
			const halfway = Math.floor(entry_count / 2);
			const exact_count = options?.exactCount;
			let record_count = 0;
			let entries_scanned = 0;
			let limit: number;
			for (const { value } of primary_store.getRange({ start: true, lazy: true })) {
				if (value != null) record_count++;
				entries_scanned++;
				if (!exact_count && entries_scanned < halfway && performance.now() - start > TIME_LIMIT) {
					// it is taking too long, so we will just take this sample and a sample from the end to estimate
					limit = entries_scanned;
					break;
				}
			}
			if (limit) {
				// in this case we are going to make an estimate of the table count using the first thousand
				// entries and last thousand entries
				const first_record_count = record_count;
				record_count = 0;
				for (const { value } of primary_store.getRange({ start: '\uffff', reverse: true, lazy: true, limit })) {
					if (value != null) record_count++;
				}
				const sample_size = limit * 2;
				const record_rate = (record_count + first_record_count) / sample_size;
				const variance =
					Math.pow((record_count - first_record_count + 1) / limit / 2, 2) + // variance between samples
					(record_rate * (1 - record_rate)) / sample_size;
				const sd = Math.max(Math.sqrt(variance) * entry_count, 1);
				const estimated_record_count = Math.round(record_rate * entry_count);
				// TODO: This uses a normal/Wald interval, but a binomial confidence interval is probably better calculated using
				// Wilson score interval or Agresti-Coull interval (I think the latter is a little easier to calculate/implement).
				const lower_ci_limit = Math.max(estimated_record_count - 1.96 * sd, record_count + first_record_count);
				const upper_ci_limit = Math.min(estimated_record_count + 1.96 * sd, entry_count);
				let significant_unit = Math.pow(10, Math.round(Math.log10(sd)));
				if (significant_unit > estimated_record_count) significant_unit = significant_unit / 10;
				record_count = Math.round(estimated_record_count / significant_unit) * significant_unit;
				return {
					recordCount: record_count,
					estimatedRange: [Math.round(lower_ci_limit), Math.round(upper_ci_limit)],
				};
			}
			return {
				recordCount: record_count,
			};
		}
		/**
		 * When attributes have been changed, we update the accessors that are assigned to this table
		 */
		static updatedAttributes() {
			property_resolvers = this.propertyResolvers = {
				$id: (object, context, entry) => ({ value: entry.key }),
				$updatedtime: (object, context, entry) => entry.version,
				$record: (object, context, entry) => (entry ? { value: object } : object),
			};
			for (const attribute of this.attributes) {
				attribute.resolve = null; // reset this
				const relationship = attribute.relationship;
				const computed = attribute.computed;
				if (relationship) {
					if (attribute.indexed) {
						console.error(
							`A relationship property can not be directly indexed, (but you may want to index the foreign key attribute)`
						);
					}
					if (computed) {
						console.error(
							`A relationship property is already computed and can not be combined with a computed function (the relationship will be given precedence)`
						);
					}
					has_relationships = true;
					if (relationship.to) {
						if (attribute.elements?.definition) {
							property_resolvers[attribute.name] = attribute.resolve = (object, context, direct_entry?) => {
								// TODO: Get raw record/entry?
								const id = object[relationship.from ? relationship.from : primary_key];
								const related_table = attribute.elements.definition.tableClass;
								if (direct_entry) {
									return searchByIndex(
										{ attribute: relationship.to, value: id },
										txnForContext(context).getReadTxn(),
										false,
										related_table,
										false
									).asArray;
								}
								return related_table.search([{ attribute: relationship.to, value: id }], context).asArray;
							};
							attribute.set = () => {
								throw new Error('Setting a one-to-many relationship property is not supported');
							};
							attribute.resolve.definition = attribute.elements.definition;
							if (relationship.from) attribute.resolve.from = relationship.from;
						} else
							console.error(
								`The one-to-many/many-to-many relationship property "${attribute.name}" in table "${table_name}" must have an array type referencing a table as the elements`
							);
					} else if (relationship.from) {
						const definition = attribute.definition || attribute.elements?.definition;
						if (definition) {
							property_resolvers[attribute.name] = attribute.resolve = (object, context, direct_entry?) => {
								const ids = object[relationship.from];
								if (ids === undefined) return undefined;
								if (attribute.elements) {
									let has_promises;
									const results = ids?.map((id) => {
										const value = direct_entry
											? definition.tableClass.primaryStore.getEntry(id, {
													transaction: txnForContext(context).getReadTxn(),
												})
											: definition.tableClass.get(id, context);
										if (value?.then) has_promises = true;
										return value;
									});
									return relationship.filterMissing
										? has_promises
											? Promise.all(results).then((results) => results.filter(exists))
											: results.filter(exists)
										: has_promises
											? Promise.all(results)
											: results;
								}
								return direct_entry
									? definition.tableClass.primaryStore.getEntry(ids, {
											transaction: txnForContext(context).getReadTxn(),
										})
									: definition.tableClass.get(ids, context);
							};
							attribute.set = (object, related) => {
								if (Array.isArray(related)) {
									const target_ids = related.map(
										(related) => related.getId?.() || related[definition.tableClass.primaryKey]
									);
									object[relationship.from] = target_ids;
								} else {
									const target_id = related.getId?.() || related[definition.tableClass.primaryKey];
									object[relationship.from] = target_id;
								}
							};
							attribute.resolve.definition = attribute.definition || attribute.elements?.definition;
							attribute.resolve.from = relationship.from;
						} else {
							console.error(
								`The relationship property "${attribute.name}" in table "${table_name}" must be a type that references a table`
							);
						}
					} else {
						console.error(
							`The relationship directive on "${attribute.name}" in table "${table_name}" must use either "from" or "to" arguments`
						);
					}
				} else if (computed) {
					if (typeof computed.from === 'function') {
						this.setComputedAttribute(attribute.name, computed.from);
					}
					property_resolvers[attribute.name] = attribute.resolve = (object, context, entry) => {
						const value = typeof computed.from === 'string' ? object[computed.from] : object;
						const user_resolver = this.userResolvers[attribute.name];
						if (user_resolver) return user_resolver(value, context, entry);
						else {
							logger.warn(
								`Computed attribute "${attribute.name}" does not have a function assigned to it. Please use setComputedAttribute('${attribute.name}', resolver) to assign a resolver function.`
							);
							// silence future warnings but just returning undefined
							this.userResolvers[attribute.name] = () => {};
						}
					};
				}
			}
			assignTrackedAccessors(this, this);
		}
		static setComputedAttribute(attribute_name, resolver) {
			const attribute = findAttribute(attributes, attribute_name);
			if (!attribute) {
				console.error(`The attribute "${attribute_name}" does not exist in the table "${table_name}"`);
				return;
			}
			if (!attribute.computed) {
				console.error(`The attribute "${attribute_name}" is not defined as computed in the table "${table_name}"`);
				return;
			}
			this.userResolvers[attribute_name] = resolver;
		}
		static async deleteHistory(end_time = 0, cleanup_deleted_records = false) {
			let completion: Promise<void>;
			for (const { key, value: audit_entry } of audit_store.getRange({
				start: 0,
				end: end_time,
			})) {
				await rest(); // yield to other async operations
				if (readAuditEntry(audit_entry).tableId !== table_id) continue;
				completion = removeAuditEntry(audit_store, key, audit_entry);
			}
			if (cleanup_deleted_records) {
				// this is separate procedure we can do if the records are not being cleaned up by the audit log. This shouldn't
				// ever happen, but if there are cleanup failures for some reason, we can run this to clean up the records
				for (const { key, value, localTime } of primary_store.getRange({ start: 0, versions: true })) {
					await rest(); // yield to other async operations
					if (value === null && localTime < end_time) {
						completion = primary_store.remove(key);
					}
				}
			}
			await completion;
		}
		static async *getHistory(start_time = 0, end_time = Infinity) {
			for (const { key, value: audit_entry } of audit_store.getRange({
				start: start_time || 1, // if start_time is 0, we actually want to shift to 1 because 0 is encoded as all zeros with audit store's special encoder, and will include symbols
				end: end_time,
			})) {
				await rest(); // yield to other async operations
				const audit_record = readAuditEntry(audit_entry);
				if (audit_record.tableId !== table_id) continue;
				yield {
					id: audit_record.recordId,
					localTime: key,
					version: audit_record.version,
					type: audit_record.type,
					value: audit_record.getValue(primary_store, true, key),
					user: audit_record.user,
					operation: audit_record.originatingOperation,
				};
			}
		}
		static async getHistoryOfRecord(id) {
			const history = [];
			if (id == undefined) throw new Error('An id is required');
			const entry = primary_store.getEntry(id);
			if (!entry) return history;
			let next_local_time = entry.localTime;
			if (!next_local_time) throw new Error('The entry does not have a local audit time');
			const count = 0;
			do {
				await rest(); // yield to other async operations
				//TODO: Would like to do this asynchronously, but we will need to run catch after this to ensure we didn't miss anything
				//await audit_store.prefetch([key]); // do it asynchronously for better fairness/concurrency and avoid page faults
				const audit_entry = audit_store.get(next_local_time);
				if (audit_entry) {
					const audit_record = readAuditEntry(audit_entry);
					history.push({
						id: audit_record.recordId,
						localTime: next_local_time,
						version: audit_record.version,
						type: audit_record.type,
						value: audit_record.getValue(primary_store, true, next_local_time),
						user: audit_record.user,
					});
					next_local_time = audit_record.previousLocalTime;
				} else break;
			} while (count < 1000 && next_local_time);
			return history.reverse();
		}
		static cleanup() {
			delete_callback_handle?.remove();
		}
	}
	TableResource.updatedAttributes(); // on creation, update accessors as well
	const prototype = TableResource.prototype;
	if (expiration_ms) TableResource.setTTLExpiration(expiration_ms / 1000);
	if (expires_at_property) runRecordExpirationEviction();
	return TableResource;
	function updateIndices(id, existing_record, record?) {
		let has_changes;
		// iterate the entries from the record
		// for-in is about 5x as fast as for-of Object.entries, and this is extremely time sensitive since it can be
		// inside a write transaction
		// TODO: Make an array version of indices that is faster
		for (const key in indices) {
			const index = indices[key];
			const is_indexing = index.isIndexing;
			const resolver = property_resolvers[key];
			const value = record && (resolver ? resolver(record) : record[key]);
			const existing_value = existing_record && (resolver ? resolver(existing_record) : existing_record[key]);
			if (value === existing_value && !is_indexing) {
				continue;
			}
			has_changes = true;
			const index_nulls = index.indexNulls;
			// determine what index values need to be removed and added
			let values_to_add = getIndexedValues(value, index_nulls);
			let values_to_remove = getIndexedValues(existing_value, index_nulls);
			if (values_to_remove?.length > 0) {
				// put this in a conditional so we can do a faster version for new records
				// determine the changes/diff from new values and old values
				const set_to_remove = new Set(values_to_remove);
				values_to_add = values_to_add
					? values_to_add.filter((value) => {
							if (set_to_remove.has(value)) {
								// if the value is retained, we don't need to remove or add it, so remove it from the set
								set_to_remove.delete(value);
							} else {
								// keep in the list of values to add to index
								return true;
							}
						})
					: [];
				values_to_remove = Array.from(set_to_remove);
				if ((values_to_remove.length > 0 || values_to_add.length > 0) && LMDB_PREFETCH_WRITES) {
					// prefetch any values that have been removed or added
					const values_to_prefetch = values_to_remove.concat(values_to_add).map((v) => ({ key: v, value: id }));
					index.prefetch(values_to_prefetch, noop);
				}
				//if the update cleared out the attribute value we need to delete it from the index
				for (let i = 0, l = values_to_remove.length; i < l; i++) {
					index.remove(values_to_remove[i], id);
				}
			} else if (values_to_add?.length > 0 && LMDB_PREFETCH_WRITES) {
				// no old values, just new
				index.prefetch(
					values_to_add.map((v) => ({ key: v, value: id })),
					noop
				);
			}
			if (values_to_add) {
				for (let i = 0, l = values_to_add.length; i < l; i++) {
					index.put(values_to_add[i], id);
				}
			}
		}
		return has_changes;
	}
	function checkValidId(id) {
		switch (typeof id) {
			case 'number':
				return true;
			case 'string':
				if (id.length < 659) return true; // max number of characters that can't expand our key size limit
				if (id.length > MAX_KEY_BYTES) {
					// we can quickly determine this is too big
					throw new Error('Primary key size is too large: ' + id.length);
				}
				// TODO: We could potentially have a faster test here, Buffer.byteLength is close, but we have to handle characters < 4 that are escaped in ordered-binary
				break; // otherwise we have to test it, in this range, unicode characters could put it over the limit
			case 'object':
				if (id === null) {
					throw new Error('Invalid primary key of null');
				}
				break; // otherwise we have to test it
			case 'bigint':
				if (id < 2n ** 64n && id > -(2n ** 64n)) return true;
				break; // otherwise we have to test it
			default:
				throw new Error('Invalid primary key type: ' + typeof id);
		}
		// otherwise it is difficult to determine if the key size is too large
		// without actually attempting to serialize it
		const length = writeKey(id, TEST_WRITE_KEY_BUFFER, 0);
		if (length > MAX_KEY_BYTES) throw new Error('Primary key size is too large: ' + id.length);
		return true;
	}
	function loadLocalRecord(id, context, options, sync, with_entry) {
		if (TableResource.getResidencyById && options.ensureLoaded && context?.replicateFrom !== false) {
			// this is a special case for when the residency can be determined from the id alone (hash-based sharding),
			// allow for a fast path to load the record from the correct node
			const residency = TableResource.getResidencyById(id);
			if (residency) {
				if (!residency.includes(server.hostname) && source_load) {
					// this record is not on this node, so we shouldn't load it here
					return source_load({ key: id, residency }).then(with_entry);
				}
			}
		}
		// TODO: determine if we use lazy access properties
		const whenPrefetched = () => {
			if (context?.transaction?.stale) context.transaction.stale = false;
			// if the transaction was closed, which can happen if we are iterating
			// through query results and the iterator ends (abruptly)
			if (options.transaction?.isDone) return with_entry(null, id);
			const entry = primary_store.getEntry(id, options);
			if (
				entry?.residencyId &&
				entry.metadataFlags & INVALIDATED &&
				source_load &&
				options.ensureLoaded &&
				context?.replicateFrom !== false
			) {
				// load from other node
				return source_load(entry).then((entry) => with_entry(entry, id));
			}
			if (entry && context) {
				if (entry?.version > (context.lastModified || 0)) context.lastModified = entry.version;
				if (entry?.localTime && !context.lastRefreshed) context.lastRefreshed = entry.localTime;
			}
			return with_entry(entry, id);
		};
		// To prefetch or not to prefetch is one of the biggest questions HarperDB has to make.
		// Prefetching has important benefits as it allows any page fault to be executed asynchronously
		// in the work threads, and it provides event turn yielding, allowing other async functions
		// to execute. However, prefetching is expensive, and the cost of enqueuing a task with the
		// worker threads and enqueuing the callback on the JS thread and the downstream promise handling
		// is usually at least several times more expensive than skipping the prefetch and just directly
		// getting the entry.
		// Determining if we should prefetch is challenging. It is not possible to determine if a page
		// fault will happen, OSes intentionally hide that information. So here we use some heuristics
		// to evaluate if prefetching is a good idea.
		// First, the caller can tell us. If the record is in our local cache, we use that as indication
		// that we can get the value very quickly without a page fault.
		if (sync) return whenPrefetched();
		// Next, we allow for non-prefetch mode where we can execute some gets without prefetching,
		// but we will limit the number before we do another prefetch
		if (until_next_prefetch > 0) {
			until_next_prefetch--;
			return whenPrefetched();
		}
		// Now, we are going to prefetch before loading, so need a promise:
		return new Promise((resolve, reject) => {
			if (until_next_prefetch === 0) {
				// If we were in non-prefetch mode and used up our non-prefetch gets, we immediately trigger
				// a prefetch for the current id
				until_next_prefetch--;
				primary_store.prefetch([id], () => {
					prefetch();
					load();
				});
			} else {
				// If there is a prefetch in flight, we accumulate ids so we can attempt to batch prefetch
				// requests into a single or just a few async operations, reducing the cost of async queuing.
				prefetch_ids.push(id);
				prefetch_callbacks.push(load);
				if (prefetch_ids.length > MAX_PREFETCH_BUNDLE) {
					until_next_prefetch--;
					prefetch();
				}
			}
			function prefetch() {
				if (prefetch_ids.length > 0) {
					const callbacks = prefetch_callbacks;
					primary_store.prefetch(prefetch_ids, () => {
						if (until_next_prefetch === -1) {
							prefetch();
						} else {
							// if there is another prefetch callback pending, we don't need to trigger another prefetch
							until_next_prefetch++;
						}
						for (const callback of callbacks) callback();
					});
					prefetch_ids = [];
					prefetch_callbacks = [];
					// Here is the where the feedback mechanism informs future execution. If we were able
					// to enqueue multiple prefetch requests, this is an indication that we have concurrency
					// and/or page fault/slow data retrieval, and the prefetches are valuable to us, so
					// we stay in prefetch mode.
					// We also reduce the number of non-prefetches we allow in next non-prefetch sequence
					if (non_prefetch_sequence > 2) non_prefetch_sequence--;
				} else {
					// If we have not enqueued any prefetch requests, this is a hint that prefetching may
					// not have been that advantageous, so we let it go back to the non-prefetch mode,
					// for the next few requests. We also increment the number of non-prefetches that
					// we allow so there is a "memory" of how well prefetch vs non-prefetch is going.
					until_next_prefetch = non_prefetch_sequence;
					if (non_prefetch_sequence < MAX_PREFETCH_SEQUENCE) non_prefetch_sequence++;
				}
			}
			function load() {
				try {
					resolve(whenPrefetched());
				} catch (error) {
					reject(error);
				}
			}
		});
	}
	function getTablePermissions(user) {
		if (!user?.role) return;
		const permission = user.role.permission;
		if (permission.super_user) return FULL_PERMISSIONS;
		const db_permission = permission[database_name];
		let table,
			tables = db_permission?.tables;
		if (tables) {
			return tables[table_name];
		} else if (database_name === 'data' && (table = permission[table_name]) && !table.tables) {
			return table;
		}
	}

	function ensureLoadedFromSource(id, entry, context, resource?) {
		if (has_source_get) {
			let needs_source_data = false;
			if (context.noCache) needs_source_data = true;
			else {
				if (entry) {
					if (
						!entry.value ||
						entry.metadataFlags & (INVALIDATED | EVICTED) || // invalidated or evicted should go to load from source
						(entry.expiresAt != undefined && entry.expiresAt < Date.now())
					)
						needs_source_data = true;
					// else needs_source_data is left falsy
				} else needs_source_data = true;
				recordActionBinary(!needs_source_data, 'cache-hit', table_name);
			}
			if (needs_source_data) {
				const loading_from_source = getFromSource(id, entry, context).then((entry) => {
					if (entry?.value && entry?.value.getRecord?.())
						logger.error?.('Can not assign a record that is already a resource');
					if (context) {
						if (entry?.version > (context.lastModified || 0)) context.lastModified = entry.version;
						context.lastRefreshed = Date.now(); // localTime is probably not available yet
					}
					return entry;
				});
				// if the resource defines a method for indicating if stale-while-revalidate is allowed for a record
				if (context?.onlyIfCached || (entry?.value && resource?.allowStaleWhileRevalidate?.(entry, id))) {
					// since we aren't waiting for it any errors won't propagate so we should at least log them
					loading_from_source.catch((error) => logger.warn?.(error));
					if (context?.onlyIfCached && !resource.doesExist()) throw new ServerError('Entry is not cached', 504);
					return; // go ahead and return and let the current stale value be used while we re-validate
				} else return loading_from_source; // return the promise for the resolved value
			}
		} else if (entry?.value) {
			// if we don't have a source, but we have an entry, we check the expiration
			if (entry.expiresAt != undefined && entry.expiresAt < Date.now()) {
				// if it has expired and there is no source, we evict it and then return null, using a fake promise to indicate that this is providing the response
				TableResource.evict(entry.key, entry.value, entry.version);
				entry.value = null;
				return {
					then(callback) {
						return callback(entry); // return undefined, no source to get data from
					},
				};
			}
		}
	}
	function txnForContext(context: Context) {
		let transaction = context?.transaction;
		if (transaction) {
			if (!transaction.lmdbDb) {
				// this is an uninitialized DatabaseTransaction, we can claim it
				transaction.lmdbDb = primary_store;
				return transaction;
			}
			do {
				// See if this is a transaction for our database and if so, use it
				if (transaction.lmdbDb?.path === primary_store.path) return transaction;
				// try the next one:
				const next_txn = transaction.next;
				if (!next_txn) {
					// no next one, then add our database
					transaction = transaction.next = new DatabaseTransaction();
					transaction.lmdbDb = primary_store;
					return transaction;
				}
				transaction = next_txn;
			} while (true);
		} else {
			return new ImmediateTransaction();
		}
	}
	function getAttributeValue(entry, attribute_name, context) {
		if (!entry) {
			return;
		}
		const record = entry.value || primary_store.getEntry(entry.key)?.value;
		if (typeof attribute_name === 'object') {
			// attribute_name is an array of attributes, pointing to nested attribute
			let resolvers = property_resolvers;
			let value = record;
			for (let i = 0, l = attribute_name.length; i < l; i++) {
				const attribute = attribute_name[i];
				const resolver = resolvers?.[attribute];
				value = resolver && value ? resolver(value, context, true)?.value : value?.[attribute];
				resolvers = resolver?.definition?.tableClass?.propertyResolvers;
			}
			return value;
		}
		const resolver = property_resolvers[attribute_name];
		return resolver ? resolver(record, context) : record[attribute_name];
	}
	function transformToEntries(ids, select, context, read_txn, filters?) {
		// TODO: Test and ensure that we break out of these loops when a connection is lost
		const filters_length = filters?.length;
		const load_options = {
			transaction: read_txn,
			lazy: filters_length > 0 || typeof select === 'string' || select?.length < 4,
			alwaysPrefetch: true,
		};
		let id_filters_applied;
		// for filter operations, we intentionally use async and yield the event turn so that scanning queries
		// do not hog resources and give more processing opportunity for more efficient index-driven queries.
		// this also gives an opportunity to prefetch and ensure any page faults happen in a different thread
		function processEntry(entry: Entry, id?) {
			const record = entry?.value;
			if (!record) return SKIP;
			// apply the record-level filters
			for (let i = 0; i < filters_length; i++) {
				if (id_filters_applied?.includes(i)) continue; // already applied
				if (!filters[i](record, entry)) return SKIP; // didn't match filters
			}
			if (id !== undefined) entry.key = id;
			return entry;
		}
		if (filters_length > 0 || !ids.hasEntries) {
			let results = ids.map((id_or_entry) => {
				id_filters_applied = null;
				if (typeof id_or_entry === 'object' && id_or_entry?.key !== undefined)
					return filters_length > 0 ? processEntry(id_or_entry) : id_or_entry; // already an entry
				if (id_or_entry == undefined) {
					return SKIP;
				}
				// it is an id, so we can try to use id any filters that are available (note that these can come into existence later, during the query)
				for (let i = 0; i < filters_length; i++) {
					const filter = filters[i];
					const idFilter = filter.idFilter;
					if (idFilter) {
						if (!idFilter(id_or_entry)) return SKIP; // didn't match filters
						if (!id_filters_applied) id_filters_applied = [];
						id_filters_applied.push(i);
					}
				}
				return loadLocalRecord(id_or_entry, context, load_options, false, processEntry);
			});
			if (Array.isArray(ids)) results = results.filter((entry) => entry !== SKIP);
			results.hasEntries = true;
			return results;
		}
		return ids;
	}

	function precedesExistingVersion(
		txn_time: number,
		existing_entry: Entry,
		node_id: number = server.replication?.getThisNodeId(audit_store)
	): number {
		if (txn_time <= existing_entry?.version) {
			if (existing_entry?.version === txn_time && node_id !== undefined) {
				// if we have a timestamp tie, we break the tie by comparing the node name of the
				// existing entry to the node name of the update
				const node_name_to_id = server.replication?.exportIdMapping(audit_store);
				const local_time = existing_entry.localTime;
				const audit_entry = local_time && audit_store.get(local_time);
				if (audit_entry) {
					// existing node id comes from the audit log
					let updated_node_name, existing_node_name;
					const audit_record = readAuditEntry(audit_entry);
					for (const node_name in node_name_to_id) {
						if (node_name_to_id[node_name] === node_id) updated_node_name = node_name;
						if (node_name_to_id[node_name] === audit_record.nodeId) existing_node_name = node_name;
					}
					if (updated_node_name > existing_node_name)
						// if the updated node name is greater (alphabetically), it wins (it doesn't precede the existing version)
						return 1;
					if (updated_node_name === existing_node_name) return 0; // a tie
				}
			}
			// transaction time is older than existing version, so we treat that as an update that loses to the existing record version
			return -1;
		}
		return 1;
	}

	/**
	 * This is used to record that a retrieve a record from source
	 */
	async function getFromSource(id, existing_entry, context) {
		const metadata_flags = existing_entry?.metadataFlags;

		const existing_version = existing_entry?.version;
		let when_resolved, timer;
		// We start by locking the record so that there is only one resolution happening at once;
		// if there is already a resolution in process, we want to use the results of that resolution
		// attemptLock() will return true if we got the lock, and the callback won't be called.
		// If another thread has the lock it returns false and then the callback is called once
		// the other thread releases the lock.
		if (
			!primary_store.attemptLock(id, existing_version, () => {
				// This is called when another thread releases the lock on resolution. Hopefully
				// it should be resolved now and we can use the value it saved.
				clearTimeout(timer);
				const entry = primary_store.getEntry(id);
				if (!entry || !entry.value || entry.metadataFlags & (INVALIDATED | EVICTED))
					// try again
					when_resolved(getFromSource(id, primary_store.getEntry(id), context));
				else when_resolved(entry);
			})
		) {
			return new Promise((resolve) => {
				when_resolved = resolve;
				timer = setTimeout(() => {
					primary_store.unlock(id, existing_version);
				}, LOCK_TIMEOUT);
			});
		}

		const existing_record = existing_entry?.value;
		// it is important to remember that this is _NOT_ part of the current transaction; nothing is changing
		// with the canonical data, we are simply fulfilling our local copy of the canonical data, but still don't
		// want a timestamp later than the current transaction
		// we create a new context for the source, we want to determine the timestamp and don't want to
		// attribute this to the current user
		const source_context = {
			requestContext: context,
			// provide access to previous data
			replacingRecord: existing_record,
			replacingEntry: existing_entry,
			replacingVersion: existing_version,
			noCacheStore: false,
			source: null,
			// use the same resource cache as a parent context so that if modifications are made to resources,
			// they are visible in the parent requesting context
			resourceCache: context?.resourceCache,
		};
		const response_headers = context?.responseHeaders;
		return new Promise((resolve, reject) => {
			// we don't want to wait for the transaction because we want to return as fast as possible
			// and let the transaction commit in the background
			let resolved;
			when(
				transaction(source_context, async (txn) => {
					const start = performance.now();
					let updated_record;
					let has_changes, invalidated;
					try {
						// find the first data source that will fulfill our request for data
						for (const source of TableResource.sources) {
							if (source.get && (!source.get.reliesOnPrototype || source.prototype.get)) {
								if (source.available?.(existing_entry) === false) continue;
								source_context.source = source;
								updated_record = await source.get(id, source_context);
								if (updated_record) break;
							}
						}
						invalidated = metadata_flags & INVALIDATED;
						let version = source_context.lastModified || (invalidated && existing_version);
						has_changes = invalidated || version > existing_version || !existing_record;
						if (!version) version = getNextMonotonicTime();
						const resolve_duration = performance.now() - start;
						recordAction(resolve_duration, 'cache-resolution', table_name, null, 'success');
						if (response_headers)
							appendHeader(response_headers, 'Server-Timing', `cache-resolve;dur=${resolve_duration.toFixed(2)}`, true);
						txn.timestamp = version;
						if (expiration_ms && source_context.expiresAt == undefined)
							source_context.expiresAt = Date.now() + expiration_ms;
						if (updated_record) {
							if (typeof updated_record !== 'object')
								throw new Error('Only objects can be cached and stored in tables');
							if (updated_record.status > 0 && updated_record.headers) {
								// if the source has a status code and headers, treat it as a response
								if (updated_record.status >= 300) {
									if (updated_record.status === 304) {
										// revalidation of our current cached record
										updated_record = existing_record;
										version = existing_version;
									} else {
										// if the source has an error status, we need to throw an error
										throw new ServerError(updated_record.body || 'Error from source', updated_record.status);
									} // there are definitely more status codes to handle
								} else {
									updated_record = updated_record.body;
								}
							}
							if (typeof updated_record.toJSON === 'function') updated_record = updated_record.toJSON();
							if (primary_key && updated_record[primary_key] !== id) updated_record[primary_key] = id;
						}
						resolved = true;
						resolve({
							key: id,
							version,
							value: updated_record,
						});
					} catch (error) {
						error.message += ` while resolving record ${id} for ${table_name}`;
						if (
							existing_record &&
							(((error.code === 'ECONNRESET' || error.code === 'ECONNREFUSED' || error.code === 'EAI_AGAIN') &&
								!context?.mustRevalidate) ||
								(context?.staleIfError &&
									(error.statusCode === 500 ||
										error.statusCode === 502 ||
										error.statusCode === 503 ||
										error.statusCode === 504)))
						) {
							// these are conditions under which we can use stale data after an error
							resolve({
								key: id,
								version: existing_version,
								value: existing_record,
							});
							logger.trace?.(error.message, '(returned stale record)');
						} else reject(error);
						const resolve_duration = performance.now() - start;
						recordAction(resolve_duration, 'cache-resolution', table_name, null, 'fail');
						if (response_headers)
							appendHeader(response_headers, 'Server-Timing', `cache-resolve;dur=${resolve_duration.toFixed(2)}`, true);
						source_context.transaction.abort();
						return;
					}
					if (context?.noCacheStore || source_context.noCacheStore) {
						// abort before we write any change
						source_context.transaction.abort();
						return;
					}
					const db_txn = txnForContext(source_context);
					db_txn.addWrite({
						key: id,
						store: primary_store,
						entry: existing_entry,
						nodeName: 'source',
						commit: (txn_time, existing_entry) => {
							if (existing_entry?.version !== existing_version) {
								// don't do anything if the version has changed
								return;
							}
							const has_index_changes = updateIndices(id, existing_record, updated_record);
							if (updated_record) {
								apply_to_sources_intermediate.put?.(source_context, id, updated_record);
								logger.trace?.(
									`Writing resolved record from source with id: ${id}, timestamp: ${new Date(txn_time).toISOString()}`
								);
								// TODO: We are doing a double check for ifVersion that should probably be cleaned out
								updateRecord(
									id,
									updated_record,
									existing_entry,
									txn_time,
									0,
									(audit && has_changes) || null,
									{ user: source_context?.user, expiresAt: source_context.expiresAt },
									'put',
									Boolean(invalidated)
								);
							} else if (existing_entry) {
								apply_to_sources_intermediate.delete?.(source_context, id);
								logger.trace?.(
									`Deleting resolved record from source with id: ${id}, timestamp: ${new Date(txn_time).toISOString()}`
								);
								if (audit || track_deletes) {
									updateRecord(
										id,
										null,
										existing_entry,
										txn_time,
										0,
										(audit && has_changes) || null,
										{ user: source_context?.user },
										'delete',
										Boolean(invalidated)
									);
								} else {
									primary_store.remove(id, existing_version);
								}
							}
						},
					});
				}),
				() => {
					primary_store.unlock(id, existing_version);
				},
				(error) => {
					primary_store.unlock(id, existing_version);
					if (resolved) logger.error?.('Error committing cache update', error);
					// else the error was already propagated as part of the promise that we returned
				}
			);
		});
	}

	/**
	 * Verify that the context does not have any replication parameters that are not allowed
	 * @param context
	 */
	function checkContextPermissions(context: Context) {
		if (!context) return true;
		if (context.user?.role?.permission?.super_user) return true;
		if (context.replicateTo)
			throw new ClientError('Can not specify replication parameters without super user permissions', 403);
		if (context.replicatedConfirmation)
			throw new ClientError('Can not specify replication confirmation without super user permissions', 403);
		return true;
	}
	function scheduleCleanup() {
		// Periodically evict expired records and deleted records searching for records who expiresAt timestamp is before now
		if (cleanup_interval === last_cleanup_interval) return;
		last_cleanup_interval = cleanup_interval;
		if (getWorkerIndex() === getWorkerCount() - 1) {
			// run on the last thread so we aren't overloading lower-numbered threads
			if (cleanup_timer) clearTimeout(cleanup_timer);
			if (!cleanup_interval) return;
			const start_of_year = new Date();
			start_of_year.setMonth(0);
			start_of_year.setDate(1);
			start_of_year.setHours(0);
			start_of_year.setMinutes(0);
			start_of_year.setSeconds(0);
			// find the next scheduled run based on regular cycles from the beginning of the year (if we restart, this enables a good continuation of scheduling)
			const next_scheduled =
				Math.ceil((Date.now() - start_of_year.getTime()) / cleanup_interval) * cleanup_interval +
				start_of_year.getTime();
			const startNextTimer = (next_scheduled) => {
				logger.trace?.(`Scheduled next cleanup scan at ${new Date(next_scheduled)}ms`);
				// noinspection JSVoidFunctionReturnValueUsed
				cleanup_timer = setTimeout(
					() =>
						(last_eviction_completion = last_eviction_completion.then(async () => {
							// schedule the next run for when the next cleanup interval should occur (or now if it is in the past)
							startNextTimer(Math.max(next_scheduled + cleanup_interval, Date.now()));
							if (primary_store.rootStore.status !== 'open') {
								clearTimeout(cleanup_timer);
								return;
							}
							const MAX_CLEANUP_CONCURRENCY = 50;
							const outstanding_cleanup_operations = new Array(MAX_CLEANUP_CONCURRENCY);
							let cleanup_index = 0;
							logger.info?.(`Starting cleanup scan for ${table_name}`);
							try {
								let count = 0;
								// iterate through all entries to find expired records and deleted records
								for (const { key, value: record, version, expiresAt } of primary_store.getRange({
									start: false,
									snapshot: false, // we don't want to keep read transaction snapshots open
									versions: true,
									lazy: true, // only want to access metadata most of the time
								})) {
									// if there is no auditing and we are tracking deletion, need to do cleanup of
									// these deletion entries (audit has its own scheduled job for this)
									let resolution;
									if (record === null && !audit && version + DELETED_RECORD_EXPIRATION < Date.now()) {
										// make sure it is still deleted when we do the removal
										resolution = primary_store.remove(key, version);
									} else if (expiresAt != undefined && expiresAt + eviction_ms < Date.now()) {
										// evict!
										resolution = TableResource.evict(key, record, version);
										count++;
									}
									if (resolution) {
										await outstanding_cleanup_operations[cleanup_index];
										outstanding_cleanup_operations[cleanup_index] = resolution.catch((error) => {
											logger.error?.('Cleanup error', error);
										});
										if (++cleanup_index >= MAX_CLEANUP_CONCURRENCY) cleanup_index = 0;
									}
									await rest();
								}
								logger.info?.(`Finished cleanup scan for ${table_name}, evicted ${count} entries`);
							} catch (error) {
								logger.warn?.(`Error in cleanup scan for ${table_name}:`, error);
							}
						})),
					Math.min(next_scheduled - Date.now(), 0x7fffffff) // make sure it can fit in 32-bit signed number
				).unref(); // don't let this prevent closing the thread
			};
			startNextTimer(next_scheduled);
		}
	}
	function addDeleteRemoval() {
		delete_callback_handle = audit_store?.addDeleteRemovalCallback(table_id, (id) => {
			const entry = primary_store.getEntry(id);
			// make sure it is still deleted when we do the removal
			if (entry?.value === null) {
				primary_store.remove(id, entry.version);
			}
		});
	}
	function runRecordExpirationEviction() {
		// Periodically evict expired records, searching for records who expiresAt timestamp is before now
		if (getWorkerIndex() === 0) {
			// we want to run the pruning of expired records on only one thread so we don't have conflicts in evicting
			setInterval(async () => {
				// go through each database and table and then search for expired entries
				// find any entries that are set to expire before now
				if (running_record_expiration) return;
				running_record_expiration = true;
				try {
					const expires_at_name = expires_at_property.name;
					const index = indices[expires_at_name];
					if (!index) throw new Error(`expiresAt attribute ${expires_at_property} must be indexed`);
					for (const key of index.getRange({
						start: true,
						values: false,
						end: Date.now(),
						snapshot: false,
					})) {
						for (const id of index.getValues(key)) {
							const record_entry = primary_store.getEntry(id);
							if (!record_entry?.value) {
								// cleanup the index if the record is gone
								primary_store.ifVersion(id, record_entry?.version, () => index.remove(key, id));
							} else if (record_entry.value[expires_at_name] < Date.now()) {
								// make sure the record hasn't changed and won't change while removing
								TableResource.evict(id, record_entry.value, record_entry.version);
							}
						}
						await rest();
					}
				} catch (error) {
					logger.error?.('Error in evicting old records', error);
				} finally {
					running_record_expiration = false;
				}
			}, RECORD_PRUNING_INTERVAL).unref();
		}
	}
	function getResidencyId(owner_node_names) {
		if (owner_node_names) {
			const set_key = owner_node_names.join(','); // TODO: Translate this to node ids to create key
			let residency_id = dbis_db.get([Symbol.for('residency_by_set'), set_key]);
			if (residency_id) return residency_id;
			dbis_db.put([Symbol.for('residency_by_set'), set_key], (residency_id = Math.floor(Math.random() * 0x7fffffff)));
			dbis_db.put([Symbol.for('residency_by_id'), residency_id], owner_node_names);
			return residency_id;
		}
	}
}

function attributesAsObject(attribute_permissions, type) {
	const attr_object = attribute_permissions.attr_object || (attribute_permissions.attr_object = {});
	let attrs_for_type = attr_object[type];
	if (attrs_for_type) return attrs_for_type;
	attrs_for_type = attr_object[type] = Object.create(null);
	for (const permission of attribute_permissions) {
		attrs_for_type[permission.attribute_name] = permission[type];
	}
	return attrs_for_type;
}
function noop() {
	// prefetch callback
}
export function setServerUtilities(utilities) {
	server_utilities = utilities;
}
const ENDS_WITH_TIMEZONE = /[+-][0-9]{2}:[0-9]{2}|[a-zA-Z]$/;
/**
 * Coerce a string to the type defined by the attribute
 * @param value
 * @param attribute
 * @returns
 */
export function coerceType(value: any, attribute: any): any {
	const type = attribute?.type;
	//if a type is String is it safe to execute a .toString() on the value and return? Does not work for Array/Object so we would need to detect if is either of those first
	if (value === null) {
		return value;
	} else if (value === '' && type && type !== 'String' && type !== 'Any') {
		return null;
	}
	try {
		switch (type) {
			case 'Int':
			case 'Long':
				// allow $ prefix as special syntax for more compact numeric representations and then use parseInt to force being an integer (might consider Math.floor, which is a little faster, but rounds in a different way with negative numbers).
				if (value[0] === '$') return rejectNaN(parseInt(value.slice(1), 36));
				if (value === 'null') return null;
				// strict check to make sure it is really an integer (there is also a sensible conversion from dates)
				if (!/^-?[0-9]+$/.test(value) && !(value instanceof Date)) throw new SyntaxError();
				return rejectNaN(+value); // numeric conversion is stricter than parseInt
			case 'Float':
				return value === 'null' ? null : rejectNaN(+value); // numeric conversion is stricter than parseFloat
			case 'BigInt':
				return value === 'null' ? null : BigInt(value);
			case 'Boolean':
				return value === 'true' ? true : value === 'false' ? false : value;
			case 'Date':
				if (isNaN(value)) {
					if (value === 'null') return null;
					//if the value is not an integer (to handle epoch values) and does not end in a timezone we suffiz with 'Z' tom make sure the Date is GMT timezone
					if (!ENDS_WITH_TIMEZONE.test(value)) {
						value += 'Z';
					}
					const date = new Date(value);
					rejectNaN(date.getTime());
					return date;
				}
				return new Date(+value); // epoch ms number
			case undefined:
			case 'Any':
				return autoCast(value);
			default:
				return value;
		}
	} catch (error) {
		error.message = `Invalid value for attribute ${attribute.name}: "${value}", expecting ${type}`;
		error.statusCode = 400;
		throw error;
	}
}
// This is a simple function to throw on NaNs that can come out of parseInt, parseFloat, etc.
function rejectNaN(value: number) {
	if (isNaN(value)) throw new SyntaxError(); // will set the message in the catch block with more context
	return value;
}
function isDescendantId(ancestor_id, descendant_id): boolean {
	if (ancestor_id == null) return true; // ancestor of all ids
	if (!Array.isArray(descendant_id)) return ancestor_id === descendant_id || descendant_id.startsWith?.(ancestor_id);
	if (Array.isArray(ancestor_id)) {
		let al = ancestor_id.length;
		if (ancestor_id[al - 1] === null) al--;
		if (descendant_id.length >= al) {
			for (let i = 0; i < al; i++) {
				if (descendant_id[i] !== ancestor_id[i]) return false;
			}
			return true;
		}
		return false;
	} else if (descendant_id[0] === ancestor_id) return true;
}

// wait for an event turn (via a promise)
const rest = () => new Promise(setImmediate);

// wait for a promise or plain object to resolve
function when(value, callback, reject?) {
	if (value?.then) return value.then(callback, reject);
	return callback(value);
}
// for filtering
function exists(value) {
	return value != null;
}

function stringify(value) {
	try {
		return JSON.stringify(value);
	} catch (err) {
		return value;
	}
}
function hasOtherProcesses(store) {
	const pid = process.pid;
	return store.env
		.readerList()
		.slice(1)
		.some((line) => {
			// if the pid from the reader list is different than ours, must be another process accessing the database
			return +line.match(/\d+/)?.[0] != pid;
		});
}<|MERGE_RESOLUTION|>--- conflicted
+++ resolved
@@ -2167,13 +2167,8 @@
 			const table_reference = this;
 			const subscription = addSubscription(
 				TableResource,
-<<<<<<< HEAD
 				this.getId() ?? null, // treat undefined and null as the root
-				function (id, audit_record, local_time, begin_txn) {
-=======
-				this[ID_PROPERTY] ?? null, // treat undefined and null as the root
 				function (id: Id, audit_record: any, local_time: number, begin_txn: boolean) {
->>>>>>> f578596d
 					try {
 						let value = audit_record.getValue?.(primary_store, get_full_record);
 						let type = audit_record.type;
