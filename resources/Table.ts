--- conflicted
+++ resolved
@@ -1407,21 +1407,10 @@
 			primaryStore.ifVersion(id, existingVersion, () => {
 				updateIndices(id, existingRecord, null);
 			});
-<<<<<<< HEAD
-			if (audit) {
-				// update the record to null it out, maintaining the reference to the audit history
-				return updateRecord(id, null, entry, existingVersion, EVICTED, null, null, null, true);
-			}
-			// if no timestamps for audit, just remove
-			else {
-				removeEntry(primaryStore, entry ?? primaryStore.getEntry(id), existingVersion);
-			}
-=======
 			// evictions never go in the audit log, so we can not record a deletion entry for the eviction
 			// as there is no corresponding audit entry and it would never get cleaned up. So we must simply
 			// removed the entry entirely
-			return removeEntry(primary_store, entry ?? primary_store.getEntry(id), existing_version);
->>>>>>> c81d5271
+			return removeEntry(primaryStore, entry ?? primaryStore.getEntry(id), existingVersion);
 		}
 		/**
 		 * This is intended to acquire a lock on a record from the whole cluster.
