--- conflicted
+++ resolved
@@ -57,11 +57,8 @@
 import { Blob, deleteBlobsInObject, findBlobsInObject } from './blob.ts';
 import { onStorageReclamation } from '../server/storageReclamation.ts';
 import { RequestTarget } from './RequestTarget.ts';
-<<<<<<< HEAD
 import harperLogger from '../utility/logging/harper_logger.js';
-=======
 import { throttle } from '../server/throttle';
->>>>>>> fc7a14fb
 
 const { sortBy } = lodash;
 const { validateAttribute } = lmdbProcessRows;
@@ -1019,11 +1016,7 @@
 						});
 					}),
 					(record) => {
-<<<<<<< HEAD
-						let select = target?.select;
-=======
 						const select = target?.select;
->>>>>>> fc7a14fb
 						if (select && record != null) {
 							const transform = transformForSelect(select, this.constructor);
 							return transform(record);
