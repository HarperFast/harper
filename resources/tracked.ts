--- conflicted
+++ resolved
@@ -417,7 +417,6 @@
 		}
 		merged_updated_object[key] = value;
 	}
-<<<<<<< HEAD
 	// now copy any properties on the instances itself to the merged updated object
 	if (!Array.isArray(target)) {
 		for (const key in target) {
@@ -427,14 +426,7 @@
 			}
 		}
 	}
-	return merged_updated_object ? Object.freeze(merged_updated_object) : target.getRecord?.() ?? target;
-=======
-	return copied_source
-		? Object.freeze(copied_source)
-		: hasOwnProperty.call(target, RECORD_PROPERTY)
-			? target[RECORD_PROPERTY]
-			: target;
->>>>>>> 6120746f
+	return merged_updated_object ? Object.freeze(merged_updated_object) : (target.getRecord?.() ?? target);
 }
 /**
  * Determine if any changes have been made to this tracked object
