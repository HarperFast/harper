--- conflicted
+++ resolved
@@ -589,10 +589,7 @@
 	if (!databaseName) databaseName = DEFAULT_DATABASE_NAME;
 	const rootStore = database({ database: databaseName, table: tableName });
 	const tables = databases[databaseName];
-<<<<<<< HEAD
-=======
 	logger.trace(`Defining ${tableName} in ${databaseName}`);
->>>>>>> 87e646c1
 	let Table = tables?.[tableName];
 	if (rootStore.status === 'closed') {
 		throw new Error(`Can not use a closed data store for ${tableName}`);
