import type { Metric } from './write.ts';
import { forComponent } from '../../utility/logging/harper_logger.js';
import { getAnalyticsHostnameTable } from './hostnames.ts';
import type { Resource } from 'harperdb';
import type { Condition, Conditions } from '../ResourceInterface.ts';
import { METRIC, type BuiltInMetricName } from './metadata.ts';

const log = forComponent('analytics').conditional;

type AnalyticsHostnameResource = Resource & { hostname: string };

async function lookupHostname(nodeId: number): Promise<string> {
	const result: AnalyticsHostnameResource = await getAnalyticsHostnameTable().get(nodeId);
	return result.hostname;
}

function isSelected(querySelect: string[], attr: string) {
	return querySelect.length === 0 || querySelect.includes(attr);
}

interface GetAnalyticsRequest {
	metric: string;
	start_time?: number;
	end_time?: number;
	get_attributes?: string[];
	conditions?: Conditions;
}

type GetAnalyticsResponse = Metric[];

export function getOp(req: GetAnalyticsRequest): Promise<GetAnalyticsResponse> {
	log.trace?.('get_analytics request:', req);
	return get(req.metric, req.get_attributes, req.start_time, req.end_time, req.conditions);
}

<<<<<<< HEAD
=======
function conformCondition(condition: Condition): Condition {
	if ('conditions' in condition) {
		return {
			...condition,
			conditions: condition.conditions.map(conformCondition),
		};
	}
	return {
		attribute: condition.search_attribute ?? condition.attribute,
		comparator: condition.search_type ?? condition.comparator,
		value: condition.search_value ?? condition.value,
	};
}

>>>>>>> bd7b00ec
export async function get(
	metric: string,
	getAttributes?: string[],
	startTime?: number,
	endTime?: number,
	additionalConditions?: Conditions
): Promise<Metric[]> {
	const conditions: Conditions = [{ attribute: 'metric', comparator: 'equals', value: metric }];
	if (additionalConditions) {
		conditions.push(...additionalConditions.map(conformCondition));
	}
	const select = getAttributes ?? [];

	// ensure we're always selecting id
	if (!isSelected(select, 'id')) {
		select.push('id');
	}

	if (startTime) {
		conditions.push({
			attribute: 'id',
			comparator: 'greater_than_equal',
			value: startTime,
		});
	}
	if (endTime) {
		conditions.push({
			attribute: 'id',
			comparator: 'less_than',
			value: endTime,
		});
	}

	const request = { conditions };
	if (select.length > 0) {
		request['select'] = select;
	}
	log.trace?.('get_analytics hdb_analytics.search request:', JSON.stringify(request));
	const searchResults = await databases.system.hdb_analytics.search(request);

	return searchResults.map(async (result: Metric) => {
		// remove nodeId from 'id' attr and resolve it to the actual hostname and
		// add back in as 'node' attr if selected
		const nodeId = result.id[1];
		result['id'] = result['id'][0];
		if (isSelected(select, 'node')) {
			log.trace?.(`get_analytics lookup hostname for nodeId: ${nodeId}`);
			result['node'] = await lookupHostname(nodeId);
		}
		log.trace?.(`get_analytics result:`, JSON.stringify(result));
		return result;
	});
}

type MetricType = 'builtin' | 'custom';

interface ListMetricsRequest {
	metric_types: MetricType[];
}

type ListMetricsResponse = string[];

export function listMetricsOp(req: ListMetricsRequest): Promise<ListMetricsResponse> {
	return listMetrics(req.metric_types);
}

export async function listMetrics(metricTypes: MetricType[] = ['builtin']): Promise<string[]> {
	let metrics: string[] = [];

	const builtins: BuiltInMetricName[] = Object.values(METRIC);

	if (metricTypes.includes('builtin')) {
		metrics = builtins;
	}

	if (metricTypes.includes('custom')) {
		const conditions = builtins.map((c) => {
			return {
				attribute: 'metric',
				comparator: 'not_equal',
				value: c,
			};
		});
		const customMetricsSearch = {
			select: ['metric'],
			conditions: conditions,
		};
		const customMetrics = new Set<string>();
		const searchResults = await databases.system.hdb_analytics.search(customMetricsSearch);
		for await (const record of searchResults) {
			customMetrics.add(record.metric);
		}

		metrics.push(...Array.from(customMetrics.values()));
	}

	return metrics;
}

interface DescribeMetricRequest {
	metric: string;
}

interface DescribeMetricResponse {
	attributes?: string[];
}

export function describeMetricOp(req: DescribeMetricRequest): Promise<DescribeMetricResponse> {
	return describeMetric(req.metric);
}

export async function describeMetric(metric: string): Promise<DescribeMetricResponse> {
	const lastEntrySearch = {
		conditions: [{ attribute: 'metric', comparator: 'equals', value: metric }],
		sort: {
			attribute: 'id',
			descending: true,
		},
		limit: 1,
	};
	const results = databases.system.hdb_analytics.search(lastEntrySearch);
	for await (const result of results) {
		return { attributes: Object.keys(result) };
	}
	return {};
}<|MERGE_RESOLUTION|>--- conflicted
+++ resolved
@@ -33,8 +33,6 @@
 	return get(req.metric, req.get_attributes, req.start_time, req.end_time, req.conditions);
 }
 
-<<<<<<< HEAD
-=======
 function conformCondition(condition: Condition): Condition {
 	if ('conditions' in condition) {
 		return {
@@ -49,7 +47,6 @@
 	};
 }
 
->>>>>>> bd7b00ec
 export async function get(
 	metric: string,
 	getAttributes?: string[],
