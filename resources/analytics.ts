--- conflicted
+++ resolved
@@ -242,48 +242,32 @@
 	for (const [key, value] of aggregate_actions) {
 		value.id = getNextMonotonicTime();
 		value.time = last_time;
-<<<<<<< HEAD
 		analytics_table.primaryStore.put(value.id, value, { append: true }).then((success) => {
 			// if for some reason we can't append, try again without append
 			if (!success) {
-				analytics_table.put(value).then((success) => {
-					if (!success) {
-						console.log('still no success');
-					}
-				});
+				analytics_table.primaryStore.put(value.id, value);
 			}
 		});
-=======
-		AnalyticsTable.put(value);
->>>>>>> bc1119f5
 		has_updates = true;
 	}
 	const now = Date.now();
 	const { idle, active } = performance.eventLoopUtilization();
 	// don't record boring entries
 	if (has_updates || active * 10 > idle) {
-<<<<<<< HEAD
 		const id = getNextMonotonicTime();
-		analytics_table.primaryStore.put(
+		const value = {
 			id,
-			{
-				id,
-				metric: 'main-thread-utilization',
-				idle: idle - last_idle,
-				active: active - last_active,
-				time: now,
-			},
-			{ append: true }
-		);
-=======
-		AnalyticsTable.put({
-			id: AGGREGATE_PREFIX + Math.round(now) + '-main-thread-utilization',
 			metric: 'main-thread-utilization',
 			idle: idle - last_idle,
 			active: active - last_active,
 			time: now,
+		};
+		analytics_table.primaryStore.put(id, value, { append: true }).then((success) => {
+			// if for some reason we can't append, try again without append
+			if (!success) {
+				analytics_table.primaryStore.put(value.id, value);
+			}
 		});
->>>>>>> bc1119f5
 	}
 	last_idle = idle;
 	last_active = active;
