--- conflicted
+++ resolved
@@ -571,10 +571,6 @@
 		function finished(error?: Error) {
 			const fd = writeStream.fd;
 			if (error) {
-<<<<<<< HEAD
-				if (fd) close(fd);
-				if (storageInfo.deleteOnFailure) unlink(filePath, (error) => {});
-=======
 				store.unlock(lockKey, 0);
 				if (fd) {
 					close(fd);
@@ -601,7 +597,6 @@
 						logger.debug?.('Error checking blob file after abort', error);
 					}
 				}
->>>>>>> c81d5271
 				reject(error);
 			} else {
 				if (!wroteSize) {
