--- conflicted
+++ resolved
@@ -35,13 +35,9 @@
 import { join, dirname } from 'path';
 import logger from '../utility/logging/logger.js';
 import type { LMDBStore } from 'lmdb';
-<<<<<<< HEAD
 import { asyncSerialization, hasAsyncSerialization } from '../server/serverHelpers/contentTypes.ts';
-=======
-import { asyncSerialization, hasAsyncSerialization } from '../server/serverHelpers/contentTypes';
-import { HAS_BLOBS, readAuditEntry } from './auditStore';
+import { HAS_BLOBS, readAuditEntry } from './auditStore.ts';
 import { getHeapStatistics } from 'node:v8';
->>>>>>> 5dabf0c5
 
 type StorageInfo = {
 	storageIndex: number;
