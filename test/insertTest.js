var insert = require('../data_layer/insert.js'),
    settings = require('settings'),
    first_names = require('./firstNames'),
    last_names = require('./lastNames'),
    glob = require('glob');

/*glob('*-1.hdb', {cwd: '../hdb/schema/dev/person/first_name/', nodir:true}, function(err, data){
    if(err){
        console.error(err);
    } else {
        console.log(data);
    }
});*/
var objects = [];
<<<<<<< HEAD
for(var x = 0; x < 100000; x++){
=======
for(var x = 0; x < 20000; x++){
>>>>>>> a40f3812
    objects.push(
        {
            id : x + 1,
            first_name: first_names[Math.floor(Math.random() * first_names.length)],
            last_name: last_names[Math.floor(Math.random() * last_names.length)]
        }
    );
}

var insert_object = {
    schema :  'dev',
    table:'person',
    hash_attribute: 'id',
    records: objects
};

console.log(Date.now());
insert.insert(insert_object, function(err, data){
    console.error(err);
    console.log(data);
    console.log(Date.now());

});<|MERGE_RESOLUTION|>--- conflicted
+++ resolved
@@ -12,11 +12,9 @@
     }
 });*/
 var objects = [];
-<<<<<<< HEAD
+
 for(var x = 0; x < 100000; x++){
-=======
-for(var x = 0; x < 20000; x++){
->>>>>>> a40f3812
+
     objects.push(
         {
             id : x + 1,
