var insert = require('../data_layer/insert.js'),
    settings = require('settings'),
    first_names = require('./firstNames'),
    last_names = require('./lastNames'),
    glob = require('glob');

/*glob('*-1.hdb', {cwd: '../hdb/schema/dev/person/first_name/', nodir:true}, function(err, data){
    if(err){
        console.error(err);
    } else {
        console.log(data);
    }
});*/
var objects = [];
for(var x = 0; x < 100000; x++){
    objects.push(
        {
            id : x + 1,
            first_name: first_names[Math.floor(Math.random() * first_names.length)],
            last_name: last_names[Math.floor(Math.random() * last_names.length)]
        }
    );
}

var insert_object = {
    schema :  'dev',
    table:'person',
    hash_attribute: 'id',
    records: objects
};

console.log(Date.now());
insert.insert(insert_object, function(err, data){
    console.error(err);
    console.log(data);
<<<<<<< HEAD
    console.log(Date.now());
=======
>>>>>>> 56d86672
});<|MERGE_RESOLUTION|>--- conflicted
+++ resolved
@@ -33,8 +33,6 @@
 insert.insert(insert_object, function(err, data){
     console.error(err);
     console.log(data);
-<<<<<<< HEAD
     console.log(Date.now());
-=======
->>>>>>> 56d86672
+
 });