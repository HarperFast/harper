'use strict'

var insert = require('../data_layer/insert.js'),
    first_names = require('./data/firstNames'),
    last_names = require('./data/lastNames');

<<<<<<< HEAD
const record_size  = 10;
=======
const record_size  = 1;
>>>>>>> a5ef0a11
const schema = 'dev';

var objects = [];
for(var x = 0; x < record_size; x++){
    objects.push(
        {
            id : x + 1,
            first_name: first_names[Math.floor(Math.random() * first_names.length)],
            last_name: first_names[Math.floor(Math.random() * first_names.length)],
            num_children: Math.floor(Math.random() * (10 - 0)) + 1
        }
    );
}

var insert_object = {
    operation:'insert',
    schema :  'dev',
    table:'person',
    hash_attribute: 'id',
    records: objects
};

console.time('insertTest');
insert.insert(insert_object, function(err, data){
    if(err) {
        console.error(err);
    } else {
        console.log(data);
    }
    console.timeEnd('insertTest');
    process.exit(0);
});<|MERGE_RESOLUTION|>--- conflicted
+++ resolved
@@ -4,11 +4,7 @@
     first_names = require('./data/firstNames'),
     last_names = require('./data/lastNames');
 
-<<<<<<< HEAD
-const record_size  = 10;
-=======
 const record_size  = 1;
->>>>>>> a5ef0a11
 const schema = 'dev';
 
 var objects = [];
