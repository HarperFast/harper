--- conflicted
+++ resolved
@@ -4,11 +4,7 @@
     first_names = require('./data/firstNames'),
     last_names = require('./data/lastNames');
 
-<<<<<<< HEAD
 const record_size  = 10000;
-=======
-const record_size  = 100;
->>>>>>> 25238820
 const schema = 'dev';
 const worker_count = 1;
 
