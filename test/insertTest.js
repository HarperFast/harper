'use strict'

var insert = require('../data_layer/insert.js'),
    first_names = require('./data/firstNames'),
    last_names = require('./data/lastNames');

<<<<<<< HEAD
/*const record_size  = 1;
=======
const record_size  = 10000;
>>>>>>> f15e2303
const schema = 'dev';

var objects = [];
for(var x = 0; x < record_size; x++){
    objects.push(
        {
            id : x + 1,
            first_name: first_names[Math.floor(Math.random() * first_names.length)],
            last_name: first_names[Math.floor(Math.random() * first_names.length)],
            num_children: Math.floor(Math.random() * (10 - 0)) + 1
        }
    );
}

var insert_object = {
    operation:'insert',
    schema :  'dev',
    table:'person',
    hash_attribute: 'id',
    records: objects
};*/

let insert_object = {
    "operation":"update",
    "schema" :  "dev",
    "table":"dog",
    "records": [
    {
        "id" : 1,
        "dog_name" : "Penny",
        "owner_name": "Kyle",
        "breed_id":154,
        "age":5,
        "weight_lbs":35,
        "adorable":true
    }
]
};

console.time('insertTest');
insert.update(insert_object, function(err, data){
    if(err) {
        console.error(err);
    } else {
        console.log(data);
    }
    console.timeEnd('insertTest');
    process.exit(0);
});<|MERGE_RESOLUTION|>--- conflicted
+++ resolved
@@ -4,11 +4,7 @@
     first_names = require('./data/firstNames'),
     last_names = require('./data/lastNames');
 
-<<<<<<< HEAD
-/*const record_size  = 1;
-=======
 const record_size  = 10000;
->>>>>>> f15e2303
 const schema = 'dev';
 
 var objects = [];
@@ -29,27 +25,10 @@
     table:'person',
     hash_attribute: 'id',
     records: objects
-};*/
-
-let insert_object = {
-    "operation":"update",
-    "schema" :  "dev",
-    "table":"dog",
-    "records": [
-    {
-        "id" : 1,
-        "dog_name" : "Penny",
-        "owner_name": "Kyle",
-        "breed_id":154,
-        "age":5,
-        "weight_lbs":35,
-        "adorable":true
-    }
-]
 };
 
 console.time('insertTest');
-insert.update(insert_object, function(err, data){
+insert.insert(insert_object, function(err, data){
     if(err) {
         console.error(err);
     } else {
