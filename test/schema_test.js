--- conflicted
+++ resolved
@@ -3,17 +3,12 @@
 var schema_value = 'dev';
 var table = 'person';
 
-<<<<<<< HEAD
-
-// author sgeezy
-=======
 // author sgeezy
 function describeSchema(schema_val){
     schema.describeSchema ({"schema":schema_val}, function(err, result){
             console.log(result);
     });
 }
->>>>>>> ffc06f63
 
 
 
