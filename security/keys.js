--- conflicted
+++ resolved
@@ -41,14 +41,10 @@
 	loadCertificates,
 	setDefaultCertsKeys,
 	createTLSSelector,
-<<<<<<< HEAD
 	verifyCert,
-	verifyCertAgainstCAs,
 	listCertificates,
 	addCertificate,
 	removeCertificate,
-=======
->>>>>>> 5d7b2324
 	writeDefaultCertsToFile,
 });
 
