--- conflicted
+++ resolved
@@ -1206,11 +1206,7 @@
 			.filter((part) => part); // filter out any empty names
 	}
 	// finally we fall back to the common name
-<<<<<<< HEAD
-	const commonName = cert.subject.match(/CN=(.*)/)?.[1];
-=======
-	const commonName = certObj.subject?.match(/CN=(.*)/)?.[1];
->>>>>>> 16a4386b
+	const commonName = cert.subject?.match(/CN=(.*)/)?.[1];
 	return commonName ? [commonName] : [];
 }
 
