import { getSuperUser } from './user';
import { server } from '../server/Server';
import { resources } from '../resources/Resources';
import { validateOperationToken, validateRefreshToken } from './tokenAuthentication';
import { table } from '../resources/databases';
import { v4 as uuid } from 'uuid';
import * as env from '../utility/environment/environmentManager';
import { CONFIG_PARAMS, AUTH_AUDIT_STATUS, AUTH_AUDIT_TYPES } from '../utility/hdbTerms';
import { loggerWithTag, AuthAuditLog, debug } from '../utility/logging/harper_logger.js';
import { user } from '../server/itc/serverHandlers';
import { Headers } from '../server/serverHelpers/Headers';
const auth_event_log = loggerWithTag('auth-event');
env.initSync();

const apps_cors_accesslist = env.get(CONFIG_PARAMS.HTTP_CORSACCESSLIST);
const apps_cors = env.get(CONFIG_PARAMS.HTTP_CORS);
const operations_cors_accesslist = env.get(CONFIG_PARAMS.OPERATIONSAPI_NETWORK_CORSACCESSLIST);
const operations_cors = env.get(CONFIG_PARAMS.OPERATIONSAPI_NETWORK_CORS);

const session_table = table({
	table: 'hdb_session',
	database: 'system',
	attributes: [{ name: 'id', isPrimaryKey: true }, { name: 'user' }],
});
const ENABLE_SESSIONS = env.get(CONFIG_PARAMS.AUTHENTICATION_ENABLESESSIONS) ?? true;
// check the environment for a flag to bypass authentication (for testing) since it doesn't necessarily get set on child threads
let AUTHORIZE_LOCAL =
	process.env.AUTHENTICATION_AUTHORIZELOCAL ??
	env.get(CONFIG_PARAMS.AUTHENTICATION_AUTHORIZELOCAL) ??
	process.env.DEV_MODE;
const LOG_AUTH_SUCCESSFUL = env.get(CONFIG_PARAMS.LOGGING_AUDITAUTHEVENTS_LOGSUCCESSFUL) ?? false;
const LOG_AUTH_FAILED = env.get(CONFIG_PARAMS.LOGGING_AUDITAUTHEVENTS_LOGFAILED) ?? false;
let authorization_cache = new Map();
server.onInvalidatedUser(() => {
	// TODO: Eventually we probably want to be able to invalidate individual users
	authorization_cache = new Map();
});
export function bypassAuth() {
	AUTHORIZE_LOCAL = true;
}

// TODO: Make this not return a promise if it can be fulfilled synchronously (from cache)
export async function authentication(request, next_handler) {
	const headers = request.headers.asObject; // we cheat and use the node headers object since it is a little faster
	const authorization = headers.authorization;
	const cookie = headers.cookie;
	let origin = headers.origin;
	let response_headers = [];
	try {
		if (origin) {
			const access_list = request.isOperationsServer
				? operations_cors
					? operations_cors_accesslist
					: []
				: apps_cors
				? apps_cors_accesslist
				: [];
			if (access_list.includes(origin) || access_list.includes('*')) {
				if (request.method === 'OPTIONS') {
					// preflight request
					const headers = new Headers([
						['Access-Control-Allow-Methods', 'POST, GET, PUT, DELETE, PATCH, OPTIONS'],
						['Access-Control-Allow-Headers', 'Accept, Content-Type, Authorization'],
						['Access-Control-Allow-Origin', origin],
					]);
					if (ENABLE_SESSIONS) headers.set('Access-Control-Allow-Credentials', 'true');
					return {
						status: 200,
						headers,
					};
				}
				response_headers.push('Access-Control-Allow-Origin', origin);
				if (ENABLE_SESSIONS) response_headers.push('Access-Control-Allow-Credentials', 'true');
			}
		}
		let session_id;
		let session;
		if (ENABLE_SESSIONS) {
			// we prefix the cookie name with the origin so that we can partition/separate session/authentications
			// host, to protect against CSRF
			if (!origin) origin = headers.host;
			const cookie_prefix =
				(origin ? origin.replace(/^https?:\/\//, '').replace(/\W/, '_') + '-' : '') + 'hdb-session=';
			const cookies = cookie?.split(/;\s+/) || [];
			for (const cookie of cookies) {
				if (cookie.startsWith(cookie_prefix)) {
					const end = cookie.indexOf(';');
					session_id = cookie.slice(cookie_prefix.length, end === -1 ? cookie.length : end);
					session = await session_table.get(session_id);
					break;
				}
			}
			request.session = session || (session = {});
		}

		const authAuditLog = (username, status, strategy) => {
			const log = new AuthAuditLog(
				username,
				status,
				AUTH_AUDIT_TYPES.AUTHENTICATION,
				headers['x-forwarded-for'] ?? request.ip,
				request.method,
				request.pathname
			);
			log.auth_strategy = strategy;
			if (session_id) log.session_id = session_id;
			if (headers['referer']) log.referer = headers['referer'];
			if (headers['origin']) log.origin = headers['origin'];

			if (status === AUTH_AUDIT_STATUS.SUCCESS) auth_event_log.notify(log);
			else auth_event_log.error(log);
		};

		if (
			!request.authorized &&
			request.mtlsConfig &&
			request.peerCertificate.subject &&
			request?._nodeRequest?.socket?.authorizationError
		)
			auth_event_log.error('Authorization error:', request._nodeRequest.socket.authorizationError);

		if (request.mtlsConfig && request.authorized && request.peerCertificate.subject) {
			let username = request.mtlsConfig.user;
			if (username !== null) {
				// null means no user is defined from certificate, need regular authentication as well
				if (username === undefined || username === 'Common Name' || username === 'CN')
					username = request.peerCertificate.subject.CN;
				request.user = await server.getUser(username, null, request);
				authAuditLog(username, AUTH_AUDIT_STATUS.SUCCESS, 'mTLS');
			} else {
				debug('HTTPS/WSS mTLS authorized connection (mTLS did not authorize a user)', 'from', request.ip);
			}
		}

		let new_user;
		if (request.user) {
			// already authenticated
		} else if (authorization) {
			new_user = authorization_cache.get(authorization);
			if (!new_user) {
				const space_index = authorization.indexOf(' ');
				const strategy = authorization.slice(0, space_index);
				const credentials = authorization.slice(space_index + 1);
				let username, password;
				try {
					switch (strategy) {
						case 'Basic':
							const decoded = atob(credentials);
							const colon_index = decoded.indexOf(':');
							username = decoded.slice(0, colon_index);
							password = decoded.slice(colon_index + 1);
							// legacy support for passing in blank username and password to indicate no auth
							new_user = username || password ? await server.getUser(username, password, request) : null;
							break;
						case 'Bearer':
							try {
								new_user = await validateOperationToken(credentials);
							} catch (error) {
								if (error.message === 'invalid token') {
									// see if they provided a refresh token; we can allow that and pass it on to operations API
									try {
										await validateRefreshToken(credentials);
										return applyResponseHeaders({
											// we explicitly declare we don't want to handle this because the operations
											// API has its own logic for handling this
											status: -1,
										});
									} catch (refresh_error) {
										throw error;
									}
								}
							}
							break;
					}
				} catch (err) {
					if (LOG_AUTH_FAILED) {
						const failed_attempt = authorization_cache.get(credentials);
						if (!failed_attempt) {
							authorization_cache.set(credentials, credentials);
							authAuditLog(username, AUTH_AUDIT_STATUS.FAILURE, strategy);
						}
					}

					return applyResponseHeaders({
						status: 401,
						body: serializeMessage({ error: err.message }, request),
					});
				}

				authorization_cache.set(authorization, new_user);
				if (LOG_AUTH_SUCCESSFUL) authAuditLog(new_user.username, AUTH_AUDIT_STATUS.SUCCESS, strategy);
			}

			request.user = new_user;
		} else if (session?.user) {
			// or should this be cached in the session?
			request.user = await server.getUser(session.user, null, request);
		} else if (
			(AUTHORIZE_LOCAL && (request.ip?.includes('127.0.0.') || request.ip == '::1')) ||
			(request?._nodeRequest?.socket?.server?._pipeName && request.ip === undefined) // allow socket domain
		) {
			request.user = await getSuperUser();
		}
		if (ENABLE_SESSIONS) {
			request.session.update = function (updated_session) {
				if (!session_id) {
					session_id = uuid();
					const cookie_prefix =
						(origin ? origin.replace(/^https?:\/\//, '').replace(/\W/, '_') + '-' : '') + 'hdb-session=';
					const cookie = `${cookie_prefix}${session_id}; Path=/; Expires=Tue, 01 Oct 8307 19:33:20 GMT; HttpOnly${
						request.protocol === 'https' ? '; SameSite=None; Secure' : ''
					}`;
					if (response_headers) {
						response_headers.push('Set-Cookie', cookie);
					} else if (response?.headers?.set) {
						response.headers.set('Set-Cookie', cookie);
					}
				}
				if (request.protocol === 'https') {
					// Indicate that we have successfully updated a session
					// We make sure this is allowed by CORS so that a client can determine if it has
					// a valid cookie-authenticated session (studio needs this)
					if (response_headers) {
						if (origin) response_headers.push('Access-Control-Expose-Headers', 'X-Hdb-Session');
						response_headers.push('X-Hdb-Session', 'Secure');
					} else if (response?.headers?.set) {
						if (origin) response.headers.set('Access-Control-Expose-Headers', 'X-Hdb-Session');
						response.headers.set('X-Hdb-Session', 'Secure');
					}
				}
				updated_session.id = session_id;
				return session_table.put(updated_session);
			};
<<<<<<< HEAD
			request.login = async function (username: string, password: string) {
				const user = (request.user = await server.getUser(username, password, request));
				request.session.update({ user: user && (user.getId?.() ?? user.username) });
=======
			request.login = async function (user, password) {
				request.user = await server.getUser(user, password, request);
				request.session.update({ user: request.user && (request.user.getId?.() ?? request.user.username) });
>>>>>>> f578596d
			};
		}
		const response = await next_handler(request);
		if (!response) return response;
		if (response.status === 401) {
			if (
				headers['user-agent']?.startsWith('Mozilla') &&
				headers.accept?.startsWith('text/html') &&
				resources.loginPath
			) {
				// on the web if we have a login page, default to redirecting to it
				response.status = 302;
				response.headers.set('Location', resources.loginPath(request));
			} // the HTTP specified way of indicating HTTP authentication methods supported:
			else response.headers.set('WWW-Authenticate', 'Basic');
		}
		return applyResponseHeaders(response);
	} catch (error) {
		throw applyResponseHeaders(error);
	}
	function applyResponseHeaders(response) {
		const l = response_headers.length;
		if (l > 0) {
			let headers = response.headers;
			if (!headers) response.headers = headers = new Headers();
			for (let i = 0; i < l; ) {
				const name = response_headers[i++];
				headers.set(name, response_headers[i++]);
			}
		}
		response_headers = null;
		return response;
	}
}
let started;
export function start({ server, port, securePort }) {
	server.http(authentication, port || securePort ? { port, securePort } : { port: 'all' });
	// keep it cleaned out periodically
	if (!started) {
		started = true;
		setInterval(() => {
			authorization_cache = new Map();
		}, env.get(CONFIG_PARAMS.AUTHENTICATION_CACHETTL)).unref();
		user.addListener(() => {
			authorization_cache = new Map();
		});
	}
}
// operations
export async function login(login_object) {
	if (!login_object.baseRequest?.login) throw new Error('No session for login');
	// intercept any attempts to set headers on the standard response object and pass them on to fastify
	login_object.baseResponse.headers.set = (name, value) => {
		login_object.fastifyResponse.header(name, value);
	};
	await login_object.baseRequest.login(login_object.username, login_object.password);
	return 'Login successful';
}

export async function logout(logout_object) {
	if (!logout_object.baseRequest.session) throw new Error('No session for logout');
	await logout_object.baseRequest.session.update({ user: null });
	return 'Logout successful';
}
import { serializeMessage } from '../server/serverHelpers/contentTypes';<|MERGE_RESOLUTION|>--- conflicted
+++ resolved
@@ -53,8 +53,8 @@
 					? operations_cors_accesslist
 					: []
 				: apps_cors
-				? apps_cors_accesslist
-				: [];
+					? apps_cors_accesslist
+					: [];
 			if (access_list.includes(origin) || access_list.includes('*')) {
 				if (request.method === 'OPTIONS') {
 					// preflight request
@@ -231,15 +231,9 @@
 				updated_session.id = session_id;
 				return session_table.put(updated_session);
 			};
-<<<<<<< HEAD
 			request.login = async function (username: string, password: string) {
 				const user = (request.user = await server.getUser(username, password, request));
 				request.session.update({ user: user && (user.getId?.() ?? user.username) });
-=======
-			request.login = async function (user, password) {
-				request.user = await server.getUser(user, password, request);
-				request.session.update({ user: request.user && (request.user.getId?.() ?? request.user.username) });
->>>>>>> f578596d
 			};
 		}
 		const response = await next_handler(request);
