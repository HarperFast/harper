"use strict";

const insert = require('../data_layer/insert');
const search = require('../data_layer/search');
const delete_ = require('../data_layer/delete');
const validation = require('../validation/role_validation');
const signalling = require('../utility/signalling');
const uuidV4 = require('uuid/v4');
const util = require('util');
const license = require('../utility/registration/hdb_license');
const terms = require('../utility/hdbTerms');
const hdb_utils = require('../utility/common_utils');
const p_search_search_by_value = util.promisify(search.searchByValue);
const p_search_search_by_conditions = util.promisify(search.searchByConditions);
const p_delete_delete = util.promisify(delete_.delete);

module.exports = {
    addRole: addRole,
    alterRole:alterRole,
    dropRole: dropRole,
    listRoles
};

function scrubRoleDetails(role) {
    try {
        if(role.hdb_auth_header) {
            delete role.hdb_auth_header;
        }
        if(role.HDB_INTERNAL_PATH) {
            delete role.HDB_INTERNAL_PATH;
        }
        if(role.operation) {
            delete role.operation;
        }
        if(role.hdb_user) {
            delete role.hdb_user;
        }
    } catch(err) {
        //no-op, failure is ok
    }
    return role;
}

async function addRole(role){
    let validation_resp = validation.addRoleValidation(role);
    if(validation_resp) {
        throw new Error(validation_resp);
    }

    let license_details = await license.getLicense();
    if(!license_details.enterprise) {
<<<<<<< HEAD
        let role_count = Object.keys(await listRoles()).length;
        if(role_count >= terms.BASIC_LICENSE_MAX_NON_CU_ROLES) {
            throw new Error(`${terms.LICENSE_ROLE_DENIED_RESPONSE} role.  ${terms.LICENSE_HELP_MSG}`);
=======
        //look to see if there is already a cluster_user role
        let roles = await listRoles();
        let has_cluster_role = checkClusterUserRole(role, roles);
        if(has_cluster_role){
            throw new Error(`Your current license only supports ${terms.BASIC_LICENSE_MAX_CLUSTER_USER_ROLES} cluster_user role. ${terms.SUPPORT_HELP_MSG}`);
        }

        let role_count = await listRoles().length;
        if(role_count > 0) {
            throw new Error(`Your current license only supports ${terms.BASIC_LICENSE_MAX_NON_CU_ROLES + terms.BASIC_LICENSE_MAX_CLUSTER_USER_ROLES} roles.  ${terms.SUPPORT_HELP_MSG}`);
>>>>>>> 7dcf8e66
        }
    }

    role = scrubRoleDetails(role);

    let search_obj = {
        schema: 'system',
        table : 'hdb_role',
        search_attribute : 'role',
        search_value : role.role,
        hash_attribute : 'id',
        get_attributes: ['*']
    };

    let search_role = await p_search_search_by_value(search_obj).catch((err) => {
        throw err;
    });

    if(search_role && search_role.length > 0) {
        search_role = scrubRoleDetails(search_role);
        return search_role[0];
    }

    if(!role.id)
        role.id = uuidV4();

    let insert_object = {
        operation:'insert',
        schema :  'system',
        table:'hdb_role',
        hash_attribute: 'id',
        records: [role]
    };

    let success = await insert.insert(insert_object).catch((err) => {
       throw err;
    });
    signalling.signalUserChange({type: 'user'});

    role = scrubRoleDetails(role);
    return role;
}

function checkClusterUserRole(add_role, roles){
    let has_cluster_role = false;
    if(add_role.permission.cluster_user === true){
        for(let x = 0; x < roles.length; x++){
            let role = roles[x];
            let permission = role.permission;
            if(!hdb_utils.isEmpty(permission) && permission.cluster_user === true){
                has_cluster_role = true;
                return;
            }
        }
    }
    return has_cluster_role;
}

async function alterRole(role){
    let validation_resp = validation.alterRoleValidation(role);
    if(validation_resp){
        throw new Error(validation_resp);
    }

    role = scrubRoleDetails(role);

    let update_object = {
        operation:'update',
        schema :  'system',
        table:'hdb_role',
        hash_attribute: 'rolename',
        records: [role]
    };

    let success = await insert.update(update_object).catch((err) => {
       throw err;
    });
    signalling.signalUserChange({type: 'user'});
    return success;
}

async function dropRole(role){
    let validation_resp = validation.dropRoleValidation(role);
    if(validation_resp){
        throw new Error(validation_resp);
    }

    let conditions = [
        {
            "and":
                {"=":["role",role.id]}
        },
        {"and":
                {"=":["active",true]}
        }
    ];

    let search_for_users = {
        schema:'system',
        table : 'hdb_user',
        conditions: conditions,
        get_attributes: ['username']
    };

    let search_for_role_name = {
        schema:'system',
        table : 'hdb_role',
        conditions: [{"and":{"=":["id",role.id]}}],
        get_attributes: ['role']
    };

    let role_name = await p_search_search_by_conditions(search_for_role_name).catch((err) => {
        throw err;
    });
    if(role_name.length === 0) {
        throw new Error(`Role not found`);
    }

    let users = await p_search_search_by_conditions(search_for_users).catch((err) => {
       throw err;
    });
    if(users && users.length > 0){
        throw new Error(`Cannot drop role ${role_name[0].role} ${users.length} users are tied to this role`);
    }
    let delete_object = {
        table:"hdb_role",
        schema:"system",
        hash_values: [role.id]
    };

    let success = await p_delete_delete(delete_object).catch((err) => {
       throw err;
    });

    signalling.signalUserChange({type: 'user'});
    return `${role_name[0].role} successfully deleted`;
}

async function listRoles(){
    let search_obj = {
        table: "hdb_role",
        schema: "system",
        hash_attribute:"id",
        search_attribute:"id",
        search_value:"*",
        get_attributes: ["*"]
    };

    let roles = await p_search_search_by_value(search_obj).catch((err) => {
       throw err;
    });

    return roles;
}
<|MERGE_RESOLUTION|>--- conflicted
+++ resolved
@@ -49,11 +49,6 @@
 
     let license_details = await license.getLicense();
     if(!license_details.enterprise) {
-<<<<<<< HEAD
-        let role_count = Object.keys(await listRoles()).length;
-        if(role_count >= terms.BASIC_LICENSE_MAX_NON_CU_ROLES) {
-            throw new Error(`${terms.LICENSE_ROLE_DENIED_RESPONSE} role.  ${terms.LICENSE_HELP_MSG}`);
-=======
         //look to see if there is already a cluster_user role
         let roles = await listRoles();
         let has_cluster_role = checkClusterUserRole(role, roles);
@@ -64,7 +59,6 @@
         let role_count = await listRoles().length;
         if(role_count > 0) {
             throw new Error(`Your current license only supports ${terms.BASIC_LICENSE_MAX_NON_CU_ROLES + terms.BASIC_LICENSE_MAX_CLUSTER_USER_ROLES} roles.  ${terms.SUPPORT_HELP_MSG}`);
->>>>>>> 7dcf8e66
         }
     }
 
