--- conflicted
+++ resolved
@@ -132,11 +132,7 @@
             current_latest_image_tag_minor="${current_latest_image_tag#*.}"
             current_latest_image_tag_minor="${current_latest_image_tag_minor%.*}"
             current_latest_image_tag_patch="${current_latest_image_tag##*.}"
-<<<<<<< HEAD
             
-=======
-          
->>>>>>> 02d1bf72
             if [ "${version_major}" -gt "${current_latest_image_tag_major}" ]; then
           
               npm_extra_tags='latest+stable'
