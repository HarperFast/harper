--- conflicted
+++ resolved
@@ -8,57 +8,10 @@
     inputs:
       dryrun:
         type: boolean
-<<<<<<< HEAD
-        description: 'Do all the things except for actually publishing (checked == dryrun)'
-        default: true
-
-jobs:
-  ############################################
-  #  Send Slack Message for start of Release
-  ############################################
-  sendSlackMessageRealeaseStarted:
-    if: ${{ inputs.dryrun == false || github.event_name == 'push' }}
-    uses: ./.github/workflows/post-to-slack-channel.yaml
-    secrets: inherit
-    with:
-      channel_id: C05PLHLQFQA
-      payload: |
-        {
-          "text": "${{ github.run_id }} Release Initiated.",
-          "blocks": [
-            {
-              "type": "header",
-              "text": {
-                "type": "plain_text",
-                "text": "HarperDB Release"
-              }
-            },
-            {
-              "type": "context",
-              "elements": [
-                {
-                  "type": "mrkdwn",
-                  "text": "*Status*"
-                },
-                {
-                  "type": "mrkdwn",
-                  "text": "Initiated"
-                },
-                {
-                  "type": "mrkdwn",
-                  "text": "<${{ github.server_url }}/${{ github.repository }}/actions/runs/${{ github.run_id }}|run ${{ github.run_id }}>"
-                }
-              ]
-            }
-          ]
-        }
-
-=======
         description: "dryrun: Do not publish"
         default: true
 
 jobs:
->>>>>>> 4d66908b
   ########
   #  Meta
   ########
@@ -175,9 +128,6 @@
           EOF
 
           [[ "${release_type}" != "stable" ]] && echo "pre-release version: ${release_type}.${prerelease_version:-}" >> "${GITHUB_STEP_SUMMARY}"
-<<<<<<< HEAD
-
-=======
           
           cat <<EOF
           harperdbVersion:      ${harperdbVersion}
@@ -195,7 +145,6 @@
           inputs_dryrun:        ${inputs_dryrun}
           EOF
           
->>>>>>> 4d66908b
           if [[ "${dryrun}" != "false" ]]; then
             cat <<EOF >> "${GITHUB_STEP_SUMMARY}"
           > [!WARNING]
@@ -213,19 +162,11 @@
             exit 1
           fi
 
-<<<<<<< HEAD
-  ##############################################
-  #  Send Slack Message: add version to message
-  ##############################################
-  sendSlackMessageRealeaseVersion:
-    if: ${{ needs.meta.outputs.dryrun == false }}
-=======
   ############################################
   #  Send Slack Message for start of Release
   ############################################
   sendSlackMessageRealeaseStarted:
     if: needs.meta.outputs.dryrun == 'false'
->>>>>>> 4d66908b
     uses: ./.github/workflows/post-to-slack-channel.yaml
     needs:
       - meta
@@ -317,11 +258,7 @@
           NODE_AUTH_TOKEN: '${{ secrets.NPM_ACCESS_KEY }}'
           HARPERDB_VERSION: '${{ needs.build.outputs.harperdbVersion }}'
           PUBLISH_DESTINATION: 'private'
-<<<<<<< HEAD
-          EXTRA_TAGS: '${{ needs.meta.outputs.npm_extra_tags }}'
-=======
           EXTRA_TAGS: "${{ needs.meta.outputs.npm_extra_tags }}"
->>>>>>> 4d66908b
           DRYRUN: ${{ needs.meta.outputs.dryrun }}
         run: ./.github/scripts/npm-publish.sh
         continue-on-error: true
@@ -348,11 +285,7 @@
   #  Send Slack Message on 'Ready to Deploy'
   ############################################
   sendSlackMessageReadyToDeploy:
-<<<<<<< HEAD
-    if: ${{ needs.meta.outputs.release_type == 'stable' && needs.meta.outputs.dryrun == false }}
-=======
     if: ${{ needs.meta.outputs.release_type == 'stable' && needs.meta.outputs.dryrun == 'false' }}
->>>>>>> 4d66908b
     uses: ./.github/workflows/post-to-slack-channel.yaml
     secrets: inherit
     needs:
@@ -456,11 +389,7 @@
           NODE_AUTH_TOKEN: '${{ secrets.NPM_ACCESS_KEY }}'
           HARPERDB_VERSION: '${{ needs.build.outputs.harperdbVersion }}'
           PUBLISH_DESTINATION: 'public'
-<<<<<<< HEAD
-          EXTRA_TAGS: '${{ needs.meta.outputs.npm_extra_tags }}'
-=======
           EXTRA_TAGS: "${{ needs.meta.outputs.npm_extra_tags }}"
->>>>>>> 4d66908b
           DRYRUN: ${{ needs.meta.outputs.dryrun }}
         run: ./.github/scripts/npm-publish.sh
 
@@ -635,11 +564,7 @@
   #################################
   sendSlackMessageParty:
     uses: ./.github/workflows/post-to-slack-channel.yaml
-<<<<<<< HEAD
-    if: ${{ !cancelled() && !failure() && needs.publicReleaseNPM.result == 'success' && needs.publicReleaseDocker.result == 'success' && needs.publicReleaseOfflineInstaller.result == 'success' && needs.meta.outputs.dryrun == false }}
-=======
     if: ${{ !cancelled() && !failure() && needs.publicReleaseNPM.result == 'success' && needs.publicReleaseDocker.result == 'success' && needs.publicReleaseOfflineInstaller.result == 'success' && needs.meta.outputs.dryrun == 'false' }}
->>>>>>> 4d66908b
     secrets: inherit
     needs:
       - meta
@@ -690,11 +615,7 @@
   #  Send Slack Message on failure
   #################################
   sendSlackMessageFailure:
-<<<<<<< HEAD
-    if: ${{ failure() && !cancelled() && needs.meta.outputs.dryrun == false }}
-=======
     if: ${{ failure() && !cancelled() && needs.meta.outputs.dryrun == 'false' }}
->>>>>>> 4d66908b
     uses: ./.github/workflows/post-to-slack-channel.yaml
     secrets: inherit
     needs:
