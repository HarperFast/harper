--- conflicted
+++ resolved
@@ -89,12 +89,6 @@
             maximum: 250,
             tooLong: 'cannot exceed 250 characters'
         }
-<<<<<<< HEAD
-    }, hash_attribute: {
-        presence: true,
-        format: "[\\w\\-\\_]+"
-=======
->>>>>>> 4172f6fa
     },
     search_attribute: {
         presence: true
