'use strict';

const fs = require('fs-extra');
const Joi = require('joi');
const os = require('os');
const { boolean, string, number, array } = Joi.types();
const { totalmem } = require('os');
const path = require('path');
const hdb_logger = require('../utility/logging/harper_logger');
const hdb_utils = require('../utility/common_utils');
const certificates_terms = require('../utility/terms/certificates');
const hdb_terms = require('../utility/hdbTerms');
const validator = require('./validationWrapper');

const DEFAULT_LOG_FOLDER = 'log';
const DEFAULT_COMPONENTS_FOLDER = 'components';
const DEFAULT_CORES_IF_ERR = 4;
const INVALID_SIZE_UNIT_MSG = 'Invalid logging.rotation.maxSize unit. Available units are G, M or K';
const INVALID_INTERVAL_UNIT_MSG = 'Invalid logging.rotation.interval unit. Available units are D, H or M (minutes)';
const INVALID_MAX_SIZE_VALUE_MSG =
	"Invalid logging.rotation.maxSize value. Value should be a number followed by unit e.g. '10M'";
const INVALID_INTERVAL_VALUE_MSG =
	"Invalid logging.rotation.interval value. Value should be a number followed by unit e.g. '10D'";
const UNDEFINED_OPS_API = 'rootPath config parameter is undefined';
const UNDEFINED_NATS_ENABLED = 'clustering.enabled config parameter is undefined';

const port_constraints = Joi.alternatives([number.min(0), string]).required();
const route_constraints = array
	.items({
		host: string.required(),
		port: port_constraints,
	})
	.empty(null);

let hdb_root;
let skip_fs_val = false;

module.exports = {
	configValidator,
	routesValidator,
	route_constraints,
};

function configValidator(config_json, skip_fs_validation = false) {
	skip_fs_val = skip_fs_validation;
	hdb_root = config_json.rootPath;
	if (hdb_utils.isEmpty(hdb_root)) {
		throw UNDEFINED_OPS_API;
	}

	const enabled_constraints = boolean.optional();
	const threads_constraints = number.min(0).max(1000).empty(null).default(setDefaultThreads);
	const root_constraints = string
		.pattern(/^[\\\/]$|([\\\/][a-zA-Z_0-9\:-]+)+$/, 'directory path')
		.empty(null)
		.default(setDefaultRoot);
	const pem_file_constraints = string.optional().empty(null);
	const nats_term_constraints = string
		.pattern(/^[^\s.,*>]+$/)
		.messages({ 'string.pattern.base': '{:#label} invalid, must not contain ., * or >' })
		.empty(null)
		.required();
	const clustering_stream_path_constraints = Joi.string().empty(null).default(setDefaultRoot);
	const storage_path_constraints = Joi.custom(validatePath).empty(null).default(setDefaultRoot);

	const clustering_enabled = config_json.clustering?.enabled;
<<<<<<< HEAD
=======
	if (hdb_utils.isEmpty(clustering_enabled)) {
		throw UNDEFINED_NATS_ENABLED;
	}
	const tls_constraints = Joi.object({
		certificate: pem_file_constraints,
		certificateAuthority: pem_file_constraints,
		privateKey: pem_file_constraints,
	});
>>>>>>> 9fd0c360

	// If clustering is enabled validate clustering config
	let clustering_validation_schema;
	if (clustering_enabled === true) {
		clustering_validation_schema = Joi.object({
			enabled: enabled_constraints,
			hubServer: Joi.object({
				cluster: Joi.object({
					name: Joi.required().empty(null),
					network: Joi.object({
						port: port_constraints,
						routes: route_constraints,
					}).required(),
				}).required(),
				leafNodes: Joi.object({
					network: Joi.object({
						port: port_constraints,
					}).required(),
				}).required(),
				network: Joi.object({
					port: port_constraints,
				}).required(),
			}).required(),
			leafServer: Joi.object({
				network: Joi.object({
					port: port_constraints,
					routes: route_constraints,
				}).required(),
				streams: Joi.object({
					// Max age must be above duplicate_window stream setting
					maxAge: number.min(120).allow(null).optional(),
					maxBytes: number.min(1).allow(null).optional(),
					maxMsgs: number.min(1).allow(null).optional(),
					path: clustering_stream_path_constraints,
				}).required(),
			}).required(),
			logLevel: Joi.valid('error', 'warn', 'info', 'debug', 'trace'),
			nodeName: nats_term_constraints,
			republishMessages: boolean.optional(),
			databaseLevel: boolean.optional(),
			tls: Joi.object({
				certificate: pem_file_constraints,
				certificateAuthority: pem_file_constraints,
				privateKey: pem_file_constraints,
				insecure: boolean.required(),
				verify: boolean.optional(),
			}),
			user: string.optional().empty(null),
		}).optional();
	} else {
		clustering_validation_schema = Joi.object({
			enabled: enabled_constraints,
			// tls needs to be here to set defaults if clustering disabled
			tls: Joi.object({
				certificate: pem_file_constraints,
				certificateAuthority: pem_file_constraints,
				privateKey: pem_file_constraints,
				insecure: boolean.optional(),
			}),
		}).optional();
	}

	const config_schema = Joi.object({
		authentication: Joi.object({
			authorizeLocal: boolean,
			cacheTTL: number.required(),
			enableSessions: boolean,
		}),
		analytics: Joi.object({
			aggregatePeriod: number,
		}),
		componentsRoot: root_constraints.optional(),
		clustering: clustering_validation_schema,
		localStudio: Joi.object({
			enabled: enabled_constraints,
		}).required(),
		logging: Joi.object({
			auditAuthEvents: Joi.object({
				logFailed: boolean,
				logSuccessful: boolean,
			}),
			file: boolean.required(),
			level: Joi.valid('notify', 'fatal', 'error', 'warn', 'info', 'debug', 'trace'),
			rotation: Joi.object({
				enabled: boolean.optional(),
				compress: boolean.optional(),
				interval: string.custom(validateRotationInterval).optional().empty(null),
				maxSize: string.custom(validateRotationMaxSize).optional().empty(null),
				path: string.optional().empty(null).default(setDefaultRoot),
			}).required(),
			root: root_constraints,
			stdStreams: boolean.required(),
			auditLog: boolean.required(),
		}).required(),
		operationsApi: Joi.object({
			network: Joi.object({
				cors: boolean.optional(),
				corsAccessList: array.optional(),
				headersTimeout: number.min(1).optional(),
				keepAliveTimeout: number.min(1).optional(),
				port: Joi.alternatives([number.min(0), string])
					.optional()
					.empty(null),
				domainSocket: Joi.optional().empty('hdb/operations-server').default(setDefaultRoot),
				securePort: Joi.alternatives([number.min(0), string])
					.optional()
					.empty(null),
				timeout: number.min(1).optional(),
			}).optional(),
			tls: Joi.alternatives([Joi.array().items(tls_constraints), tls_constraints]),
		}).required(),
		rootPath: string.pattern(/^[\\\/]$|([\\\/][a-zA-Z_0-9\:-]+)+$/, 'directory path').required(),
		mqtt: Joi.object({
			network: Joi.object({
				port: port_constraints,
				securePort: port_constraints,
				mtls: Joi.alternatives([
					boolean.optional(),
					Joi.object({
						user: string.optional(),
						certificateAuthority: pem_file_constraints,
						required: boolean.optional(),
					}),
				]),
			}).required(),
			webSocket: boolean.optional(),
			requireAuthentication: boolean.optional(),
		}),
		http: Joi.object({
			compressionThreshold: number.optional(),
			cors: boolean.optional(),
			corsAccessList: array.optional(),
			headersTimeout: number.min(1).optional(),
			port: Joi.alternatives([number.min(0), string])
				.optional()
				.empty(null),
			securePort: Joi.alternatives([number.min(0), string])
				.optional()
				.empty(null),
			maxHeaderSize: number.optional(),
			mtls: Joi.alternatives([
				boolean.optional(),
				Joi.object({
					user: string.optional(),
					certificateAuthority: pem_file_constraints,
					required: boolean.optional(),
				}),
			]),
		}).required(),
		threads: Joi.alternatives(
			threads_constraints.optional(),
			Joi.object({
				count: threads_constraints.optional(),
				debug: Joi.alternatives(
					boolean.optional(),
					Joi.object({
						startingPort: number.min(1).optional(),
						host: string.optional(),
						waitForDebugger: boolean.optional(),
					})
				),
				maxHeapMemory: number.min(0).optional(),
			})
		),
		storage: Joi.object({
			writeAsync: boolean.required(),
			overlappingSync: boolean.optional(),
			caching: boolean.optional(),
			compression: Joi.alternatives([
				boolean.optional(),
				Joi.object({ dictionary: string.optional(), threshold: number.optional() }),
			]),
			compactOnStart: boolean.optional(),
			compactOnStartKeepBackup: boolean.optional(),
			noReadAhead: boolean.optional(),
			path: storage_path_constraints,
			prefetchWrites: boolean.optional(),
			maxFreeSpaceToLoad: number.optional(),
			maxFreeSpaceToRetain: number.optional(),
		}).required(),
		ignoreScripts: boolean.optional(),
		tls: Joi.alternatives([Joi.array().items(tls_constraints), tls_constraints]),
	});

	// Not using the validation wrapper here because we need the result if validation is successful because
	// there is default values set as part of validation.
	return config_schema.validate(config_json, {
		allowUnknown: true,
		abortEarly: false,
		errors: { wrap: { label: "'" } },
	});
}

// This function is used to validate existence of paths passed as an argument
function doesPathExist(path_to_check) {
	if (skip_fs_val) return null;
	let exists = fs.existsSync(path_to_check);
	if (exists) {
		return null;
	}

	return `Specified path ${path_to_check} does not exist.`;
}

function validatePemFile(value, helpers) {
	if (value === null) return;

	const does_exist_msg = doesPathExist(value);
	if (does_exist_msg) {
		return helpers.message(does_exist_msg);
	}

	return value;
}

function validatePath(value, helpers) {
	Joi.assert(value, string.pattern(/^[\\\/]$|([\\\/][a-zA-Z_0-9\:-]+)+$/, 'directory path'));

	const does_exist_msg = doesPathExist(value);
	if (does_exist_msg) {
		return helpers.message(does_exist_msg);
	}
}

function validateRotationMaxSize(value, helpers) {
	const unit = value.slice(-1);
	if (unit !== 'G' && unit !== 'M' && unit !== 'K') {
		return helpers.message(INVALID_SIZE_UNIT_MSG);
	}

	const size = value.slice(0, -1);
	if (isNaN(parseInt(size))) {
		return helpers.message(INVALID_MAX_SIZE_VALUE_MSG);
	}

	return value;
}

function validateRotationInterval(value, helpers) {
	const unit = value.slice(-1);
	if (unit !== 'D' && unit !== 'H' && unit !== 'M') {
		return helpers.message(INVALID_INTERVAL_UNIT_MSG);
	}

	const size = value.slice(0, -1);
	if (isNaN(parseInt(size))) {
		return helpers.message(INVALID_INTERVAL_VALUE_MSG);
	}

	return value;
}

function setDefaultThreads(parent, helpers) {
	const config_param = helpers.state.path.join('.');
	let processors = os.cpus().length;

	// default to one less than the number of logical CPU/processors so we can have good concurrency with the
	// ingest process and any extra processes (jobs, reply, etc.).
	let num_processes = processors - 1;
	// But if only two or less processors, keep two processes so we have some level of concurrency fairness
	if (num_processes <= 2) num_processes = 2;
	let available_memory = process.constrainedMemory?.() || totalmem(); // used constrained memory if it is available
	// and lower than total memory
	available_memory = Math.round(Math.min(available_memory, totalmem()) / 1000000);
	// (available memory -750MB) / 300MB
	num_processes = Math.max(Math.min(num_processes, Math.round((available_memory - 750) / 300)), 1);
	hdb_logger.info(
		`Detected ${processors} cores and ${available_memory}MB on this machine, defaulting ${config_param} to ${num_processes}`
	);
	return num_processes;
}

/**
 * Sets a default root for a config param.
 * @param parent
 * @param helpers
 * @returns {string}
 */
function setDefaultRoot(parent, helpers) {
	// For some reason Joi is still calling set default when value is not null.
	// For that reason we do this check.
	const config_param = helpers.state.path.join('.');
	if (!hdb_utils.isEmpty(helpers.original) && config_param !== 'operationsApi.network.domainSocket') {
		return helpers.original;
	}

	if (hdb_utils.isEmpty(hdb_root)) {
		throw new Error(`Error setting default root for: ${config_param}. HDB root is not defined`);
	}

	switch (config_param) {
		case 'componentsRoot':
			return path.join(hdb_root, DEFAULT_COMPONENTS_FOLDER);
		case 'logging.root':
			return path.join(hdb_root, DEFAULT_LOG_FOLDER);
		case 'clustering.leafServer.streams.path':
			return path.join(hdb_root, 'clustering', 'leaf');
		case 'storage.path':
			const legacy_storage_path = path.join(hdb_root, hdb_terms.LEGACY_DATABASES_DIR_NAME);
			if (fs.existsSync(legacy_storage_path)) return legacy_storage_path;
			return path.join(hdb_root, hdb_terms.DATABASES_DIR_NAME);
		case 'logging.rotation.path':
			return path.join(hdb_root, DEFAULT_LOG_FOLDER);
		case 'operationsApi.network.domainSocket':
			return config_param == null ? null : path.join(hdb_root, 'operations-server');
		default:
			throw new Error(
				`Error setting default root for config parameter: ${config_param}. Unrecognized config parameter`
			);
	}
}

/**
 * Validates just the routes array.
 * @param routes_array
 * @returns {*}
 */
function routesValidator(routes_array) {
	const schema = Joi.object({
		routes: route_constraints,
	});
	return validator.validateBySchema({ routes: routes_array }, schema);
}<|MERGE_RESOLUTION|>--- conflicted
+++ resolved
@@ -64,17 +64,11 @@
 	const storage_path_constraints = Joi.custom(validatePath).empty(null).default(setDefaultRoot);
 
 	const clustering_enabled = config_json.clustering?.enabled;
-<<<<<<< HEAD
-=======
-	if (hdb_utils.isEmpty(clustering_enabled)) {
-		throw UNDEFINED_NATS_ENABLED;
-	}
 	const tls_constraints = Joi.object({
 		certificate: pem_file_constraints,
 		certificateAuthority: pem_file_constraints,
 		privateKey: pem_file_constraints,
 	});
->>>>>>> 9fd0c360
 
 	// If clustering is enabled validate clustering config
 	let clustering_validation_schema;
