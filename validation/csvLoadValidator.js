--- conflicted
+++ resolved
@@ -30,14 +30,7 @@
         }
     },
     action: {
-<<<<<<< HEAD
-        presence: {
-            message: 'is required and must be either insert or update'
-        },
         inclusion: {
-=======
-        inclusion : {
->>>>>>> 45f677b6
             within: actions,
             message: 'is required and must be either insert or update'
         }
