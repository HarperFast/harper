{
	"info": {
		"name": "HarperDB Integration Tests",
		"_postman_id": "af7e68e7-3ff1-4d53-a9b4-61acf35cff30",
		"description": "",
		"schema": "https://schema.getpostman.com/json/collection/v2.1.0/collection.json"
	},
	"item": [
		{
			"name": "1. Environment Setup",
			"description": null,
			"item": [
				{
					"name": "create_schema",
					"event": [
						{
							"listen": "test",
							"script": {
								"type": "text/javascript",
								"exec": [
									"tests[\"Create Schema\"] = responseBody.has(\"successfully created\");\r",
									"\r",
									"\r",
									""
								]
							}
						}
					],
					"request": {
						"auth": {
							"type": "basic",
							"basic": [
								{
									"key": "username",
									"value": "{{username}}",
									"type": "string"
								},
								{
									"key": "password",
									"value": "{{password}}",
									"type": "string"
								},
								{
									"key": "showPassword",
									"value": false,
									"type": "boolean"
								}
							]
						},
						"method": "POST",
						"header": [
							{
								"key": "Content-Type",
								"value": "application/json"
							}
						],
						"body": {
							"mode": "raw",
							"raw": "{\n  \"operation\":\"create_schema\",\n  \"schema\": \"{{schema}}\"\n}"
						},
						"url": {
							"raw": "{{host}}:{{port}}",
							"host": [
								"{{host}}"
							],
							"port": "{{port}}"
						},
						"description": "This method is used to create a schema.  It like all other functions requires basic auth.  \n\nAttributes:\n\noperation (required) - must always be create_schema\n\nschema (required) - name of the schema you are creating"
					},
					"response": []
				},
				{
					"name": "create_schema_dev",
					"event": [
						{
							"listen": "test",
							"script": {
								"type": "text/javascript",
								"exec": [
									"tests[\"Create Schema\"] = responseBody.has(\"successfully created\");\r",
									"\r",
									"\r",
									""
								]
							}
						}
					],
					"request": {
						"auth": {
							"type": "basic",
							"basic": [
								{
									"key": "username",
									"value": "{{username}}",
									"type": "string"
								},
								{
									"key": "password",
									"value": "{{password}}",
									"type": "string"
								},
								{
									"key": "showPassword",
									"value": false,
									"type": "boolean"
								}
							]
						},
						"method": "POST",
						"header": [
							{
								"key": "Content-Type",
								"value": "application/json"
							}
						],
						"body": {
							"mode": "raw",
							"raw": "{\n  \"operation\":\"create_schema\",\n  \"schema\": \"dev\"\n}"
						},
						"url": {
							"raw": "{{host}}:{{port}}",
							"host": [
								"{{host}}"
							],
							"port": "{{port}}"
						},
						"description": "This method is used to create a schema.  It like all other functions requires basic auth.  \n\nAttributes:\n\noperation (required) - must always be create_schema\n\nschema (required) - name of the schema you are creating"
					},
					"response": []
				},
				{
					"name": "Validation Check NO Schema.",
					"event": [
						{
							"listen": "test",
							"script": {
								"type": "text/javascript",
								"exec": [
									"",
									"",
									"/*pm.test(\"sql select where (like) and (unitprice>100)\", function () {",
									"    var jsonData = pm.response.json();",
									"    pm.expect(jsonData[0].unitprice)>100;",
									"});",
									"*/",
									"",
									"/*pm.test(\"Invalid JSON object\", function () {",
									"    var jsonData = pm.response.json();",
									"    pm.expect(jsonData.schema[0]).to.eql(Schema  is required);",
									"});",
									"*/",
									"pm.test(\"Body matches string\", function () {",
									"    pm.expect(pm.response.text()).to.include(\"Schema  is required\");",
									"});",
									""
								]
							}
						}
					],
					"request": {
						"auth": {
							"type": "basic",
							"basic": [
								{
									"key": "username",
									"value": "{{username}}",
									"type": "string"
								},
								{
									"key": "password",
									"value": "{{password}}",
									"type": "string"
								},
								{
									"key": "showPassword",
									"value": false,
									"type": "boolean"
								}
							]
						},
						"method": "POST",
						"header": [
							{
								"key": "Content-Type",
								"value": "application/json"
							}
						],
						"body": {
							"mode": "raw",
							"raw": "{\n\"operation\":\"create_schema\"\n}"
						},
						"url": {
							"raw": "{{host}}:{{port}}",
							"host": [
								"{{host}}"
							],
							"port": "{{port}}"
						}
					},
					"response": []
				},
				{
					"name": "create_table_customers",
					"event": [
						{
							"listen": "test",
							"script": {
								"type": "text/javascript",
								"exec": [
									"tests[\"Create Table\"] = responseBody.has(\"successfully created.\");"
								]
							}
						}
					],
					"request": {
						"auth": {
							"type": "basic",
							"basic": [
								{
									"key": "username",
									"value": "{{username}}",
									"type": "string"
								},
								{
									"key": "password",
									"value": "{{password}}",
									"type": "string"
								},
								{
									"key": "saveHelperData",
									"value": true,
									"type": "boolean"
								},
								{
									"key": "showPassword",
									"value": false,
									"type": "boolean"
								}
							]
						},
						"method": "POST",
						"header": [
							{
								"key": "Content-Type",
								"value": "application/json"
							}
						],
						"body": {
							"mode": "raw",
							"raw": "{\n  \"operation\":\"create_table\",\n  \"schema\":\"northnwd\",\n  \"table\":\"customers\",\n  \"hash_attribute\": \"customerid\"\n}"
						},
						"url": {
							"raw": "{{host}}:{{port}}",
							"host": [
								"{{host}}"
							],
							"port": "{{port}}"
						}
					},
					"response": []
				},
				{
					"name": "create_table_suppliers",
					"event": [
						{
							"listen": "test",
							"script": {
								"type": "text/javascript",
								"exec": [
									"tests[\"Create Table\"] = responseBody.has(\"successfully created.\");"
								]
							}
						}
					],
					"request": {
						"auth": {
							"type": "basic",
							"basic": [
								{
									"key": "username",
									"value": "{{username}}",
									"type": "string"
								},
								{
									"key": "password",
									"value": "{{password}}",
									"type": "string"
								},
								{
									"key": "saveHelperData",
									"value": true,
									"type": "boolean"
								},
								{
									"key": "showPassword",
									"value": false,
									"type": "boolean"
								}
							]
						},
						"method": "POST",
						"header": [
							{
								"key": "Content-Type",
								"value": "application/json"
							},
							{
								"key": "Authorization",
								"value": "Basic SERCX0FETUlOOnJvb3QxOTg0"
							}
						],
						"body": {
							"mode": "raw",
							"raw": "{\n  \"operation\":\"create_table\",\n  \"schema\":\"northnwd\",\n  \"table\":\"suppliers\",\n  \"hash_attribute\": \"supplierid\"\n}"
						},
						"url": {
							"raw": "{{host}}:{{port}}",
							"host": [
								"{{host}}"
							],
							"port": "{{port}}"
						}
					},
					"response": []
				},
				{
					"name": "create_table_region",
					"event": [
						{
							"listen": "test",
							"script": {
								"type": "text/javascript",
								"exec": [
									"tests[\"Create Table\"] = responseBody.has(\"successfully created.\");"
								]
							}
						}
					],
					"request": {
						"auth": {
							"type": "basic",
							"basic": [
								{
									"key": "username",
									"value": "{{username}}",
									"type": "string"
								},
								{
									"key": "password",
									"value": "{{password}}",
									"type": "string"
								},
								{
									"key": "saveHelperData",
									"value": true,
									"type": "boolean"
								},
								{
									"key": "showPassword",
									"value": false,
									"type": "boolean"
								}
							]
						},
						"method": "POST",
						"header": [
							{
								"key": "Content-Type",
								"value": "application/json"
							},
							{
								"key": "Authorization",
								"value": "Basic SERCX0FETUlOOnJvb3QxOTg0"
							}
						],
						"body": {
							"mode": "raw",
							"raw": "{\n  \"operation\":\"create_table\",\n  \"schema\":\"northnwd\",\n  \"table\":\"region\",\n  \"hash_attribute\": \"regionid\"\n}"
						},
						"url": {
							"raw": "{{host}}:{{port}}",
							"host": [
								"{{host}}"
							],
							"port": "{{port}}"
						}
					},
					"response": []
				},
				{
					"name": "create_table_employees",
					"event": [
						{
							"listen": "prerequest",
							"script": {
								"type": "text/javascript",
								"exec": [
									"",
									""
								]
							}
						},
						{
							"listen": "test",
							"script": {
								"type": "text/javascript",
								"exec": [
									"tests[\"Create Table\"] = responseBody.has(\"successfully created.\");"
								]
							}
						}
					],
					"request": {
						"auth": {
							"type": "basic",
							"basic": [
								{
									"key": "username",
									"value": "{{username}}",
									"type": "string"
								},
								{
									"key": "password",
									"value": "{{password}}",
									"type": "string"
								},
								{
									"key": "saveHelperData",
									"value": true,
									"type": "boolean"
								},
								{
									"key": "showPassword",
									"value": false,
									"type": "boolean"
								}
							]
						},
						"method": "POST",
						"header": [
							{
								"key": "Content-Type",
								"value": "application/json"
							},
							{
								"key": "Authorization",
								"value": "Basic SERCX0FETUlOOnJvb3Q="
							}
						],
						"body": {
							"mode": "raw",
							"raw": "{\n  \"operation\":\"create_table\",\n  \"schema\":\"northnwd\",\n  \"table\":\"employees\",\n  \"hash_attribute\": \"employeeid\"\n}"
						},
						"url": {
							"raw": "{{host}}:{{port}}",
							"host": [
								"{{host}}"
							],
							"port": "{{port}}"
						}
					},
					"response": []
				},
				{
					"name": "create_table_orders",
					"event": [
						{
							"listen": "test",
							"script": {
								"type": "text/javascript",
								"exec": [
									"tests[\"Create Table\"] = responseBody.has(\"successfully created.\");"
								]
							}
						}
					],
					"request": {
						"auth": {
							"type": "basic",
							"basic": [
								{
									"key": "username",
									"value": "{{username}}",
									"type": "string"
								},
								{
									"key": "password",
									"value": "{{password}}",
									"type": "string"
								},
								{
									"key": "saveHelperData",
									"value": true,
									"type": "boolean"
								},
								{
									"key": "showPassword",
									"value": false,
									"type": "boolean"
								}
							]
						},
						"method": "POST",
						"header": [
							{
								"key": "Content-Type",
								"value": "application/json"
							},
							{
								"key": "Authorization",
								"value": "Basic SERCX0FETUlOOnJvb3Q="
							}
						],
						"body": {
							"mode": "raw",
							"raw": "{\n  \"operation\":\"create_table\",\n  \"schema\":\"northnwd\",\n  \"table\":\"orders\",\n  \"hash_attribute\": \"orderid\"\n}"
						},
						"url": {
							"raw": "{{host}}:{{port}}",
							"host": [
								"{{host}}"
							],
							"port": "{{port}}"
						}
					},
					"response": []
				},
				{
					"name": "create_table_territories",
					"event": [
						{
							"listen": "test",
							"script": {
								"type": "text/javascript",
								"exec": [
									"tests[\"Create Table\"] = responseBody.has(\"successfully created.\");"
								]
							}
						}
					],
					"request": {
						"auth": {
							"type": "basic",
							"basic": [
								{
									"key": "username",
									"value": "{{username}}",
									"type": "string"
								},
								{
									"key": "password",
									"value": "{{password}}",
									"type": "string"
								},
								{
									"key": "saveHelperData",
									"value": true,
									"type": "boolean"
								},
								{
									"key": "showPassword",
									"value": false,
									"type": "boolean"
								}
							]
						},
						"method": "POST",
						"header": [
							{
								"key": "Content-Type",
								"value": "application/json"
							},
							{
								"key": "Authorization",
								"value": "Basic SERCX0FETUlOOnJvb3QxOTg0"
							}
						],
						"body": {
							"mode": "raw",
							"raw": "{\n  \"operation\":\"create_table\",\n  \"schema\":\"northnwd\",\n  \"table\":\"territories\",\n  \"hash_attribute\": \"territoryid\"\n}"
						},
						"url": {
							"raw": "{{host}}:{{port}}",
							"host": [
								"{{host}}"
							],
							"port": "{{port}}"
						}
					},
					"response": []
				},
				{
					"name": "create_table_categories",
					"event": [
						{
							"listen": "test",
							"script": {
								"type": "text/javascript",
								"exec": [
									"tests[\"Create Table\"] = responseBody.has(\"successfully created.\");"
								]
							}
						}
					],
					"request": {
						"auth": {
							"type": "basic",
							"basic": [
								{
									"key": "username",
									"value": "{{username}}",
									"type": "string"
								},
								{
									"key": "password",
									"value": "{{password}}",
									"type": "string"
								},
								{
									"key": "saveHelperData",
									"value": true,
									"type": "boolean"
								},
								{
									"key": "showPassword",
									"value": false,
									"type": "boolean"
								}
							]
						},
						"method": "POST",
						"header": [
							{
								"key": "Content-Type",
								"value": "application/json"
							},
							{
								"key": "Authorization",
								"value": "Basic SERCX0FETUlOOnJvb3QxOTg0"
							}
						],
						"body": {
							"mode": "raw",
							"raw": "{\n  \"operation\":\"create_table\",\n  \"schema\":\"northnwd\",\n  \"table\":\"categories\",\n  \"hash_attribute\": \"categoryid\"\n}"
						},
						"url": {
							"raw": "{{host}}:{{port}}",
							"host": [
								"{{host}}"
							],
							"port": "{{port}}"
						}
					},
					"response": []
				},
				{
					"name": "create_table_shippers",
					"event": [
						{
							"listen": "test",
							"script": {
								"type": "text/javascript",
								"exec": [
									"tests[\"Create Table\"] = responseBody.has(\"successfully created.\");"
								]
							}
						}
					],
					"request": {
						"auth": {
							"type": "basic",
							"basic": [
								{
									"key": "username",
									"value": "{{username}}",
									"type": "string"
								},
								{
									"key": "password",
									"value": "{{password}}",
									"type": "string"
								},
								{
									"key": "saveHelperData",
									"value": true,
									"type": "boolean"
								},
								{
									"key": "showPassword",
									"value": false,
									"type": "boolean"
								}
							]
						},
						"method": "POST",
						"header": [
							{
								"key": "Content-Type",
								"value": "application/json"
							},
							{
								"key": "Authorization",
								"value": "Basic SERCX0FETUlOOnJvb3QxOTg0"
							}
						],
						"body": {
							"mode": "raw",
							"raw": "{\n  \"operation\":\"create_table\",\n  \"schema\":\"northnwd\",\n  \"table\":\"shippers\",\n  \"hash_attribute\": \"shipperid\"\n}"
						},
						"url": {
							"raw": "{{host}}:{{port}}",
							"host": [
								"{{host}}"
							],
							"port": "{{port}}"
						}
					},
					"response": []
				},
				{
					"name": "create_table_employeeterritories",
					"event": [
						{
							"listen": "test",
							"script": {
								"type": "text/javascript",
								"exec": [
									"tests[\"Create Table\"] = responseBody.has(\"successfully created.\");"
								]
							}
						}
					],
					"request": {
						"auth": {
							"type": "basic",
							"basic": [
								{
									"key": "username",
									"value": "{{username}}",
									"type": "string"
								},
								{
									"key": "password",
									"value": "{{password}}",
									"type": "string"
								},
								{
									"key": "saveHelperData",
									"value": true,
									"type": "boolean"
								},
								{
									"key": "showPassword",
									"value": false,
									"type": "boolean"
								}
							]
						},
						"method": "POST",
						"header": [
							{
								"key": "Content-Type",
								"value": "application/json"
							},
							{
								"key": "Authorization",
								"value": "Basic SERCX0FETUlOOnJvb3QxOTg0"
							}
						],
						"body": {
							"mode": "raw",
							"raw": "{\n  \"operation\":\"create_table\",\n  \"schema\":\"northnwd\",\n  \"table\":\"employeeterritories\",\n  \"hash_attribute\": \"employeeid\"\n}"
						},
						"url": {
							"raw": "{{host}}:{{port}}",
							"host": [
								"{{host}}"
							],
							"port": "{{port}}"
						}
					},
					"response": []
				},
				{
					"name": "create_table_orderdetails",
					"event": [
						{
							"listen": "test",
							"script": {
								"type": "text/javascript",
								"exec": [
									"tests[\"Create Table\"] = responseBody.has(\"successfully created.\");"
								]
							}
						}
					],
					"request": {
						"auth": {
							"type": "basic",
							"basic": [
								{
									"key": "username",
									"value": "{{username}}",
									"type": "string"
								},
								{
									"key": "password",
									"value": "{{password}}",
									"type": "string"
								},
								{
									"key": "saveHelperData",
									"value": true,
									"type": "boolean"
								},
								{
									"key": "showPassword",
									"value": false,
									"type": "boolean"
								}
							]
						},
						"method": "POST",
						"header": [
							{
								"key": "Content-Type",
								"value": "application/json"
							},
							{
								"key": "Authorization",
								"value": "Basic SERCX0FETUlOOnJvb3Q="
							}
						],
						"body": {
							"mode": "raw",
							"raw": "{\n  \"operation\":\"create_table\",\n  \"schema\":\"northnwd\",\n  \"table\":\"order_details\",\n  \"hash_attribute\": \"orderid\"\n}"
						},
						"url": {
							"raw": "{{host}}:{{port}}",
							"host": [
								"{{host}}"
							],
							"port": "{{port}}"
						}
					},
					"response": []
				},
				{
					"name": "create_table_products",
					"event": [
						{
							"listen": "test",
							"script": {
								"type": "text/javascript",
								"exec": [
									"tests[\"Create Table\"] = responseBody.has(\"successfully created.\");"
								]
							}
						}
					],
					"request": {
						"auth": {
							"type": "basic",
							"basic": [
								{
									"key": "username",
									"value": "{{username}}",
									"type": "string"
								},
								{
									"key": "password",
									"value": "{{password}}",
									"type": "string"
								},
								{
									"key": "saveHelperData",
									"value": true,
									"type": "boolean"
								},
								{
									"key": "showPassword",
									"value": false,
									"type": "boolean"
								}
							]
						},
						"method": "POST",
						"header": [
							{
								"key": "Content-Type",
								"value": "application/json"
							},
							{
								"key": "Authorization",
								"value": "Basic SERCX0FETUlOOnJvb3Q="
							}
						],
						"body": {
							"mode": "raw",
							"raw": "{\n  \"operation\":\"create_table\",\n  \"schema\":\"northnwd\",\n  \"table\":\"products\",\n  \"hash_attribute\": \"productid\"\n}"
						},
						"url": {
							"raw": "{{host}}:{{port}}",
							"host": [
								"{{host}}"
							],
							"port": "{{port}}"
						}
					},
					"response": []
				},
				{
					"name": "create_table_dev_long_text",
					"event": [
						{
							"listen": "test",
							"script": {
								"type": "text/javascript",
								"exec": [
									"tests[\"Create Table\"] = responseBody.has(\"successfully created.\");"
								]
							}
						}
					],
					"request": {
						"auth": {
							"type": "basic",
							"basic": [
								{
									"key": "username",
									"value": "{{username}}",
									"type": "string"
								},
								{
									"key": "password",
									"value": "{{password}}",
									"type": "string"
								},
								{
									"key": "saveHelperData",
									"value": true,
									"type": "boolean"
								},
								{
									"key": "showPassword",
									"value": false,
									"type": "boolean"
								}
							]
						},
						"method": "POST",
						"header": [
							{
								"key": "Content-Type",
								"value": "application/json"
							}
						],
						"body": {
							"mode": "raw",
							"raw": "{\n  \"operation\":\"create_table\",\n  \"schema\":\"dev\",\n  \"table\":\"long_text\",\n  \"hash_attribute\": \"id\"\n}"
						},
						"url": {
							"raw": "{{host}}:{{port}}",
							"host": [
								"{{host}}"
							],
							"port": "{{port}}"
						}
					},
					"response": []
				},
				{
					"name": "describe_schema",
					"event": [
						{
							"listen": "test",
							"script": {
								"type": "text/javascript",
								"exec": [
									"pm.test(\"test schema name\", function() {",
									"    var jsonData = pm.response.json();",
									"    pm.expect(jsonData[0].schema).to.eql(\"northnwd\");",
									"    pm.expect(jsonData[1].schema).to.eql(\"northnwd\");",
									"    pm.expect(jsonData[2].schema).to.eql(\"northnwd\");",
									"    pm.expect(jsonData[3].schema).to.eql(\"northnwd\");",
									"    pm.expect(jsonData[4].schema).to.eql(\"northnwd\");",
									"});"
								]
							}
						}
					],
					"request": {
						"auth": {
							"type": "basic",
							"basic": [
								{
									"key": "username",
									"value": "{{username}}",
									"type": "string"
								},
								{
									"key": "password",
									"value": "{{password}}",
									"type": "string"
								},
								{
									"key": "saveHelperData",
									"value": true,
									"type": "boolean"
								},
								{
									"key": "showPassword",
									"value": false,
									"type": "boolean"
								}
							]
						},
						"method": "POST",
						"header": [
							{
								"key": "Content-Type",
								"value": "application/json"
							},
							{
								"key": "Authorization",
								"value": "Basic SERCX0FETUlOOnJvb3Q="
							}
						],
						"body": {
							"mode": "raw",
							"raw": "{\n  \"operation\":\"describe_schema\",\n  \"schema\":\"northnwd\"\n}"
						},
						"url": {
							"raw": "{{host}}:{{port}}",
							"host": [
								"{{host}}"
							],
							"port": "{{port}}"
						}
					},
					"response": []
				}
			]
		},
		{
			"name": "2. Data Load",
			"description": null,
			"item": [
				{
					"name": "Import data csv files into suppliers table",
					"event": [
						{
							"listen": "test",
							"script": {
								"id": "4192bb95-d652-4a3b-923e-02f760d2f680",
								"type": "text/javascript",
								"exec": [
									"pm.test(\"Check for job message\", function () {",
									"    var jsonData = pm.response.json();",
									"    pm.expect(jsonData.message.indexOf('Starting job')).to.eql(0);",
									"});",
									"",
									"pm.test(\"Status code is 200\", function () {",
									"    pm.response.to.have.status(200);",
									"});"
								]
							}
						}
					],
					"request": {
						"auth": {
							"type": "basic",
							"basic": [
								{
									"key": "username",
									"value": "{{username}}",
									"type": "string"
								},
								{
									"key": "password",
									"value": "{{password}}",
									"type": "string"
								},
								{
									"key": "showPassword",
									"value": false,
									"type": "boolean"
								}
							]
						},
						"method": "POST",
						"header": [
							{
								"key": "Content-Type",
								"value": "application/json"
							}
						],
						"body": {
							"mode": "raw",
							"raw": "{\n  \"operation\":\"csv_file_load\",\n  \"action\":\"insert\",\n  \"schema\":\"{{schema}}\",\n  \"table\":\"{{supp_tb}}\",\n  \"file_path\":\"{{files_location}}Suppliers.csv\"\n}"
						},
						"url": {
							"raw": "{{host}}:{{port}}",
							"host": [
								"{{host}}"
							],
							"port": "{{port}}"
						}
					},
					"response": []
				},
				{
					"name": "Import data csv files into region table",
					"event": [
						{
							"listen": "test",
							"script": {
								"id": "c9343a02-8496-4c61-aac5-317e31629d1e",
								"type": "text/javascript",
								"exec": [
									"pm.test(\"Check for job message\", function () {",
									"    var jsonData = pm.response.json();",
									"    pm.expect(jsonData.message.indexOf('Starting job')).to.eql(0);",
									"});",
									"",
									"pm.test(\"Status code is 200\", function () {",
									"    pm.response.to.have.status(200);",
									"});"
								]
							}
						}
					],
					"request": {
						"auth": {
							"type": "basic",
							"basic": [
								{
									"key": "username",
									"value": "{{username}}",
									"type": "string"
								},
								{
									"key": "password",
									"value": "{{password}}",
									"type": "string"
								},
								{
									"key": "showPassword",
									"value": false,
									"type": "boolean"
								}
							]
						},
						"method": "POST",
						"header": [
							{
								"key": "Content-Type",
								"value": "application/json"
							}
						],
						"body": {
							"mode": "raw",
							"raw": "{\n  \"operation\":\"csv_file_load\",\n   \"action\":\"insert\",\n  \"schema\":\"{{schema}}\",\n  \"table\":\"{{regi_tb}}\",\n  \"file_path\":\"{{files_location}}Region.csv\"\n}"
						},
						"url": {
							"raw": "{{host}}:{{port}}",
							"host": [
								"{{host}}"
							],
							"port": "{{port}}"
						}
					},
					"response": []
				},
				{
					"name": "Import data csv files into territories table",
					"event": [
						{
							"listen": "test",
							"script": {
								"id": "64ee3d18-3a2a-4db5-a2ea-9a3394884509",
								"type": "text/javascript",
								"exec": [
									"pm.test(\"Check for job message\", function () {",
									"    var jsonData = pm.response.json();",
									"    pm.expect(jsonData.message.indexOf('Starting job')).to.eql(0);",
									"});",
									"",
									"pm.test(\"Status code is 200\", function () {",
									"    pm.response.to.have.status(200);",
									"});"
								]
							}
						}
					],
					"request": {
						"auth": {
							"type": "basic",
							"basic": [
								{
									"key": "username",
									"value": "{{username}}",
									"type": "string"
								},
								{
									"key": "password",
									"value": "{{password}}",
									"type": "string"
								},
								{
									"key": "showPassword",
									"value": false,
									"type": "boolean"
								}
							]
						},
						"method": "POST",
						"header": [
							{
								"key": "Content-Type",
								"value": "application/json"
							}
						],
						"body": {
							"mode": "raw",
							"raw": "{\n  \"operation\":\"csv_file_load\",\n  \"action\":\"insert\",\n  \"schema\":\"{{schema}}\",\n  \"table\":\"{{terr_tb}}\",\n  \"file_path\":\"{{files_location}}Territories.csv\"\n}"
						},
						"url": {
							"raw": "{{host}}:{{port}}",
							"host": [
								"{{host}}"
							],
							"port": "{{port}}"
						}
					},
					"response": []
				},
				{
					"name": "Import data csv files into employeeterritories table",
					"event": [
						{
							"listen": "test",
							"script": {
								"id": "48ed8384-e377-4c51-9115-6c5980dca240",
								"type": "text/javascript",
								"exec": [
									"pm.test(\"Check for job message\", function () {",
									"    var jsonData = pm.response.json();",
									"    pm.expect(jsonData.message.indexOf('Starting job')).to.eql(0);",
									"});",
									"",
									"pm.test(\"Status code is 200\", function () {",
									"    pm.response.to.have.status(200);",
									"});"
								]
							}
						}
					],
					"request": {
						"auth": {
							"type": "basic",
							"basic": [
								{
									"key": "username",
									"value": "{{username}}",
									"type": "string"
								},
								{
									"key": "password",
									"value": "{{password}}",
									"type": "string"
								},
								{
									"key": "showPassword",
									"value": false,
									"type": "boolean"
								}
							]
						},
						"method": "POST",
						"header": [
							{
								"key": "Content-Type",
								"value": "application/json"
							}
						],
						"body": {
							"mode": "raw",
							"raw": "{\n  \"operation\":\"csv_file_load\",\n  \"action\":\"insert\",\n  \"schema\":\"{{schema}}\",\n  \"table\":\"{{empt_tb}}\",\n  \"file_path\":\"{{files_location}}EmployeeTerritories.csv\"\n}"
						},
						"url": {
							"raw": "{{host}}:{{port}}",
							"host": [
								"{{host}}"
							],
							"port": "{{port}}"
						}
					},
					"response": []
				},
				{
					"name": "Import data csv files into shippers table",
					"event": [
						{
							"listen": "test",
							"script": {
								"id": "33f0836b-ea26-4590-b4ba-a11727cf9376",
								"type": "text/javascript",
								"exec": [
									"pm.test(\"Check for job message\", function () {",
									"    var jsonData = pm.response.json();",
									"    pm.expect(jsonData.message.indexOf('Starting job')).to.eql(0);",
									"});",
									"",
									"pm.test(\"Status code is 200\", function () {",
									"    pm.response.to.have.status(200);",
									"});"
								]
							}
						}
					],
					"request": {
						"auth": {
							"type": "basic",
							"basic": [
								{
									"key": "username",
									"value": "{{username}}",
									"type": "string"
								},
								{
									"key": "password",
									"value": "{{password}}",
									"type": "string"
								},
								{
									"key": "showPassword",
									"value": false,
									"type": "boolean"
								}
							]
						},
						"method": "POST",
						"header": [
							{
								"key": "Content-Type",
								"value": "application/json"
							}
						],
						"body": {
							"mode": "raw",
							"raw": "{\n  \"operation\":\"csv_file_load\",\n  \"action\":\"insert\",\n  \"schema\":\"{{schema}}\",\n  \"table\":\"{{ship_tb}}\",\n  \"file_path\":\"{{files_location}}Shippers.csv\"\n}"
						},
						"url": {
							"raw": "{{host}}:{{port}}",
							"host": [
								"{{host}}"
							],
							"port": "{{port}}"
						}
					},
					"response": []
				},
				{
					"name": "Import data csv files into categories table",
					"event": [
						{
							"listen": "test",
							"script": {
								"id": "854d06fe-4fc7-4d05-8fed-44154b8576e2",
								"type": "text/javascript",
								"exec": [
									"pm.test(\"Check for job message\", function () {",
									"    var jsonData = pm.response.json();",
									"    pm.expect(jsonData.message.indexOf('Starting job')).to.eql(0);",
									"});",
									"",
									"pm.test(\"Status code is 200\", function () {",
									"    pm.response.to.have.status(200);",
									"});"
								]
							}
						}
					],
					"request": {
						"auth": {
							"type": "basic",
							"basic": [
								{
									"key": "username",
									"value": "{{username}}",
									"type": "string"
								},
								{
									"key": "password",
									"value": "{{password}}",
									"type": "string"
								},
								{
									"key": "showPassword",
									"value": false,
									"type": "boolean"
								}
							]
						},
						"method": "POST",
						"header": [
							{
								"key": "Content-Type",
								"value": "application/json"
							}
						],
						"body": {
							"mode": "raw",
							"raw": "{\n  \"operation\":\"csv_file_load\",\n  \"action\":\"insert\",\n  \"schema\":\"{{schema}}\",\n  \"table\":\"{{cate_tb}}\",\n  \"file_path\":\"{{files_location}}Categories.csv\"\n}"
						},
						"url": {
							"raw": "{{host}}:{{port}}",
							"host": [
								"{{host}}"
							],
							"port": "{{port}}"
						}
					},
					"response": []
				},
				{
					"name": "Import data csv files into employees table",
					"event": [
						{
							"listen": "test",
							"script": {
								"id": "9279dfc9-9f32-49c7-8bde-dd2ed98b4b7c",
								"type": "text/javascript",
								"exec": [
									"pm.test(\"Check for job message\", function () {",
									"    var jsonData = pm.response.json();",
									"    pm.expect(jsonData.message.indexOf('Starting job')).to.eql(0);",
									"});",
									"",
									"pm.test(\"Status code is 200\", function () {",
									"    pm.response.to.have.status(200);",
									"});"
								]
							}
						}
					],
					"request": {
						"auth": {
							"type": "basic",
							"basic": [
								{
									"key": "username",
									"value": "{{username}}",
									"type": "string"
								},
								{
									"key": "password",
									"value": "{{password}}",
									"type": "string"
								},
								{
									"key": "showPassword",
									"value": false,
									"type": "boolean"
								}
							]
						},
						"method": "POST",
						"header": [
							{
								"key": "Content-Type",
								"value": "application/json"
							}
						],
						"body": {
							"mode": "raw",
							"raw": "{\n  \"operation\":\"csv_file_load\",\n  \"action\":\"insert\",\n  \"schema\":\"{{schema}}\",\n  \"table\":\"{{emps_tb}}\",\n  \"file_path\":\"{{files_location}}Employees.csv\"\n}"
						},
						"url": {
							"raw": "{{host}}:{{port}}",
							"host": [
								"{{host}}"
							],
							"port": "{{port}}"
						}
					},
					"response": []
				},
				{
					"name": "Import data csv files into customers table",
					"event": [
						{
							"listen": "test",
							"script": {
								"id": "da22e46f-29c0-43e3-b1ff-0a7e7eccab19",
								"type": "text/javascript",
								"exec": [
									"pm.test(\"Check for job message\", function () {",
									"    var jsonData = pm.response.json();",
									"    pm.expect(jsonData.message.indexOf('Starting job')).to.eql(0);",
									"});",
									"",
									"pm.test(\"Status code is 200\", function () {",
									"    pm.response.to.have.status(200);",
									"});"
								]
							}
						}
					],
					"request": {
						"auth": {
							"type": "basic",
							"basic": [
								{
									"key": "username",
									"value": "{{username}}",
									"type": "string"
								},
								{
									"key": "password",
									"value": "{{password}}",
									"type": "string"
								},
								{
									"key": "showPassword",
									"value": false,
									"type": "boolean"
								}
							]
						},
						"method": "POST",
						"header": [
							{
								"key": "Content-Type",
								"value": "application/json"
							}
						],
						"body": {
							"mode": "raw",
							"raw": "{\n  \"operation\":\"csv_file_load\",\n  \"action\":\"insert\",\n  \"schema\":\"{{schema}}\",\n  \"table\":\"{{cust_tb}}\",\n  \"file_path\":\"{{files_location}}Customers.csv\"\n}"
						},
						"url": {
							"raw": "{{host}}:{{port}}",
							"host": [
								"{{host}}"
							],
							"port": "{{port}}"
						}
					},
					"response": []
				},
				{
					"name": "Import data csv files into products table",
					"event": [
						{
							"listen": "test",
							"script": {
								"id": "a2b1a860-c6cc-4848-a01d-b02db44531f6",
								"type": "text/javascript",
								"exec": [
									"pm.test(\"Check for job message\", function () {",
									"    var jsonData = pm.response.json();",
									"    pm.expect(jsonData.message.indexOf('Starting job')).to.eql(0);",
									"});",
									"",
									"pm.test(\"Status code is 200\", function () {",
									"    pm.response.to.have.status(200);",
									"});"
								]
							}
						}
					],
					"request": {
						"auth": {
							"type": "basic",
							"basic": [
								{
									"key": "username",
									"value": "{{username}}",
									"type": "string"
								},
								{
									"key": "password",
									"value": "{{password}}",
									"type": "string"
								},
								{
									"key": "showPassword",
									"value": false,
									"type": "boolean"
								}
							]
						},
						"method": "POST",
						"header": [
							{
								"key": "Content-Type",
								"value": "application/json"
							}
						],
						"body": {
							"mode": "raw",
							"raw": "{\n  \"operation\":\"csv_file_load\",\n  \"action\":\"insert\",\n  \"schema\":\"{{schema}}\",\n  \"table\":\"{{prod_tb}}\",\n  \"file_path\":\"{{files_location}}Products.csv\"\n}"
						},
						"url": {
							"raw": "{{host}}:{{port}}",
							"host": [
								"{{host}}"
							],
							"port": "{{port}}"
						}
					},
					"response": []
				},
				{
					"name": "Import data csv files into orderdetails table",
					"event": [
						{
							"listen": "test",
							"script": {
								"id": "415b0b9e-41b6-4439-b7c1-5368c63ba455",
								"type": "text/javascript",
								"exec": [
									"pm.test(\"Check for job message\", function () {",
									"    var jsonData = pm.response.json();",
									"    pm.expect(jsonData.message.indexOf('Starting job')).to.eql(0);",
									"});",
									"",
									"pm.test(\"Status code is 200\", function () {",
									"    pm.response.to.have.status(200);",
									"});"
								]
							}
						}
					],
					"request": {
						"auth": {
							"type": "basic",
							"basic": [
								{
									"key": "username",
									"value": "{{username}}",
									"type": "string"
								},
								{
									"key": "password",
									"value": "{{password}}",
									"type": "string"
								},
								{
									"key": "showPassword",
									"value": false,
									"type": "boolean"
								}
							]
						},
						"method": "POST",
						"header": [
							{
								"key": "Content-Type",
								"value": "application/json"
							}
						],
						"body": {
							"mode": "raw",
							"raw": "{\n  \"operation\":\"csv_file_load\",\n  \"action\":\"insert\",\n  \"schema\":\"{{schema}}\",\n  \"table\":\"{{ordd_tb}}\",\n  \"file_path\":\"{{files_location}}Orderdetails.csv\"\n}"
						},
						"url": {
							"raw": "{{host}}:{{port}}",
							"host": [
								"{{host}}"
							],
							"port": "{{port}}"
						}
					},
					"response": []
				},
				{
					"name": "Import data csv files into orders table",
					"event": [
						{
							"listen": "test",
							"script": {
								"id": "1050650b-b36c-4381-b3f4-5a993c66381f",
								"type": "text/javascript",
								"exec": [
									"pm.test(\"Check for job message\", function () {",
									"    var jsonData = pm.response.json();",
									"    pm.expect(jsonData.message.indexOf('Starting job')).to.eql(0);",
									"});",
									"",
									"pm.test(\"Status code is 200\", function () {",
									"    pm.response.to.have.status(200);",
									"});"
								]
							}
						}
					],
					"request": {
						"auth": {
							"type": "basic",
							"basic": [
								{
									"key": "username",
									"value": "{{username}}",
									"type": "string"
								},
								{
									"key": "password",
									"value": "{{password}}",
									"type": "string"
								},
								{
									"key": "showPassword",
									"value": false,
									"type": "boolean"
								}
							]
						},
						"method": "POST",
						"header": [
							{
								"key": "Content-Type",
								"value": "application/json"
							}
						],
						"body": {
							"mode": "raw",
							"raw": "{\n  \"operation\":\"csv_file_load\",\n  \"action\":\"insert\",\n  \"schema\":\"{{schema}}\",\n  \"table\":\"{{ords_tb}}\",\n  \"file_path\":\"{{files_location}}Orders.csv\"\n}"
						},
						"url": {
							"raw": "{{host}}:{{port}}",
							"host": [
								"{{host}}"
							],
							"port": "{{port}}"
						}
					},
					"response": []
				},
				{
					"name": "Import data bulk insert into dev.long_text table",
					"event": [
						{
							"listen": "test",
							"script": {
								"id": "13cbc1ea-697c-4480-b167-1b616fa459d3",
								"type": "text/javascript",
								"exec": [
									"pm.test(\"inserted 25\", function () {",
									"    var jsonData = pm.response.json();",
									"    pm.expect(jsonData.message.indexOf('inserted 25')).to.eql(0);",
									"});",
									"",
									"pm.test(\"Status code is 200\", function () {",
									"    pm.response.to.have.status(200);",
									"});"
								]
							}
						}
					],
					"request": {
						"auth": {
							"type": "basic",
							"basic": [
								{
									"key": "username",
									"value": "{{username}}",
									"type": "string"
								},
								{
									"key": "password",
									"value": "{{password}}",
									"type": "string"
								},
								{
									"key": "showPassword",
									"value": false,
									"type": "boolean"
								}
							]
						},
						"method": "POST",
						"header": [
							{
								"key": "Content-Type",
								"value": "application/json"
							}
						],
						"body": {
							"mode": "raw",
							"raw": "{\n    \"operation\":\"insert\",\n    \"schema\" :  \"dev\",\n    \"table\":\"long_text\",\n    \"records\": [\n    {\n      \"id\": 1,\n      \"remarks\": \"RIVERFRONT LIFESTYLE! New dock, new roof and new appliances. For sale fully furnished. Beautiful custom-built 2-story home with pool. Panoramic river views and open floor plan -- great for entertaining. Hardwood floors flow throughout. Enjoy sunsets over the St. Johns from covered lanai or family room with wood-burning fireplace. Large back yard, dock, boat lift, kayak area...endless lifestyle options for fishing, boating or just chilling. Spacious master suite includes seating area with gas fireplace. Additional bedroom or office, pool bath, and laundry room on 1st floor. Upstairs loft area, perfect for a game room, plus two bedrooms with upgraded baths in each. Kitchen features stainless steel appliances, granite countertops, cooking island, and walk-in pantry. 3-car garage with abundant\"\n    },\n    {\n      \"id\": 2,\n      \"remarks\": \"Come see the kitchen remodel and new wood flooring.  Custom built by Howard White in 2007, this immaculate Deerwood home enjoys a view of the 18th fairway. From the moment you step into the foyer, you will be impressed with the bright, open floor plan. The Master suite features a large en suite bath with his and hers custom closets. The kitchen features high-end appliances,cabinetry and granite countertops. Retreat upstairs to an expansive library with cherry bookshelves. Additional bedrooms are spacious with large walk-in closets for extra storage. Plantation shutters throughout. Relax in the large hot tub/small pool with lounge chair shelf and fountain. Side entry 3 car garage is connected by a breezeway to home. Portion of back yard fenced for small dog.\"\n    },\n    {\n      \"id\": 3,\n      \"remarks\": \"This custom built dream home is stunningly gorgeous!  It is a 5+ acres luxury equestrian property with access to Jennings State Forest from your backyard, no need to trailer your horses anywhere for a beautifully scenic peaceful ride.  This amazing home includes impressive Brazilian hardwood floors, plantation shutters throughout, granite countertops, triple tray and wood beam ceilings and so much more.  Builder's touches include 24'' tiles, rounded corner walls, 5'' baseboards, 10 ft. ceilings, in-wall vacuum system and many more unique upgrades.  There are extensive custom touches on this property from the mailbox to the unique 3000 sq. ft. two level 3-stall barn with tons of storage space.\"\n    },\n    {\n      \"id\": 4,\n      \"remarks\": \"Make this stunning traditional two story red brick house your forever home. Custom built in 2004, this home is spacious enough for large gatherings and cozy enough for small get togethers. Located on a large corner lot with side entry four car garage and fenced backyard, this home has it all inside and out. Inviting foyer is flanked by formal living room and dining room with wood floors, crown molding, and large windows. Large eat-in kitchen with custom made Pine Cottage cabinets, granite countertops, and stainless steel appliances is conveniently located next to family room. Separate downstairs flex space with attached full bath currently used as a playroom could be used as a 5th bedroom/guest or mother-in-law suite (no closet, but one could be easily added.)\"\n    },\n    {\n      \"id\": 5,\n      \"remarks\": \"A beautiful waterfront home located on a deep water canal providing quick access to the St. Johns River and ocean. Spacious and open, the downstairs is perfect for both family activities and entertaining. Central to this is a large kitchen with extensive granite countertops, upgraded appliances, separate island and an adjacent laundry room. A great room with fireplace flows into Florida & game rooms which overlook the canal. From the leaded glass front door, the extensive crown molding, to the hardwood, marble and tile flooring, there are numerous upgrades throughout the house. Outside, a large backyard includes three separate patios surrounded by tropical landscaping maintained by automatic sprinklers. Along the concrete bulkhead, there are docks, davits and a 9,000lb. boat lift w Remote.\"\n    },\n    {\n      \"id\": 6,\n      \"remarks\": \"Walk inside this Perfect Family Home and make it your own. Spacious Foyer opens to formal living room. Family room features brick fireplace, wet bar, and sliding glass doors to beautiful patio and lushly landscapped backyard. Recently updated Kitchen boasts granite countertops, abundance of cabinets with pull out drawers and breakfast nook. Large Master Suite offers multiple closets, separate vanities,walk-in shower and garden tub. Spacious room sizes and storage throughout.Bedroom and Bath arrangements were built for today's living and convenience.  Walk to neighborhood parks. A rated Hendricks Elementary also a walk or bike ride away. Pretty median treed street filled with homes of the era dead ending to riverfront homes.\"\n    },\n    {\n      \"id\": 7,\n      \"remarks\": \"Wow! Pow! This one will knock you over! Like New! Meticulously cared for David Weekley home with all the bells and whistles! Telescoping sliders Open onto huge screened brick paver lanai with massive fireplace at end. Open concept floor plan has hardwood floors in all common areas, 3 way split bedroom plan, also has a study, formal dining room, sunroom, breakfast room - plenty of storage space, and room to spread out. Kitchen features a gorgeous large island, granite countertops, walk in pantry and upgraded stainless appliances lanai overlooks the park like, almost 1/2 acre fully fenced backyard with creek and preserve behind. Gated community no through traffic. Front view is a lake with fountain Heart of Mandarin.  If I could, I would buy this one myself!\"\n    },\n    {\n      \"id\": 8,\n      \"remarks\": \"Rare opportunity to own a home on fabulous Heaven Trees road! OPEN HOUSE Saturday 4/28 from 2 - 5! This beautiful brick home is move in ready! This home offers abundant living space with light filled rooms and hardwood floors. The kitchen features a gas range, double ovens, and granite countertops. Enjoy the expansive backyard with complete privacy. Owners have made several improvements including: New A/C 6/16, New Electric Box and Circuit Breakers 11/16, Front Septic Tank and Drainage Field Replaced 8/16, Back Septic Tank Improvements 4/18, New Hot Water Heater 5/14, New Soft Water Treatment System 7/12, Wet Bar installed in Family Room with beverage cooler, ice maker; and more. Please note: Fogged window in Sunroom is being replaced!\"\n    },\n    {\n      \"id\": 9,\n      \"remarks\": \"Wow! Spectacular opportunity to live in a charming, yet spacious, brick home in one the most highly desirable communities, Ortega Forest. This beautifully updated, one-story, pool home will be a beautiful place to make memories. The home features a large eat-in kitchen that has been fully renovated with custom cabinetry, granite countertops and upgraded, stainless appliances. A formal living and huge dining room are located at the front of the home. The family room/den features a gorgeous wood burning fireplace and overlooks the sparkling pool and backyard. The living and sleeping areas are separated. The large master bedroom features sizable his/her closets. The master and guest baths are renovated with custom cabinetry and marble countertops.\"\n    },\n    {\n      \"id\": 10,\n      \"remarks\": \"Lovely updated home in desired gated community.  Large corner lot with new paver circular driveway. Great first impression entryway to open floor plan with warm wood floors. Separate Dining room, huge Family room with gas fireplace and custom mantel, and sitting or casual eating area. Spacious Kitchen with quartz countertops, stainless steel appliances, gas range, and breakfast bar. Large laundry room between garage and kitchen. Split bedrooms with private Master Bedroom overlooking fenced, landscaped backyard and screened lanai. Master Bath has granite countertops, double sinks, wood grain tile floors, tub and separate shower. Two guest Bedrooms and Bath opposite the master along with a 4th Bedroom or Bonus room upstairs with another full Bath. Close to Beaches and Shopping!\"\n    },\n    {\n      \"id\": 11,\n      \"remarks\": \"Historic Avondale home designed in the Prairie School style -- an architectural design made famous by Frank Lloyd Wright and Jacksonville resident Henry John Klutho. This 3 bedroom, two bath, 2,202 sq ft home has maintained its vintage appeal while combining modern updates, such as renovated kitchen with beverage fridge and wine storage. Granite countertops and 2-yr-old SS appliances. Updates meld beautifully with original Prairie School window casings with grids, glass knobs, hardwood inlay floors, 10'' baseboards, picture rail molding and all original doors. Beautifully glassed sun room at the front of the house is a perfect office or reading room. Gorgeous French doors open to private backyard built for entertaining. Two-car garage includes back entry, extra storage and partial bathroom\"\n    },\n    {\n      \"id\": 12,\n      \"remarks\": \"MUCH bigger than it looks! This remodeled 4bed/2.5bath Avondale home has a separate studio apartment which rents for $750 a month. Relax on the front porch or walk to Boone Park, numerous restaurants, and shops. The living room w/ the original fireplace has French doors which lead to a sun room/office. The hardwood floors have been refinished beautifully. The spacious kitchen has finely crafted cabinets, gorgeous granite countertops, and a  walk-in pantry. The laundry room includes a washer and dryer. A unique rock and metal design surrounds the jetted tub. A large linen closet is near by. 2 beds and 2 baths are on the main floor. Two bedrooms and a half bath are on the second floor.  A screened porch overlooks the fully fenced back yard.\"\n    },\n    {\n      \"id\": 13,\n      \"remarks\": \"*DON'T MISS THIS BEAUTIFUL DAVID WEEKLEY BELMONTE MODEL*ONE OF THE LARGEST LOTS IN CROSSWATER*GREAT FOR OUTDOOR FUN!*LUXURIOUS LIVING!*HIGH TECH HOME*CROWN MOLDING, CUSTOM PLANTATION SHUTTERS, 18'' TILE & CUSTOM WHITE OAK HARDWOOD FLOORING THRUOUT THE HOME*LARGE OFFICE W/GLASS FRENCH DOORS*FORMAL DINING ROOM W/PICTURE FRAME MOLDING*GOURMET KITCHEN W/42''CUSTOM CABINETRY & GRANITE COUNTERTOPS, STAINLESS STEEL APPLIANCES, & HUGE ISLAND OPEN TO THE GREAT ROOM W/TRAY CEILING & SURROUND SOUND SPEAKERS*MASTER BEDROOM SUITE W/TRAY CEILING W/BEADBOARD INSET AND SHOWER W/OVERHEAD RAINFOREST HEAD*2 MORE BEDROOMS & OPEN ''FLEX'' AREA*COVERED LANAI OVERLOOKING THE HUGE FENCED BACKYARD*3-CAR GARAGE*''NEST'' THERMOSTAT & AT&T HOME SECURITY W/WIFI ACCESS*WATER SOFTENER*LOTS MORE!!!\"\n    },\n    {\n      \"id\": 14,\n      \"remarks\": \"This is a 4 bedroom, 3 bath, with additional tiled sunroom single family home located in the Pablo Bay community. Upgrades galore! This home offers gorgeous marble flooring throughout the living areas, high ceilings, an upgraded kitchen with granite countertops, a tile backsplash, and stainless steel appliances! Relax and enjoy the lake view from the tiled sunroom or the expansive fenced backyard! Will have a 1 year home warranty! Also listed for rent under MLS 903970\"\n    },\n    {\n      \"id\": 15,\n      \"remarks\": \"Spacious & updated 2-story home on large preserve lot nearly 1/2 acre! Concrete block constr. & desirable ICW location near JTB, shopping, dining & the beach! Great split BD flrpln w/soaring ceilings features 4BD + office, upstairs loft & 3 full BA. Beautiful tiled kitchen has granite countertops, island, newer refrigerator, cooktop, oven & convection microwave (2 yrs), breakfast bar & nook. Separate DR, LR & Fam Rm all w/crown molding & wood laminate flrs; FP in Fam Rm. Remodeled BA w/granite countertops & gorgeous travertine tiled showers & flrs. New Roof 6/2014 & New upgraded AC system 10/2015. Huge owner suite w/Jacuzzi tub, sep. shower, 2 walk-in closets & bonus rm w/French doors. Relaxing back porch w/phantom retractable screen overlooks the charming patio & huge stunning backyard!**\"\n    },\n    {\n      \"id\": 16,\n      \"remarks\": \"Location ... Location ...GOURGEOUS HOME in a Heart of MANDARIN,Next to Loretto Magnet schoolClose to I-295, shopping & entertainment. Gated community! Loaded with upgrades: GRANITE countertops,upgraded kitchen cabs w/crown molding, st steel appl, New carpets,New exterior and interior paint,Rain soft water softner, tile floors, bay windows, addtl loft + sep. Internet center, fireplace, lots of arches& niches, 2 story family room, huge covered porch overlooking, Planing to put the new sod in the front and sides, landscaped backyard and much more! MUST SEE!\"\n    },\n    {\n      \"id\": 17,\n      \"remarks\": \"WELCOME HOME! MOVE-IN-READY! Spacious & Beautifully updated home with over 3500 sq ft of comfort. Great for everyday living or entertaining. 5 Bedrooms and 3.5 baths. Spacious 1st floor owner suite with a huge walking closet, sitting area, updated master bath with double vanities, separate shower & garden tub. Updated kitchen with granite countertops, food prep island, all appliances, plenty of cabinets and breakfast nook. Inviting family room with fireplace and large picture windows that bring in natural light throughout. Formal dining & living rooms. 2nd floor offers spacious bonus room, 4 large bedrooms and 2 full baths. Hard wood floors, new roof 2016, many updates throughout. Inviting screened in porch, large back yard backs up to wooded preserve. Great Community amenities. A must see\"\n    },\n    {\n      \"id\": 18,\n      \"remarks\": \"Welcome to the very desirable community of ST. JOHNS LANDING. This 4 bedroom 2 bathroom home is located in a riverfront community. It has been totally upgraded, boasting detailed crown molding, new kitchen cabinets, Travertine Stone Floors & granite countertops throughout.  6 foot Jacuzzi tub in master bath and separate shower. Prewired alarm system. Central Heat & A/C replaced a year ago, fireplace and an energy saving on demand water heater are just some of the features this beautiful home has to offer.(BRAND NEW ROOF is Included).  This home sits on a corner lot with a fenced backyard, and a tiled heated and cooled lanai overlooking the plush lawn and playset. Walking distance to the community clubhouse, playground, fishing dock, boat ramp & pool. Buyer to verify square footage.\"\n    },\n    {\n      \"id\": 19,\n      \"remarks\": \"Location ... Location ...GOURGEOUS HOME in a Heart of MANDARIN,Next to Loretto Magnet schoolClose to I-295, shopping & entertainment. Gated community! Loaded with upgrades: GRANITE countertops,upgraded kitchen cabs w/crown molding, st steel appl, New carpets,New exterior and interior paint,Rain soft water softner, tile floors, bay windows, addtl loft + sep. Internet center, fireplace, lots of arches& niches, 2 story family room, huge covered porch overlooking, Planing to put the new sod in the front and sides, landscaped backyard and much more! MUST SEE!\"\n    },\n    {\n      \"id\": 20,\n      \"remarks\": \"This house is ready for you to call it home! No stone was left unturned when it came to upgrades in this gorgeous home! As you walk through the front door, you'll be immediately impressed by the 20ft ceiling in the Grand Foyer. Beautiful hardwood floors throughout the first floor, Gourmet Kitchen, Double Ovens, Granite Countertops, Stainless Steel appliances. Need space? How about this: 5 bedrooms, 4 full bath (1 full bath and bedroom downstairs), plenty of room for a growing family. Need a place to escape to relax? Look no further, enjoy the peace and serenity that your large backyard offers, as you enjoy the evenings in your screened-in lanai, all behind the privacy of the preserve.\"\n    },\n    {\n      \"id\": 21,\n      \"remarks\": \"BACK ON MARKET!!MOTIVATED SELLER, OFFERING A $3000 CONCESSION TOWARDS NEW FLOORING. CONCESSION PAID AT CLOSING! Come see this gorgeous 4 bedroom 4 bath home in beautiful Hampton Glen. This home has two large master bedrooms with ensuites with sitting area. The loft bedroom upstairs also has a full bath. All baths have been updated with granite countertops and tile. If you love to cook you will love this kitchen. This large kitchen has beautiful granite countertops and tile. Everything has been updated. The roof is brand new!!! It was replaced January 2017. The house has been completely painted inside and out. Come and enjoy the serenity of the backyard in your large screened in patio and view the tall pines of the preserve swaying in the breeze.\"\n    },\n    {\n      \"id\": 22,\n      \"remarks\": \"Beautiful pool home that has all the upgrades you're looking for.  4 Bedroom/2 bath with updated kitchen with granite countertops, stainless steel appliances including a Bosch dishwasher and double ovens.  Formal Living room, dining room & separate family room with vauled ceilings. Family room is wired for speakers. Tile floors in kitchen & b'fast area.  Hardwood floors are found in the family room and 2 bedrooms.  The master bedroom has french doors out to the screened pool area.  The bath has separate vanities with granite tops, remodeled shower with a seat & his and hers closets.  There is a pool and spa.  Both are heated using solar panels, no gas heater.  There is a Soothing waterfall feature that makes this outdoor area perfect for entertaining.  Fenced back yard as well.\"\n    },\n    {\n      \"id\": 23,\n      \"remarks\": \"What a gem !!!! Located within walking distance to Bolles on a quiet cul de sac street, this brick home, with a circular drive,has it all! New roof in 2017, re-plumbed in 2016 and 2 HVAC systems ( inside and out -2008 and 2017). The kitchen has beenbeautifully updated with granite countertops and cream cabinets.  The kitchen opens to a large family room. The master suite has 2 walk-in closets and a large updated bath with jacuzzi and separate shower, separate dining room and formal living room with wood burning fireplace. Freshly painted and new tile throughout. There is a large shed in the backyard for additional storage in addition to the 2 car garage.This home was renovated in 2008 and 1,400 sq. ft. was added to the original plan. OPEN HOUSE SUNDAY 3/12/17 1:00-3:00\"\n    },\n    {\n      \"id\": 24,\n      \"remarks\": \"Designed for Generous Space and Flexibility for Family or Lifestyle! This Midcentury Modern Pool Home offers over 3000 sf of upgrades & classic design on almost 1/2 acre. Original Hardwood Floors, Lots of Natural Light, Freshly Painted Interior, Custom Kitchen, Granite countertops, Newer AC & New Carpet upstairs. Spacious rooms throughout include Living room w/Fireplace, Formal Dining and even larger Casual Dining, Breakfast room or Office. Family room with built-ins & pool bath could also be Mother-in-Law Suite with private bath or 4th Bedroom. Perfect Home for Entertaining with Private Backyard, Majestic Oaks, Expansive multi-level patio & Sparkling Pool. Plenty of room for RV/Boat Parking. All this in Desirable Beauclerc location convenient to I-295, Downtown, nearby Shops & Restaurants\"\n    },\n    {\n      \"id\": 25,\n      \"remarks\": \"Welcome to your new home in James Island. Easy commuting around the City, close to Town Center and JTB takes you to the beaches. You have it all with this home - Owner Suite is on the first floor, large bonus room upstairs with full bath, office, formal dining room, living room, and family room with fireplace. Amazing owner bath and large owner suite with beautiful ceilings. Split floor plan for the other two bedrooms which share a Jack and Jill bathroom. High ceilings, crown molding and so much more. Tile and wood flooring downstairs, gas range, granite countertops, fenced backyard, welcoming front entrance and large covered patio. Seller will consider reasonable offers. With accepted offer seller will provide credits for the fogged windows and a replacement stainless steel oven.\"\n    }\n  ]\n}"
						},
						"url": {
							"raw": "{{host}}:{{port}}",
							"host": [
								"{{host}}"
							],
							"port": "{{port}}"
						},
						"description": null
					},
					"response": []
				}
			]
		},
		{
			"name": "3. SQLTests",
			"description": null,
			"item": [
				{
					"name": "select employees orderby id asc",
					"event": [
						{
							"listen": "test",
							"script": {
								"type": "text/javascript",
								"exec": [
									"pm.test(\"test schema name\", function () {",
									"    var jsonData = pm.response.json();",
									"    pm.expect(jsonData[0].employeeid).to.eql(1);",
									"});"
								]
							}
						}
					],
					"request": {
						"auth": {
							"type": "basic",
							"basic": [
								{
									"key": "username",
									"value": "{{username}}",
									"type": "string"
								},
								{
									"key": "password",
									"value": "{{password}}",
									"type": "string"
								},
								{
									"key": "saveHelperData",
									"value": true,
									"type": "boolean"
								},
								{
									"key": "showPassword",
									"value": false,
									"type": "boolean"
								}
							]
						},
						"method": "POST",
						"header": [
							{
								"key": "Content-Type",
								"value": "application/json"
							}
						],
						"body": {
							"mode": "raw",
							"raw": "{\n  \"operation\":\"sql\",\n  \"sql\":\"select {{emps_id}}, * from {{schema}}.{{emps_tb}} order by {{emps_id}} asc \"\n}"
						},
						"url": {
							"raw": "{{host}}:{{port}}",
							"host": [
								"{{host}}"
							],
							"port": "{{port}}"
						},
						"description": null
					},
					"response": []
				},
				{
					"name": "select orders orderby id desc",
					"event": [
						{
							"listen": "test",
							"script": {
								"type": "text/javascript",
								"exec": [
									"pm.test(\"sql select order by id desc\", function () {",
									"    var jsonData = pm.response.json();",
									"    pm.expect(jsonData[0].orderid).to.eql(11077);",
									"});"
								]
							}
						}
					],
					"request": {
						"auth": {
							"type": "basic",
							"basic": [
								{
									"key": "username",
									"value": "{{username}}",
									"type": "string"
								},
								{
									"key": "password",
									"value": "{{password}}",
									"type": "string"
								},
								{
									"key": "saveHelperData",
									"value": true,
									"type": "boolean"
								},
								{
									"key": "showPassword",
									"value": false,
									"type": "boolean"
								}
							]
						},
						"method": "POST",
						"header": [
							{
								"key": "Content-Type",
								"value": "application/json"
							},
							{
								"key": "Authorization",
								"value": "Basic SERCX0FETUlOOnJvb3QxOTg0"
							}
						],
						"body": {
							"mode": "raw",
							"raw": "{\n  \"operation\":\"sql\",\n  \"sql\":\"select {{ords_id}}, * from {{schema}}.{{ords_tb}} order by {{ords_id}} desc \"\n}"
						},
						"url": {
							"raw": "{{host}}:{{port}}",
							"host": [
								"{{host}}"
							],
							"port": "{{port}}"
						},
						"description": null
					},
					"response": []
				},
				{
					"name": "select most buyer orderby price asc",
					"event": [
						{
							"listen": "test",
							"script": {
								"id": "4f99ba1e-12df-4948-91de-57a6d3f10f92",
								"type": "text/javascript",
								"exec": [
									"pm.test(\"sql test most buyer\", function () {",
									"    var jsonData = pm.response.json();",
									"    pm.expect(jsonData[0].companyname).to.eql(\"Berglunds snabbköp\");",
									"    pm.expect(jsonData[1].companyname).to.eql(\"Hanari Carnes\");",
									"});",
									""
								]
							}
						}
					],
					"request": {
						"auth": {
							"type": "basic",
							"basic": [
								{
									"key": "username",
									"value": "{{username}}",
									"type": "string"
								},
								{
									"key": "password",
									"value": "{{password}}",
									"type": "string"
								},
								{
									"key": "showPassword",
									"value": false,
									"type": "boolean"
								}
							]
						},
						"method": "POST",
						"header": [
							{
								"key": "Content-Type",
								"value": "application/json"
							},
							{
								"key": "Authorization",
								"value": "Basic SERCX0FETUlOOnJvb3QxOTg0"
							}
						],
						"body": {
							"mode": "raw",
							"raw": "{\n  \"operation\":\"sql\",\n  \"sql\":\"select a.{{ords_id}}, a.productid, d.companyname, d.contactmame, b.productname, sum(a.unitprice) as unitprice, sum(a.quantity), sum(a.discount) from {{schema}}.{{ordd_tb}} a join {{schema}}.{{prod_tb}} b on a.{{prod_id}}=b.{{prod_id}} join {{schema}}.{{ords_tb}} c on a.{{ords_id}}=c.{{ords_id}} join {{schema}}.{{cust_tb}} d on c.{{cust_id}}=d.{{cust_id}} group by a.{{ords_id}}, a.productid, d.companyname, d.contactmame, b.productname order by unitprice desc, d.companyname \"\n}"
						},
						"url": {
							"raw": "{{host}}:{{port}}",
							"host": [
								"{{host}}"
							],
							"port": "{{port}}"
						},
						"description": null
					},
					"response": []
				},
				{
					"name": "select product orderby id asc",
					"event": [
						{
							"listen": "test",
							"script": {
								"type": "text/javascript",
								"exec": [
									"pm.test(\"sql select order by id asc\", function () {",
									"    var jsonData = pm.response.json();",
									"    pm.expect(jsonData[0].productid).to.eql(1);",
									"});"
								]
							}
						}
					],
					"request": {
						"auth": {
							"type": "basic",
							"basic": [
								{
									"key": "username",
									"value": "{{username}}",
									"type": "string"
								},
								{
									"key": "password",
									"value": "{{password}}",
									"type": "string"
								},
								{
									"key": "saveHelperData",
									"value": true,
									"type": "boolean"
								},
								{
									"key": "showPassword",
									"value": false,
									"type": "boolean"
								}
							]
						},
						"method": "POST",
						"header": [
							{
								"key": "Content-Type",
								"value": "application/json"
							},
							{
								"key": "Authorization",
								"value": "Basic SERCX0FETUlOOnJvb3QxOTg0"
							}
						],
						"body": {
							"mode": "raw",
							"raw": "{\n  \"operation\":\"sql\",\n  \"sql\":\"select {{prod_id}}, * from {{schema}}.{{prod_tb}} order by {{prod_id}} asc \"\n}"
						},
						"url": {
							"raw": "{{host}}:{{port}}",
							"host": [
								"{{host}}"
							],
							"port": "{{port}}"
						},
						"description": null
					},
					"response": []
				},
				{
					"name": "select customers orderby id asc",
					"event": [
						{
							"listen": "test",
							"script": {
								"type": "text/javascript",
								"exec": [
									"pm.test(\"sql select order by id asc\", function () {",
									"    var jsonData = pm.response.json();",
									"    pm.expect(jsonData[0].customerid).to.eql(\"ALFKI\");",
									"});"
								]
							}
						}
					],
					"request": {
						"auth": {
							"type": "basic",
							"basic": [
								{
									"key": "username",
									"value": "{{username}}",
									"type": "string"
								},
								{
									"key": "password",
									"value": "{{password}}",
									"type": "string"
								},
								{
									"key": "saveHelperData",
									"value": true,
									"type": "boolean"
								},
								{
									"key": "showPassword",
									"value": false,
									"type": "boolean"
								}
							]
						},
						"method": "POST",
						"header": [
							{
								"key": "Content-Type",
								"value": "application/json"
							},
							{
								"key": "Authorization",
								"value": "Basic SERCX0FETUlOOnJvb3QxOTg0"
							}
						],
						"body": {
							"mode": "raw",
							"raw": "{\n  \"operation\":\"sql\",\n  \"sql\":\"select {{cust_id}}, * from {{schema}}.{{cust_tb}} order by {{cust_id}} asc \"\n}"
						},
						"url": {
							"raw": "{{host}}:{{port}}",
							"host": [
								"{{host}}"
							],
							"port": "{{port}}"
						},
						"description": null
					},
					"response": []
				},
				{
					"name": "select all details join 5 table where customername",
					"event": [
						{
							"listen": "test",
							"script": {
								"type": "text/javascript",
								"exec": [
									"pm.test(\"sql join 5 table\", function () {",
									"    var jsonData = pm.response.json();",
									"    pm.expect(jsonData[0].customerid).to.eql(\"ALFKI\");",
									"});"
								]
							}
						}
					],
					"request": {
						"auth": {
							"type": "basic",
							"basic": [
								{
									"key": "username",
									"value": "{{username}}",
									"type": "string"
								},
								{
									"key": "password",
									"value": "{{password}}",
									"type": "string"
								},
								{
									"key": "saveHelperData",
									"value": true,
									"type": "boolean"
								},
								{
									"key": "showPassword",
									"value": false,
									"type": "boolean"
								}
							]
						},
						"method": "POST",
						"header": [
							{
								"key": "Content-Type",
								"value": "application/json"
							},
							{
								"key": "Authorization",
								"value": "Basic SERCX0FETUlOOnJvb3QxOTg0"
							}
						],
						"body": {
							"mode": "raw",
							"raw": "{\n  \"operation\":\"sql\",\n  \"sql\":\"select a.{{cust_id}}, a.companyname, a.contactmame, b.{{ords_id}}, b.shipname, d.productid, d.productname, d.unitprice, c.quantity, c.discount, e.employeeid, e.firstname, e.lastname from {{schema}}.{{cust_tb}} a join {{schema}}.{{ords_tb}} b on a.{{cust_id}}=b.{{cust_id}} join {{schema}}.{{ordd_tb}} c on b.{{ordd_id}}=c.{{ordd_id}} join {{schema}}.{{prod_tb}} d on c.{{prod_id}}=d.{{prod_id}} join {{schema}}.{{emps_tb}} e on b.{{emps_id}}=e.{{emps_id}}  where a.companyname='Alfreds Futterkiste' \"\n}"
						},
						"url": {
							"raw": "{{host}}:{{port}}",
							"host": [
								"{{host}}"
							],
							"port": "{{port}}"
						},
						"description": null
					},
					"response": []
				},
				{
					"name": "select order details",
					"event": [
						{
							"listen": "prerequest",
							"script": {
								"type": "text/javascript",
								"exec": [
									"",
									""
								]
							}
						},
						{
							"listen": "test",
							"script": {
								"type": "text/javascript",
								"exec": [
									"pm.test(\"sql select order by id desc\", function () {",
									"    var jsonData = pm.response.json();",
									"    pm.expect(jsonData[0].orderid).to.eql(10248);",
									"});"
								]
							}
						}
					],
					"request": {
						"auth": {
							"type": "basic",
							"basic": [
								{
									"key": "username",
									"value": "{{username}}",
									"type": "string"
								},
								{
									"key": "password",
									"value": "{{password}}",
									"type": "string"
								},
								{
									"key": "saveHelperData",
									"value": true,
									"type": "boolean"
								},
								{
									"key": "showPassword",
									"value": false,
									"type": "boolean"
								}
							]
						},
						"method": "POST",
						"header": [
							{
								"key": "Content-Type",
								"value": "application/json"
							},
							{
								"key": "Authorization",
								"value": "Basic SERCX0FETUlOOnJvb3QxOTg0"
							}
						],
						"body": {
							"mode": "raw",
							"raw": "{\n  \"operation\":\"sql\",\n  \"sql\":\"select {{ordd_id}}, productid, unitprice,quantity, discount from {{schema}}.{{ordd_tb}} order by {{ordd_id}} asc\"\n}"
						},
						"url": {
							"raw": "{{host}}:{{port}}",
							"host": [
								"{{host}}"
							],
							"port": "{{port}}"
						},
						"description": null
					},
					"response": []
				},
				{
					"name": "select count groupby country",
					"event": [
						{
							"listen": "prerequest",
							"script": {
								"type": "text/javascript",
								"exec": [
									"",
									""
								]
							}
						},
						{
							"listen": "test",
							"script": {
								"type": "text/javascript",
								"exec": [
									"pm.test(\"sql select order by id desc\", function () {",
									"    var jsonData = pm.response.json();",
									"    pm.expect(jsonData[0].country).to.eql('USA');",
									"});",
									""
								]
							}
						}
					],
					"request": {
						"auth": {
							"type": "basic",
							"basic": [
								{
									"key": "username",
									"value": "{{username}}",
									"type": "string"
								},
								{
									"key": "password",
									"value": "{{password}}",
									"type": "string"
								},
								{
									"key": "showPassword",
									"value": false,
									"type": "boolean"
								}
							]
						},
						"method": "POST",
						"header": [
							{
								"key": "Content-Type",
								"value": "application/json"
							},
							{
								"key": "Authorization",
								"value": "Basic SERCX0FETUlOOnJvb3QxOTg0"
							}
						],
						"body": {
							"mode": "raw",
							"raw": "{\n  \"operation\":\"sql\",\n  \"sql\":\"select count({{cust_id}}) as counter,country from {{schema}}.{{cust_tb}} group by country order by counter desc\"\n}"
						},
						"url": {
							"raw": "{{host}}:{{port}}",
							"host": [
								"{{host}}"
							],
							"port": "{{port}}"
						},
						"description": null
					},
					"response": []
				},
				{
					"name": "select most have the extension employees",
					"event": [
						{
							"listen": "test",
							"script": {
								"type": "text/javascript",
								"exec": [
									"pm.test(\"sql select count group by last_name order by age asc\", function () {",
									"    var jsonData = pm.response.json();",
									"    pm.expect(jsonData[0].firstname).to.eql(\"Nancy\")",
									"});"
								]
							}
						}
					],
					"request": {
						"auth": {
							"type": "basic",
							"basic": [
								{
									"key": "username",
									"value": "{{username}}",
									"type": "string"
								},
								{
									"key": "password",
									"value": "{{password}}",
									"type": "string"
								},
								{
									"key": "saveHelperData",
									"value": true,
									"type": "boolean"
								},
								{
									"key": "showPassword",
									"value": false,
									"type": "boolean"
								}
							]
						},
						"method": "POST",
						"header": [
							{
								"key": "Content-Type",
								"value": "application/json"
							},
							{
								"key": "Authorization",
								"value": "Basic SERCX0FETUlOOnJvb3QxOTg0"
							}
						],
						"body": {
							"mode": "raw",
							"raw": "{\n  \"operation\":\"sql\",\n  \"sql\":\"select extension,* from {{schema}}.{{emps_tb}} order by extension desc\"\n}"
						},
						"url": {
							"raw": "{{host}}:{{port}}",
							"host": [
								"{{host}}"
							],
							"port": "{{port}}"
						},
						"description": null
					},
					"response": []
				},
				{
					"name": "select top 10 most price of product",
					"event": [
						{
							"listen": "test",
							"script": {
								"type": "text/javascript",
								"exec": [
									"pm.test(\"sql select count where age > 30 group by last_name order by age asc\", function () {",
									"    var jsonData = pm.response.json();",
									"    pm.expect(jsonData[0].productname) ===\"C\\ufffdte de Blaye\";",
									"});"
								]
							}
						}
					],
					"request": {
						"auth": {
							"type": "basic",
							"basic": [
								{
									"key": "username",
									"value": "{{username}}",
									"type": "string"
								},
								{
									"key": "password",
									"value": "{{password}}",
									"type": "string"
								},
								{
									"key": "saveHelperData",
									"value": true,
									"type": "boolean"
								},
								{
									"key": "showPassword",
									"value": false,
									"type": "boolean"
								}
							]
						},
						"method": "POST",
						"header": [
							{
								"key": "Content-Type",
								"value": "application/json"
							},
							{
								"key": "Authorization",
								"value": "Basic SERCX0FETUlOOnJvb3QxOTg0"
							}
						],
						"body": {
							"mode": "raw",
							"raw": "{\n  \"operation\":\"sql\",\n  \"sql\":\"select categoryid,productname,quantityperunit,unitprice,* from {{schema}}.{{prod_tb}}  order by unitprice desc limit 10 \"\n}"
						},
						"url": {
							"raw": "{{host}}:{{port}}",
							"host": [
								"{{host}}"
							],
							"port": "{{port}}"
						},
						"description": null
					},
					"response": []
				},
				{
					"name": "select count min max avg sum price of products",
					"event": [
						{
							"listen": "test",
							"script": {
								"type": "text/javascript",
								"exec": [
									"pm.test(\"sql select count min max avg sum\", function () {",
									"    var jsonData = pm.response.json();",
									"    pm.expect(jsonData[0].allproducts)===77;",
									"});"
								]
							}
						}
					],
					"request": {
						"auth": {
							"type": "basic",
							"basic": [
								{
									"key": "username",
									"value": "{{username}}",
									"type": "string"
								},
								{
									"key": "password",
									"value": "{{password}}",
									"type": "string"
								},
								{
									"key": "saveHelperData",
									"value": true,
									"type": "boolean"
								},
								{
									"key": "showPassword",
									"value": false,
									"type": "boolean"
								}
							]
						},
						"method": "POST",
						"header": [
							{
								"key": "Content-Type",
								"value": "application/json"
							},
							{
								"key": "Authorization",
								"value": "Basic SERCX0FETUlOOnJvb3QxOTg0"
							}
						],
						"body": {
							"mode": "raw",
							"raw": "{\n  \"operation\":\"sql\",\n  \"sql\":\"select count(unitprice) as allproducts, min(unitprice) as minprice, max(unitprice) as maxprice, avg(unitprice) as avgprice, sum(unitprice) as sumprice from {{schema}}.{{prod_tb}} \"\n}"
						},
						"url": {
							"raw": "{{host}}:{{port}}",
							"host": [
								"{{host}}"
							],
							"port": "{{port}}"
						},
						"description": null
					},
					"response": []
				},
				{
					"name": "select where (like)and(<=>)",
					"event": [
						{
							"listen": "test",
							"script": {
								"type": "text/javascript",
								"exec": [
									"pm.test(\"sql select where (like) and (unitprice>100)\", function () {",
									"    var jsonData = pm.response.json();",
									"    pm.expect(jsonData[0].unitprice)>100;",
									"});"
								]
							}
						}
					],
					"request": {
						"auth": {
							"type": "basic",
							"basic": [
								{
									"key": "username",
									"value": "{{username}}",
									"type": "string"
								},
								{
									"key": "password",
									"value": "{{password}}",
									"type": "string"
								},
								{
									"key": "saveHelperData",
									"value": true,
									"type": "boolean"
								},
								{
									"key": "showPassword",
									"value": false,
									"type": "boolean"
								}
							]
						},
						"method": "POST",
						"header": [
							{
								"key": "Content-Type",
								"value": "application/json"
							},
							{
								"key": "Authorization",
								"value": "Basic SERCX0FETUlOOnJvb3QxOTg0"
							}
						],
						"body": {
							"mode": "raw",
							"raw": "{\n  \"operation\":\"sql\",\n  \"sql\":\"select * from {{schema}}.{{prod_tb}} where (productname like 'T%') and (unitprice>100) \"\n}"
						},
						"url": {
							"raw": "{{host}}:{{port}}",
							"host": [
								"{{host}}"
							],
							"port": "{{port}}"
						},
						"description": null
					},
					"response": []
				},
				{
					"name": "update SQL employee",
					"event": [
						{
							"listen": "test",
							"script": {
								"type": "text/javascript",
								"exec": [
									"pm.test(\"Update employee id 1 address\", function () {",
									"    var jsonData = pm.response.json();",
									"    pm.expect(jsonData.update_hashes[0]).to.eql(1);",
									"});",
									"",
									"pm.test(\"Status code is 200\", function () {",
									"    pm.response.to.have.status(200);",
									"});"
								]
							}
						}
					],
					"request": {
						"auth": {
							"type": "basic",
							"basic": [
								{
									"key": "username",
									"value": "{{username}}",
									"type": "string"
								},
								{
									"key": "password",
									"value": "{{password}}",
									"type": "string"
								},
								{
									"key": "showPassword",
									"value": false,
									"type": "boolean"
								}
							]
						},
						"method": "POST",
						"header": [
							{
								"key": "Content-Type",
								"value": "application/json"
							},
							{
								"key": "Authorization",
								"value": "Basic SERCX0FETUlOOnJvb3QxOTg0"
							}
						],
						"body": {
							"mode": "raw",
							"raw": "{\n  \"operation\":\"sql\",\n  \"sql\":\"update {{schema}}.{{emps_tb}} set address = 'abc1234' where {{emps_id}} = 1\"\n}"
						},
						"url": {
							"raw": "{{host}}:{{port}}",
							"host": [
								"{{host}}"
							],
							"port": "{{port}}"
						}
					},
					"response": []
				},
				{
					"name": "select verify SQL update",
					"event": [
						{
							"listen": "test",
							"script": {
								"type": "text/javascript",
								"exec": [
									"pm.test(\"Status code is 200\", function () {",
									"    pm.response.to.have.status(200);",
									"});",
									"",
									"pm.test(\"verify SQL update worked\", function () {",
									"    var jsonData = pm.response.json();",
									"    pm.expect(jsonData[0].address).to.eql('abc1234');",
									"});"
								]
							}
						}
					],
					"request": {
						"auth": {
							"type": "basic",
							"basic": [
								{
									"key": "username",
									"value": "{{username}}",
									"type": "string"
								},
								{
									"key": "password",
									"value": "{{password}}",
									"type": "string"
								},
								{
									"key": "showPassword",
									"value": false,
									"type": "boolean"
								}
							]
						},
						"method": "POST",
						"header": [
							{
								"key": "Content-Type",
								"value": "application/json"
							},
							{
								"key": "Authorization",
								"value": "Basic SERCX0FETUlOOnJvb3QxOTg0"
							}
						],
						"body": {
							"mode": "raw",
							"raw": "{\n  \"operation\":\"sql\",\n  \"sql\":\"select address from {{schema}}.{{emps_tb}} where {{emps_id}} = 1\"\n}"
						},
						"url": {
							"raw": "{{host}}:{{port}}",
							"host": [
								"{{host}}"
							],
							"port": "{{port}}"
						}
					},
					"response": []
				},
				{
					"name": "select * dev.long_text",
					"event": [
						{
							"listen": "test",
							"script": {
								"id": "87709a2b-0617-421f-9755-9c88d5b13276",
								"type": "text/javascript",
								"exec": [
									"pm.test(\"test all 25 records returned\", function () {",
									"    var jsonData = pm.response.json();",
									"    pm.expect(jsonData.length).to.eql(25);",
									"});",
									"",
									"pm.test(\"test all remarks greater than 255 characters\", function () {",
									"    var jsonData = pm.response.json();",
									"    jsonData.forEach((record)=>{",
									"        pm.expect(record.remarks.length).to.gt(255);",
									"    });",
									"});"
								]
							}
						}
					],
					"request": {
						"auth": {
							"type": "basic",
							"basic": [
								{
									"key": "username",
									"value": "{{username}}",
									"type": "string"
								},
								{
									"key": "password",
									"value": "{{password}}",
									"type": "string"
								},
								{
									"key": "saveHelperData",
									"value": true,
									"type": "boolean"
								},
								{
									"key": "showPassword",
									"value": false,
									"type": "boolean"
								}
							]
						},
						"method": "POST",
						"header": [
							{
								"key": "Content-Type",
								"value": "application/json"
							}
						],
						"body": {
							"mode": "raw",
							"raw": "{\n  \"operation\":\"sql\",\n  \"sql\":\"select * FROM dev.long_text\"\n}"
						},
						"url": {
							"raw": "{{host}}:{{port}}",
							"host": [
								"{{host}}"
							],
							"port": "{{port}}"
						}
					},
					"response": []
				},
				{
					"name": "select * dev.long_text regexp",
					"event": [
						{
							"listen": "test",
							"script": {
								"id": "371ceb40-b3db-4782-b28d-6a50b1e64cfc",
								"type": "text/javascript",
								"exec": [
									"pm.test(\"test 3 records returned\", function () {",
									"    var jsonData = pm.response.json();",
									"    pm.expect(jsonData.length).to.eql(3);",
									"});",
									"",
									"pm.test(\"test all remarks contain word dock\", function () {",
									"    var jsonData = pm.response.json();",
									"    jsonData.forEach((record)=>{",
									"        pm.expect(record.remarks.indexOf('dock')).to.gte(0);",
									"    });",
									"});"
								]
							}
						}
					],
					"request": {
						"auth": {
							"type": "basic",
							"basic": [
								{
									"key": "username",
									"value": "{{username}}",
									"type": "string"
								},
								{
									"key": "password",
									"value": "{{password}}",
									"type": "string"
								},
								{
									"key": "saveHelperData",
									"value": true,
									"type": "boolean"
								},
								{
									"key": "showPassword",
									"value": false,
									"type": "boolean"
								}
							]
						},
						"method": "POST",
						"header": [
							{
								"key": "Content-Type",
								"value": "application/json"
							}
						],
						"body": {
							"mode": "raw",
							"raw": "{\n  \"operation\":\"sql\",\n  \"sql\":\"select * FROM dev.long_text where remarks regexp 'dock'\"\n}"
						},
						"url": {
							"raw": "{{host}}:{{port}}",
							"host": [
								"{{host}}"
							],
							"port": "{{port}}"
						}
					},
					"response": []
				}
			]
		},
		{
			"name": "4. NoSQL Tests",
			"description": null,
			"item": [
				{
					"name": "update NoSQL employee",
					"event": [
						{
							"listen": "test",
							"script": {
								"type": "text/javascript",
								"exec": [
									"pm.test(\"Update employee id 1 address\", function () {",
									"    var jsonData = pm.response.json();",
									"    pm.expect(jsonData.update_hashes[0]).to.eql(1);",
									"});",
									"",
									"pm.test(\"Status code is 200\", function () {",
									"    pm.response.to.have.status(200);",
									"});"
								]
							}
						}
					],
					"request": {
						"auth": {
							"type": "basic",
							"basic": [
								{
									"key": "username",
									"value": "{{username}}",
									"type": "string"
								},
								{
									"key": "password",
									"value": "{{password}}",
									"type": "string"
								},
								{
									"key": "showPassword",
									"value": false,
									"type": "boolean"
								}
							]
						},
						"method": "POST",
						"header": [
							{
								"key": "Content-Type",
								"value": "application/json"
							},
							{
								"key": "Authorization",
								"value": "Basic SERCX0FETUlOOnJvb3QxOTg0"
							}
						],
						"body": {
							"mode": "raw",
							"raw": "{\n\"operation\":\"update\",\n\"schema\":\"{{schema}}\",\n\"table\":\"{{emps_tb}}\",\n\"records\": [\n  {\n    \"{{emps_id}}\": 1,\n    \"address\": \"def1234\"\n  }\n]\n\n}"
						},
						"url": {
							"raw": "{{host}}:{{port}}",
							"host": [
								"{{host}}"
							],
							"port": "{{port}}"
						}
					},
					"response": []
				},
				{
					"name": "NoSQL search by hash",
					"event": [
						{
							"listen": "test",
							"script": {
								"type": "text/javascript",
								"exec": [
									"pm.test(\"Status code is 200\", function () {",
									"    pm.response.to.have.status(200);",
									"});",
									"",
									"pm.test(\"verify NoSQL update worked\", function () {",
									"    var jsonData = pm.response.json();",
									"    pm.expect(jsonData[0].address).to.eql('def1234');",
									"});",
									"",
									"",
									""
								]
							}
						}
					],
					"request": {
						"auth": {
							"type": "basic",
							"basic": [
								{
									"key": "username",
									"value": "{{username}}",
									"type": "string"
								},
								{
									"key": "password",
									"value": "{{password}}",
									"type": "string"
								},
								{
									"key": "showPassword",
									"value": false,
									"type": "boolean"
								}
							]
						},
						"method": "POST",
						"header": [
							{
								"key": "Content-Type",
								"value": "application/json"
							},
							{
								"key": "Authorization",
								"value": "Basic SERCX0FETUlOOnJvb3QxOTg0"
							}
						],
						"body": {
							"mode": "raw",
							"raw": "{\n  \"operation\":\"search_by_hash\",\n  \"schema\":\"{{schema}}\",\n  \"table\":\"{{emps_tb}}\",\n  \"hash_attribute\": \"{{emps_id}}\",\n  \"hash_values\":[1],\n  \"get_attributes\": [\"address\"]\n}"
						},
						"url": {
							"raw": "{{host}}:{{port}}",
							"host": [
								"{{host}}"
							],
							"port": "{{port}}"
						}
					},
					"response": []
				},
				{
					"name": "NoSQL search by hash with unknown attribute",
					"event": [
						{
							"listen": "test",
							"script": {
								"type": "text/javascript",
								"exec": [
									"pm.test(\"Status code is 500\", function () {",
									"    pm.response.to.have.status(500);",
									"});",
									"",
									"pm.test(\"verify proper error message is given\", function () {",
									"    var jsonData = pm.response.json();",
									"    pm.expect(jsonData.error).to.eql('unknown attribute attr1, attr3 and attr4');",
									"});",
									"",
									"",
									""
								]
							}
						}
					],
					"request": {
						"auth": {
							"type": "basic",
							"basic": [
								{
									"key": "username",
									"value": "{{username}}",
									"type": "string"
								},
								{
									"key": "password",
									"value": "{{password}}",
									"type": "string"
								},
								{
									"key": "showPassword",
									"value": false,
									"type": "boolean"
								}
							]
						},
						"method": "POST",
						"header": [
							{
								"key": "Content-Type",
								"value": "application/json"
							},
							{
								"key": "Authorization",
								"value": "Basic SERCX0FETUlOOnJvb3QxOTg0"
							}
						],
						"body": {
							"mode": "raw",
							"raw": "{\n  \"operation\":\"search_by_hash\",\n  \"schema\":\"{{schema}}\",\n  \"table\":\"{{emps_tb}}\",\n  \"hash_attribute\": \"{{emps_id}}\",\n  \"hash_values\":[1],\n  \"get_attributes\": [\"attr1\", \"address\", \"attr3\", \"attr4\"]\n}"
						},
						"url": {
							"raw": "{{host}}:{{port}}",
							"host": [
								"{{host}}"
							],
							"port": "{{port}}"
						}
					},
					"response": []
				}
			]
		},
		{
			"name": "5. NoSQL Role Testing",
			"description": null,
			"item": [
				{
					"name": "NoSQL Add non SU role",
					"event": [
						{
							"listen": "test",
							"script": {
								"id": "6d42cf23-2901-455c-9d6a-a3742af81cd4",
								"type": "text/javascript",
								"exec": [
									"pm.test(\"Status code is 200\", function () {",
									"    pm.response.to.have.status(200);",
									"});",
									"",
									"responseData = JSON.parse(responseBody);",
									"postman.setEnvironmentVariable(\"role_id\", responseData.id)"
								]
							}
						}
					],
					"request": {
						"auth": {
							"type": "basic",
							"basic": [
								{
									"key": "username",
									"value": "{{username}}",
									"type": "string"
								},
								{
									"key": "password",
									"value": "{{password}}",
									"type": "string"
								},
								{
									"key": "showPassword",
									"value": false,
									"type": "boolean"
								}
							]
						},
						"method": "POST",
						"header": [
							{
								"key": "Content-Type",
								"value": "application/json"
							},
							{
								"key": "Authorization",
								"value": "Basic SERCX0FETUlOOnJvb3QxOTg0"
							}
						],
						"body": {
							"mode": "raw",
							"raw": "{\n\"operation\":\"add_role\",\n\"role\":\"developer_test_5\",\n\"permission\":{\n  \"super_user\": false,\n  \"northnwd\":{\n\n   \"tables\": {\n     \"customers\": {\n         \"read\":true,\n         \"insert\":true,\n         \"update\":true,\n         \"delete\":true,\n         \"attribute_restrictions\":[]\n      },\n      \"suppliers\": {\n         \"read\":false,\n         \"insert\":false,\n         \"update\":false,\n         \"delete\":false,\n         \"attribute_restrictions\":[]\n      },\n      \"region\": {\n         \"read\":true,\n         \"insert\":false,\n         \"update\":false,\n         \"delete\":false,\n         \"attribute_restrictions\":[{\n               \"attribute_name\": \"regiondescription\",\n               \"read\":true,\n               \"insert\":false,\n               \"update\":false,\n               \"delete\":false\n            }]\n      },\n      \"territories\": {\n         \"read\":true,\n         \"insert\":true,\n         \"update\":false,\n         \"delete\":false,\n         \"attribute_restrictions\":[\n           {\n               \"attribute_name\": \"territorydescription\",\n               \"read\":true,\n               \"insert\":true,\n               \"update\":false,\n               \"delete\":false\n            }\n           ]\n      },\n      \"categories\": {\n         \"read\":true,\n         \"insert\":true,\n         \"update\":true,\n         \"delete\":false,\n         \"attribute_restrictions\":[\n           {\n               \"attribute_name\": \"description\",\n               \"read\":true,\n               \"insert\":true,\n               \"update\":true,\n               \"delete\":false\n            }\n           ]\n      },\n      \"shippers\": {\n         \"read\":true,\n         \"insert\":true,\n         \"update\":true,\n         \"delete\":true,\n         \"attribute_restrictions\":[\n           {\n               \"attribute_name\": \"companyname\",\n               \"read\":false,\n               \"insert\":false,\n               \"update\":false,\n               \"delete\":false\n            }\n           ]\n      }\n   }\n}\n  }\n\n}"
						},
						"url": {
							"raw": "{{host}}:{{port}}",
							"host": [
								"{{host}}"
							],
							"port": "{{port}}"
						}
					},
					"response": []
				},
				{
					"name": "NoSQL Add User with new Role",
					"event": [
						{
							"listen": "test",
							"script": {
								"id": "8bc25e1a-10dc-45a5-8491-d5560c59a2a7",
								"type": "text/javascript",
								"exec": [
									"pm.test(\"Status code is 200\", function () {",
									"    pm.response.to.have.status(200);",
									"});"
								]
							}
						}
					],
					"request": {
						"auth": {
							"type": "basic",
							"basic": [
								{
									"key": "password",
									"value": "{{password}}",
									"type": "string"
								},
								{
									"key": "username",
									"value": "{{username}}",
									"type": "string"
								},
								{
									"key": "showPassword",
									"value": false,
									"type": "boolean"
								}
							]
						},
						"method": "POST",
						"header": [
							{
								"key": "Content-Type",
								"value": "application/json"
							},
							{
								"key": "Authorization",
								"value": "Basic c2dvbGRiZXJnOnRlc3QxMjM0IQ=="
							}
						],
						"body": {
							"mode": "raw",
							"raw": "{\n\"operation\":\"add_user\",\n\"role\":\"{{role_id}}\",\n\"username\":\"test_user\",\n\"password\":\"{{password}}\", \n\"active\":\"true\"\n\n}"
						},
						"url": {
							"raw": "http://localhost:9925/",
							"protocol": "http",
							"host": [
								"localhost"
							],
							"port": "9925",
							"path": [
								""
							]
						},
						"description": "Method for adding users.  Users can be assigned roles which provide granular access at a table, operation, and attirbute level.  \n\n<ul>\n<li><b>operation </b> <i>(required) </i> - must always be 'add_user'</li>\n\n<li><b>role </b><i>(required) </i>- id of the role you wish to assign to the user.  See add_role for more detail.  </li>\n\n<li><b>username </b> <i>(required)</i> - username assigned to the user.  It can not be altered after adding the user.  It serves as the hash. </li>\n\n<li><b>password </b> <i>(required) </i>- clear text for password.  HarperDB will encrypt the password upon reciept. </li>\n\n</ul>"
					},
					"response": []
				},
				{
					"name": "NoSQL Try to read suppliers table as SU",
					"event": [
						{
							"listen": "test",
							"script": {
								"id": "8bc25e1a-10dc-45a5-8491-d5560c59a2a7",
								"type": "text/javascript",
								"exec": [
									"pm.test(\"Status code is 200\", function () {",
									"    pm.response.to.have.status(200);",
									"});"
								]
							}
						}
					],
					"request": {
						"auth": {
							"type": "basic",
							"basic": [
								{
									"key": "password",
									"value": "{{password}}",
									"type": "string"
								},
								{
									"key": "username",
									"value": "{{username}}",
									"type": "string"
								},
								{
									"key": "showPassword",
									"value": false,
									"type": "boolean"
								}
							]
						},
						"method": "POST",
						"header": [
							{
								"key": "Content-Type",
								"value": "application/json"
							},
							{
								"key": "Authorization",
								"value": "Basic c2dvbGRiZXJnOnRlc3QxMjM0IQ=="
							}
						],
						"body": {
							"mode": "raw",
							"raw": "{\n\"operation\":\"search_by_value\",\n\"table\":\"{{supp_tb}}\",\n\"schema\":\"{{schema}}\",\n\"hash_attribute\":\"id\",\n\"search_attribute\":\"{{supp_id}}\",\n\"search_value\":\"*\",\n\"get_attributes\":[\"{{supp_id}}\"]\n}"
						},
						"url": {
							"raw": "http://localhost:9925/",
							"protocol": "http",
							"host": [
								"localhost"
							],
							"port": "9925",
							"path": [
								""
							]
						},
						"description": "Method for adding users.  Users can be assigned roles which provide granular access at a table, operation, and attirbute level.  \n\n<ul>\n<li><b>operation </b> <i>(required) </i> - must always be 'add_user'</li>\n\n<li><b>role </b><i>(required) </i>- id of the role you wish to assign to the user.  See add_role for more detail.  </li>\n\n<li><b>username </b> <i>(required)</i> - username assigned to the user.  It can not be altered after adding the user.  It serves as the hash. </li>\n\n<li><b>password </b> <i>(required) </i>- clear text for password.  HarperDB will encrypt the password upon reciept. </li>\n\n</ul>"
					},
					"response": []
				},
				{
					"name": "NoSQL Try to read user read restricted suppliers table",
					"event": [
						{
							"listen": "test",
							"script": {
								"id": "aaed12dc-c397-4a09-9829-a8e13d6f3054",
								"type": "text/javascript",
								"exec": [
									"pm.test(\"Status code is 403\", function () {",
									"    pm.response.to.have.status(403);",
									"});"
								]
							}
						}
					],
					"request": {
						"auth": {
							"type": "basic",
							"basic": [
								{
									"key": "username",
									"value": "{{test_user_name}}",
									"type": "string"
								},
								{
									"key": "password",
									"value": "{{password}}",
									"type": "string"
								},
								{
									"key": "showPassword",
									"value": false,
									"type": "boolean"
								}
							]
						},
						"method": "POST",
						"header": [
							{
								"key": "Content-Type",
								"value": "application/json"
							},
							{
								"key": "Authorization",
								"value": "Basic c2dvbGRiZXJnOnRlc3QxMjM0IQ=="
							}
						],
						"body": {
							"mode": "raw",
							"raw": "{\n\"operation\":\"search_by_value\",\n\"table\":\"{{supp_tb}}\",\n\"schema\":\"{{schema}}\",\n\"hash_attribute\":\"id\",\n\"search_attribute\":\"{{supp_id}}\",\n\"search_value\":\"*\",\n\"get_attributes\":[\"{{supp_id}}\"]\n}"
						},
						"url": {
							"raw": "http://localhost:9925/",
							"protocol": "http",
							"host": [
								"localhost"
							],
							"port": "9925",
							"path": [
								""
							]
						},
						"description": "Method for adding users.  Users can be assigned roles which provide granular access at a table, operation, and attirbute level.  \n\n<ul>\n<li><b>operation </b> <i>(required) </i> - must always be 'add_user'</li>\n\n<li><b>role </b><i>(required) </i>- id of the role you wish to assign to the user.  See add_role for more detail.  </li>\n\n<li><b>username </b> <i>(required)</i> - username assigned to the user.  It can not be altered after adding the user.  It serves as the hash. </li>\n\n<li><b>password </b> <i>(required) </i>- clear text for password.  HarperDB will encrypt the password upon reciept. </li>\n\n</ul>"
					},
					"response": []
				},
				{
					"name": "NoSQL Try to read region table as SU",
					"event": [
						{
							"listen": "test",
							"script": {
								"id": "8bc25e1a-10dc-45a5-8491-d5560c59a2a7",
								"type": "text/javascript",
								"exec": [
									"pm.test(\"Status code is 200\", function () {",
									"    pm.response.to.have.status(200);",
									"});"
								]
							}
						}
					],
					"request": {
						"auth": {
							"type": "basic",
							"basic": [
								{
									"key": "password",
									"value": "{{password}}",
									"type": "string"
								},
								{
									"key": "username",
									"value": "{{username}}",
									"type": "string"
								},
								{
									"key": "showPassword",
									"value": false,
									"type": "boolean"
								}
							]
						},
						"method": "POST",
						"header": [
							{
								"key": "Content-Type",
								"value": "application/json"
							},
							{
								"key": "Authorization",
								"value": "Basic c2dvbGRiZXJnOnRlc3QxMjM0IQ=="
							}
						],
						"body": {
							"mode": "raw",
							"raw": "{\n\"operation\":\"search_by_value\",\n\"table\":\"{{regi_tb}}\",\n\"schema\":\"{{schema}}\",\n\"hash_attribute\":\"id\",\n\"search_attribute\":\"{{regi_id}}\",\n\"search_value\":\"*\",\n\"get_attributes\":[\"*\"]\n}"
						},
						"url": {
							"raw": "http://localhost:9925/",
							"protocol": "http",
							"host": [
								"localhost"
							],
							"port": "9925",
							"path": [
								""
							]
						},
						"description": "Method for adding users.  Users can be assigned roles which provide granular access at a table, operation, and attirbute level.  \n\n<ul>\n<li><b>operation </b> <i>(required) </i> - must always be 'add_user'</li>\n\n<li><b>role </b><i>(required) </i>- id of the role you wish to assign to the user.  See add_role for more detail.  </li>\n\n<li><b>username </b> <i>(required)</i> - username assigned to the user.  It can not be altered after adding the user.  It serves as the hash. </li>\n\n<li><b>password </b> <i>(required) </i>- clear text for password.  HarperDB will encrypt the password upon reciept. </li>\n\n</ul>"
					},
					"response": []
				},
				{
					"name": "NoSQL Try to read region table as test_user",
					"event": [
						{
							"listen": "test",
							"script": {
								"id": "8bc25e1a-10dc-45a5-8491-d5560c59a2a7",
								"type": "text/javascript",
								"exec": [
									"pm.test(\"Status code is 200\", function () {",
									"    pm.response.to.have.status(200);",
									"});"
								]
							}
						}
					],
					"request": {
						"auth": {
							"type": "basic",
							"basic": [
								{
									"key": "username",
									"value": "{{test_user_name}}",
									"type": "string"
								},
								{
									"key": "password",
									"value": "{{password}}",
									"type": "string"
								},
								{
									"key": "showPassword",
									"value": false,
									"type": "boolean"
								}
							]
						},
						"method": "POST",
						"header": [
							{
								"key": "Content-Type",
								"value": "application/json"
							},
							{
								"key": "Authorization",
								"value": "Basic c2dvbGRiZXJnOnRlc3QxMjM0IQ=="
							}
						],
						"body": {
							"mode": "raw",
							"raw": "{\n\"operation\":\"search_by_value\",\n\"table\":\"{{regi_tb}}\",\n\"schema\":\"{{schema}}\",\n\"hash_attribute\":\"id\",\n\"search_attribute\":\"{{regi_id}}\",\n\"search_value\":\"*\",\n\"get_attributes\":[\"*\"]\n}"
						},
						"url": {
							"raw": "http://localhost:9925/",
							"protocol": "http",
							"host": [
								"localhost"
							],
							"port": "9925",
							"path": [
								""
							]
						},
						"description": "Method for adding users.  Users can be assigned roles which provide granular access at a table, operation, and attirbute level.  \n\n<ul>\n<li><b>operation </b> <i>(required) </i> - must always be 'add_user'</li>\n\n<li><b>role </b><i>(required) </i>- id of the role you wish to assign to the user.  See add_role for more detail.  </li>\n\n<li><b>username </b> <i>(required)</i> - username assigned to the user.  It can not be altered after adding the user.  It serves as the hash. </li>\n\n<li><b>password </b> <i>(required) </i>- clear text for password.  HarperDB will encrypt the password upon reciept. </li>\n\n</ul>"
					},
					"response": []
				},
				{
					"name": "NoSQL Try to insert into region table as SU",
					"event": [
						{
							"listen": "test",
							"script": {
								"id": "8bc25e1a-10dc-45a5-8491-d5560c59a2a7",
								"type": "text/javascript",
								"exec": [
									"pm.test(\"Status code is 200\", function () {",
									"    pm.response.to.have.status(200);",
									"});"
								]
							}
						}
					],
					"request": {
						"auth": {
							"type": "basic",
							"basic": [
								{
									"key": "password",
									"value": "{{password}}",
									"type": "string"
								},
								{
									"key": "username",
									"value": "{{username}}",
									"type": "string"
								},
								{
									"key": "showPassword",
									"value": false,
									"type": "boolean"
								}
							]
						},
						"method": "POST",
						"header": [
							{
								"key": "Content-Type",
								"value": "application/json"
							},
							{
								"key": "Authorization",
								"value": "Basic c2dvbGRiZXJnOnRlc3QxMjM0IQ=="
							}
						],
						"body": {
							"mode": "raw",
							"raw": "{\n  \"operation\":\"insert\",\n  \"schema\":\"{{schema}}\",\n  \"table\":\"{{regi_tb}}\",\n  \"records\": [\n    {\n      \"{{regi_id}}\":16,\n      \"regiondescription\":\"test description\"\n    }\n  ]\n}"
						},
						"url": {
							"raw": "http://localhost:9925/",
							"protocol": "http",
							"host": [
								"localhost"
							],
							"port": "9925",
							"path": [
								""
							]
						},
						"description": "Method for adding users.  Users can be assigned roles which provide granular access at a table, operation, and attirbute level.  \n\n<ul>\n<li><b>operation </b> <i>(required) </i> - must always be 'add_user'</li>\n\n<li><b>role </b><i>(required) </i>- id of the role you wish to assign to the user.  See add_role for more detail.  </li>\n\n<li><b>username </b> <i>(required)</i> - username assigned to the user.  It can not be altered after adding the user.  It serves as the hash. </li>\n\n<li><b>password </b> <i>(required) </i>- clear text for password.  HarperDB will encrypt the password upon reciept. </li>\n\n</ul>"
					},
					"response": []
				},
				{
					"name": "NoSQL Try to insert into insert restricted region table as test_user",
					"event": [
						{
							"listen": "test",
							"script": {
								"id": "90d5aac9-4bf6-4e4f-bbfa-5d1bb4e8f52d",
								"type": "text/javascript",
								"exec": [
									"pm.test(\"Status code is 403\", function () {",
									"    pm.response.to.have.status(403);",
									"});"
								]
							}
						}
					],
					"request": {
						"auth": {
							"type": "basic",
							"basic": [
								{
									"key": "username",
									"value": "{{test_user_name}}",
									"type": "string"
								},
								{
									"key": "password",
									"value": "{{password}}",
									"type": "string"
								},
								{
									"key": "showPassword",
									"value": false,
									"type": "boolean"
								}
							]
						},
						"method": "POST",
						"header": [
							{
								"key": "Content-Type",
								"value": "application/json"
							},
							{
								"key": "Authorization",
								"value": "Basic c2dvbGRiZXJnOnRlc3QxMjM0IQ=="
							}
						],
						"body": {
							"mode": "raw",
							"raw": "{\n  \"operation\":\"insert\",\n  \"schema\":\"{{schema}}\",\n  \"table\":\"{{regi_tb}}\",\n  \"records\": [\n    {\n      \"{{regi_id}}\":17,\n      \"regiondescription\":\"test description\"\n    }\n  ]\n}"
						},
						"url": {
							"raw": "http://localhost:9925/",
							"protocol": "http",
							"host": [
								"localhost"
							],
							"port": "9925",
							"path": [
								""
							]
						},
						"description": "Method for adding users.  Users can be assigned roles which provide granular access at a table, operation, and attirbute level.  \n\n<ul>\n<li><b>operation </b> <i>(required) </i> - must always be 'add_user'</li>\n\n<li><b>role </b><i>(required) </i>- id of the role you wish to assign to the user.  See add_role for more detail.  </li>\n\n<li><b>username </b> <i>(required)</i> - username assigned to the user.  It can not be altered after adding the user.  It serves as the hash. </li>\n\n<li><b>password </b> <i>(required) </i>- clear text for password.  HarperDB will encrypt the password upon reciept. </li>\n\n</ul>"
					},
					"response": []
				},
				{
					"name": "NoSQL Try to insert into territories table as SU",
					"event": [
						{
							"listen": "test",
							"script": {
								"id": "8bc25e1a-10dc-45a5-8491-d5560c59a2a7",
								"type": "text/javascript",
								"exec": [
									"pm.test(\"Status code is 200\", function () {",
									"    pm.response.to.have.status(200);",
									"});"
								]
							}
						}
					],
					"request": {
						"auth": {
							"type": "basic",
							"basic": [
								{
									"key": "password",
									"value": "{{password}}",
									"type": "string"
								},
								{
									"key": "username",
									"value": "{{username}}",
									"type": "string"
								},
								{
									"key": "showPassword",
									"value": false,
									"type": "boolean"
								}
							]
						},
						"method": "POST",
						"header": [
							{
								"key": "Content-Type",
								"value": "application/json"
							},
							{
								"key": "Authorization",
								"value": "Basic c2dvbGRiZXJnOnRlc3QxMjM0IQ=="
							}
						],
						"body": {
							"mode": "raw",
							"raw": "{\n  \"operation\":\"insert\",\n  \"schema\":\"{{schema}}\",\n  \"table\":\"{{terr_tb}}\",\n  \"records\": [\n    {\n      \"{{terr_id}}\":123456,\n      \"territorydescription\":\"test description\"\n    }\n  ]\n}"
						},
						"url": {
							"raw": "http://localhost:9925/",
							"protocol": "http",
							"host": [
								"localhost"
							],
							"port": "9925",
							"path": [
								""
							]
						},
						"description": "Method for adding users.  Users can be assigned roles which provide granular access at a table, operation, and attirbute level.  \n\n<ul>\n<li><b>operation </b> <i>(required) </i> - must always be 'add_user'</li>\n\n<li><b>role </b><i>(required) </i>- id of the role you wish to assign to the user.  See add_role for more detail.  </li>\n\n<li><b>username </b> <i>(required)</i> - username assigned to the user.  It can not be altered after adding the user.  It serves as the hash. </li>\n\n<li><b>password </b> <i>(required) </i>- clear text for password.  HarperDB will encrypt the password upon reciept. </li>\n\n</ul>"
					},
					"response": []
				},
				{
					"name": "NoSQL Try to insert into territories table as test_user",
					"event": [
						{
							"listen": "test",
							"script": {
								"id": "8bc25e1a-10dc-45a5-8491-d5560c59a2a7",
								"type": "text/javascript",
								"exec": [
									"pm.test(\"Status code is 200\", function () {",
									"    pm.response.to.have.status(200);",
									"});"
								]
							}
						}
					],
					"request": {
						"auth": {
							"type": "basic",
							"basic": [
								{
									"key": "username",
									"value": "{{test_user_name}}",
									"type": "string"
								},
								{
									"key": "password",
									"value": "{{password}}",
									"type": "string"
								},
								{
									"key": "showPassword",
									"value": false,
									"type": "boolean"
								}
							]
						},
						"method": "POST",
						"header": [
							{
								"key": "Content-Type",
								"value": "application/json"
							},
							{
								"key": "Authorization",
								"value": "Basic c2dvbGRiZXJnOnRlc3QxMjM0IQ=="
							}
						],
						"body": {
							"mode": "raw",
							"raw": "{\n  \"operation\":\"insert\",\n  \"schema\":\"{{schema}}\",\n  \"table\":\"{{terr_tb}}\",\n  \"records\": [\n    {\n      \"{{terr_id}}\":1234567,\n      \"territorydescription\":\"test description\"\n    }\n  ]\n}"
						},
						"url": {
							"raw": "http://localhost:9925/",
							"protocol": "http",
							"host": [
								"localhost"
							],
							"port": "9925",
							"path": [
								""
							]
						},
						"description": "Method for adding users.  Users can be assigned roles which provide granular access at a table, operation, and attirbute level.  \n\n<ul>\n<li><b>operation </b> <i>(required) </i> - must always be 'add_user'</li>\n\n<li><b>role </b><i>(required) </i>- id of the role you wish to assign to the user.  See add_role for more detail.  </li>\n\n<li><b>username </b> <i>(required)</i> - username assigned to the user.  It can not be altered after adding the user.  It serves as the hash. </li>\n\n<li><b>password </b> <i>(required) </i>- clear text for password.  HarperDB will encrypt the password upon reciept. </li>\n\n</ul>"
					},
					"response": []
				},
				{
					"name": "NoSQL Try to update territories table as SU",
					"event": [
						{
							"listen": "test",
							"script": {
								"id": "8bc25e1a-10dc-45a5-8491-d5560c59a2a7",
								"type": "text/javascript",
								"exec": [
									"pm.test(\"Status code is 200\", function () {",
									"    pm.response.to.have.status(200);",
									"});"
								]
							}
						}
					],
					"request": {
						"auth": {
							"type": "basic",
							"basic": [
								{
									"key": "password",
									"value": "{{password}}",
									"type": "string"
								},
								{
									"key": "username",
									"value": "{{username}}",
									"type": "string"
								},
								{
									"key": "showPassword",
									"value": false,
									"type": "boolean"
								}
							]
						},
						"method": "POST",
						"header": [
							{
								"key": "Content-Type",
								"value": "application/json"
							},
							{
								"key": "Authorization",
								"value": "Basic c2dvbGRiZXJnOnRlc3QxMjM0IQ=="
							}
						],
						"body": {
							"mode": "raw",
							"raw": "{\n  \"operation\":\"update\",\n  \"schema\":\"{{schema}}\",\n  \"table\":\"{{terr_tb}}\",\n  \"records\": [\n    {\n      \"{{terr_id}}\":123456,\n      \"territorydescription\":\"test description updated\"\n    }\n  ]\n}"
						},
						"url": {
							"raw": "http://localhost:9925/",
							"protocol": "http",
							"host": [
								"localhost"
							],
							"port": "9925",
							"path": [
								""
							]
						},
						"description": "Method for adding users.  Users can be assigned roles which provide granular access at a table, operation, and attirbute level.  \n\n<ul>\n<li><b>operation </b> <i>(required) </i> - must always be 'add_user'</li>\n\n<li><b>role </b><i>(required) </i>- id of the role you wish to assign to the user.  See add_role for more detail.  </li>\n\n<li><b>username </b> <i>(required)</i> - username assigned to the user.  It can not be altered after adding the user.  It serves as the hash. </li>\n\n<li><b>password </b> <i>(required) </i>- clear text for password.  HarperDB will encrypt the password upon reciept. </li>\n\n</ul>"
					},
					"response": []
				},
				{
					"name": "NoSQL Try to update restricted territories table as test_user",
					"event": [
						{
							"listen": "test",
							"script": {
								"id": "c79467e3-4337-4ce8-907e-d30d28d2c3c1",
								"type": "text/javascript",
								"exec": [
									"pm.test(\"Status code is 403\", function () {",
									"    pm.response.to.have.status(403);",
									"});"
								]
							}
						}
					],
					"request": {
						"auth": {
							"type": "basic",
							"basic": [
								{
									"key": "username",
									"value": "{{test_user_name}}",
									"type": "string"
								},
								{
									"key": "password",
									"value": "{{password}}",
									"type": "string"
								},
								{
									"key": "showPassword",
									"value": false,
									"type": "boolean"
								}
							]
						},
						"method": "POST",
						"header": [
							{
								"key": "Content-Type",
								"value": "application/json"
							},
							{
								"key": "Authorization",
								"value": "Basic c2dvbGRiZXJnOnRlc3QxMjM0IQ=="
							}
						],
						"body": {
							"mode": "raw",
							"raw": "{\n  \"operation\":\"update\",\n  \"schema\":\"{{schema}}\",\n  \"table\":\"{{terr_tb}}\",\n  \"records\": [\n    {\n      \"{{terr_id}}\":1234567,\n      \"territorydescription\":\"test description updated\"\n    }\n  ]\n}"
						},
						"url": {
							"raw": "http://localhost:9925/",
							"protocol": "http",
							"host": [
								"localhost"
							],
							"port": "9925",
							"path": [
								""
							]
						},
						"description": "Method for adding users.  Users can be assigned roles which provide granular access at a table, operation, and attirbute level.  \n\n<ul>\n<li><b>operation </b> <i>(required) </i> - must always be 'add_user'</li>\n\n<li><b>role </b><i>(required) </i>- id of the role you wish to assign to the user.  See add_role for more detail.  </li>\n\n<li><b>username </b> <i>(required)</i> - username assigned to the user.  It can not be altered after adding the user.  It serves as the hash. </li>\n\n<li><b>password </b> <i>(required) </i>- clear text for password.  HarperDB will encrypt the password upon reciept. </li>\n\n</ul>"
					},
					"response": []
				},
				{
					"name": "NoSQL Try to update categories table as test_user",
					"event": [
						{
							"listen": "test",
							"script": {
								"id": "8bc25e1a-10dc-45a5-8491-d5560c59a2a7",
								"type": "text/javascript",
								"exec": [
									"pm.test(\"Status code is 200\", function () {",
									"    pm.response.to.have.status(200);",
									"});"
								]
							}
						}
					],
					"request": {
						"auth": {
							"type": "basic",
							"basic": [
								{
									"key": "username",
									"value": "{{test_user_name}}",
									"type": "string"
								},
								{
									"key": "password",
									"value": "{{password}}",
									"type": "string"
								},
								{
									"key": "showPassword",
									"value": false,
									"type": "boolean"
								}
							]
						},
						"method": "POST",
						"header": [
							{
								"key": "Content-Type",
								"value": "application/json"
							},
							{
								"key": "Authorization",
								"value": "Basic c2dvbGRiZXJnOnRlc3QxMjM0IQ=="
							}
						],
						"body": {
							"mode": "raw",
							"raw": "{\n  \"operation\":\"update\",\n  \"schema\":\"{{schema}}\",\n  \"table\":\"{{cate_tb}}\",\n  \"records\": [\n    {\n      \"{{cate_id}}\":1,\n      \"description\":\"test description updated\"\n    }\n  ]\n}"
						},
						"url": {
							"raw": "http://localhost:9925/",
							"protocol": "http",
							"host": [
								"localhost"
							],
							"port": "9925",
							"path": [
								""
							]
						},
						"description": "Method for adding users.  Users can be assigned roles which provide granular access at a table, operation, and attirbute level.  \n\n<ul>\n<li><b>operation </b> <i>(required) </i> - must always be 'add_user'</li>\n\n<li><b>role </b><i>(required) </i>- id of the role you wish to assign to the user.  See add_role for more detail.  </li>\n\n<li><b>username </b> <i>(required)</i> - username assigned to the user.  It can not be altered after adding the user.  It serves as the hash. </li>\n\n<li><b>password </b> <i>(required) </i>- clear text for password.  HarperDB will encrypt the password upon reciept. </li>\n\n</ul>"
					},
					"response": []
				},
				{
					"name": "NoSQL Try to delete from categories table as SU",
					"event": [
						{
							"listen": "test",
							"script": {
								"id": "8bc25e1a-10dc-45a5-8491-d5560c59a2a7",
								"type": "text/javascript",
								"exec": [
									"pm.test(\"Status code is 200\", function () {",
									"    pm.response.to.have.status(200);",
									"});"
								]
							}
						}
					],
					"request": {
						"auth": {
							"type": "basic",
							"basic": [
								{
									"key": "username",
									"value": "{{username}}",
									"type": "string"
								},
								{
									"key": "password",
									"value": "{{password}}",
									"type": "string"
								},
								{
									"key": "showPassword",
									"value": false,
									"type": "boolean"
								}
							]
						},
						"method": "POST",
						"header": [
							{
								"key": "Content-Type",
								"value": "application/json"
							},
							{
								"key": "Authorization",
								"value": "Basic c2dvbGRiZXJnOnRlc3QxMjM0IQ=="
							}
						],
						"body": {
							"mode": "raw",
							"raw": "{\n  \"operation\":\"delete\",\n  \"table\":\"{{cate_tb}}\",\n  \"schema\":\"{{schema}}\",\n  \"hash_values\":[1]\n}"
						},
						"url": {
							"raw": "http://localhost:9925/",
							"protocol": "http",
							"host": [
								"localhost"
							],
							"port": "9925",
							"path": [
								""
							]
						},
						"description": "Method for adding users.  Users can be assigned roles which provide granular access at a table, operation, and attirbute level.  \n\n<ul>\n<li><b>operation </b> <i>(required) </i> - must always be 'add_user'</li>\n\n<li><b>role </b><i>(required) </i>- id of the role you wish to assign to the user.  See add_role for more detail.  </li>\n\n<li><b>username </b> <i>(required)</i> - username assigned to the user.  It can not be altered after adding the user.  It serves as the hash. </li>\n\n<li><b>password </b> <i>(required) </i>- clear text for password.  HarperDB will encrypt the password upon reciept. </li>\n\n</ul>"
					},
					"response": []
				},
				{
					"name": "NoSQL Try to delete from restricted categories table as test_user",
					"event": [
						{
							"listen": "test",
							"script": {
								"id": "00060d4c-29f1-4193-8fe6-9d50d66621a6",
								"type": "text/javascript",
								"exec": [
									"pm.test(\"Status code is 403\", function () {",
									"    pm.response.to.have.status(403);",
									"});"
								]
							}
						}
					],
					"request": {
						"auth": {
							"type": "basic",
							"basic": [
								{
									"key": "username",
									"value": "{{test_user_name}}",
									"type": "string"
								},
								{
									"key": "password",
									"value": "{{password}}",
									"type": "string"
								},
								{
									"key": "showPassword",
									"value": false,
									"type": "boolean"
								}
							]
						},
						"method": "POST",
						"header": [
							{
								"key": "Content-Type",
								"value": "application/json"
							},
							{
								"key": "Authorization",
								"value": "Basic c2dvbGRiZXJnOnRlc3QxMjM0IQ=="
							}
						],
						"body": {
							"mode": "raw",
							"raw": "{\n  \"operation\":\"delete\",\n  \"table\":\"{{cate_tb}}\",\n  \"schema\":\"{{schema}}\",\n  \"hash_values\":[2]\n}"
						},
						"url": {
							"raw": "http://localhost:9925/",
							"protocol": "http",
							"host": [
								"localhost"
							],
							"port": "9925",
							"path": [
								""
							]
						},
						"description": "Method for adding users.  Users can be assigned roles which provide granular access at a table, operation, and attirbute level.  \n\n<ul>\n<li><b>operation </b> <i>(required) </i> - must always be 'add_user'</li>\n\n<li><b>role </b><i>(required) </i>- id of the role you wish to assign to the user.  See add_role for more detail.  </li>\n\n<li><b>username </b> <i>(required)</i> - username assigned to the user.  It can not be altered after adding the user.  It serves as the hash. </li>\n\n<li><b>password </b> <i>(required) </i>- clear text for password.  HarperDB will encrypt the password upon reciept. </li>\n\n</ul>"
					},
					"response": []
				},
				{
					"name": "NoSQL Try to read shippers table restricted attribute as test_user",
					"event": [
						{
							"listen": "test",
							"script": {
								"id": "db4d15f9-e998-4250-8d01-b5978c6eb9be",
								"type": "text/javascript",
								"exec": [
									"pm.test(\"Status code is 403\", function () {",
									"    pm.response.to.have.status(403);",
									"});"
								]
							}
						}
					],
					"request": {
						"auth": {
							"type": "basic",
							"basic": [
								{
									"key": "username",
									"value": "{{test_user_name}}",
									"type": "string"
								},
								{
									"key": "password",
									"value": "{{password}}",
									"type": "string"
								},
								{
									"key": "showPassword",
									"value": false,
									"type": "boolean"
								}
							]
						},
						"method": "POST",
						"header": [
							{
								"key": "Content-Type",
								"value": "application/json"
							},
							{
								"key": "Authorization",
								"value": "Basic c2dvbGRiZXJnOnRlc3QxMjM0IQ=="
							}
						],
						"body": {
							"mode": "raw",
							"raw": "{\n\"operation\":\"search_by_value\",\n\"table\":\"{{ship_tb}}\",\n\"schema\":\"{{schema}}\",\n\"hash_attribute\":\"id\",\n\"search_attribute\":\"{{ship_id}}\",\n\"search_value\":\"*\",\n\"get_attributes\":[\"companyname\"]\n}"
						},
						"url": {
							"raw": "http://localhost:9925/",
							"protocol": "http",
							"host": [
								"localhost"
							],
							"port": "9925",
							"path": [
								""
							]
						},
						"description": "Method for adding users.  Users can be assigned roles which provide granular access at a table, operation, and attirbute level.  \n\n<ul>\n<li><b>operation </b> <i>(required) </i> - must always be 'add_user'</li>\n\n<li><b>role </b><i>(required) </i>- id of the role you wish to assign to the user.  See add_role for more detail.  </li>\n\n<li><b>username </b> <i>(required)</i> - username assigned to the user.  It can not be altered after adding the user.  It serves as the hash. </li>\n\n<li><b>password </b> <i>(required) </i>- clear text for password.  HarperDB will encrypt the password upon reciept. </li>\n\n</ul>"
					},
					"response": []
				},
				{
					"name": "NoSQL Try to update shippers table restricted attribute as test_user",
					"event": [
						{
							"listen": "test",
							"script": {
								"id": "db4d15f9-e998-4250-8d01-b5978c6eb9be",
								"type": "text/javascript",
								"exec": [
									"pm.test(\"Status code is 403\", function () {",
									"    pm.response.to.have.status(403);",
									"});"
								]
							}
						}
					],
					"request": {
						"auth": {
							"type": "basic",
							"basic": [
								{
									"key": "username",
									"value": "{{test_user_name}}",
									"type": "string"
								},
								{
									"key": "password",
									"value": "{{password}}",
									"type": "string"
								},
								{
									"key": "showPassword",
									"value": false,
									"type": "boolean"
								}
							]
						},
						"method": "POST",
						"header": [
							{
								"key": "Content-Type",
								"value": "application/json"
							},
							{
								"key": "Authorization",
								"value": "Basic c2dvbGRiZXJnOnRlc3QxMjM0IQ=="
							}
						],
						"body": {
							"mode": "raw",
							"raw": "\n{\n  \"operation\":\"update\",\n  \"schema\":\"{{schema}}\",\n  \"table\":\"{{ship_tb}}\",\n  \"records\": [{\n    \"{{ship_id}}\": 1,\n    \"companyname\": \"bad update name\"\n  }]\n}\n"
						},
						"url": {
							"raw": "http://localhost:9925/",
							"protocol": "http",
							"host": [
								"localhost"
							],
							"port": "9925",
							"path": [
								""
							]
						},
						"description": "Method for adding users.  Users can be assigned roles which provide granular access at a table, operation, and attirbute level.  \n\n<ul>\n<li><b>operation </b> <i>(required) </i> - must always be 'add_user'</li>\n\n<li><b>role </b><i>(required) </i>- id of the role you wish to assign to the user.  See add_role for more detail.  </li>\n\n<li><b>username </b> <i>(required)</i> - username assigned to the user.  It can not be altered after adding the user.  It serves as the hash. </li>\n\n<li><b>password </b> <i>(required) </i>- clear text for password.  HarperDB will encrypt the password upon reciept. </li>\n\n</ul>"
					},
					"response": []
				},
				{
					"name": "NoSQL Try to insert shippers table restricted attribute as test_user",
					"event": [
						{
							"listen": "test",
							"script": {
								"id": "db4d15f9-e998-4250-8d01-b5978c6eb9be",
								"type": "text/javascript",
								"exec": [
									"pm.test(\"Status code is 403\", function () {",
									"    pm.response.to.have.status(403);",
									"});"
								]
							}
						}
					],
					"request": {
						"auth": {
							"type": "basic",
							"basic": [
								{
									"key": "username",
									"value": "{{test_user_name}}",
									"type": "string"
								},
								{
									"key": "password",
									"value": "{{password}}",
									"type": "string"
								},
								{
									"key": "showPassword",
									"value": false,
									"type": "boolean"
								}
							]
						},
						"method": "POST",
						"header": [
							{
								"key": "Content-Type",
								"value": "application/json"
							},
							{
								"key": "Authorization",
								"value": "Basic c2dvbGRiZXJnOnRlc3QxMjM0IQ=="
							}
						],
						"body": {
							"mode": "raw",
							"raw": "{\n  \"operation\":\"insert\",\n  \"schema\":\"{{schema}}\",\n  \"table\":\"{{ship_tb}}\",\n  \"records\": [{\n      \"{{ship_id}}\": 1,\n      \"companyname\": \"bad update name\",\n      \"phone\": \"(503) 555-9831\"\n    }]\n}\n"
						},
						"url": {
							"raw": "http://localhost:9925/",
							"protocol": "http",
							"host": [
								"localhost"
							],
							"port": "9925",
							"path": [
								""
							]
						},
						"description": "Method for adding users.  Users can be assigned roles which provide granular access at a table, operation, and attirbute level.  \n\n<ul>\n<li><b>operation </b> <i>(required) </i> - must always be 'add_user'</li>\n\n<li><b>role </b><i>(required) </i>- id of the role you wish to assign to the user.  See add_role for more detail.  </li>\n\n<li><b>username </b> <i>(required)</i> - username assigned to the user.  It can not be altered after adding the user.  It serves as the hash. </li>\n\n<li><b>password </b> <i>(required) </i>- clear text for password.  HarperDB will encrypt the password upon reciept. </li>\n\n</ul>"
					},
					"response": []
				},
				{
					"name": "NoSQL Try to insert shippers table unrestricted attribute as test_user",
					"event": [
						{
							"listen": "test",
							"script": {
								"id": "f8eed3a0-5eb7-4103-8d29-4ace039d47af",
								"type": "text/javascript",
								"exec": [
									"pm.test(\"Status code is 200\", function () {",
									"    pm.response.to.have.status(200);",
									"});"
								]
							}
						}
					],
					"request": {
						"auth": {
							"type": "basic",
							"basic": [
								{
									"key": "username",
									"value": "{{test_user_name}}",
									"type": "string"
								},
								{
									"key": "password",
									"value": "{{password}}",
									"type": "string"
								},
								{
									"key": "showPassword",
									"value": false,
									"type": "boolean"
								}
							]
						},
						"method": "POST",
						"header": [
							{
								"key": "Content-Type",
								"value": "application/json"
							},
							{
								"key": "Authorization",
								"value": "Basic c2dvbGRiZXJnOnRlc3QxMjM0IQ=="
							}
						],
						"body": {
							"mode": "raw",
							"raw": "{\n  \"operation\":\"insert\",\n  \"schema\":\"{{schema}}\",\n  \"table\":\"{{ship_tb}}\",\n  \"records\": [{\n      \"{{ship_id}}\": 1,\n      \"phone\": \"(503) 555-1111\"\n    }]\n}\n"
						},
						"url": {
							"raw": "http://localhost:9925/",
							"protocol": "http",
							"host": [
								"localhost"
							],
							"port": "9925",
							"path": [
								""
							]
						},
						"description": "Method for adding users.  Users can be assigned roles which provide granular access at a table, operation, and attirbute level.  \n\n<ul>\n<li><b>operation </b> <i>(required) </i> - must always be 'add_user'</li>\n\n<li><b>role </b><i>(required) </i>- id of the role you wish to assign to the user.  See add_role for more detail.  </li>\n\n<li><b>username </b> <i>(required)</i> - username assigned to the user.  It can not be altered after adding the user.  It serves as the hash. </li>\n\n<li><b>password </b> <i>(required) </i>- clear text for password.  HarperDB will encrypt the password upon reciept. </li>\n\n</ul>"
					},
					"response": []
				},
				{
					"name": "NoSQL drop test user",
					"event": [
						{
							"listen": "test",
							"script": {
								"id": "43e34308-05a8-433b-be7d-964fccf09f03",
								"type": "text/javascript",
								"exec": [
									"pm.test(\"Status code is 200\", function () {",
									"    pm.response.to.have.status(200);",
									"});"
								]
							}
						}
					],
					"request": {
						"auth": {
							"type": "basic",
							"basic": [
								{
									"key": "password",
									"value": "{{password}}",
									"type": "string"
								},
								{
									"key": "username",
									"value": "{{username}}",
									"type": "string"
								},
								{
									"key": "showPassword",
									"value": false,
									"type": "boolean"
								}
							]
						},
						"method": "POST",
						"header": [
							{
								"key": "Content-Type",
								"value": "application/json"
							},
							{
								"key": "Authorization",
								"value": "Basic YWRtaW46cGFzc3dvcmQ="
							}
						],
						"body": {
							"mode": "raw",
							"raw": "{\n  \"operation\":\"drop_user\",\n  \"username\":\"test_user\"\n}"
						},
						"url": {
							"raw": "http://localhost:9925",
							"protocol": "http",
							"host": [
								"localhost"
							],
							"port": "9925"
						},
						"description": "This method is used for dropping a role.  \n\n<i>You cannot drop a role with associated users.  </i>\n\n<ul>\n<li><b>operation </b><i>(required)</i> - this must always be drop_role </li>\n<li><b>id </b><i>(required) </i> - this is the id of the role you are dropping\n</ul>"
					},
					"response": []
				},
				{
					"name": "NoSQL drop_role",
					"event": [
						{
							"listen": "test",
							"script": {
								"id": "43e34308-05a8-433b-be7d-964fccf09f03",
								"type": "text/javascript",
								"exec": [
									"pm.test(\"Status code is 200\", function () {",
									"    pm.response.to.have.status(200);",
									"});"
								]
							}
						}
					],
					"request": {
						"auth": {
							"type": "basic",
							"basic": [
								{
									"key": "password",
									"value": "{{password}}",
									"type": "string"
								},
								{
									"key": "username",
									"value": "{{username}}",
									"type": "string"
								},
								{
									"key": "showPassword",
									"value": false,
									"type": "boolean"
								}
							]
						},
						"method": "POST",
						"header": [
							{
								"key": "Content-Type",
								"value": "application/json"
							},
							{
								"key": "Authorization",
								"value": "Basic YWRtaW46cGFzc3dvcmQ="
							}
						],
						"body": {
							"mode": "raw",
							"raw": "{\n\"operation\":\"drop_role\",\n\"id\":\"{{role_id}}\"\n\n}"
						},
						"url": {
							"raw": "http://localhost:9925",
							"protocol": "http",
							"host": [
								"localhost"
							],
							"port": "9925"
						},
						"description": "This method is used for dropping a role.  \n\n<i>You cannot drop a role with associated users.  </i>\n\n<ul>\n<li><b>operation </b><i>(required)</i> - this must always be drop_role </li>\n<li><b>id </b><i>(required) </i> - this is the id of the role you are dropping\n</ul>"
					},
					"response": []
				}
			]
		},
		{
			"name": "6. SQL Role Testing",
			"description": null,
			"item": [
				{
					"name": "SQL Add non SU role",
					"event": [
						{
							"listen": "test",
							"script": {
								"id": "6d42cf23-2901-455c-9d6a-a3742af81cd4",
								"type": "text/javascript",
								"exec": [
									"pm.test(\"Status code is 200\", function () {",
									"    pm.response.to.have.status(200);",
									"});",
									"",
									"responseData = JSON.parse(responseBody);",
									"postman.setEnvironmentVariable(\"role_id\", responseData.id)"
								]
							}
						}
					],
					"request": {
						"auth": {
							"type": "basic",
							"basic": [
								{
									"key": "username",
									"value": "{{username}}",
									"type": "string"
								},
								{
									"key": "password",
									"value": "{{password}}",
									"type": "string"
								},
								{
									"key": "showPassword",
									"value": false,
									"type": "boolean"
								}
							]
						},
						"method": "POST",
						"header": [
							{
								"key": "Content-Type",
								"value": "application/json"
							},
							{
								"key": "Authorization",
								"value": "Basic SERCX0FETUlOOnJvb3QxOTg0"
							}
						],
						"body": {
							"mode": "raw",
							"raw": "{\n\"operation\":\"add_role\",\n\"role\":\"developer_test_5\",\n\"permission\":{\n  \"super_user\": false,\n  \"northnwd\":{\n\n   \"tables\": {\n     \"customers\": {\n         \"read\":true,\n         \"insert\":true,\n         \"update\":true,\n         \"delete\":true,\n         \"attribute_restrictions\":[]\n      },\n      \"suppliers\": {\n         \"read\":false,\n         \"insert\":false,\n         \"update\":false,\n         \"delete\":false,\n         \"attribute_restrictions\":[]\n      },\n      \"region\": {\n         \"read\":true,\n         \"insert\":false,\n         \"update\":false,\n         \"delete\":false,\n         \"attribute_restrictions\":[{\n               \"attribute_name\": \"regiondescription\",\n               \"read\":true,\n               \"insert\":false,\n               \"update\":false,\n               \"delete\":false\n            }]\n      },\n      \"territories\": {\n         \"read\":true,\n         \"insert\":true,\n         \"update\":false,\n         \"delete\":false,\n         \"attribute_restrictions\":[\n           {\n               \"attribute_name\": \"territorydescription\",\n               \"read\":true,\n               \"insert\":true,\n               \"update\":false,\n               \"delete\":false\n            }\n           ]\n      },\n      \"categories\": {\n         \"read\":true,\n         \"insert\":true,\n         \"update\":true,\n         \"delete\":false,\n         \"attribute_restrictions\":[\n           {\n               \"attribute_name\": \"description\",\n               \"read\":true,\n               \"insert\":true,\n               \"update\":true,\n               \"delete\":false\n            }\n           ]\n      },\n      \"shippers\": {\n         \"read\":true,\n         \"insert\":true,\n         \"update\":true,\n         \"delete\":true,\n         \"attribute_restrictions\":[\n           {\n               \"attribute_name\": \"companyname\",\n               \"read\":false,\n               \"insert\":false,\n               \"update\":false,\n               \"delete\":false\n            }\n           ]\n      }\n   }\n}\n  }\n\n}"
						},
						"url": {
							"raw": "{{host}}:{{port}}",
							"host": [
								"{{host}}"
							],
							"port": "{{port}}"
						}
					},
					"response": []
				},
				{
					"name": "SQL Add User with new Role",
					"event": [
						{
							"listen": "test",
							"script": {
								"id": "8bc25e1a-10dc-45a5-8491-d5560c59a2a7",
								"type": "text/javascript",
								"exec": [
									"pm.test(\"Status code is 200\", function () {",
									"    pm.response.to.have.status(200);",
									"});"
								]
							}
						}
					],
					"request": {
						"auth": {
							"type": "basic",
							"basic": [
								{
									"key": "password",
									"value": "{{password}}",
									"type": "string"
								},
								{
									"key": "username",
									"value": "{{username}}",
									"type": "string"
								},
								{
									"key": "showPassword",
									"value": false,
									"type": "boolean"
								}
							]
						},
						"method": "POST",
						"header": [
							{
								"key": "Content-Type",
								"value": "application/json"
							},
							{
								"key": "Authorization",
								"value": "Basic c2dvbGRiZXJnOnRlc3QxMjM0IQ=="
							}
						],
						"body": {
							"mode": "raw",
							"raw": "{\n\"operation\":\"add_user\",\n\"role\":\"{{role_id}}\",\n\"username\":\"test_user\",\n\"password\":\"{{password}}\", \n\"active\":\"true\"\n\n}"
						},
						"url": {
							"raw": "http://localhost:9925/",
							"protocol": "http",
							"host": [
								"localhost"
							],
							"port": "9925",
							"path": [
								""
							]
						},
						"description": "Method for adding users.  Users can be assigned roles which provide granular access at a table, operation, and attirbute level.  \n\n<ul>\n<li><b>operation </b> <i>(required) </i> - must always be 'add_user'</li>\n\n<li><b>role </b><i>(required) </i>- id of the role you wish to assign to the user.  See add_role for more detail.  </li>\n\n<li><b>username </b> <i>(required)</i> - username assigned to the user.  It can not be altered after adding the user.  It serves as the hash. </li>\n\n<li><b>password </b> <i>(required) </i>- clear text for password.  HarperDB will encrypt the password upon reciept. </li>\n\n</ul>"
					},
					"response": []
				},
				{
					"name": "SQL Try to read suppliers table as SU",
					"event": [
						{
							"listen": "test",
							"script": {
								"id": "8bc25e1a-10dc-45a5-8491-d5560c59a2a7",
								"type": "text/javascript",
								"exec": [
									"pm.test(\"Status code is 200\", function () {",
									"    pm.response.to.have.status(200);",
									"});"
								]
							}
						}
					],
					"request": {
						"auth": {
							"type": "basic",
							"basic": [
								{
									"key": "password",
									"value": "{{password}}",
									"type": "string"
								},
								{
									"key": "username",
									"value": "{{username}}",
									"type": "string"
								},
								{
									"key": "showPassword",
									"value": false,
									"type": "boolean"
								}
							]
						},
						"method": "POST",
						"header": [
							{
								"key": "Content-Type",
								"value": "application/json"
							},
							{
								"key": "Authorization",
								"value": "Basic c2dvbGRiZXJnOnRlc3QxMjM0IQ=="
							}
						],
						"body": {
							"mode": "raw",
							"raw": "{\n  \"operation\":\"sql\",\n  \"sql\":\"select * from {{schema}}.{{supp_tb}}\"\n}"
						},
						"url": {
							"raw": "http://localhost:9925/",
							"protocol": "http",
							"host": [
								"localhost"
							],
							"port": "9925",
							"path": [
								""
							]
						},
						"description": "Method for adding users.  Users can be assigned roles which provide granular access at a table, operation, and attirbute level.  \n\n<ul>\n<li><b>operation </b> <i>(required) </i> - must always be 'add_user'</li>\n\n<li><b>role </b><i>(required) </i>- id of the role you wish to assign to the user.  See add_role for more detail.  </li>\n\n<li><b>username </b> <i>(required)</i> - username assigned to the user.  It can not be altered after adding the user.  It serves as the hash. </li>\n\n<li><b>password </b> <i>(required) </i>- clear text for password.  HarperDB will encrypt the password upon reciept. </li>\n\n</ul>"
					},
					"response": []
				},
				{
					"name": "SQL Try to read user read restricted suppliers table",
					"event": [
						{
							"listen": "test",
							"script": {
								"id": "aaed12dc-c397-4a09-9829-a8e13d6f3054",
								"type": "text/javascript",
								"exec": [
									"pm.test(\"Status code is 403\", function () {",
									"    pm.response.to.have.status(403);",
									"});"
								]
							}
						}
					],
					"request": {
						"auth": {
							"type": "basic",
							"basic": [
								{
									"key": "username",
									"value": "{{test_user_name}}",
									"type": "string"
								},
								{
									"key": "password",
									"value": "{{password}}",
									"type": "string"
								},
								{
									"key": "showPassword",
									"value": false,
									"type": "boolean"
								}
							]
						},
						"method": "POST",
						"header": [
							{
								"key": "Content-Type",
								"value": "application/json"
							},
							{
								"key": "Authorization",
								"value": "Basic c2dvbGRiZXJnOnRlc3QxMjM0IQ=="
							}
						],
						"body": {
							"mode": "raw",
							"raw": "{\n  \"operation\":\"sql\",\n  \"sql\":\"select * from {{schema}}.{{supp_tb}}\"\n}"
						},
						"url": {
							"raw": "http://localhost:9925/",
							"protocol": "http",
							"host": [
								"localhost"
							],
							"port": "9925",
							"path": [
								""
							]
						},
						"description": "Method for adding users.  Users can be assigned roles which provide granular access at a table, operation, and attirbute level.  \n\n<ul>\n<li><b>operation </b> <i>(required) </i> - must always be 'add_user'</li>\n\n<li><b>role </b><i>(required) </i>- id of the role you wish to assign to the user.  See add_role for more detail.  </li>\n\n<li><b>username </b> <i>(required)</i> - username assigned to the user.  It can not be altered after adding the user.  It serves as the hash. </li>\n\n<li><b>password </b> <i>(required) </i>- clear text for password.  HarperDB will encrypt the password upon reciept. </li>\n\n</ul>"
					},
					"response": []
				},
				{
					"name": "SQL Try to read region table as SU",
					"event": [
						{
							"listen": "test",
							"script": {
								"id": "8bc25e1a-10dc-45a5-8491-d5560c59a2a7",
								"type": "text/javascript",
								"exec": [
									"pm.test(\"Status code is 200\", function () {",
									"    pm.response.to.have.status(200);",
									"});"
								]
							}
						}
					],
					"request": {
						"auth": {
							"type": "basic",
							"basic": [
								{
									"key": "password",
									"value": "{{password}}",
									"type": "string"
								},
								{
									"key": "username",
									"value": "{{username}}",
									"type": "string"
								},
								{
									"key": "showPassword",
									"value": false,
									"type": "boolean"
								}
							]
						},
						"method": "POST",
						"header": [
							{
								"key": "Content-Type",
								"value": "application/json"
							},
							{
								"key": "Authorization",
								"value": "Basic c2dvbGRiZXJnOnRlc3QxMjM0IQ=="
							}
						],
						"body": {
							"mode": "raw",
							"raw": "{\n  \"operation\":\"sql\",\n  \"sql\":\"select * from {{schema}}.{{regi_tb}}\"\n}"
						},
						"url": {
							"raw": "http://localhost:9925/",
							"protocol": "http",
							"host": [
								"localhost"
							],
							"port": "9925",
							"path": [
								""
							]
						},
						"description": "Method for adding users.  Users can be assigned roles which provide granular access at a table, operation, and attirbute level.  \n\n<ul>\n<li><b>operation </b> <i>(required) </i> - must always be 'add_user'</li>\n\n<li><b>role </b><i>(required) </i>- id of the role you wish to assign to the user.  See add_role for more detail.  </li>\n\n<li><b>username </b> <i>(required)</i> - username assigned to the user.  It can not be altered after adding the user.  It serves as the hash. </li>\n\n<li><b>password </b> <i>(required) </i>- clear text for password.  HarperDB will encrypt the password upon reciept. </li>\n\n</ul>"
					},
					"response": []
				},
				{
					"name": "SQL Try to read region table as test_user",
					"event": [
						{
							"listen": "test",
							"script": {
								"id": "8bc25e1a-10dc-45a5-8491-d5560c59a2a7",
								"type": "text/javascript",
								"exec": [
									"pm.test(\"Status code is 200\", function () {",
									"    pm.response.to.have.status(200);",
									"});"
								]
							}
						}
					],
					"request": {
						"auth": {
							"type": "basic",
							"basic": [
								{
									"key": "username",
									"value": "{{test_user_name}}",
									"type": "string"
								},
								{
									"key": "password",
									"value": "{{password}}",
									"type": "string"
								},
								{
									"key": "showPassword",
									"value": false,
									"type": "boolean"
								}
							]
						},
						"method": "POST",
						"header": [
							{
								"key": "Content-Type",
								"value": "application/json"
							},
							{
								"key": "Authorization",
								"value": "Basic c2dvbGRiZXJnOnRlc3QxMjM0IQ=="
							}
						],
						"body": {
							"mode": "raw",
							"raw": "{\n  \"operation\":\"sql\",\n  \"sql\":\"select * from {{schema}}.{{regi_tb}}\"\n}"
						},
						"url": {
							"raw": "http://localhost:9925/",
							"protocol": "http",
							"host": [
								"localhost"
							],
							"port": "9925",
							"path": [
								""
							]
						},
						"description": "Method for adding users.  Users can be assigned roles which provide granular access at a table, operation, and attirbute level.  \n\n<ul>\n<li><b>operation </b> <i>(required) </i> - must always be 'add_user'</li>\n\n<li><b>role </b><i>(required) </i>- id of the role you wish to assign to the user.  See add_role for more detail.  </li>\n\n<li><b>username </b> <i>(required)</i> - username assigned to the user.  It can not be altered after adding the user.  It serves as the hash. </li>\n\n<li><b>password </b> <i>(required) </i>- clear text for password.  HarperDB will encrypt the password upon reciept. </li>\n\n</ul>"
					},
					"response": []
				},
				{
					"name": "SQL Try to insert into region table as SU",
					"event": [
						{
							"listen": "test",
							"script": {
								"id": "8bc25e1a-10dc-45a5-8491-d5560c59a2a7",
								"type": "text/javascript",
								"exec": [
									"pm.test(\"Status code is 200\", function () {",
									"    pm.response.to.have.status(200);",
									"});"
								]
							}
						}
					],
					"request": {
						"auth": {
							"type": "basic",
							"basic": [
								{
									"key": "password",
									"value": "{{password}}",
									"type": "string"
								},
								{
									"key": "username",
									"value": "{{username}}",
									"type": "string"
								},
								{
									"key": "showPassword",
									"value": false,
									"type": "boolean"
								}
							]
						},
						"method": "POST",
						"header": [
							{
								"key": "Content-Type",
								"value": "application/json"
							},
							{
								"key": "Authorization",
								"value": "Basic c2dvbGRiZXJnOnRlc3QxMjM0IQ=="
							}
						],
						"body": {
							"mode": "raw",
							"raw": "{\n  \"operation\":\"sql\",\n  \"sql\":\"insert into northnwd.region (regionid, regiondescription) values ('16', 'test description');\"\n}"
						},
						"url": {
							"raw": "http://localhost:9925/",
							"protocol": "http",
							"host": [
								"localhost"
							],
							"port": "9925",
							"path": [
								""
							]
						},
						"description": "Method for adding users.  Users can be assigned roles which provide granular access at a table, operation, and attirbute level.  \n\n<ul>\n<li><b>operation </b> <i>(required) </i> - must always be 'add_user'</li>\n\n<li><b>role </b><i>(required) </i>- id of the role you wish to assign to the user.  See add_role for more detail.  </li>\n\n<li><b>username </b> <i>(required)</i> - username assigned to the user.  It can not be altered after adding the user.  It serves as the hash. </li>\n\n<li><b>password </b> <i>(required) </i>- clear text for password.  HarperDB will encrypt the password upon reciept. </li>\n\n</ul>"
					},
					"response": []
				},
				{
					"name": "SQL Try to insert into insert restricted region table as test_user",
					"event": [
						{
							"listen": "test",
							"script": {
								"id": "90d5aac9-4bf6-4e4f-bbfa-5d1bb4e8f52d",
								"type": "text/javascript",
								"exec": [
									"pm.test(\"Status code is 403\", function () {",
									"    pm.response.to.have.status(403);",
									"});"
								]
							}
						}
					],
					"request": {
						"auth": {
							"type": "basic",
							"basic": [
								{
									"key": "username",
									"value": "{{test_user_name}}",
									"type": "string"
								},
								{
									"key": "password",
									"value": "{{password}}",
									"type": "string"
								},
								{
									"key": "showPassword",
									"value": false,
									"type": "boolean"
								}
							]
						},
						"method": "POST",
						"header": [
							{
								"key": "Content-Type",
								"value": "application/json"
							},
							{
								"key": "Authorization",
								"value": "Basic c2dvbGRiZXJnOnRlc3QxMjM0IQ=="
							}
						],
						"body": {
							"mode": "raw",
							"raw": "{\n  \"operation\":\"sql\",\n  \"sql\":\"insert into northnwd.region (regionid, regiondescription) values ('17', 'test description');\"\n}"
						},
						"url": {
							"raw": "http://localhost:9925/",
							"protocol": "http",
							"host": [
								"localhost"
							],
							"port": "9925",
							"path": [
								""
							]
						},
						"description": "Method for adding users.  Users can be assigned roles which provide granular access at a table, operation, and attirbute level.  \n\n<ul>\n<li><b>operation </b> <i>(required) </i> - must always be 'add_user'</li>\n\n<li><b>role </b><i>(required) </i>- id of the role you wish to assign to the user.  See add_role for more detail.  </li>\n\n<li><b>username </b> <i>(required)</i> - username assigned to the user.  It can not be altered after adding the user.  It serves as the hash. </li>\n\n<li><b>password </b> <i>(required) </i>- clear text for password.  HarperDB will encrypt the password upon reciept. </li>\n\n</ul>"
					},
					"response": []
				},
				{
					"name": "SQL Try to insert into territories table as SU",
					"event": [
						{
							"listen": "test",
							"script": {
								"id": "8bc25e1a-10dc-45a5-8491-d5560c59a2a7",
								"type": "text/javascript",
								"exec": [
									"pm.test(\"Status code is 200\", function () {",
									"    pm.response.to.have.status(200);",
									"});"
								]
							}
						}
					],
					"request": {
						"auth": {
							"type": "basic",
							"basic": [
								{
									"key": "password",
									"value": "{{password}}",
									"type": "string"
								},
								{
									"key": "username",
									"value": "{{username}}",
									"type": "string"
								},
								{
									"key": "showPassword",
									"value": false,
									"type": "boolean"
								}
							]
						},
						"method": "POST",
						"header": [
							{
								"key": "Content-Type",
								"value": "application/json"
							},
							{
								"key": "Authorization",
								"value": "Basic c2dvbGRiZXJnOnRlc3QxMjM0IQ=="
							}
						],
						"body": {
							"mode": "raw",
							"raw": "{\n  \"operation\":\"sql\",\n  \"sql\":\"insert into northnwd.territories (regionid, territoryid, territorydescription) values ('1', '65', 'Im a test');\"\n}"
						},
						"url": {
							"raw": "http://localhost:9925/",
							"protocol": "http",
							"host": [
								"localhost"
							],
							"port": "9925",
							"path": [
								""
							]
						},
						"description": "Method for adding users.  Users can be assigned roles which provide granular access at a table, operation, and attirbute level.  \n\n<ul>\n<li><b>operation </b> <i>(required) </i> - must always be 'add_user'</li>\n\n<li><b>role </b><i>(required) </i>- id of the role you wish to assign to the user.  See add_role for more detail.  </li>\n\n<li><b>username </b> <i>(required)</i> - username assigned to the user.  It can not be altered after adding the user.  It serves as the hash. </li>\n\n<li><b>password </b> <i>(required) </i>- clear text for password.  HarperDB will encrypt the password upon reciept. </li>\n\n</ul>"
					},
					"response": []
				},
				{
					"name": "SQL Try to insert into territories table as test_user",
					"event": [
						{
							"listen": "test",
							"script": {
								"id": "8bc25e1a-10dc-45a5-8491-d5560c59a2a7",
								"type": "text/javascript",
								"exec": [
									"pm.test(\"Status code is 200\", function () {",
									"    pm.response.to.have.status(200);",
									"});"
								]
							}
						}
					],
					"request": {
						"auth": {
							"type": "basic",
							"basic": [
								{
									"key": "username",
									"value": "{{test_user_name}}",
									"type": "string"
								},
								{
									"key": "password",
									"value": "{{password}}",
									"type": "string"
								},
								{
									"key": "showPassword",
									"value": false,
									"type": "boolean"
								}
							]
						},
						"method": "POST",
						"header": [
							{
								"key": "Content-Type",
								"value": "application/json"
							},
							{
								"key": "Authorization",
								"value": "Basic c2dvbGRiZXJnOnRlc3QxMjM0IQ=="
							}
						],
						"body": {
							"mode": "raw",
							"raw": "{\n  \"operation\":\"sql\",\n  \"sql\":\"insert into northnwd.territories (regionid, territoryid, territorydescription) values ('1', '65', 'Im a test');\"\n}"
						},
						"url": {
							"raw": "http://localhost:9925/",
							"protocol": "http",
							"host": [
								"localhost"
							],
							"port": "9925",
							"path": [
								""
							]
						},
						"description": "Method for adding users.  Users can be assigned roles which provide granular access at a table, operation, and attirbute level.  \n\n<ul>\n<li><b>operation </b> <i>(required) </i> - must always be 'add_user'</li>\n\n<li><b>role </b><i>(required) </i>- id of the role you wish to assign to the user.  See add_role for more detail.  </li>\n\n<li><b>username </b> <i>(required)</i> - username assigned to the user.  It can not be altered after adding the user.  It serves as the hash. </li>\n\n<li><b>password </b> <i>(required) </i>- clear text for password.  HarperDB will encrypt the password upon reciept. </li>\n\n</ul>"
					},
					"response": []
				},
				{
					"name": "SQL Try to update territories table as SU",
					"event": [
						{
							"listen": "test",
							"script": {
								"id": "8bc25e1a-10dc-45a5-8491-d5560c59a2a7",
								"type": "text/javascript",
								"exec": [
									"pm.test(\"Status code is 200\", function () {",
									"    pm.response.to.have.status(200);",
									"});"
								]
							}
						}
					],
					"request": {
						"auth": {
							"type": "basic",
							"basic": [
								{
									"key": "password",
									"value": "{{password}}",
									"type": "string"
								},
								{
									"key": "username",
									"value": "{{username}}",
									"type": "string"
								},
								{
									"key": "showPassword",
									"value": false,
									"type": "boolean"
								}
							]
						},
						"method": "POST",
						"header": [
							{
								"key": "Content-Type",
								"value": "application/json"
							},
							{
								"key": "Authorization",
								"value": "Basic c2dvbGRiZXJnOnRlc3QxMjM0IQ=="
							}
						],
						"body": {
							"mode": "raw",
							"raw": "{\n  \"operation\":\"sql\",\n  \"sql\":\"update northnwd.territories set territorydescription = 'update test' where territoryid = 65\"\n}\n"
						},
						"url": {
							"raw": "http://localhost:9925/",
							"protocol": "http",
							"host": [
								"localhost"
							],
							"port": "9925",
							"path": [
								""
							]
						},
						"description": "Method for adding users.  Users can be assigned roles which provide granular access at a table, operation, and attirbute level.  \n\n<ul>\n<li><b>operation </b> <i>(required) </i> - must always be 'add_user'</li>\n\n<li><b>role </b><i>(required) </i>- id of the role you wish to assign to the user.  See add_role for more detail.  </li>\n\n<li><b>username </b> <i>(required)</i> - username assigned to the user.  It can not be altered after adding the user.  It serves as the hash. </li>\n\n<li><b>password </b> <i>(required) </i>- clear text for password.  HarperDB will encrypt the password upon reciept. </li>\n\n</ul>"
					},
					"response": []
				},
				{
					"name": "SQL Try to update restricted territories table as test_user",
					"event": [
						{
							"listen": "test",
							"script": {
								"id": "c79467e3-4337-4ce8-907e-d30d28d2c3c1",
								"type": "text/javascript",
								"exec": [
									"pm.test(\"Status code is 403\", function () {",
									"    pm.response.to.have.status(403);",
									"});"
								]
							}
						}
					],
					"request": {
						"auth": {
							"type": "basic",
							"basic": [
								{
									"key": "username",
									"value": "{{test_user_name}}",
									"type": "string"
								},
								{
									"key": "password",
									"value": "{{password}}",
									"type": "string"
								},
								{
									"key": "showPassword",
									"value": false,
									"type": "boolean"
								}
							]
						},
						"method": "POST",
						"header": [
							{
								"key": "Content-Type",
								"value": "application/json"
							},
							{
								"key": "Authorization",
								"value": "Basic c2dvbGRiZXJnOnRlc3QxMjM0IQ=="
							}
						],
						"body": {
							"mode": "raw",
							"raw": "{\n  \"operation\":\"sql\",\n  \"sql\":\"update northnwd.territories set territorydescription = 'update test' where territoryid = 65\"\n}\n"
						},
						"url": {
							"raw": "http://localhost:9925/",
							"protocol": "http",
							"host": [
								"localhost"
							],
							"port": "9925",
							"path": [
								""
							]
						},
						"description": "Method for adding users.  Users can be assigned roles which provide granular access at a table, operation, and attirbute level.  \n\n<ul>\n<li><b>operation </b> <i>(required) </i> - must always be 'add_user'</li>\n\n<li><b>role </b><i>(required) </i>- id of the role you wish to assign to the user.  See add_role for more detail.  </li>\n\n<li><b>username </b> <i>(required)</i> - username assigned to the user.  It can not be altered after adding the user.  It serves as the hash. </li>\n\n<li><b>password </b> <i>(required) </i>- clear text for password.  HarperDB will encrypt the password upon reciept. </li>\n\n</ul>"
					},
					"response": []
				},
				{
					"name": "SQL Try to update categories table as test_user",
					"event": [
						{
							"listen": "test",
							"script": {
								"id": "8bc25e1a-10dc-45a5-8491-d5560c59a2a7",
								"type": "text/javascript",
								"exec": [
									"pm.test(\"Status code is 200\", function () {",
									"    pm.response.to.have.status(200);",
									"});"
								]
							}
						}
					],
					"request": {
						"auth": {
							"type": "basic",
							"basic": [
								{
									"key": "username",
									"value": "{{test_user_name}}",
									"type": "string"
								},
								{
									"key": "password",
									"value": "{{password}}",
									"type": "string"
								},
								{
									"key": "showPassword",
									"value": false,
									"type": "boolean"
								}
							]
						},
						"method": "POST",
						"header": [
							{
								"key": "Content-Type",
								"value": "application/json"
							},
							{
								"key": "Authorization",
								"value": "Basic c2dvbGRiZXJnOnRlc3QxMjM0IQ=="
							}
						],
						"body": {
							"mode": "raw",
							"raw": "{\n  \"operation\":\"sql\",\n  \"sql\":\"update northnwd.categories set description = 'update test' where categoryid = 2\"\n}"
						},
						"url": {
							"raw": "http://localhost:9925/",
							"protocol": "http",
							"host": [
								"localhost"
							],
							"port": "9925",
							"path": [
								""
							]
						},
						"description": "Method for adding users.  Users can be assigned roles which provide granular access at a table, operation, and attirbute level.  \n\n<ul>\n<li><b>operation </b> <i>(required) </i> - must always be 'add_user'</li>\n\n<li><b>role </b><i>(required) </i>- id of the role you wish to assign to the user.  See add_role for more detail.  </li>\n\n<li><b>username </b> <i>(required)</i> - username assigned to the user.  It can not be altered after adding the user.  It serves as the hash. </li>\n\n<li><b>password </b> <i>(required) </i>- clear text for password.  HarperDB will encrypt the password upon reciept. </li>\n\n</ul>"
					},
					"response": []
				},
				{
					"name": "SQL Try to delete from categories table as SU",
					"event": [
						{
							"listen": "test",
							"script": {
								"id": "8bc25e1a-10dc-45a5-8491-d5560c59a2a7",
								"type": "text/javascript",
								"exec": [
									"pm.test(\"Status code is 200\", function () {",
									"    pm.response.to.have.status(200);",
									"});"
								]
							}
						}
					],
					"request": {
						"auth": {
							"type": "basic",
							"basic": [
								{
									"key": "username",
									"value": "{{username}}",
									"type": "string"
								},
								{
									"key": "password",
									"value": "{{password}}",
									"type": "string"
								},
								{
									"key": "showPassword",
									"value": false,
									"type": "boolean"
								}
							]
						},
						"method": "POST",
						"header": [
							{
								"key": "Content-Type",
								"value": "application/json"
							},
							{
								"key": "Authorization",
								"value": "Basic c2dvbGRiZXJnOnRlc3QxMjM0IQ=="
							}
						],
						"body": {
							"mode": "raw",
							"raw": "{ \n  \"operation\":\"sql\",\n  \"sql\":\"delete from northnwd.categories where categoryid = 2\"\n}"
						},
						"url": {
							"raw": "http://localhost:9925/",
							"protocol": "http",
							"host": [
								"localhost"
							],
							"port": "9925",
							"path": [
								""
							]
						},
						"description": "Method for adding users.  Users can be assigned roles which provide granular access at a table, operation, and attirbute level.  \n\n<ul>\n<li><b>operation </b> <i>(required) </i> - must always be 'add_user'</li>\n\n<li><b>role </b><i>(required) </i>- id of the role you wish to assign to the user.  See add_role for more detail.  </li>\n\n<li><b>username </b> <i>(required)</i> - username assigned to the user.  It can not be altered after adding the user.  It serves as the hash. </li>\n\n<li><b>password </b> <i>(required) </i>- clear text for password.  HarperDB will encrypt the password upon reciept. </li>\n\n</ul>"
					},
					"response": []
				},
				{
					"name": "SQL Try to delete from restricted categories table as test_user",
					"event": [
						{
							"listen": "test",
							"script": {
								"id": "00060d4c-29f1-4193-8fe6-9d50d66621a6",
								"type": "text/javascript",
								"exec": [
									"pm.test(\"Status code is 403\", function () {",
									"    pm.response.to.have.status(403);",
									"});"
								]
							}
						}
					],
					"request": {
						"auth": {
							"type": "basic",
							"basic": [
								{
									"key": "username",
									"value": "{{test_user_name}}",
									"type": "string"
								},
								{
									"key": "password",
									"value": "{{password}}",
									"type": "string"
								},
								{
									"key": "showPassword",
									"value": false,
									"type": "boolean"
								}
							]
						},
						"method": "POST",
						"header": [
							{
								"key": "Content-Type",
								"value": "application/json"
							},
							{
								"key": "Authorization",
								"value": "Basic c2dvbGRiZXJnOnRlc3QxMjM0IQ=="
							}
						],
						"body": {
							"mode": "raw",
							"raw": "{ \n  \"operation\":\"sql\",\n  \"sql\":\"delete from northnwd.categories where categoryid = 2\"\n}"
						},
						"url": {
							"raw": "http://localhost:9925/",
							"protocol": "http",
							"host": [
								"localhost"
							],
							"port": "9925",
							"path": [
								""
							]
						},
						"description": "Method for adding users.  Users can be assigned roles which provide granular access at a table, operation, and attirbute level.  \n\n<ul>\n<li><b>operation </b> <i>(required) </i> - must always be 'add_user'</li>\n\n<li><b>role </b><i>(required) </i>- id of the role you wish to assign to the user.  See add_role for more detail.  </li>\n\n<li><b>username </b> <i>(required)</i> - username assigned to the user.  It can not be altered after adding the user.  It serves as the hash. </li>\n\n<li><b>password </b> <i>(required) </i>- clear text for password.  HarperDB will encrypt the password upon reciept. </li>\n\n</ul>"
					},
					"response": []
				},
				{
					"name": "SQL Try to read shippers table restricted attribute as test_user",
					"event": [
						{
							"listen": "test",
							"script": {
								"id": "db4d15f9-e998-4250-8d01-b5978c6eb9be",
								"type": "text/javascript",
								"exec": [
									"pm.test(\"Status code is 403\", function () {",
									"    pm.response.to.have.status(403);",
									"});"
								]
							}
						}
					],
					"request": {
						"auth": {
							"type": "basic",
							"basic": [
								{
									"key": "username",
									"value": "{{test_user_name}}",
									"type": "string"
								},
								{
									"key": "password",
									"value": "{{password}}",
									"type": "string"
								},
								{
									"key": "showPassword",
									"value": false,
									"type": "boolean"
								}
							]
						},
						"method": "POST",
						"header": [
							{
								"key": "Content-Type",
								"value": "application/json"
							},
							{
								"key": "Authorization",
								"value": "Basic c2dvbGRiZXJnOnRlc3QxMjM0IQ=="
							}
						],
						"body": {
							"mode": "raw",
							"raw": "{\n  \"operation\":\"sql\",\n  \"sql\":\"select * from {{schema}}.{{ship_tb}}\"\n}"
						},
						"url": {
							"raw": "http://localhost:9925/",
							"protocol": "http",
							"host": [
								"localhost"
							],
							"port": "9925",
							"path": [
								""
							]
						},
						"description": "Method for adding users.  Users can be assigned roles which provide granular access at a table, operation, and attirbute level.  \n\n<ul>\n<li><b>operation </b> <i>(required) </i> - must always be 'add_user'</li>\n\n<li><b>role </b><i>(required) </i>- id of the role you wish to assign to the user.  See add_role for more detail.  </li>\n\n<li><b>username </b> <i>(required)</i> - username assigned to the user.  It can not be altered after adding the user.  It serves as the hash. </li>\n\n<li><b>password </b> <i>(required) </i>- clear text for password.  HarperDB will encrypt the password upon reciept. </li>\n\n</ul>"
					},
					"response": []
				},
				{
					"name": "SQL Try to update shippers table restricted attribute as test_user",
					"event": [
						{
							"listen": "test",
							"script": {
								"id": "db4d15f9-e998-4250-8d01-b5978c6eb9be",
								"type": "text/javascript",
								"exec": [
									"pm.test(\"Status code is 403\", function () {",
									"    pm.response.to.have.status(403);",
									"});"
								]
							}
						}
					],
					"request": {
						"auth": {
							"type": "basic",
							"basic": [
								{
									"key": "username",
									"value": "{{test_user_name}}",
									"type": "string"
								},
								{
									"key": "password",
									"value": "{{password}}",
									"type": "string"
								},
								{
									"key": "showPassword",
									"value": false,
									"type": "boolean"
								}
							]
						},
						"method": "POST",
						"header": [
							{
								"key": "Content-Type",
								"value": "application/json"
							},
							{
								"key": "Authorization",
								"value": "Basic c2dvbGRiZXJnOnRlc3QxMjM0IQ=="
							}
						],
						"body": {
							"mode": "raw",
							"raw": "{\n  \"operation\":\"sql\",\n  \"sql\":\"update northnwd.{{ship_tb}} set companyname = 'bad update name' where {{ship_id}} = 1\"\n}\n"
						},
						"url": {
							"raw": "http://localhost:9925/",
							"protocol": "http",
							"host": [
								"localhost"
							],
							"port": "9925",
							"path": [
								""
							]
						},
						"description": "Method for adding users.  Users can be assigned roles which provide granular access at a table, operation, and attirbute level.  \n\n<ul>\n<li><b>operation </b> <i>(required) </i> - must always be 'add_user'</li>\n\n<li><b>role </b><i>(required) </i>- id of the role you wish to assign to the user.  See add_role for more detail.  </li>\n\n<li><b>username </b> <i>(required)</i> - username assigned to the user.  It can not be altered after adding the user.  It serves as the hash. </li>\n\n<li><b>password </b> <i>(required) </i>- clear text for password.  HarperDB will encrypt the password upon reciept. </li>\n\n</ul>"
					},
					"response": []
				},
				{
					"name": "SQL Try to insert shippers table restricted attribute as test_user",
					"event": [
						{
							"listen": "test",
							"script": {
								"id": "db4d15f9-e998-4250-8d01-b5978c6eb9be",
								"type": "text/javascript",
								"exec": [
									"pm.test(\"Status code is 403\", function () {",
									"    pm.response.to.have.status(403);",
									"});"
								]
							}
						}
					],
					"request": {
						"auth": {
							"type": "basic",
							"basic": [
								{
									"key": "username",
									"value": "{{test_user_name}}",
									"type": "string"
								},
								{
									"key": "password",
									"value": "{{password}}",
									"type": "string"
								},
								{
									"key": "showPassword",
									"value": false,
									"type": "boolean"
								}
							]
						},
						"method": "POST",
						"header": [
							{
								"key": "Content-Type",
								"value": "application/json"
							},
							{
								"key": "Authorization",
								"value": "Basic c2dvbGRiZXJnOnRlc3QxMjM0IQ=="
							}
						],
						"body": {
							"mode": "raw",
							"raw": "{\n  \"operation\":\"sql\",\n  \"sql\":\"insert into northnwd.shippers (shipperid, companyname, phone) values ('1', 'bad update name', '(503) 555-9831');\"\n}\n\n"
						},
						"url": {
							"raw": "http://localhost:9925/",
							"protocol": "http",
							"host": [
								"localhost"
							],
							"port": "9925",
							"path": [
								""
							]
						},
						"description": "Method for adding users.  Users can be assigned roles which provide granular access at a table, operation, and attirbute level.  \n\n<ul>\n<li><b>operation </b> <i>(required) </i> - must always be 'add_user'</li>\n\n<li><b>role </b><i>(required) </i>- id of the role you wish to assign to the user.  See add_role for more detail.  </li>\n\n<li><b>username </b> <i>(required)</i> - username assigned to the user.  It can not be altered after adding the user.  It serves as the hash. </li>\n\n<li><b>password </b> <i>(required) </i>- clear text for password.  HarperDB will encrypt the password upon reciept. </li>\n\n</ul>"
					},
					"response": []
				},
				{
					"name": "SQL Try to insert shippers table unrestricted attribute as test_user",
					"event": [
						{
							"listen": "test",
							"script": {
								"id": "5b38ab5c-4267-4cf5-90cb-cbae448a416b",
								"type": "text/javascript",
								"exec": [
									"pm.test(\"Status code is 200\", function () {",
									"    pm.response.to.have.status(200);",
									"});"
								]
							}
						}
					],
					"request": {
						"auth": {
							"type": "basic",
							"basic": [
								{
									"key": "username",
									"value": "{{test_user_name}}",
									"type": "string"
								},
								{
									"key": "password",
									"value": "{{password}}",
									"type": "string"
								},
								{
									"key": "showPassword",
									"value": false,
									"type": "boolean"
								}
							]
						},
						"method": "POST",
						"header": [
							{
								"key": "Content-Type",
								"value": "application/json"
							}
						],
						"body": {
							"mode": "raw",
							"raw": "{\n  \"operation\":\"sql\",\n  \"sql\":\"insert into northnwd.shippers (shipperid, phone) values ('1', '(503) 555-9831');\"\n}"
						},
						"url": {
							"raw": "http://localhost:9925/",
							"protocol": "http",
							"host": [
								"localhost"
							],
							"port": "9925",
							"path": [
								""
							]
						},
						"description": "Method for adding users.  Users can be assigned roles which provide granular access at a table, operation, and attirbute level.  \n\n<ul>\n<li><b>operation </b> <i>(required) </i> - must always be 'add_user'</li>\n\n<li><b>role </b><i>(required) </i>- id of the role you wish to assign to the user.  See add_role for more detail.  </li>\n\n<li><b>username </b> <i>(required)</i> - username assigned to the user.  It can not be altered after adding the user.  It serves as the hash. </li>\n\n<li><b>password </b> <i>(required) </i>- clear text for password.  HarperDB will encrypt the password upon reciept. </li>\n\n</ul>"
					},
					"response": []
				},
				{
					"name": "SQL drop test user",
					"event": [
						{
							"listen": "test",
							"script": {
								"id": "43e34308-05a8-433b-be7d-964fccf09f03",
								"type": "text/javascript",
								"exec": [
									"pm.test(\"Status code is 200\", function () {",
									"    pm.response.to.have.status(200);",
									"});"
								]
							}
						}
					],
					"request": {
						"auth": {
							"type": "basic",
							"basic": [
								{
									"key": "password",
									"value": "{{password}}",
									"type": "string"
								},
								{
									"key": "username",
									"value": "{{username}}",
									"type": "string"
								},
								{
									"key": "showPassword",
									"value": false,
									"type": "boolean"
								}
							]
						},
						"method": "POST",
						"header": [
							{
								"key": "Content-Type",
								"value": "application/json"
							},
							{
								"key": "Authorization",
								"value": "Basic YWRtaW46cGFzc3dvcmQ="
							}
						],
						"body": {
							"mode": "raw",
							"raw": "{\n  \"operation\":\"drop_user\",\n  \"username\":\"test_user\"\n}"
						},
						"url": {
							"raw": "http://localhost:9925",
							"protocol": "http",
							"host": [
								"localhost"
							],
							"port": "9925"
						},
						"description": "This method is used for dropping a role.  \n\n<i>You cannot drop a role with associated users.  </i>\n\n<ul>\n<li><b>operation </b><i>(required)</i> - this must always be drop_role </li>\n<li><b>id </b><i>(required) </i> - this is the id of the role you are dropping\n</ul>"
					},
					"response": []
				},
				{
					"name": "SQL drop_role",
					"event": [
						{
							"listen": "test",
							"script": {
								"id": "43e34308-05a8-433b-be7d-964fccf09f03",
								"type": "text/javascript",
								"exec": [
									"pm.test(\"Status code is 200\", function () {",
									"    pm.response.to.have.status(200);",
									"});"
								]
							}
						}
					],
					"request": {
						"auth": {
							"type": "basic",
							"basic": [
								{
									"key": "password",
									"value": "{{password}}",
									"type": "string"
								},
								{
									"key": "username",
									"value": "{{username}}",
									"type": "string"
								},
								{
									"key": "showPassword",
									"value": false,
									"type": "boolean"
								}
							]
						},
						"method": "POST",
						"header": [
							{
								"key": "Content-Type",
								"value": "application/json"
							},
							{
								"key": "Authorization",
								"value": "Basic YWRtaW46cGFzc3dvcmQ="
							}
						],
						"body": {
							"mode": "raw",
							"raw": "{\n\"operation\":\"drop_role\",\n\"id\":\"{{role_id}}\"\n\n}"
						},
						"url": {
							"raw": "http://localhost:9925",
							"protocol": "http",
							"host": [
								"localhost"
							],
							"port": "9925"
						},
						"description": "This method is used for dropping a role.  \n\n<i>You cannot drop a role with associated users.  </i>\n\n<ul>\n<li><b>operation </b><i>(required)</i> - this must always be drop_role </li>\n<li><b>id </b><i>(required) </i> - this is the id of the role you are dropping\n</ul>"
					},
					"response": []
				}
			],
			"event": [
				{
					"listen": "prerequest",
					"script": {
						"id": "d7bde32e-925a-45d1-8c45-8ed78b2fc4cf",
						"type": "text/javascript",
						"exec": [
							""
						]
					}
				},
				{
					"listen": "test",
					"script": {
						"id": "e6ab106c-0c59-45bc-a199-b9d9e99b72d3",
						"type": "text/javascript",
						"exec": [
							""
						]
					}
				}
			]
		},
		{
			"name": "3. Jobs & Job Role Testing",
			"description": null,
			"item": [
				{
					"name": "Jobs - Add non SU role",
					"event": [
						{
							"listen": "test",
							"script": {
								"id": "6d42cf23-2901-455c-9d6a-a3742af81cd4",
								"type": "text/javascript",
								"exec": [
									"pm.test(\"Status code is 200\", function () {",
									"    pm.response.to.have.status(200);",
									"});",
									"",
									"responseData = JSON.parse(responseBody);",
									"postman.setEnvironmentVariable(\"role_id\", responseData.id)"
								]
							}
						}
					],
					"request": {
						"auth": {
							"type": "basic",
							"basic": [
								{
									"key": "username",
									"value": "{{username}}",
									"type": "string"
								},
								{
									"key": "password",
									"value": "{{password}}",
									"type": "string"
								},
								{
									"key": "showPassword",
									"value": false,
									"type": "boolean"
								}
							]
						},
						"method": "POST",
						"header": [
							{
								"key": "Content-Type",
								"value": "application/json"
							},
							{
								"key": "Authorization",
								"value": "Basic SERCX0FETUlOOnJvb3QxOTg0"
							}
						],
						"body": {
							"mode": "raw",
							"raw": "{\n\"operation\":\"add_role\",\n\"role\":\"developer_test_5\",\n\"permission\":{\n  \"super_user\": false,\n  \"northnwd\":{\n\n   \"tables\": {\n     \"customers\": {\n         \"read\":true,\n         \"insert\":true,\n         \"update\":true,\n         \"delete\":true,\n         \"attribute_restrictions\":[]\n      },\n      \"suppliers\": {\n         \"read\":false,\n         \"insert\":false,\n         \"update\":false,\n         \"delete\":false,\n         \"attribute_restrictions\":[]\n      },\n      \"region\": {\n         \"read\":true,\n         \"insert\":false,\n         \"update\":false,\n         \"delete\":false,\n         \"attribute_restrictions\":[{\n               \"attribute_name\": \"regiondescription\",\n               \"read\":true,\n               \"insert\":false,\n               \"update\":false,\n               \"delete\":false\n            }]\n      },\n      \"territories\": {\n         \"read\":true,\n         \"insert\":true,\n         \"update\":false,\n         \"delete\":false,\n         \"attribute_restrictions\":[\n         \t{\n               \"attribute_name\": \"territorydescription\",\n               \"read\":true,\n               \"insert\":true,\n               \"update\":false,\n               \"delete\":false\n            }\n         \t]\n      },\n      \"categories\": {\n         \"read\":true,\n         \"insert\":true,\n         \"update\":true,\n         \"delete\":false,\n         \"attribute_restrictions\":[\n         \t{\n               \"attribute_name\": \"description\",\n               \"read\":true,\n               \"insert\":true,\n               \"update\":true,\n               \"delete\":false\n            }\n         \t]\n      },\n      \"shippers\": {\n         \"read\":true,\n         \"insert\":true,\n         \"update\":true,\n         \"delete\":true,\n         \"attribute_restrictions\":[\n         \t{\n               \"attribute_name\": \"companyname\",\n               \"read\":false,\n               \"insert\":false,\n               \"update\":false,\n               \"delete\":false\n            }\n         \t]\n      }\n   }\n}\n  }\n\n}"
						},
						"url": {
							"raw": "{{host}}:{{port}}",
							"host": [
								"{{host}}"
							],
							"port": "{{port}}"
						}
					},
					"response": []
				},
				{
					"name": "Jobs - Add User with new Role",
					"event": [
						{
							"listen": "test",
							"script": {
								"id": "8bc25e1a-10dc-45a5-8491-d5560c59a2a7",
								"type": "text/javascript",
								"exec": [
									"pm.test(\"Status code is 200\", function () {",
									"    pm.response.to.have.status(200);",
									"});"
								]
							}
						}
					],
					"request": {
						"auth": {
							"type": "basic",
							"basic": [
								{
									"key": "password",
									"value": "{{password}}",
									"type": "string"
								},
								{
									"key": "username",
									"value": "{{username}}",
									"type": "string"
								},
								{
									"key": "showPassword",
									"value": false,
									"type": "boolean"
								}
							]
						},
						"method": "POST",
						"header": [
							{
								"key": "Content-Type",
								"value": "application/json"
							},
							{
								"key": "Authorization",
								"value": "Basic c2dvbGRiZXJnOnRlc3QxMjM0IQ=="
							}
						],
						"body": {
							"mode": "raw",
							"raw": "{\n\"operation\":\"add_user\",\n\"role\":\"{{role_id}}\",\n\"username\":\"test_user\",\n\"password\":\"{{password}}\", \n\"active\":\"true\"\n\n}"
						},
						"url": {
							"raw": "http://localhost:9925/",
							"protocol": "http",
							"host": [
								"localhost"
							],
							"port": "9925",
							"path": [
								""
							]
						},
						"description": "Method for adding users.  Users can be assigned roles which provide granular access at a table, operation, and attirbute level.  \n\n<ul>\n<li><b>operation </b> <i>(required) </i> - must always be 'add_user'</li>\n\n<li><b>role </b><i>(required) </i>- id of the role you wish to assign to the user.  See add_role for more detail.  </li>\n\n<li><b>username </b> <i>(required)</i> - username assigned to the user.  It can not be altered after adding the user.  It serves as the hash. </li>\n\n<li><b>password </b> <i>(required) </i>- clear text for password.  HarperDB will encrypt the password upon reciept. </li>\n\n</ul>"
					},
					"response": []
				},
				{
					"name": "Jobs - Add jobs test schema",
					"event": [
						{
							"listen": "test",
							"script": {
								"id": "8bc25e1a-10dc-45a5-8491-d5560c59a2a7",
								"type": "text/javascript",
								"exec": [
									"pm.test(\"Status code is 200\", function () {",
									"    pm.response.to.have.status(200);",
									"});"
								]
							}
						}
					],
					"request": {
						"auth": {
							"type": "basic",
							"basic": [
								{
									"key": "password",
									"value": "{{password}}",
									"type": "string"
								},
								{
									"key": "username",
									"value": "{{username}}",
									"type": "string"
								},
								{
									"key": "showPassword",
									"value": false,
									"type": "boolean"
								}
							]
						},
						"method": "POST",
						"header": [
							{
								"key": "Content-Type",
								"value": "application/json"
							},
							{
								"key": "Authorization",
								"value": "Basic c2dvbGRiZXJnOnRlc3QxMjM0IQ=="
							}
						],
						"body": {
							"mode": "raw",
							"raw": "{\n  \"operation\":\"create_schema\",\n  \"schema\": \"test_job\"\n}"
						},
						"url": {
							"raw": "http://localhost:9925/",
							"protocol": "http",
							"host": [
								"localhost"
							],
							"port": "9925",
							"path": [
								""
							]
						},
						"description": "Method for adding users.  Users can be assigned roles which provide granular access at a table, operation, and attirbute level.  \n\n<ul>\n<li><b>operation </b> <i>(required) </i> - must always be 'add_user'</li>\n\n<li><b>role </b><i>(required) </i>- id of the role you wish to assign to the user.  See add_role for more detail.  </li>\n\n<li><b>username </b> <i>(required)</i> - username assigned to the user.  It can not be altered after adding the user.  It serves as the hash. </li>\n\n<li><b>password </b> <i>(required) </i>- clear text for password.  HarperDB will encrypt the password upon reciept. </li>\n\n</ul>"
					},
					"response": []
				},
				{
					"name": "Jobs - Add runner table",
					"event": [
						{
							"listen": "test",
							"script": {
								"id": "8bc25e1a-10dc-45a5-8491-d5560c59a2a7",
								"type": "text/javascript",
								"exec": [
									"pm.test(\"Status code is 200\", function () {",
									"    pm.response.to.have.status(200);",
									"});"
								]
							}
						}
					],
					"request": {
						"auth": {
							"type": "basic",
							"basic": [
								{
									"key": "password",
									"value": "{{password}}",
									"type": "string"
								},
								{
									"key": "username",
									"value": "{{username}}",
									"type": "string"
								},
								{
									"key": "showPassword",
									"value": false,
									"type": "boolean"
								}
							]
						},
						"method": "POST",
						"header": [
							{
								"key": "Content-Type",
								"value": "application/json"
							},
							{
								"key": "Authorization",
								"value": "Basic c2dvbGRiZXJnOnRlc3QxMjM0IQ=="
							}
						],
						"body": {
							"mode": "raw",
							"raw": "{\n  \"operation\":\"create_table\",\n  \"schema\":\"test_job\",\n  \"table\":\"runner\",\n  \"hash_attribute\": \"runner_id\"\n}"
						},
						"url": {
							"raw": "http://localhost:9925/",
							"protocol": "http",
							"host": [
								"localhost"
							],
							"port": "9925",
							"path": [
								""
							]
						},
						"description": "Method for adding users.  Users can be assigned roles which provide granular access at a table, operation, and attirbute level.  \n\n<ul>\n<li><b>operation </b> <i>(required) </i> - must always be 'add_user'</li>\n\n<li><b>role </b><i>(required) </i>- id of the role you wish to assign to the user.  See add_role for more detail.  </li>\n\n<li><b>username </b> <i>(required)</i> - username assigned to the user.  It can not be altered after adding the user.  It serves as the hash. </li>\n\n<li><b>password </b> <i>(required) </i>- clear text for password.  HarperDB will encrypt the password upon reciept. </li>\n\n</ul>"
					},
					"response": []
				},
				{
					"name": "Jobs - Insert into runners table",
					"event": [
						{
							"listen": "test",
							"script": {
								"id": "444cd3b8-afa8-45a7-9d1a-4ed96759b3a4",
								"type": "text/javascript",
								"exec": [
									"pm.test(\"Status code is 200\", function () {",
									"    pm.response.to.have.status(200);",
									"});",
									"",
									"function pausecomp(millis)",
									" {",
									"  var date = new Date();",
									"  var curDate = null;",
									"  do { curDate = new Date(); }",
									"  while(curDate-date < millis);",
									"}",
									"",
									"pausecomp(100);"
								]
							}
						}
					],
					"request": {
						"auth": {
							"type": "basic",
							"basic": [
								{
									"key": "password",
									"value": "{{password}}",
									"type": "string"
								},
								{
									"key": "username",
									"value": "{{username}}",
									"type": "string"
								},
								{
									"key": "showPassword",
									"value": false,
									"type": "boolean"
								}
							]
						},
						"method": "POST",
						"header": [
							{
								"key": "Content-Type",
								"value": "application/json"
							},
							{
								"key": "Authorization",
								"value": "Basic c2dvbGRiZXJnOnRlc3QxMjM0IQ=="
							}
						],
						"body": {
							"mode": "raw",
							"raw": "{\n\"operation\":\"insert\",\n\"schema\":\"test_job\",\n\"table\":\"runner\",\n\"records\": [\n  {\n    \"name\":\"Harper\",\n    \"shoes\":\"Nike\",\n    \"runner_id\":\"1\",\n    \"age\":55\n  }\n]\n\n}"
						},
						"url": {
							"raw": "http://localhost:9925/",
							"protocol": "http",
							"host": [
								"localhost"
							],
							"port": "9925",
							"path": [
								""
							]
						},
						"description": "Method for adding users.  Users can be assigned roles which provide granular access at a table, operation, and attirbute level.  \n\n<ul>\n<li><b>operation </b> <i>(required) </i> - must always be 'add_user'</li>\n\n<li><b>role </b><i>(required) </i>- id of the role you wish to assign to the user.  See add_role for more detail.  </li>\n\n<li><b>username </b> <i>(required)</i> - username assigned to the user.  It can not be altered after adding the user.  It serves as the hash. </li>\n\n<li><b>password </b> <i>(required) </i>- clear text for password.  HarperDB will encrypt the password upon reciept. </li>\n\n</ul>"
					},
					"response": []
				},
				{
					"name": "Jobs - Validate 1 entry in runners table",
					"event": [
						{
							"listen": "test",
							"script": {
								"id": "3776cf8c-9fe8-4bc2-8687-0fc1f9b13fd7",
								"type": "text/javascript",
								"exec": [
									"pm.test(\"Status code is 200\", function () {",
									"    pm.response.to.have.status(200);",
									"});",
									"",
									"pm.test(\"test 1 runner\", function () {",
									"    var jsonData = pm.response.json();",
									"    pm.expect(jsonData.length).to.eql(1);",
									"});"
								]
							}
						}
					],
					"request": {
						"auth": {
							"type": "basic",
							"basic": [
								{
									"key": "password",
									"value": "{{password}}",
									"type": "string"
								},
								{
									"key": "username",
									"value": "{{username}}",
									"type": "string"
								},
								{
									"key": "showPassword",
									"value": false,
									"type": "boolean"
								}
							]
						},
						"method": "POST",
						"header": [
							{
								"key": "Content-Type",
								"value": "application/json"
							},
							{
								"key": "Authorization",
								"value": "Basic c2dvbGRiZXJnOnRlc3QxMjM0IQ=="
							}
						],
						"body": {
							"mode": "raw",
							"raw": "{\n  \"operation\":\"sql\",\n  \"sql\":\"select * from test_job.runner\"\n}"
						},
						"url": {
							"raw": "http://localhost:9925/",
							"protocol": "http",
							"host": [
								"localhost"
							],
							"port": "9925",
							"path": [
								""
							]
						},
						"description": "Method for adding users.  Users can be assigned roles which provide granular access at a table, operation, and attirbute level.  \n\n<ul>\n<li><b>operation </b> <i>(required) </i> - must always be 'add_user'</li>\n\n<li><b>role </b><i>(required) </i>- id of the role you wish to assign to the user.  See add_role for more detail.  </li>\n\n<li><b>username </b> <i>(required)</i> - username assigned to the user.  It can not be altered after adding the user.  It serves as the hash. </li>\n\n<li><b>password </b> <i>(required) </i>- clear text for password.  HarperDB will encrypt the password upon reciept. </li>\n\n</ul>"
					},
					"response": []
				},
				{
					"name": "Jobs - Test Remove Files Before with test_user",
					"event": [
						{
							"listen": "test",
							"script": {
								"id": "c84e1a59-f1b7-4cf5-b656-81eb556f324e",
								"type": "text/javascript",
								"exec": [
									"pm.test(\"Status code is 403\", function () {",
									"    pm.response.to.have.status(403);",
									"});"
								]
							}
						}
					],
					"request": {
						"auth": {
							"type": "basic",
							"basic": [
								{
									"key": "username",
									"value": "{{test_user_name}}",
									"type": "string"
								},
								{
									"key": "password",
									"value": "{{password}}",
									"type": "string"
								},
								{
									"key": "showPassword",
									"value": false,
									"type": "boolean"
								}
							]
						},
						"method": "POST",
						"header": [
							{
								"key": "Content-Type",
								"value": "application/json"
							}
						],
						"body": {
							"mode": "raw",
							"raw": "{\n\t\"operation\":\"delete_files_before\",\n\t\"date\":\"2018-06-14\",\n\t\"schema\":\"dev\",\n\t\"schema\":\"dog\"\n}"
						},
						"url": {
							"raw": "http://localhost:9925/",
							"protocol": "http",
							"host": [
								"localhost"
							],
							"port": "9925",
							"path": [
								""
							]
						},
						"description": "Method for adding users.  Users can be assigned roles which provide granular access at a table, operation, and attirbute level.  \n\n<ul>\n<li><b>operation </b> <i>(required) </i> - must always be 'add_user'</li>\n\n<li><b>role </b><i>(required) </i>- id of the role you wish to assign to the user.  See add_role for more detail.  </li>\n\n<li><b>username </b> <i>(required)</i> - username assigned to the user.  It can not be altered after adding the user.  It serves as the hash. </li>\n\n<li><b>password </b> <i>(required) </i>- clear text for password.  HarperDB will encrypt the password upon reciept. </li>\n\n</ul>"
					},
					"response": []
				},
				{
					"name": "Jobs - Test Remove Files Before with su and store job_id",
					"event": [
						{
							"listen": "test",
							"script": {
								"id": "c4158c40-b13a-409d-98bd-1b9e5999fc9b",
								"type": "text/javascript",
								"exec": [
									"pm.test(\"Status code is 200\", function () {",
									"    pm.response.to.have.status(200);",
									"});",
									"var jsonData = JSON.parse(responseBody);",
									"let id_index = jsonData.message.indexOf('id ');",
									"let parsedId = jsonData.message.substr(id_index + 3, jsonData.message.length);",
									"pm.environment.set(\"job_id\", parsedId);",
									""
								]
							}
						},
						{
							"listen": "prerequest",
							"script": {
								"id": "cb908ac7-0953-44a2-8ae9-76c48f4e7d85",
								"type": "text/javascript",
								"exec": [
									"pm.environment.set(\"date_tomorrow\", (new Date(new Date().getTime() + 86400000)).toISOString());"
								]
							}
						}
					],
					"request": {
						"auth": {
							"type": "basic",
							"basic": [
								{
									"key": "username",
									"value": "{{username}}",
									"type": "string"
								},
								{
									"key": "password",
									"value": "{{password}}",
									"type": "string"
								},
								{
									"key": "showPassword",
									"value": false,
									"type": "boolean"
								}
							]
						},
						"method": "POST",
						"header": [
							{
								"key": "Content-Type",
								"value": "application/json"
							}
						],
						"body": {
							"mode": "raw",
							"raw": "{\n\t\"operation\":\"delete_files_before\",\n\t\"date\":\"{{date_tomorrow}}\",\n\t\"schema\":\"test_job\",\n\t\"table\":\"runner\"\n}"
						},
						"url": {
							"raw": "http://localhost:9925/",
							"protocol": "http",
							"host": [
								"localhost"
							],
							"port": "9925",
							"path": [
								""
							]
						},
						"description": "Method for adding users.  Users can be assigned roles which provide granular access at a table, operation, and attirbute level.  \n\n<ul>\n<li><b>operation </b> <i>(required) </i> - must always be 'add_user'</li>\n\n<li><b>role </b><i>(required) </i>- id of the role you wish to assign to the user.  See add_role for more detail.  </li>\n\n<li><b>username </b> <i>(required)</i> - username assigned to the user.  It can not be altered after adding the user.  It serves as the hash. </li>\n\n<li><b>password </b> <i>(required) </i>- clear text for password.  HarperDB will encrypt the password upon reciept. </li>\n\n</ul>"
					},
					"response": []
				},
				{
					"name": "Jobs - Validate 0 entry in runners table",
					"event": [
						{
							"listen": "test",
							"script": {
								"id": "e8029eef-8f76-47c8-b9db-ac468e42c6d7",
								"type": "text/javascript",
								"exec": [
									"pm.test(\"Status code is 200\", function () {",
									"    pm.response.to.have.status(200);",
									"});",
									"",
									"pm.test(\"test 0 runners\", function () {",
									"    var jsonData = pm.response.json();",
									"    pm.expect(jsonData.length).to.eql(0);",
									"});"
								]
							}
						}
					],
					"request": {
						"auth": {
							"type": "basic",
							"basic": [
								{
									"key": "password",
									"value": "{{password}}",
									"type": "string"
								},
								{
									"key": "username",
									"value": "{{username}}",
									"type": "string"
								},
								{
									"key": "showPassword",
									"value": false,
									"type": "boolean"
								}
							]
						},
						"method": "POST",
						"header": [
							{
								"key": "Content-Type",
								"value": "application/json"
							},
							{
								"key": "Authorization",
								"value": "Basic c2dvbGRiZXJnOnRlc3QxMjM0IQ=="
							}
						],
						"body": {
							"mode": "raw",
							"raw": "{\n  \"operation\":\"sql\",\n  \"sql\":\"select * from test_job.runner\"\n}"
						},
						"url": {
							"raw": "http://localhost:9925/",
							"protocol": "http",
							"host": [
								"localhost"
							],
							"port": "9925",
							"path": [
								""
							]
						},
						"description": null
					},
					"response": []
				},
				{
					"name": "Search Jobs by date",
					"event": [
						{
							"listen": "prerequest",
							"script": {
								"id": "6c600db5-81e7-446a-83e7-3e6b80b38d46",
								"type": "text/javascript",
								"exec": [
									"pm.environment.set(\"date_yesterday\", (new Date(new Date().getTime() - 86400000)).toISOString());"
								]
							}
						},
						{
							"listen": "test",
							"script": {
								"id": "1fbcfecf-27cd-492f-ba20-2c3cefe30e0b",
								"type": "text/javascript",
								"exec": [
									"pm.test(\"Status code is 200\", function () {",
									"    pm.response.to.have.status(200);",
									"});",
									"",
									"pm.test(\"test found jobs\", function () {",
									"    var jsonData = pm.response.json();",
									"    pm.expect(jsonData.length).to.be.above(0);",
									"});"
								]
							}
						}
					],
					"request": {
						"auth": {
							"type": "basic",
							"basic": [
								{
									"key": "password",
									"value": "{{password}}",
									"type": "string"
								},
								{
									"key": "username",
									"value": "{{username}}",
									"type": "string"
								},
								{
									"key": "saveHelperData",
									"type": "any"
								},
								{
									"key": "showPassword",
									"value": false,
									"type": "boolean"
								}
							]
						},
						"method": "POST",
						"header": [
							{
								"key": "Content-Type",
								"value": "application/json"
							}
						],
						"body": {
							"mode": "raw",
							"raw": "{\n\t\"operation\":\"search_jobs_by_start_date\",\n\t\"from_date\": \t\"{{date_yesterday}}\",\n\t\"to_date\": \t\"{{date_tomorrow}}\"\n}"
						},
						"url": {
							"raw": "http://localhost:9925",
							"protocol": "http",
							"host": [
								"localhost"
							],
							"port": "9925"
						}
					},
					"response": []
				},
				{
					"name": "Search Jobs by job_id",
					"event": [
						{
							"listen": "test",
							"script": {
								"id": "34b3186b-c5e9-45da-8bca-92ea79825179",
								"type": "text/javascript",
								"exec": [
									"pm.test(\"Status code is 200\", function () {",
									"    pm.response.to.have.status(200);",
									"});",
									"",
									"pm.test(\"test Job Found\", function () {",
									"    var jsonData = pm.response.json();",
									"    pm.expect(jsonData.length).to.eql(1);",
									"});"
								]
							}
						}
					],
					"request": {
						"auth": {
							"type": "basic",
							"basic": [
								{
									"key": "password",
									"value": "{{password}}",
									"type": "string"
								},
								{
									"key": "username",
									"value": "{{username}}",
									"type": "string"
								},
								{
									"key": "saveHelperData",
									"type": "any"
								},
								{
									"key": "showPassword",
									"value": false,
									"type": "boolean"
								}
							]
						},
						"method": "POST",
						"header": [
							{
								"key": "Content-Type",
								"value": "application/json"
							}
						],
						"body": {
							"mode": "raw",
							"raw": "{\n\t\"operation\":\"get_job\",\n\t\"id\": \"{{job_id}}\"\n}"
						},
						"url": {
							"raw": "http://localhost:9925",
							"protocol": "http",
							"host": [
								"localhost"
							],
							"port": "9925"
						}
					},
					"response": []
				},
				{
					"name": "Delete Job by job_id",
					"event": [
						{
							"listen": "test",
							"script": {
								"id": "cdd3336d-83fb-49ba-aef9-0d589dc23374",
								"type": "text/javascript",
								"exec": [
									"pm.test(\"Status code is 200\", function () {",
									"    pm.response.to.have.status(200);",
									"});",
									""
								]
							}
						}
					],
					"request": {
						"auth": {
							"type": "basic",
							"basic": [
								{
									"key": "password",
									"value": "{{password}}",
									"type": "string"
								},
								{
									"key": "username",
									"value": "{{username}}",
									"type": "string"
								},
								{
									"key": "saveHelperData",
									"type": "any"
								},
								{
									"key": "showPassword",
									"value": false,
									"type": "boolean"
								}
							]
						},
						"method": "POST",
						"header": [
							{
								"key": "Content-Type",
								"value": "application/json"
							}
						],
						"body": {
							"mode": "raw",
							"raw": "{\n\t\"operation\":\"delete_job\",\n\t\"id\":\"{{job_id}}\"\n}"
						},
						"url": {
							"raw": "http://localhost:9925",
							"protocol": "http",
							"host": [
								"localhost"
							],
							"port": "9925"
						},
						"description": ""
					},
					"response": []
				},
				{
					"name": "Ensure Job was deleted",
					"event": [
						{
							"listen": "test",
							"script": {
								"id": "c567ca7f-38c3-46e7-9e1c-f91d113288e9",
								"type": "text/javascript",
								"exec": [
									"pm.test(\"Status code is 200\", function () {",
									"    pm.response.to.have.status(200);",
									"});",
									"",
									"pm.test(\"test Job NOT Found\", function () {",
									"    var jsonData = pm.response.json();",
									"    pm.expect(jsonData.length).to.eql(0);",
									"});"
								]
							}
						}
					],
					"request": {
						"auth": {
							"type": "basic",
							"basic": [
								{
<<<<<<< HEAD
									"key": "username",
									"value": "{{username}}",
									"type": "string"
								},
								{
									"key": "password",
									"value": "{{password}}",
=======
									"key": "password",
									"value": "{{password}}",
									"type": "string"
								},
								{
									"key": "username",
									"value": "{{username}}",
>>>>>>> 0857b38c
									"type": "string"
								},
								{
									"key": "saveHelperData",
									"type": "any"
								},
								{
									"key": "showPassword",
									"value": false,
									"type": "boolean"
								}
							]
						},
						"method": "POST",
						"header": [
							{
								"key": "Content-Type",
								"value": "application/json"
							}
						],
						"body": {
							"mode": "raw",
							"raw": "{\n\t\"operation\":\"get_job\",\n\t\"id\": \"{{job_id}}\"\n}"
						},
						"url": {
							"raw": "http://localhost:9925",
							"protocol": "http",
							"host": [
								"localhost"
							],
							"port": "9925"
						}
					},
					"response": []
				},
				{
					"name": "Jobs - Bulk CSV load into restricted region table as test_user",
					"event": [
						{
							"listen": "test",
							"script": {
								"id": "90d5aac9-4bf6-4e4f-bbfa-5d1bb4e8f52d",
								"type": "text/javascript",
								"exec": [
									"pm.test(\"Status code is 403\", function () {",
									"    pm.response.to.have.status(403);",
									"});"
								]
							}
						}
					],
					"request": {
						"auth": {
							"type": "basic",
							"basic": [
								{
									"key": "username",
									"value": "{{test_user_name}}",
									"type": "string"
								},
								{
									"key": "password",
									"value": "{{password}}",
									"type": "string"
								},
								{
									"key": "showPassword",
									"value": false,
									"type": "boolean"
								}
							]
						},
						"method": "POST",
						"header": [
							{
								"key": "Content-Type",
								"value": "application/json"
							},
							{
								"key": "Authorization",
								"value": "Basic c2dvbGRiZXJnOnRlc3QxMjM0IQ=="
							}
						],
						"body": {
							"mode": "raw",
							"raw": "{\n  \"operation\":\"csv_data_load\",\n  \"schema\":\"{{schema}}\",\n  \"table\":\"{{regi_tb}}\",\n  \"data\":\"regionid, regiondescription\\n'17', 'test description'\\n\"\n}"
						},
						"url": {
							"raw": "http://localhost:9925/",
							"protocol": "http",
							"host": [
								"localhost"
							],
							"port": "9925",
							"path": [
								""
							]
						},
						"description": "Method for adding users.  Users can be assigned roles which provide granular access at a table, operation, and attirbute level.  \n\n<ul>\n<li><b>operation </b> <i>(required) </i> - must always be 'add_user'</li>\n\n<li><b>role </b><i>(required) </i>- id of the role you wish to assign to the user.  See add_role for more detail.  </li>\n\n<li><b>username </b> <i>(required)</i> - username assigned to the user.  It can not be altered after adding the user.  It serves as the hash. </li>\n\n<li><b>password </b> <i>(required) </i>- clear text for password.  HarperDB will encrypt the password upon reciept. </li>\n\n</ul>"
					},
					"response": []
				},
				{
					"name": "Jobs - Bulk CSV load into restricted region table as su",
					"event": [
						{
							"listen": "test",
							"script": {
								"id": "7285bf5a-5d6f-42c3-b557-a99e543e9799",
								"type": "text/javascript",
								"exec": [
									"pm.test(\"Status code is 200\", function () {",
									"    pm.response.to.have.status(200);",
									"});"
								]
							}
						}
					],
					"request": {
						"auth": {
							"type": "basic",
							"basic": [
								{
									"key": "username",
									"value": "{{username}}",
									"type": "string"
								},
								{
									"key": "password",
									"value": "{{password}}",
									"type": "string"
								},
								{
									"key": "showPassword",
									"value": false,
									"type": "boolean"
								}
							]
						},
						"method": "POST",
						"header": [
							{
								"key": "Content-Type",
								"value": "application/json"
							},
							{
								"key": "Authorization",
								"value": "Basic c2dvbGRiZXJnOnRlc3QxMjM0IQ=="
							}
						],
						"body": {
							"mode": "raw",
							"raw": "{\n  \"operation\":\"csv_data_load\",\n  \"schema\":\"{{schema}}\",\n  \"table\":\"{{regi_tb}}\",\n  \"data\":\"regionid, regiondescription\\n'17', 'test description'\\n\"\n}"
						},
						"url": {
							"raw": "http://localhost:9925/",
							"protocol": "http",
							"host": [
								"localhost"
							],
							"port": "9925",
							"path": [
								""
							]
						},
						"description": "Method for adding users.  Users can be assigned roles which provide granular access at a table, operation, and attirbute level.  \n\n<ul>\n<li><b>operation </b> <i>(required) </i> - must always be 'add_user'</li>\n\n<li><b>role </b><i>(required) </i>- id of the role you wish to assign to the user.  See add_role for more detail.  </li>\n\n<li><b>username </b> <i>(required)</i> - username assigned to the user.  It can not be altered after adding the user.  It serves as the hash. </li>\n\n<li><b>password </b> <i>(required) </i>- clear text for password.  HarperDB will encrypt the password upon reciept. </li>\n\n</ul>"
					},
					"response": []
				},
				{
					"name": "Jobs - Bulk CSV Try to insert suppliers table restricted attribute as test_user Copy",
					"event": [
						{
							"listen": "test",
							"script": {
								"id": "c65e069e-8344-4eae-8dfa-83813aeb1d61",
								"type": "text/javascript",
								"exec": [
									"pm.test(\"Status code is 403\", function () {",
									"    pm.response.to.have.status(403);",
									"});"
								]
							}
						}
					],
					"request": {
						"auth": {
							"type": "basic",
							"basic": [
								{
									"key": "username",
									"value": "{{test_user_name}}",
									"type": "string"
								},
								{
									"key": "password",
									"value": "{{password}}",
									"type": "string"
								},
								{
									"key": "showPassword",
									"value": false,
									"type": "boolean"
								}
							]
						},
						"method": "POST",
						"header": [
							{
								"key": "Content-Type",
								"value": "application/json"
							}
						],
						"body": {
							"mode": "raw",
							"raw": "{\n  \"operation\":\"csv_file_load\",\n  \"action\":\"insert\",\n  \"schema\":\"{{schema}}\",\n  \"table\":\"{{supp_tb}}\",\n  \"file_path\":\"{{files_location}}Suppliers.csv\"\n}"
						},
						"url": {
							"raw": "http://localhost:9925/",
							"protocol": "http",
							"host": [
								"localhost"
							],
							"port": "9925",
							"path": [
								""
							]
						},
						"description": "Method for adding users.  Users can be assigned roles which provide granular access at a table, operation, and attirbute level.  \n\n<ul>\n<li><b>operation </b> <i>(required) </i> - must always be 'add_user'</li>\n\n<li><b>role </b><i>(required) </i>- id of the role you wish to assign to the user.  See add_role for more detail.  </li>\n\n<li><b>username </b> <i>(required)</i> - username assigned to the user.  It can not be altered after adding the user.  It serves as the hash. </li>\n\n<li><b>password </b> <i>(required) </i>- clear text for password.  HarperDB will encrypt the password upon reciept. </li>\n\n</ul>"
					},
					"response": []
				},
				{
					"name": "Jobs Test Export To Local using SQL as su",
					"event": [
						{
							"listen": "test",
							"script": {
								"id": "5b38ab5c-4267-4cf5-90cb-cbae448a416b",
								"type": "text/javascript",
								"exec": [
									"pm.test(\"Status code is 200\", function () {",
									"    pm.response.to.have.status(200);",
									"});"
								]
							}
						}
					],
					"request": {
						"auth": {
							"type": "basic",
							"basic": [
								{
									"key": "username",
									"value": "{{username}}",
									"type": "string"
								},
								{
									"key": "password",
									"value": "{{password}}",
									"type": "string"
								},
								{
									"key": "showPassword",
									"value": false,
									"type": "boolean"
								}
							]
						},
						"method": "POST",
						"header": [
							{
								"key": "Content-Type",
								"value": "application/json"
							}
						],
						"body": {
							"mode": "raw",
							"raw": "{\n\t\"operation\":\"export_local\",\n\t\"path\":\"./\",\n\t\"filename\":\"test_export.json\",\n\t\"format\":\"json\",\n\t\"search_operation\": {\n        \"operation\":\"sql\",\n        \"sql\":\"select * from {{schema}}.{{ship_tb}}\"\n    }\n}"
						},
						"url": {
							"raw": "http://localhost:9925/",
							"protocol": "http",
							"host": [
								"localhost"
							],
							"port": "9925",
							"path": [
								""
							]
						},
						"description": "Method for adding users.  Users can be assigned roles which provide granular access at a table, operation, and attirbute level.  \n\n<ul>\n<li><b>operation </b> <i>(required) </i> - must always be 'add_user'</li>\n\n<li><b>role </b><i>(required) </i>- id of the role you wish to assign to the user.  See add_role for more detail.  </li>\n\n<li><b>username </b> <i>(required)</i> - username assigned to the user.  It can not be altered after adding the user.  It serves as the hash. </li>\n\n<li><b>password </b> <i>(required) </i>- clear text for password.  HarperDB will encrypt the password upon reciept. </li>\n\n</ul>"
					},
					"response": []
				},
				{
					"name": "Jobs Test Export To Local using NoSQL as su",
					"event": [
						{
							"listen": "test",
							"script": {
								"id": "5b38ab5c-4267-4cf5-90cb-cbae448a416b",
								"type": "text/javascript",
								"exec": [
									"pm.test(\"Status code is 200\", function () {",
									"    pm.response.to.have.status(200);",
									"});"
								]
							}
						}
					],
					"request": {
						"auth": {
							"type": "basic",
							"basic": [
								{
									"key": "username",
									"value": "{{username}}",
									"type": "string"
								},
								{
									"key": "password",
									"value": "{{password}}",
									"type": "string"
								},
								{
									"key": "showPassword",
									"value": false,
									"type": "boolean"
								}
							]
						},
						"method": "POST",
						"header": [
							{
								"key": "Content-Type",
								"value": "application/json"
							}
						],
						"body": {
							"mode": "raw",
							"raw": "{\n\t\"operation\":\"export_local\",\n\t\"path\":\"./\",\n\t\"filename\":\"test_export.json\",\n\t\"format\":\"json\",\n\t\"search_operation\": {\n\t  \"operation\":\"search_by_hash\",\n\t  \"schema\":\"{{schema}}\",\n\t  \"table\":\"{{ship_tb}}\",\n\t  \"hash_attribute\": \"{{ship_id}}\",\n\t  \"hash_values\":[1],\n\t  \"get_attributes\": [\"companyname\"]\n\t}\n}"
						},
						"url": {
							"raw": "http://localhost:9925/",
							"protocol": "http",
							"host": [
								"localhost"
							],
							"port": "9925",
							"path": [
								""
							]
						},
						"description": "Method for adding users.  Users can be assigned roles which provide granular access at a table, operation, and attirbute level.  \n\n<ul>\n<li><b>operation </b> <i>(required) </i> - must always be 'add_user'</li>\n\n<li><b>role </b><i>(required) </i>- id of the role you wish to assign to the user.  See add_role for more detail.  </li>\n\n<li><b>username </b> <i>(required)</i> - username assigned to the user.  It can not be altered after adding the user.  It serves as the hash. </li>\n\n<li><b>password </b> <i>(required) </i>- clear text for password.  HarperDB will encrypt the password upon reciept. </li>\n\n</ul>"
					},
					"response": []
				},
				{
					"name": "Jobs Test Export To Local using SQL as test_user",
					"event": [
						{
							"listen": "test",
							"script": {
								"id": "900450d7-8f70-4887-a8ce-6795507936f4",
								"type": "text/javascript",
								"exec": [
									"pm.test(\"Status code is 403\", function () {",
									"    pm.response.to.have.status(403);",
									"});"
								]
							}
						}
					],
					"request": {
						"auth": {
							"type": "basic",
							"basic": [
								{
									"key": "username",
									"value": "{{test_user_name}}",
									"type": "string"
								},
								{
									"key": "password",
									"value": "{{password}}",
									"type": "string"
								},
								{
									"key": "showPassword",
									"value": false,
									"type": "boolean"
								}
							]
						},
						"method": "POST",
						"header": [
							{
								"key": "Content-Type",
								"value": "application/json"
							}
						],
						"body": {
							"mode": "raw",
							"raw": "{\n\t\"operation\":\"export_local\",\n\t\"path\":\"./\",\n\t\"filename\":\"test_export.json\",\n\t\"format\":\"json\",\n\t\"search_operation\": {\n        \"operation\":\"sql\",\n        \"sql\":\"select * from {{schema}}.{{ship_tb}}\"\n    }\n}"
						},
						"url": {
							"raw": "http://localhost:9925/",
							"protocol": "http",
							"host": [
								"localhost"
							],
							"port": "9925",
							"path": [
								""
							]
						},
						"description": "Method for adding users.  Users can be assigned roles which provide granular access at a table, operation, and attirbute level.  \n\n<ul>\n<li><b>operation </b> <i>(required) </i> - must always be 'add_user'</li>\n\n<li><b>role </b><i>(required) </i>- id of the role you wish to assign to the user.  See add_role for more detail.  </li>\n\n<li><b>username </b> <i>(required)</i> - username assigned to the user.  It can not be altered after adding the user.  It serves as the hash. </li>\n\n<li><b>password </b> <i>(required) </i>- clear text for password.  HarperDB will encrypt the password upon reciept. </li>\n\n</ul>"
					},
					"response": []
				},
				{
					"name": "Jobs Test Export To Local using NoSQL as test_user",
					"event": [
						{
							"listen": "test",
							"script": {
								"id": "e5beca01-8d04-4193-9759-a0f4eee30257",
								"type": "text/javascript",
								"exec": [
									"pm.test(\"Status code is 403\", function () {",
									"    pm.response.to.have.status(403);",
									"});"
								]
							}
						}
					],
					"request": {
						"auth": {
							"type": "basic",
							"basic": [
								{
									"key": "username",
									"value": "{{test_user_name}}",
									"type": "string"
								},
								{
									"key": "password",
									"value": "{{password}}",
									"type": "string"
								},
								{
									"key": "showPassword",
									"value": false,
									"type": "boolean"
								}
							]
						},
						"method": "POST",
						"header": [
							{
								"key": "Content-Type",
								"value": "application/json"
							}
						],
						"body": {
							"mode": "raw",
							"raw": "{\n\t\"operation\":\"export_local\",\n\t\"path\":\"./\",\n\t\"filename\":\"test_export\",\n\t\"format\":\"json\",\n\t\"search_operation\": {\n\t  \"operation\":\"search_by_hash\",\n\t  \"schema\":\"{{schema}}\",\n\t  \"table\":\"{{supp_tb}}\",\n\t  \"hash_attribute\": \"{{supp_id}}\",\n\t  \"hash_values\":[1],\n\t  \"get_attributes\": [\"{{supp_id}}\"]\n\t}\n}"
						},
						"url": {
							"raw": "http://localhost:9925/",
							"protocol": "http",
							"host": [
								"localhost"
							],
							"port": "9925",
							"path": [
								""
							]
						},
						"description": "Method for adding users.  Users can be assigned roles which provide granular access at a table, operation, and attirbute level.  \n\n<ul>\n<li><b>operation </b> <i>(required) </i> - must always be 'add_user'</li>\n\n<li><b>role </b><i>(required) </i>- id of the role you wish to assign to the user.  See add_role for more detail.  </li>\n\n<li><b>username </b> <i>(required)</i> - username assigned to the user.  It can not be altered after adding the user.  It serves as the hash. </li>\n\n<li><b>password </b> <i>(required) </i>- clear text for password.  HarperDB will encrypt the password upon reciept. </li>\n\n</ul>"
					},
					"response": []
				},
				{
					"name": "Jobs - drop test user",
					"event": [
						{
							"listen": "test",
							"script": {
								"id": "43e34308-05a8-433b-be7d-964fccf09f03",
								"type": "text/javascript",
								"exec": [
									"pm.test(\"Status code is 200\", function () {",
									"    pm.response.to.have.status(200);",
									"});"
								]
							}
						}
					],
					"request": {
						"auth": {
							"type": "basic",
							"basic": [
								{
									"key": "password",
									"value": "{{password}}",
									"type": "string"
								},
								{
									"key": "username",
									"value": "{{username}}",
									"type": "string"
								},
								{
									"key": "showPassword",
									"value": false,
									"type": "boolean"
								}
							]
						},
						"method": "POST",
						"header": [
							{
								"key": "Content-Type",
								"value": "application/json"
							},
							{
								"key": "Authorization",
								"value": "Basic YWRtaW46cGFzc3dvcmQ="
							}
						],
						"body": {
							"mode": "raw",
							"raw": "{\n  \"operation\":\"drop_user\",\n  \"username\":\"test_user\"\n}"
						},
						"url": {
							"raw": "http://localhost:9925",
							"protocol": "http",
							"host": [
								"localhost"
							],
							"port": "9925"
						},
						"description": "This method is used for dropping a role.  \n\n<i>You cannot drop a role with associated users.  </i>\n\n<ul>\n<li><b>operation </b><i>(required)</i> - this must always be drop_role </li>\n<li><b>id </b><i>(required) </i> - this is the id of the role you are dropping\n</ul>"
					},
					"response": []
				},
				{
					"name": "Jobs -  drop_role",
					"event": [
						{
							"listen": "test",
							"script": {
								"id": "43e34308-05a8-433b-be7d-964fccf09f03",
								"type": "text/javascript",
								"exec": [
									"pm.test(\"Status code is 200\", function () {",
									"    pm.response.to.have.status(200);",
									"});"
								]
							}
						}
					],
					"request": {
						"auth": {
							"type": "basic",
							"basic": [
								{
									"key": "password",
									"value": "{{password}}",
									"type": "string"
								},
								{
									"key": "username",
									"value": "{{username}}",
									"type": "string"
								},
								{
									"key": "showPassword",
									"value": false,
									"type": "boolean"
								}
							]
						},
						"method": "POST",
						"header": [
							{
								"key": "Content-Type",
								"value": "application/json"
							},
							{
								"key": "Authorization",
								"value": "Basic YWRtaW46cGFzc3dvcmQ="
							}
						],
						"body": {
							"mode": "raw",
							"raw": "{\n\"operation\":\"drop_role\",\n\"id\":\"{{role_id}}\"\n}"
						},
						"url": {
							"raw": "http://localhost:9925",
							"protocol": "http",
							"host": [
								"localhost"
							],
							"port": "9925"
						},
						"description": "This method is used for dropping a role.  \n\n<i>You cannot drop a role with associated users.  </i>\n\n<ul>\n<li><b>operation </b><i>(required)</i> - this must always be drop_role </li>\n<li><b>id </b><i>(required) </i> - this is the id of the role you are dropping\n</ul>"
					},
					"response": []
				},
				{
					"name": "Jobs - Delete Jobs_test schema",
					"event": [
						{
							"listen": "test",
							"script": {
								"type": "text/javascript",
								"exec": [
									"tests[\"Delete Schema\"] = responseBody.has(\"successfully delete\");\r",
									"\r",
									"\r",
									""
								]
							}
						}
					],
					"request": {
						"auth": {
							"type": "basic",
							"basic": [
								{
									"key": "username",
									"value": "{{username}}",
									"type": "string"
								},
								{
									"key": "password",
									"value": "{{password}}",
									"type": "string"
								},
								{
									"key": "showPassword",
									"value": false,
									"type": "boolean"
								}
							]
						},
						"method": "POST",
						"header": [
							{
								"key": "Content-Type",
								"value": "application/json"
							},
							{
								"key": "Authorization",
								"value": "Basic SERCX0FETUlOOnJvb3Q="
							}
						],
						"body": {
							"mode": "raw",
							"raw": "{\n     \"operation\": \"drop_schema\",\n     \"schema\": \"test_job\"\n}"
						},
						"url": {
							"raw": "{{host}}:{{port}}",
							"host": [
								"{{host}}"
							],
							"port": "{{port}}"
						},
						"description": "This method is used to create a schema.  It like all other functions requires basic auth.  \n\nAttributes:\n\noperation (required) - must always be create_schema\n\nschema (required) - name of the schema you are creating"
					},
					"response": []
				}
			],
			"event": [
				{
					"listen": "prerequest",
					"script": {
						"id": "d7bde32e-925a-45d1-8c45-8ed78b2fc4cf",
						"type": "text/javascript",
						"exec": [
							""
						]
					}
				},
				{
					"listen": "test",
					"script": {
						"id": "e6ab106c-0c59-45bc-a199-b9d9e99b72d3",
						"type": "text/javascript",
						"exec": [
							""
						]
					}
				}
			]
		},
		{
			"name": "7. Delete Tests",
			"description": null,
			"item": [
				{
					"name": "Insert new Employees",
					"event": [
						{
							"listen": "test",
							"script": {
								"id": "117c3953-8685-4758-8769-4358a812df0e",
								"type": "text/javascript",
								"exec": [
									"pm.test(\"Insert employee id 924 - 927 address\", function () {",
									"    var jsonData = pm.response.json();",
									"    pm.expect(jsonData.inserted_hashes.length).to.eql(4);",
									"});",
									"",
									"pm.test(\"Status code is 200\", function () {",
									"    pm.response.to.have.status(200);",
									"});"
								]
							}
						}
					],
					"request": {
						"auth": {
							"type": "basic",
							"basic": [
								{
									"key": "username",
									"value": "{{username}}",
									"type": "string"
								},
								{
									"key": "password",
									"value": "{{password}}",
									"type": "string"
								},
								{
									"key": "showPassword",
									"value": false,
									"type": "boolean"
								}
							]
						},
						"method": "POST",
						"header": [
							{
								"key": "Content-Type",
								"value": "application/json"
							},
							{
								"key": "Authorization",
								"value": "Basic SERCX0FETUlOOnJvb3QxOTg0"
							}
						],
						"body": {
							"mode": "raw",
							"raw": "{\n\"operation\":\"insert\",\n\"schema\":\"{{schema}}\",\n\"table\":\"{{emps_tb}}\",\n\"records\": [\n  {\n    \"employeeid\": 924,\n    \"address\": \"194 Greenbrook Drive\"\n  },\n  {\n    \"employeeid\": 925,\n    \"address\": \"195 Greenbrook Lane\"\n  },\n  {\n    \"employeeid\": 926,\n    \"address\": \"196 Greenbrook Lane\"\n  },\n  {\n    \"employeeid\": 927,\n    \"address\": \"197 Greenbrook Drive\"\n  }\n]\n\n}"
						},
						"url": {
							"raw": "{{host}}:{{port}}",
							"host": [
								"{{host}}"
							],
							"port": "{{port}}"
						}
					},
					"response": []
				},
				{
					"name": "Delete records ending in Lane",
					"event": [
						{
							"listen": "test",
							"script": {
								"id": "b053fde5-fab4-4952-a272-47fef8043499",
								"type": "text/javascript",
								"exec": [
									"pm.test(\"Status code is 200\", function () {",
									"    pm.response.to.have.status(200);",
									"});"
								]
							}
						}
					],
					"request": {
						"auth": {
							"type": "basic",
							"basic": [
								{
									"key": "username",
									"value": "{{username}}",
									"type": "string"
								},
								{
									"key": "password",
									"value": "{{password}}",
									"type": "string"
								},
								{
									"key": "showPassword",
									"value": false,
									"type": "boolean"
								}
							]
						},
						"method": "POST",
						"header": [
							{
								"key": "Content-Type",
								"value": "application/json"
							},
							{
								"key": "Authorization",
								"value": "Basic SERCX0FETUlOOnJvb3QxOTg0"
							}
						],
						"body": {
							"mode": "raw",
							"raw": "{\n  \"operation\":\"sql\",\n  \"sql\":\"delete from {{schema}}.{{emps_tb}} where address like '%Lane'\"\n}"
						},
						"url": {
							"raw": "{{host}}:{{port}}",
							"host": [
								"{{host}}"
							],
							"port": "{{port}}"
						}
					},
					"response": []
				},
				{
					"name": "Verify records are deleted",
					"event": [
						{
							"listen": "test",
							"script": {
								"id": "e9db46bc-0d03-4293-a672-e21e5d7dfb5d",
								"type": "text/javascript",
								"exec": [
									"//we want to test that the returned result is an empty array\"",
									"pm.test(\"Verify records deleted\", function(){",
									"    let jsonData = pm.response.json();",
									"    pm.expect(Array.isArray(jsonData) && jsonData.length === 0);",
									"});",
									"",
									"pm.test(\"Status code is 200\", function () {",
									"    pm.response.to.have.status(200);",
									"});"
								]
							}
						}
					],
					"request": {
						"auth": {
							"type": "basic",
							"basic": [
								{
									"key": "username",
									"value": "{{username}}",
									"type": "string"
								},
								{
									"key": "password",
									"value": "{{password}}",
									"type": "string"
								},
								{
									"key": "showPassword",
									"value": false,
									"type": "boolean"
								}
							]
						},
						"method": "POST",
						"header": [
							{
								"key": "Content-Type",
								"value": "application/json"
							},
							{
								"key": "Authorization",
								"value": "Basic SERCX0FETUlOOnJvb3QxOTg0"
							}
						],
						"body": {
							"mode": "raw",
							"raw": "{\n\t\"operation\":\"sql\",\n\t\"sql\":\"SELECT * from {{schema}}.{{emps_tb}} where address like '%Lane'\"\n}"
						},
						"url": {
							"raw": "{{host}}:{{port}}",
							"host": [
								"{{host}}"
							],
							"port": "{{port}}"
						}
					},
					"response": []
				},
				{
					"name": "NoSQL Delete",
					"event": [
						{
							"listen": "test",
							"script": {
								"id": "b053fde5-fab4-4952-a272-47fef8043499",
								"type": "text/javascript",
								"exec": [
									"pm.test(\"Status code is 200\", function () {",
									"    pm.response.to.have.status(200);",
									"});"
								]
							}
						}
					],
					"request": {
						"auth": {
							"type": "basic",
							"basic": [
								{
									"key": "username",
									"value": "{{username}}",
									"type": "string"
								},
								{
									"key": "password",
									"value": "{{password}}",
									"type": "string"
								},
								{
									"key": "showPassword",
									"value": false,
									"type": "boolean"
								}
							]
						},
						"method": "POST",
						"header": [
							{
								"key": "Content-Type",
								"value": "application/json"
							},
							{
								"key": "Authorization",
								"value": "Basic SERCX0FETUlOOnJvb3QxOTg0"
							}
						],
						"body": {
							"mode": "raw",
							"raw": "{\n  \"operation\":\"delete\",\n  \"schema\":\"{{schema}}\",\n  \"table\":\"{{emps_tb}}\",\n  \"hash_values\":[924,927]\n}"
						},
						"url": {
							"raw": "{{host}}:{{port}}",
							"host": [
								"{{host}}"
							],
							"port": "{{port}}"
						}
					},
					"response": []
				},
				{
					"name": "NoSQL Verify records are deleted",
					"event": [
						{
							"listen": "test",
							"script": {
								"id": "e9db46bc-0d03-4293-a672-e21e5d7dfb5d",
								"type": "text/javascript",
								"exec": [
									"//we want to test that the returned result is an empty array\"",
									"pm.test(\"Verify records deleted\", function(){",
									"    let jsonData = pm.response.json();",
									"    pm.expect(Array.isArray(jsonData) && jsonData.length === 0);",
									"});",
									"",
									"pm.test(\"Status code is 200\", function () {",
									"    pm.response.to.have.status(200);",
									"});"
								]
							}
						}
					],
					"request": {
						"auth": {
							"type": "basic",
							"basic": [
								{
									"key": "username",
									"value": "{{username}}",
									"type": "string"
								},
								{
									"key": "password",
									"value": "{{password}}",
									"type": "string"
								},
								{
									"key": "showPassword",
									"value": false,
									"type": "boolean"
								}
							]
						},
						"method": "POST",
						"header": [
							{
								"key": "Content-Type",
								"value": "application/json"
							},
							{
								"key": "Authorization",
								"value": "Basic SERCX0FETUlOOnJvb3QxOTg0"
							}
						],
						"body": {
							"mode": "raw",
							"raw": "{\n\t\"operation\":\"search_by_hash\",\n\t\"schema\":\"{{schema}}\",\n\t\"table\":\"{{emps_tb}}\",\n\t\"hash_values\":[924,925,926,927],\n\t\"get_attributes\":[\"*\"]\n}"
						},
						"url": {
							"raw": "{{host}}:{{port}}",
							"host": [
								"{{host}}"
							],
							"port": "{{port}}"
						}
					},
					"response": []
				}
			]
		},
		{
			"name": "8. Environment Clean Up",
			"description": null,
			"item": [
				{
					"name": "sql delete schema",
					"event": [
						{
							"listen": "test",
							"script": {
								"type": "text/javascript",
								"exec": [
									"tests[\"Delete Schema\"] = responseBody.has(\"successfully delete\");\r",
									"\r",
									"\r",
									""
								]
							}
						}
					],
					"request": {
						"auth": {
							"type": "basic",
							"basic": [
								{
									"key": "username",
									"value": "{{username}}",
									"type": "string"
								},
								{
									"key": "password",
									"value": "{{password}}",
									"type": "string"
								},
								{
									"key": "showPassword",
									"value": false,
									"type": "boolean"
								}
							]
						},
						"method": "POST",
						"header": [
							{
								"key": "Content-Type",
								"value": "application/json"
							},
							{
								"key": "Authorization",
								"value": "Basic SERCX0FETUlOOnJvb3Q="
							}
						],
						"body": {
							"mode": "raw",
							"raw": "{\n     \"operation\": \"drop_schema\",\n     \"schema\": \"northnwd\"\n}"
						},
						"url": {
							"raw": "{{host}}:{{port}}",
							"host": [
								"{{host}}"
							],
							"port": "{{port}}"
						},
						"description": "This method is used to create a schema.  It like all other functions requires basic auth.  \n\nAttributes:\n\noperation (required) - must always be create_schema\n\nschema (required) - name of the schema you are creating"
					},
					"response": []
				},
				{
					"name": "VALIDATION Check Schema not found.",
					"event": [
						{
							"listen": "test",
							"script": {
								"type": "text/javascript",
								"exec": [
									"pm.test(\"Validation Check Schema Not found\", function () {",
									"    var jsonData = pm.response.json();",
									"    pm.expect(jsonData.error).to.eql(\"schema not found\");",
									"});",
									""
								]
							}
						}
					],
					"request": {
						"auth": {
							"type": "basic",
							"basic": [
								{
									"key": "username",
									"value": "{{username}}",
									"type": "string"
								},
								{
									"key": "password",
									"value": "{{password}}",
									"type": "string"
								},
								{
									"key": "showPassword",
									"value": false,
									"type": "boolean"
								}
							]
						},
						"method": "POST",
						"header": [
							{
								"key": "Content-Type",
								"value": "application/json"
							}
						],
						"body": {
							"mode": "raw",
							"raw": "{\n  \"operation\":\"describe_schema\",\n  \"schema\":\"northnwd\"\n}"
						},
						"url": {
							"raw": "{{host}}:{{port}}",
							"host": [
								"{{host}}"
							],
							"port": "{{port}}"
						}
					},
					"response": []
				},
				{
					"name": "sql delete schema dev",
					"event": [
						{
							"listen": "test",
							"script": {
								"type": "text/javascript",
								"exec": [
									"tests[\"Delete Schema\"] = responseBody.has(\"successfully delete\");\r",
									"\r",
									"\r",
									""
								]
							}
						}
					],
					"request": {
						"auth": {
							"type": "basic",
							"basic": [
								{
									"key": "username",
									"value": "{{username}}",
									"type": "string"
								},
								{
									"key": "password",
									"value": "{{password}}",
									"type": "string"
								},
								{
									"key": "showPassword",
									"value": false,
									"type": "boolean"
								}
							]
						},
						"method": "POST",
						"header": [
							{
								"key": "Content-Type",
								"value": "application/json"
							},
							{
								"key": "Authorization",
								"value": "Basic SERCX0FETUlOOnJvb3Q="
							}
						],
						"body": {
							"mode": "raw",
							"raw": "{\n     \"operation\": \"drop_schema\",\n     \"schema\": \"dev\"\n}"
						},
						"url": {
							"raw": "{{host}}:{{port}}",
							"host": [
								"{{host}}"
							],
							"port": "{{port}}"
						},
						"description": "This method is used to create a schema.  It like all other functions requires basic auth.  \n\nAttributes:\n\noperation (required) - must always be create_schema\n\nschema (required) - name of the schema you are creating"
					},
					"response": []
				}
			]
		}
	]
}<|MERGE_RESOLUTION|>--- conflicted
+++ resolved
@@ -6818,23 +6818,13 @@
 							"type": "basic",
 							"basic": [
 								{
-<<<<<<< HEAD
-									"key": "username",
-									"value": "{{username}}",
-									"type": "string"
-								},
-								{
-									"key": "password",
-									"value": "{{password}}",
-=======
-									"key": "password",
-									"value": "{{password}}",
-									"type": "string"
-								},
-								{
-									"key": "username",
-									"value": "{{username}}",
->>>>>>> 0857b38c
+									"key": "username",
+									"value": "{{username}}",
+									"type": "string"
+								},
+								{
+									"key": "password",
+									"value": "{{password}}",
 									"type": "string"
 								},
 								{
