--- conflicted
+++ resolved
@@ -7349,27 +7349,13 @@
 					"response": []
 				},
 				{
-<<<<<<< HEAD
-					"name": "update NoSQL employee with valid nonexistent hash",
-=======
 					"name": "update NoSQL one employee record with no hash attribute",
->>>>>>> 4ecf7bc0
 					"event": [
 						{
 							"listen": "test",
 							"script": {
 								"id": "fc485361-f0b8-40e7-af13-0f5e46e0a438",
 								"exec": [
-<<<<<<< HEAD
-									"pm.test(\"Status code is 200\", function () {",
-									"    pm.response.to.have.status(200);",
-									"});",
-									"",
-									"pm.test(\"update with nonexistent hash skips hash\", function () {",
-									"    var jsonData = pm.response.json();",
-									"    pm.expect(jsonData.message).to.eql(\"updated 0 of 1 records\");",
-									"    pm.expect(jsonData.skipped_hashes[0]).to.eql(\"There is no way this exists\");",
-=======
 									"pm.test(\"Status code is 500\", function () {",
 									"    pm.response.to.have.status(500);",
 									"});",
@@ -7519,7 +7505,6 @@
 									"pm.test(\"Valid error message is recieved\", function () {",
 									"    var jsonData = pm.response.json();",
 									"    pm.expect(jsonData.error).to.eql(\"a valid hash attribute must be provided with update record\");",
->>>>>>> 4ecf7bc0
 									"});",
 									""
 								],
@@ -7563,11 +7548,79 @@
 						],
 						"body": {
 							"mode": "raw",
-<<<<<<< HEAD
+							"raw": "{\n\"operation\":\"update\",\n\"schema\":\"{{schema}}\",\n\"table\":\"{{emps_tb}}\",\n\"records\": [\n {\n    \"{{emps_id}}\": 2,\n    \"address\": \"123 North Blvd\",\n    \"notes\": \"This guy is the real deal\"\n  },\n  {\n    \"address\": \"45 Lost St\",\n    \"notes\": \"This person doesn't even have an id!\"\n  }, \n  {\n    \"{{emps_id}}\": 3,\n    \"address\": \"1 Main St\",\n    \"notes\": \"This guy okay\"\n  }\n]\n}"
+						},
+						"url": {
+							"raw": "{{host}}:{{port}}",
+							"host": [
+								"{{host}}"
+							],
+							"port": "{{port}}"
+						},
+						"description": "Update employee attributes without providing a primary key/hash and check for error."
+					},
+					"response": []
+				},
+				{
+					"name": "update NoSQL employee with valid nonexistent hash",
+					"event": [
+						{
+							"listen": "test",
+							"script": {
+								"id": "fc485361-f0b8-40e7-af13-0f5e46e0a438",
+								"exec": [
+									"pm.test(\"Status code is 200\", function () {",
+									"    pm.response.to.have.status(200);",
+									"});",
+									"",
+									"pm.test(\"update with nonexistent hash skips hash\", function () {",
+									"    var jsonData = pm.response.json();",
+									"    pm.expect(jsonData.message).to.eql(\"updated 0 of 1 records\");",
+									"    pm.expect(jsonData.skipped_hashes[0]).to.eql(\"There is no way this exists\");",
+									"});",
+									""
+								],
+								"type": "text/javascript"
+							}
+						}
+					],
+					"request": {
+						"auth": {
+							"type": "basic",
+							"basic": [
+								{
+									"key": "username",
+									"value": "{{username}}",
+									"type": "string"
+								},
+								{
+									"key": "password",
+									"value": "{{password}}",
+									"type": "string"
+								},
+								{
+									"key": "showPassword",
+									"value": false,
+									"type": "boolean"
+								}
+							]
+						},
+						"method": "POST",
+						"header": [
+							{
+								"key": "Content-Type",
+								"name": "Content-Type",
+								"type": "text",
+								"value": "application/json"
+							},
+							{
+								"key": "Authorization",
+								"value": "Basic SERCX0FETUlOOnJvb3QxOTg0"
+							}
+						],
+						"body": {
+							"mode": "raw",
 							"raw": "{\n\"operation\":\"update\",\n\"schema\":\"{{schema}}\",\n\"table\":\"{{emps_tb}}\",\n\"records\": [\n  {\n    \"{{emps_id}}\": \"There is no way this exists\",\n    \"notes\": \"who is this fella?\"\n  }\n]\n}"
-=======
-							"raw": "{\n\"operation\":\"update\",\n\"schema\":\"{{schema}}\",\n\"table\":\"{{emps_tb}}\",\n\"records\": [\n {\n    \"{{emps_id}}\": 2,\n    \"address\": \"123 North Blvd\",\n    \"notes\": \"This guy is the real deal\"\n  },\n  {\n    \"address\": \"45 Lost St\",\n    \"notes\": \"This person doesn't even have an id!\"\n  }, \n  {\n    \"{{emps_id}}\": 3,\n    \"address\": \"1 Main St\",\n    \"notes\": \"This guy okay\"\n  }\n]\n}"
->>>>>>> 4ecf7bc0
 						},
 						"url": {
 							"raw": "{{host}}:{{port}}",
@@ -7576,11 +7629,7 @@
 							],
 							"port": "{{port}}"
 						},
-<<<<<<< HEAD
 						"description": "Try to update employee record with valid nonexistent hash. "
-=======
-						"description": "Update employee attributes without providing a primary key/hash and check for error."
->>>>>>> 4ecf7bc0
 					},
 					"response": []
 				}
