--- conflicted
+++ resolved
@@ -3034,8 +3034,6 @@
 							],
 							"port": "{{port}}"
 						}
-<<<<<<< HEAD
-=======
 					},
 					"response": []
 				},
@@ -3105,7 +3103,6 @@
 							],
 							"port": "{{port}}"
 						}
->>>>>>> 7c7eb501
 					},
 					"response": []
 				}
@@ -7981,14 +7978,9 @@
 							"host": [
 								"localhost"
 							],
-<<<<<<< HEAD
 							"port": "9925"
 						},
 						"description": "Method for altering  roles.  Roles are assigned to users to give them specifc permisisons.  \n\n<ul>\n<li><b>operation</b><i> (required)</i> - must always be 'alter_role'</li>\n\n<li><b>role</b><i> (optional)</i> - name of role you are defining </li>\n\n<li><b>permission </b><i>(optional)</i> - object defining permissions for users associated with this role </li>\n\n<li> <b>permission.super_admin (optional) </b> - boolean which if set to true gives users associated with this role full access to all operations and methods. </li>\n\n\n\nTo learn more about managing roles view our help desk article \nhttps://harperdbhelp.zendesk.com/hc/en-us/articles/115010158848"
-=======
-							"port": "{{port}}"
-						}
->>>>>>> 7c7eb501
 					},
 					"response": []
 				},
