# Dependencies

This page describes the dependencies of HarperDB, the reasons for their inclusion, and the steps and considerations for adding new third party package or dependency to HarperDB. This is intended to ensure that packages are added correctly with appropriate review and consideration.

A significant amount of work goes into minimizing the complexity and interdependencies of the HarperDB. Maintaining a minimum of dependencies requires discipline, and consequently a thorough review should be performed before considering the addition of any new packages or components of any substantial size. Addition of packages is similar to the economic concept of "negative externality", like carbon emissions, where a package may seem expedient for solving an immediate issue, but each package has a subtle negative impacts on the rest of the application, and the cumulative effect of numerous third-party packages gradually leads to increases in memory consumption, slowed performance, application complexity, dependency management, increased security vulnerabilities, and complex interactions that together slow down development, increase the difficulty of code maintenance, and reduce application usability.

Every addition of a dependency should be accompanied by a review of the performance, security, and complexity implications. Also, with every dependency, we should expect and plan for its eventual removal, whether that be due to issues that are found with package, need for improved performance, or neglect of the package maintenance. Every review should include a plan for how the dependency could eventually be removed with minimal impact.

Note that adding development dependencies (for testing, building, or other dev activities), should still involve some consideration, but does not require nearly the level of review, since it won't involve loading code in production.

In reviewing the third party package or dependency, the following questions should be addressed, and the proposed addition should be reviewed and vetted by the engineering team. The dependency and answers to questions can be appended to this document so all dependency justifications can be found here, as well as removal plans, and they can be reviewed together with code in pull requests.

- What is the size of the package, including all transitive dependencies (that aren't already included)?
- Can some or all be deferred?
- What is the security track record of this package?
- Does this have transitive dependencies that also add overhead, complexity, and security vulnerability?
- What is the memory cost? How much additional memory is required?
- What is the environment interaction? Does this alter any globals or constructs in the environment? Does this load any polyfills that alter existing objects?
- Is there any overlap in functionality with an existing packages? In what ways do existing packages fail to provide, or can't be extended to provide, the necessary functionality?
- Does this require binary compilation? (This has added some extra challenges)
- How would we eventually remove this package?

Generally, dependencies are added by simply adding them to the dependencies list in package.json. If the dependency is not necessary for the actual execution of the application (testing or building), it can be placed in devDependencies, or in optionalDependencies (we have done that with packages with binary compilations).

## graphql

- Need for usage: For supporting GraphQL schemas and queries.
- Size/memory cost: About 500KB
- Security: No reported vulnerabilities (impressive for a popular package) https://security.snyk.io/package/npm/graphql
- Overlap: None
- Can be deferred: Yes, this only loaded when a GraphQL schema is loaded.
- Binary compilation: No
- Eventual removal: It may be feasible to implement GraphQL parsing separately

## mqtt-packet

- Need for usage: We need to support MQTT
- Size/memory-cost: a couple hundred kilobytes with transitive dependencies
- Security: Had a vulnerability several major versions ago: https://security.snyk.io/package/npm/mqtt-packet
- Environment interaction: None
- Overlap: None
- Binary compilation: No
- Eventual removal: MQTT is a very well documented, and relatively simple specification, we can definitely implement this ourselves.

## ses

- Need for usage: Provides secure sand-boxing JavaScript environment
- Security: Developed by security experts with bounties for security issues
- Environment interaction: This creates a `lockdown` global function for deep freezing objects.
- Can be deferred: Yes, this only loaded when secure sand-boxing is enabled and modules are loaded.
- Eventual removal: Secure EcmaScript consists of a set of functionality that is all proposed as additions to EcmaScript itself, and the developers are probably the most influential people in TC-39.

## @endo/static-module-record

- Need for usage: Provides the safety verification of modules for loading into a secure JavaScript environment
  Environment interaction: None
- Can be deferred: Yes, this only loaded when secure sand-boxing is enabled and modules are loaded.
- Eventual removal: Same as above

## ws

- Need for usage: We need to support WebSockets
- Security: Had vulnerabilities, but quickly addressed: https://security.snyk.io/package/npm/ws
- Environment interaction: None
- Overlap: None
- Binary compilation: Has optional dependencies with binary compilation for acceleration
- Eventual removal: Because this is a standard-based API, this will hopefully be rolled into a core JavaScript runtime feature at some point (and already is in Deno).

## json-bigint (forked as json-bigint-fixes)

- Need for usage: We need to support parsing and serializing ("stringify") JSON with big integers.
- Size/memory cost: About 30KB
- Security: Prototype pollution vulnerability was addressed: https://security.snyk.io/package/npm/json-bigint
  Unfortuneately this project has not been published for three years, although it does have commits in the last two years. Consequently, we have forked and published the latest, with the fixes it provides.
- Overlap: None
- Can be deferred: Too small to matter
- Binary compilation: No
- Eventual removal: This code could be maintained within our codebase, if necessary, as it is not very large.

## segfault-handler

- Need for usage: Provides a way to log segfaults in native code
- Size/memory cost: 10KB
- Security: No reported vulnerabilities
- Binary compilation: Yes (but included as an optional dependency)
- Eventual removal: This is a very small package, and it is not necessary, just adds debugging information

## tar-fs

- Need for usage: Used by package component to pack component project into tarball and by deploy component to extract tarball into component directory.
- Size/memory cost: Approximately 13KB
- Security: One medium level where an attacker can overwrite files on the system when extracting a tarball containing a hardlink to a file that already exists, this has since been fixed.
- Overlap: None
- Can be deferred: Potentially, we could load it on-demand
- Eventual removal: We could write our own code that read/writes multiple files from/to a tar file

## gunzip-maybe

- Need for usage: Used by deploy component
- Size/memory cost: Approximately 320B
- Security: None
- Overlap: None
- Can be deferred: Potentially, we could load it on-demand
- Eventual removal: We could write code to read the first bytes to determine what type of file it is and choose whether to gunzip it or not

<<<<<<< HEAD
## argon2id

- Need for usage: An optional extra secure password hashing algorithm used for hdb users
- Size/memory cost: 866KB
- Security: None
- Overlap: None
- Can be deferred: Potentially, we could load it on-demand
- Eventual removal: Yes, once node crypto adds native support for argon2

## hdd-space
- Need for usage: Used to check for sufficient disk space on Node v16. Runs `df`. Should _only_ run on Node v16.
- Size: 387KB
- Security: No known issues.
- Eventual removal: As soon as we can drop Node v16 support, we should *immediately* remove this dependency. It is not needed on Node v18+.
=======
## chokidar
- Need for usage: Reliable file watching. This is the industry standard file watcher and deals with the many edge cases that node.js's watch (file replacement and changing inode for example) and watchFile (nothing but a terrible poller on a timer) don't handle well.
- 153KB
- Security: No known issues.
- Eventual removal: This is a very well maintained package and is the industry standard for file watching. We could remove with very careful usage of `watch`, but would probably require a lot of testing and edge case handling.
>>>>>>> f371be66
<|MERGE_RESOLUTION|>--- conflicted
+++ resolved
@@ -103,7 +103,6 @@
 - Can be deferred: Potentially, we could load it on-demand
 - Eventual removal: We could write code to read the first bytes to determine what type of file it is and choose whether to gunzip it or not
 
-<<<<<<< HEAD
 ## argon2id
 
 - Need for usage: An optional extra secure password hashing algorithm used for hdb users
@@ -118,10 +117,9 @@
 - Size: 387KB
 - Security: No known issues.
 - Eventual removal: As soon as we can drop Node v16 support, we should *immediately* remove this dependency. It is not needed on Node v18+.
-=======
+
 ## chokidar
 - Need for usage: Reliable file watching. This is the industry standard file watcher and deals with the many edge cases that node.js's watch (file replacement and changing inode for example) and watchFile (nothing but a terrible poller on a timer) don't handle well.
 - 153KB
 - Security: No known issues.
-- Eventual removal: This is a very well maintained package and is the industry standard for file watching. We could remove with very careful usage of `watch`, but would probably require a lot of testing and edge case handling.
->>>>>>> f371be66
+- Eventual removal: This is a very well maintained package and is the industry standard for file watching. We could remove with very careful usage of `watch`, but would probably require a lot of testing and edge case handling.