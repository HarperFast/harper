--- conflicted
+++ resolved
@@ -405,21 +405,19 @@
                     attribute.values = Array.from(this.exact_search_values[object_path].values);
                 }
             } else {
-                await Promise.all(this.fetch_attributes.map(async () => {
-                    try {
-                        let values = await fs.readdir(attribute_path);
-                        if (is_hash) {
-                            attribute.values = [];
-                            values.forEach((value) => {
-                                attribute.values.push(this[stripFileExtension](value));
-                            });
-                        } else {
-                            attribute.values = values;
-                        }
-                    } catch (e) {
-                        // no-op
+                try {
+                    let values = await fs.readdir(attribute_path);
+                    if (is_hash) {
+                        attribute.values = [];
+                        values.forEach((value) => {
+                            attribute.values.push(this[stripFileExtension](value));
+                        });
+                    } else {
+                        attribute.values = values;
                     }
-                }));
+                } catch (e) {
+                    // no-op
+                }
             }
         }
         return blob_paths;
@@ -465,7 +463,6 @@
                 let sub_path = common_utils.buildFolderPath(attribute.table.databaseid, attribute.table.tableid, attribute.attribute);
                 let attribute_path = common_utils.buildFolderPath(base_path, sub_path);
 
-<<<<<<< HEAD
                 await Promise.all(attribute.values.map(async (value) => {
                     try {
                         let escaped_value = value.replace(escaped_slash_regex, '/');
@@ -482,28 +479,6 @@
                                 this.data[`${attribute.table.databaseid}_${attribute.table.tableid}`].__merged_data[autocast_id] = {};
                                 this.data[`${attribute.table.databaseid}_${attribute.table.tableid}`][`${attribute.attribute}`][autocast_id] = common_utils.autoCast(escaped_value);
                             }
-=======
-                async.each(attribute.values, (value, call)=>{
-                    let escaped_value = common_utils.unescapeValue(value);
-
-                    fs.readdir(common_utils.buildFolderPath(attribute_path,value), (err, ids)=>{
-                        if(err && err.code !== ENOENT_CODE){
-                            return call(err);
-                        }
-
-                        if(!common_utils.isEmptyOrZeroLength(ids)){
-                            ids.forEach((id)=>{
-                                if(id === BLOB_FOLDER_NAME){
-                                    blob_paths[common_utils.buildFolderPath(sub_path, value)] = attribute;
-                                } else {
-                                    //this removes the .hdb extension from the end of the file name in a more performant way than replace
-                                    id = this[stripFileExtension](id);
-                                    let autocast_id = common_utils.autoCast(id);
-                                    this.data[`${attribute.table.databaseid}_${attribute.table.tableid}`].__merged_data[autocast_id] = {};
-                                    this.data[`${attribute.table.databaseid}_${attribute.table.tableid}`][`${attribute.attribute}`][autocast_id] = common_utils.autoCast(escaped_value);
-                                }
-                            });
->>>>>>> 00567658
                         }
                     } catch (e) {
                         log.error(e);
@@ -562,14 +537,9 @@
                 let hash_name = this.data[table].__hash_name;
                 let object_keys = Object.keys(this.data[table].__merged_data);
 
-<<<<<<< HEAD
                 object_keys.forEach((id_value) => {
                     this.data[table].__merged_data[id_value][hash_name] = common_utils.autoCast(id_value);
                 });
-=======
-                object_keys.forEach((value)=>{
-                    value = common_utils.unescapeValue(value);
->>>>>>> 00567658
 
                 Object.keys(this.data[table]).forEach((attribute)=>{
                     if(exclude_attributes.indexOf(attribute) >= 0 || attribute === hash_name){
@@ -714,11 +684,7 @@
         for(let {node} of iterator) {
             if (node && node.columnid) {
                 let found = this[findColumn](node);
-<<<<<<< HEAD
-                if(found && existing_attributes[found.table.tableid].indexOf(found.attribute) < 0) {
-=======
                 if(found && (!existing_attributes[found.table.tableid] || existing_attributes[found.table.tableid].indexOf(found.attribute) < 0)){
->>>>>>> 00567658
                     all_columns.push(found);
                 }
             }
@@ -788,7 +754,6 @@
      */
     async [readAttributeValues](all_columns) {
         let blob_paths = {};
-<<<<<<< HEAD
         await Promise.all(all_columns.map(async (column) => {
             try {
                 let sub_path = common_utils.buildFolderPath(column.table.databaseid, column.table.tableid, column.attribute);
@@ -800,17 +765,6 @@
                         let the_value = common_utils.autoCast(value.replace(escaped_slash_regex, '/'));
                         let ids = await fs.readdir(common_utils.buildFolderPath(attribute_path,value));
                         for(let id of ids) {
-=======
-        async.each(all_columns, (column, call)=>{
-            let sub_path = common_utils.buildFolderPath(column.table.databaseid, column.table.tableid, column.attribute);
-
-            let attribute_path = common_utils.buildFolderPath(base_path,sub_path);
-            fs.readdir(attribute_path, (err, results)=>{
-                async.eachLimit(results, async_limit, (value, caller)=>{
-                    let the_value = common_utils.autoCast(common_utils.unescapeValue(value));
-                    fs.readdir(common_utils.buildFolderPath(attribute_path,value), (err, ids)=>{
-                        ids.forEach((id)=>{
->>>>>>> 00567658
                             if(id===BLOB_FOLDER_NAME){
                                 let blob_path = common_utils.buildFolderPath(sub_path, value);
                                 if(!blob_paths[blob_path]){
