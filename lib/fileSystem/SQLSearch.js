'use strict';

/**
 * SQLSearch.js
 * This class is used to receive the alasql generated AST from a SQL SELECT,
 * process the HarperDB file system and return results by passing the raw values into the alasql SQL parser
 */

const async = require('async'),
    _ = require('lodash'),
    autocast = require('autocast'),
    ls = require('node-ls'),
    alasql = require('alasql'),
    alasql_function_importer = require('../../sqlTranslator/alasqlFunctionImporter'),
    fs = require('fs'),
    clone = require('clone'),
    RecursiveIterator = require('recursive-iterator'),
    path = require('path'),
    PropertiesReader = require('properties-reader'),
    sql_keywords = require('../../json/sqlKeywords'),
    common_utils = require('../../utility/common_utils'),
    hdb_properties = PropertiesReader(`${process.cwd()}/../hdb_boot_properties.file`);
    hdb_properties.append(hdb_properties.get('settings_path'));

const findTable = Symbol('findTable'),
    readFolderValues = Symbol('readFolderValues'),
    getAttributeValues = Symbol('getAttributeValues'),
    evaluateConditions = Symbol('evaluateConditions'),
    retrieveIds =Symbol('retrieveIds'),
    consolidateData = Symbol('consolidateData'),
    processJoins = Symbol('processJoins'),
    getColumns = Symbol('getColumns'),
    findColumn = Symbol('findColumn'),
    getTables = Symbol('getTables'),
    readAttributeValues = Symbol('readAttributeValues'),
    finalSQL = Symbol('finalSQL'),
    cleanSQL = Symbol('cleanSQL'),
    readBlobFiles = Symbol('readBlobFiles'),
    addFetchColumns = Symbol('addFetchColumns'),
    buildSQL = Symbol('buildSQL'),
    stripFileExtension = Symbol('stripFileExtension');


const exclude_attributes = ['__hash_values','__hash_name','__merged_data','__has_hash'],
    escaped_slash_regex = /U\+002F/g,
    base_path = path.join(hdb_properties.get('HDB_ROOT'), 'schema'),
    //TODO research how best to optimize this number for async.eachLimit
    async_limit = 50,
    HDB_HASH_FOLDER_NAME = '__hdb_hash';

//here we call to define and import custom functions to alasql
alasql_function_importer(alasql);

class FileSearch{
    /**
     * constructor for class
     * @param statement - the AST for the SQL SELECT to process
     * @param attributes - all attributes that are part of the schema for the tables in select
     */
    constructor(statement, attributes){
        if(common_utils.isEmpty(statement)){
            throw 'statement cannot be null';
        }

        this.statement = statement;
        //this is every attribute that we need to pull data for
        this.columns = {};

        this.all_table_attributes = attributes;

        this.fetch_attributes = [];
        this.tables = [];

        //holds the data from the file system to be evalueted by the sql processor
        this.data = {};

        this[getColumns]();
        this[getTables]();
    }

    /**
     *starting point function to execute the search
     * @param callback
     */
    search(callback){
        async.waterfall([
                this[getAttributeValues].bind(this),
                this[retrieveIds].bind(this),
                this[consolidateData].bind(this),
                this[processJoins].bind(this),
                this[readAttributeValues].bind(this),
                this[readBlobFiles].bind(this),
                this[finalSQL].bind(this)
            ],
            (err, results)=>{
                if(err){
                    return callback(err);
                }
                callback(null, results);
        });
    }

    /**
     *extracts the table info from the attributes
     */
    [getTables](){
        let tbls = new Set();
        this.all_table_attributes.forEach((attribute)=>{
            tbls.add(attribute.table);
        });

        this.tables = [...tbls];
    }

    /**
     *gets the raw column from each section of the statement and puts them in a map
     */
    [getColumns](){
        //before pulling the raw columns we need to set the order by so that aliases match the raw column / function definition
        if(!common_utils.isEmptyOrZeroLength(this.statement.order)){
            //we need to loop each element of the order by and see if it's columnid actually matches an alias in the select.
            // if the order by column is an alias we replace the alias with the actual expression from the select
            this.statement.order.forEach((order_by)=>{
                let found = this.statement.columns.filter((column) => {
                    return common_utils.isEmpty(order_by.expression.tableid) && column.as === order_by.expression.columnid;
                });

                if(found.length > 0){
                    order_by.expression = clone(found[0]);
                    delete order_by.expression.as;
                }
            });
        }


        var iterator = new RecursiveIterator(this.statement);
        for(let {node, path} of iterator) {
            if(node && node.columnid){
                if(!this.columns[path[0]]){
                    this.columns[path[0]] = [];
                }
                this.columns[path[0]].push(node);
            }
        }
    }

    /**
     *searches the attributes for the matching column based on attribute name table name/alais
     * @param column - the column to search for
     */
    [findColumn](column){
        //look to see if this attribute exists on one of the tables we are selecting from
        let found_columns = this.all_table_attributes.filter((attribute)=>{
            if(column.tableid){
                return (attribute.table.as === column.tableid || attribute.table.tableid === column.tableid) && attribute.attribute === column.columnid;
            } else {
                return attribute.attribute === column.columnid;
            }
        });

        //this is to handle aliases.  if we did not find the actual column we look at the aliases in the select columns
        if(!found_columns || found_columns.length === 0){
            found_columns = this.columns.columns.filter((select_column)=>{
                return column.columnid === select_column.as;
            });
        }

        return found_columns[0];
    }

    /**
     *iterates an ast segment columns and returns the found column
     * @param segment_attributes
     */
    [addFetchColumns](segment_attributes){
        if(segment_attributes && segment_attributes.length > 0){
            segment_attributes.forEach((attribute)=>{
                let found = this[findColumn](attribute);
                if(found){
                    this.fetch_attributes.push(found);
                }
            });
        }
    }

    /**
     *gets  the list of all attribute values for the where & join attributes
     * @param callback
     */
    [getAttributeValues](callback){
        //get all unique attributes
        this[addFetchColumns](this.columns.joins);

        if(this.columns.where) {
            this[addFetchColumns](this.columns.where);
        } else if(this.fetch_attributes.length === 0) {
            //get unique ids of tables if there is no join
            this.tables.forEach((table)=>{
                let hash_attribute = {
                    columnid: global.hdb_schema[table.databaseid][table.tableid].hash_attribute,
                    tableid:table.tableid
                };
                let found = this[findColumn](hash_attribute);
                this.fetch_attributes.push(found);
            });
        }

        this[addFetchColumns](this.columns.order);


        this.fetch_attributes = _.uniqBy(this.fetch_attributes, (attribute)=>{
            return[attribute.table.databaseid, attribute.table.tableid, attribute.attribute].join();
        });

        async.each(this.fetch_attributes, (attribute, caller)=>{
<<<<<<< HEAD
            let attribute_path = common_utils.buildFolderPath(base_path, attribute.table.databaseid, attribute.table.tableid, attribute.attribute);
=======
            let attribute_path = '';
            let is_hash = false;
            //check if this attribute is the hash attribute for a table, if it is we need to read the files from the __hdh_hash folder, otherwise pull from the value index
            if(attribute.attribute === global.hdb_schema[attribute.table.databaseid][attribute.table.tableid].hash_attribute){
                is_hash = true;
                attribute_path = this[buildFolderPath]([base_path, attribute.table.databaseid, attribute.table.tableid, HDB_HASH_FOLDER_NAME, attribute.attribute]);
            } else {
                attribute_path = this[buildFolderPath]([base_path, attribute.table.databaseid, attribute.table.tableid, attribute.attribute]);
            }
>>>>>>> 0f21d33e

            ls(attribute_path, '-a', (err, values) => {
                if (err) {
                    return caller(err);
                }
//if this is a hash attribute we need to strip out the extension '.hdb'
                if(is_hash){
                    attribute.values = [];
                    values.forEach((value)=>{
                        attribute.values.push(this[stripFileExtension](value));
                    });
                } else {
                    attribute.values = values;
                }

                caller();
            });
        }, (err)=>{
            if(err){
                return callback(err);
            }

            callback();
        });
    }

    /**
     *initializes this.data and retrieves the ids for each attribute value
     * @param callback
     */
    [retrieveIds](callback){
        this.tables.forEach((table)=>{
            this.data[`${table.databaseid}_${table.tableid}`] = {};
            //attributes_data[`${table.schema}_${table.table}`].__hash_values = new Set();
            this.data[`${table.databaseid}_${table.tableid}`].__hash_name = global.hdb_schema[table.databaseid][table.tableid].hash_attribute;
            this.data[`${table.databaseid}_${table.tableid}`].__merged_data = {};
            this.data[`${table.databaseid}_${table.tableid}`].__has_hash = false;
        });

        async.each(this.fetch_attributes, (attribute, caller)=>{
            this.data[`${attribute.table.databaseid}_${attribute.table.tableid}`][`${attribute.attribute}`] = {};
            let hash_name = this.data[`${attribute.table.databaseid}_${attribute.table.tableid}`].__hash_name;

            if(attribute.attribute === hash_name){
                this.data[`${attribute.table.databaseid}_${attribute.table.tableid}`].__has_hash = true;
                attribute.values.forEach((value)=>{
                    let autocast_value = autocast(value);
                    this.data[`${attribute.table.databaseid}_${attribute.table.tableid}`].__merged_data[autocast_value] = {};
                    this.data[`${attribute.table.databaseid}_${attribute.table.tableid}`][`${attribute.attribute}`][autocast_value] = autocast_value;
                });
                caller();
            } else {
                let attribute_path = common_utils.buildFolderPath(base_path, attribute.table.databaseid, attribute.table.tableid, attribute.attribute);

                async.each(attribute.values, (value, call)=>{
                    let escaped_value = value.replace(escaped_slash_regex, '/');
                    ls(common_utils.buildFolderPath(attribute_path,value), '-a', (err, ids)=>{
                        ids.forEach((id)=>{
                            //this removes the .hdb extension from the end of the file name in a more performant way than replace
                            id = this[stripFileExtension](id);
                            let autocast_id = autocast(id);
                            this.data[`${attribute.table.databaseid}_${attribute.table.tableid}`].__merged_data[autocast_id] = {};
                            this.data[`${attribute.table.databaseid}_${attribute.table.tableid}`][`${attribute.attribute}`][autocast_id] = autocast(escaped_value);
                        });

                        call();
                    });
                }, (error)=>{
                    if(error){
                        return caller(error);
                    }
                    caller();
                });
            }
        }, (err)=>{
            if(err){
                return callback(err);
            }
            callback();
        });
    }


    /**
     *converts the raw indexed data into individual rows by hash attribute
     * @param callback
     */
    //consolidate based on tables
    [consolidateData](callback){
        async.each(Object.keys(this.data), (table, caller)=>{
            let object_keys = Object.keys(this.data[table].__merged_data);
            let has_hash = this.data[table].__has_hash;
            Object.keys(this.data[table]).forEach((attribute)=>{
                if(exclude_attributes.indexOf(attribute) >= 0){
                    return;
                }

                object_keys.forEach((value)=>{
                    value = value.replace(escaped_slash_regex, '/');
                    if(!has_hash){
                        this.data[table].__merged_data[value][`${this.data[table].__hash_name}`] = autocast(value);
                    }
                    if(this.data[table][attribute][value] === null || this.data[table][attribute][value] === undefined){
                        this.data[table].__merged_data[value][attribute] = null;
                    } else {
                        this.data[table].__merged_data[value][attribute] = this.data[table][attribute][value];
                    }
                });

            });

            caller();
        }, (err)=>{
            if(err){
                return callback(err);
            }

            callback();
        });
    }

    /**
     *takes an intitial pass on the data by processing just the joins, conditions and order by.
     * This allows us to limit the broader select based on just the ids we need based on this pass
     * @param callback
     */
    [processJoins](callback){
        let table_data = [];
        let select = [];
        //TODO posibbly need to loop the from here, need to investigate
        let from_statement = this.statement.from[0];
        let from_clause = [
            '? ' + (from_statement.as ? ' AS ' + from_statement.as : from_statement.tableid)
        ];

        table_data.push(Object.values(this.data[`${from_statement.databaseid}_${from_statement.tableid}`].__merged_data));


        if(this.statement.joins){
            this.statement.joins.forEach((join)=>{
                let from = join.joinmode + ' JOIN ? AS ' + (join.as ? join.as : join.table.tableid);

                if(join.on) {
                    from += ' ON ' + join.on.toString();
                }
                from_clause.push(from);
                table_data.push(Object.values(this.data[`${join.table.databaseid}_${join.table.tableid}`].__merged_data));
            });
        }

        //record the fetched attributes so we can compare to what else needs to be grabbed from them file system

        let hash_attributes = [];
        let existing_attributes = {};
        this.tables.forEach((table)=>{
            let hash = this.data[`${table.databaseid}_${table.tableid}`].__hash_name;
            hash_attributes.push({
                key:`'${table.tableid}.${hash}'`,
                schema:table.databaseid,
                table:table.tableid,
                keys: new Set()
            });
            select.push(`${(table.as ? table.as : table.tableid)}.${hash} AS "${table.tableid}.${hash}"`);

            for(let prop in this.data[`${table.databaseid}_${table.tableid}`].__merged_data){
                existing_attributes[table.tableid] = Object.keys(this.data[`${table.databaseid}_${table.tableid}`].__merged_data[prop]);
                break;
            }
        });

        //TODO there is an error with between statements being converted back to string.  need to handle
        let where_clause = this.statement.where ? 'WHERE ' + this.statement.where : '';

        let order_clause = '';
        if(this.statement.order){
            //in this stage we only want to order by non-aggregates
            let non_aggr_order_by = this.statement.order.filter((order_by)=>{
                return !order_by.expression.aggregatorid;
            });

            if(!common_utils.isEmptyOrZeroLength(non_aggr_order_by)){
                order_clause = 'ORDER BY ' + non_aggr_order_by.toString();
            }
        }

        let limit = this.statement.limit ? 'LIMIT ' + this.statement.limit : '';

//we should only select the primary key of each table then remove the rows that exist from each table
        let joined =[];

        try {
            joined = alasql(`SELECT ${select.join(',')} FROM ${from_clause.join(' ')} ${where_clause} ${order_clause} ${limit}`, table_data);
        } catch(e){
            return callback(e);
        }

        if(joined && joined.length > 0) {
//here we get the keys for each hash attribute and compare them to what we have in merged data. we then pair down the results for later use.
            joined.forEach((row) => {
                hash_attributes.forEach((hash) => {
                    if(row[hash.key] !== null && row[hash.key] !== undefined){
                        hash.keys.add(row[hash.key].toString());
                    }
                });
            });

            hash_attributes.forEach((hash) => {
                let keys = Object.keys(this.data[`${hash.schema}_${hash.table}`].__merged_data);
                let delete_keys = _.difference(keys, [...hash.keys]);
                delete_keys.forEach((key) => {
                    delete this.data[`${hash.schema}_${hash.table}`].__merged_data[key];
                });
            });
        }

        callback(null, existing_attributes);
    }

    /**
     *reads the values for all remaining attributes not processed in the initial pass on the data.
     * the data retained is limited to the ids evaluated from processJoIns
     * @param existing_attributes
     * @param callback
     */
    [readAttributeValues](existing_attributes, callback){
        //get all needed attributes from the full select
        let all_columns = new Set();
        var iterator = new RecursiveIterator(this.statement);
        for(let {node} of iterator) {
            if (node && node.columnid) {
                let found = this[findColumn](node);
                if(found && existing_attributes[found.table.tableid].indexOf(found.attribute) < 0){
                    all_columns.add(found);
                }
            }
        }

        let blob_paths = {};
        async.each(all_columns, (column, call)=>{
            let sub_path = common_utils.buildFolderPath(column.table.databaseid, column.table.tableid, column.attribute);

            let attribute_path = common_utils.buildFolderPath(base_path,sub_path);
            fs.readdir(attribute_path, (err, results)=>{
                async.eachLimit(results, async_limit, (value, caller)=>{
                    let the_value = autocast(value.replace(escaped_slash_regex, '/'));
                    fs.readdir(common_utils.buildFolderPath(attribute_path,value), (err, ids)=>{
                        ids.forEach((id)=>{
                            if(id==='blob'){
                                if(!blob_paths[sub_path+value]){
                                    blob_paths[sub_path+value] = column;
                                }
                            } else{
                                let the_id = autocast(this[stripFileExtension](id));
                                let the_key = this.data[`${column.table.databaseid}_${column.table.tableid}`].__merged_data[the_id];
                                if(the_key) {
                                    this.data[`${column.table.databaseid}_${column.table.tableid}`].__merged_data[the_id][column.attribute] = the_value;
                                }
                            }
                        });
                        caller()
                    });
                }, (err)=>{
                    call();
                });
            });
        }, (err)=>{
            if(err){
                return callback(err);
            }

            callback(null, blob_paths);
        });
    }

    /**
     *reads actual files when the byte length of the value exceeds 255 bytes.
     * @param blob_paths - path to the blob files to read
     * @param callback
     * @returns {*}
     */
    [readBlobFiles](blob_paths, callback){
        let keys = Object.keys(blob_paths);

        if(!keys || keys.length === 0 ){
            return callback();
        }

        async.eachLimit(keys, async_limit, (key, caller)=>{
            let column = blob_paths[key];
            fs.readdir(common_utils.buildFolderPath(base_path,key,'blob'), (err, ids)=>{
                async.eachLimit(ids, async_limit, (id, call)=>{
                    //the substr removes the .hdb more efficiently
                    let the_id = autocast(this[stripFileExtension](id).substr(0, id.length-4));
                    let the_key = this.data[`${column.table.databaseid}_${column.table.tableid}`].__merged_data[the_id];
                    if(the_key) {
                        fs.readFile(common_utils.buildFolderPath(base_path,key,'blob', id), (err, file_data)=>{
                            this.data[`${column.table.databaseid}_${column.table.tableid}`].__merged_data[the_id][column.attribute] = autocast(file_data.toString());
                            call();
                        });
                    } else {
                        call();
                    }
                }, ()=>{
                    caller();
                });
            });
        }, ()=>{
            callback();
        });
    }

    /**
     *takes all of the raw data and executes the full SQL from the AST against the data.
     * @param callback
     */
    [finalSQL](callback){
        let table_data = [];
        //TODO posibbly need to loop the from here, need to investigate
        let from_statement = this.statement.from[0];
        table_data.push(Object.values(this.data[`${from_statement.databaseid}_${from_statement.tableid}`].__merged_data));
        from_statement.as = (from_statement.as ? from_statement.as : from_statement.tableid);
        from_statement.databaseid = '';
        from_statement.tableid = '?';

        if(this.statement.joins){
            this.statement.joins.forEach((join)=>{
                join.as = (join.as ? join.as : join.table.tableid);

                table_data.push(Object.values(this.data[`${join.table.databaseid}_${join.table.tableid}`].__merged_data));
                join.table.databaseid = '';
                join.table.tableid = '?';
            });
        }

        let sql = this[buildSQL]();
        try {
            let final_results = alasql(sql, table_data);
            callback(null, final_results);
        } catch(e){
            return callback(e);
        }
    }

    /**
     * there is a bug in alasql where functions with aliases get their alias duplicated in the sql string.
     * we need to parse out the duplicate and replace with an empty string
     * @returns {string}
     */
    [buildSQL](){
        let iterator = new RecursiveIterator(this.statement);
        for(let {node} of iterator) {
            if(!common_utils.isEmpty(node)) {
                if (!common_utils.isEmpty(node.columnid) && sql_keywords.indexOf(node.columnid.toUpperCase()) >= 0) {
                    node.columnid = `[${node.columnid}]`;
                }

                if (!common_utils.isEmpty(node.as) && sql_keywords.indexOf(node.as.toUpperCase()) >= 0) {
                    node.as = `[${node.as}]`;
                }
            }
        }


        let sql = this.statement.toString();

        this.statement.columns.filter((column)=>{
            if(column.funcid && column.as){
                let column_string = column.toString()
                    .replace(' AS ' + column.as, '');
                sql = sql.replace(column.toString(), column_string);
            }

            if(column.as !== null && column.as !== undefined && sql_keywords.indexOf(column.as)){
                column.toString()
            }
        });

        return sql;
    }

<<<<<<< HEAD
=======
    /**
     * takes an array of strings and joins them with the folder separator to return a path
     * @param path_elements
     */
    [buildFolderPath](path_elements){
        try {
            return path_elements.join(folder_seperator);
        } catch(e){
            console.error(path_elements);
        }
    }

    /**
     * utility function to strip the .hdb from file names in order to get the raw value.
     * @param value
     * @returns {*}
     */
    [stripFileExtension](value){
        if(!common_utils.isEmpty(value)){
            return value.substr(0, value.length-4);
        }

        return value;
    }
>>>>>>> 0f21d33e
}



module.exports = FileSearch;<|MERGE_RESOLUTION|>--- conflicted
+++ resolved
@@ -213,9 +213,6 @@
         });
 
         async.each(this.fetch_attributes, (attribute, caller)=>{
-<<<<<<< HEAD
-            let attribute_path = common_utils.buildFolderPath(base_path, attribute.table.databaseid, attribute.table.tableid, attribute.attribute);
-=======
             let attribute_path = '';
             let is_hash = false;
             //check if this attribute is the hash attribute for a table, if it is we need to read the files from the __hdh_hash folder, otherwise pull from the value index
@@ -225,7 +222,6 @@
             } else {
                 attribute_path = this[buildFolderPath]([base_path, attribute.table.databaseid, attribute.table.tableid, attribute.attribute]);
             }
->>>>>>> 0f21d33e
 
             ls(attribute_path, '-a', (err, values) => {
                 if (err) {
@@ -606,8 +602,6 @@
         return sql;
     }
 
-<<<<<<< HEAD
-=======
     /**
      * takes an array of strings and joins them with the folder separator to return a path
      * @param path_elements
@@ -632,7 +626,6 @@
 
         return value;
     }
->>>>>>> 0f21d33e
 }
 
 
