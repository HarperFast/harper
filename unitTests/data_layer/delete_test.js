--- conflicted
+++ resolved
@@ -4,9 +4,9 @@
 test_utils.preTestPrep();
 
 const rewire = require('rewire');
-<<<<<<< HEAD
 const harperBridge = require('../../data_layer/harperBridge/harperBridge');
 const _delete = rewire('../../data_layer/delete');
+const delete_rewire = rewire('../../data_layer/delete');
 const log = require('../../utility/logging/harper_logger');
 const chai = require('chai');
 const sinon = require('sinon');
@@ -19,65 +19,6 @@
     date: '2018-06-14',
     schema: 'fish',
     table: 'thatFly'
-=======
-const delete_rewire = rewire('../../data_layer/delete');
-const fs = require('graceful-fs');
-const moment = require('moment');
-const global_schema = require('../../utility/globalSchema');
-const search = require('../../data_layer/search');
-const terms = require('../../utility/hdbTerms');
-
-const DELETE_MOD_BASE_PATH_NAME = 'BASE_PATH';
-const TEST_FS_DIR = getMockFSPath();
-const SCHEMA_DIR_NAME = 'schema';
-const TEST_SCHEMA = 'test';
-const TEST_SCHEMA_PATH = path.join(TEST_FS_DIR, SCHEMA_DIR_NAME, TEST_SCHEMA);
-const HASH_ATTRIBUTE = 'id';
-const BAD_DIR_PATH = path.join(TEST_FS_DIR, '/tmp/zaphodbeeblebrox');
-let TEST_TABLE_DOG_PATH;
-
-const TEST_DATA_DOG = [
-    {
-        "name":"Frank",
-        "id":"1",
-        "age":5
-    },
-    {
-        "name":"Bill",
-        "id":"2",
-        "age":4
-    }
-];
-const TEST_DATA_CAT = [
-    {
-        "name":"Eddie",
-        "id":"1",
-        "age":4
-    }
-];
-
-const TEST_DOG_HASH_VALUES = TEST_DATA_DOG.map(data => data[HASH_ATTRIBUTE]);
-const TEST_TABLE_DOG = 'dog';
-const TEST_TABLE_CAT = 'cat';
-
-const TOMORROW_TIME = moment().add(1, 'days');
-const YESTERDAY_TIME = moment().subtract(1, 'days');
-const NOW = moment();
-const ISO_8601_FORMAT = 'YYYY-MM-DD';
-const NOW_FORMATTED = NOW.format(ISO_8601_FORMAT);
-
-const JSON_OBJECT_DELETE_BEFORE = {
-    "operation": "delete_files_before",
-    "date": `${NOW_FORMATTED}`,
-    "schema": `${TEST_SCHEMA}`,
-    "table": `${TEST_TABLE_DOG}`
-};
-const JSON_OBJECT_DELETE = {
-    "operation": "delete",
-    "table": TEST_TABLE_DOG,
-    "schema": TEST_SCHEMA,
-    "hash_values": TEST_DOG_HASH_VALUES
->>>>>>> 94eb0da9
 };
 
 const DELETE_OBJ_TEST = {
@@ -175,38 +116,7 @@
             bridge_delete_records_stub.throws(new Error(error_msg));
             let test_err_result = await test_utils.testError(_delete.deleteRecord(DELETE_OBJ_TEST), error_msg);
 
-<<<<<<< HEAD
             expect(test_err_result).to.be.true;
-=======
-        before(() => {
-            global_schema_stub = sinon.stub(global_schema, "getTableSchema");
-        });
-
-        beforeEach(() => {
-            global_schema_stub.yields("", null);
-            search_stub.yields(null, [TEST_DATA_DOG[0]]);
-            test_data = setup();
-        });
-
-        afterEach(() => {
-            err = undefined;
-            global_schema_stub.reset();
-            search_stub.reset();
-            tearDownMockFS();
-        });
-
-        it('Nominal path for delete Record', () => {
-            const files_to_check = [...test_data[TEST_TABLE_DOG][0].paths.files];
-            const request = deepClone(JSON_OBJECT_DELETE);
-            request.hash_values = [TEST_DOG_HASH_VALUES[0]];
-            for (let i = 0; i < files_to_check.length; i++) {
-                assert.equal(fs.existsSync(files_to_check[i]), true, `SETUP FAILURE: file ${files_to_check[i]} was not created.`);
-            }
-            delete_rewire.delete(request, () => {
-                for (let i = 0; i < files_to_check.length; i++) {
-                    assert.equal(fs.existsSync(files_to_check[i]), false, `FAILURE: file ${files_to_check[i]} still exists.`);
-                }
-            });
         });
 
         it('Nominal check return value', () => {
@@ -225,6 +135,21 @@
             });
         });
 
+
+        it('Nominal path for delete Record', () => {
+            const files_to_check = [...test_data[TEST_TABLE_DOG][0].paths.files];
+            const request = deepClone(JSON_OBJECT_DELETE);
+            request.hash_values = [TEST_DOG_HASH_VALUES[0]];
+            for (let i = 0; i < files_to_check.length; i++) {
+                assert.equal(fs.existsSync(files_to_check[i]), true, `SETUP FAILURE: file ${files_to_check[i]} was not created.`);
+            }
+            delete_rewire.delete(request, () => {
+                for (let i = 0; i < files_to_check.length; i++) {
+                    assert.equal(fs.existsSync(files_to_check[i]), false, `FAILURE: file ${files_to_check[i]} still exists.`);
+                }
+            });
+        });
+
         it('Nominal check no records found', () => {
             const files_to_check = [...test_data[TEST_TABLE_DOG][0].paths.files];
             const request = deepClone(JSON_OBJECT_DELETE);
@@ -238,114 +163,15 @@
             });
         });
 
-        it('Nominal path 1 record found, 1 not found', () => {
-            const files_to_check = [...test_data[TEST_TABLE_DOG][1].paths.files];
+        it('Nominal check no records found', () => {
+            const files_to_check = [...test_data[TEST_TABLE_DOG][0].paths.files];
             const request = deepClone(JSON_OBJECT_DELETE);
-            request.hash_values = [TEST_DOG_HASH_VALUES[1], 1234];
-            search_stub.yields(null, [TEST_DATA_DOG[1]]);
+            request.hash_values = [TEST_DOG_HASH_VALUES[0]];
+            search_stub.yields(null, []);
+            request.hash_values = [23423423423];
 
-            for (let i = 0; i < files_to_check.length; i++) {
-                assert.equal(fs.existsSync(files_to_check[i]), true, `SETUP FAILURE: file ${files_to_check[i]} was not created.`);
-            }
             delete_rewire.delete(request, (err, result) => {
-                for (let i = 0; i < files_to_check.length; i++) {
-                    assert.equal(fs.existsSync(files_to_check[i]), false, `FAILURE: file ${files_to_check[i]} still exists.`);
-                }
-                assert.strictEqual(result.deleted_hashes.length, 1, `expected deleted hashes to be 1`);
-                assert.strictEqual(result.skipped_hashes.length, 1, `expected skipped hashes to be 0`);
+                assert.strictEqual((err instanceof Error), true, `expected error message`);
+                assert.strictEqual(result, undefined, `expected error message`);
             });
-        });
-
-        it('test deleteRecord with bad deleteObject parameter', () => {
-            delete_rewire.delete(null, (e) => {
-                err = e;
-            });
-            assert.ok(err.message.length > 0);
-        });
-
-        it('test deleteRecord with bad schema in deleteObject parameter', () => {
-            let del_obj = deepClone(JSON_OBJECT_DELETE);
-            del_obj.schema = 'hootiehoo';
-            delete_rewire.delete(del_obj, (e) => {
-                err = e;
-            });
-            assert.ok(err.message.length > 0);
-            assert.equal(err.message, "hash attribute not found");
-        });
-
-        it('test deleteRecord with bad table in deleteObject parameter', () => {
-            let del_obj = deepClone(JSON_OBJECT_DELETE);
-            del_obj.table = 'hootiehoo';
-            delete_rewire.delete(del_obj, (e) => {
-                err = e;
-            });
-            assert.ok(err.message.length > 0);
-            assert.equal(err.message, "hash attribute not found");
-        });
-
-        it('test deleteRecord with search returning no results', () => {
-            search_stub.yields(null, []);
-            delete_rewire.delete(JSON_OBJECT_DELETE, (e) => {
-                err = e;
-            });
-            assert.equal(err.message, terms.SEARCH_NOT_FOUND_MESSAGE);
-            assert.ok(err.message.length > 0);
-        });
-    });
-
-    describe('Test conditionalDelete', () => {
-        // TODO: We dont currently use conditionalDelete so I'm not writing unit tests for it.  If we start using it, we need
-        // to add tests.
-    });
-
-    describe('Test deleteRecords', () => {
-        let err;
-        let files_to_check;
-        let test_data;
-
-        beforeEach(() => {
-            search_stub.yields(null, TEST_DATA_DOG);
-            test_data = setup();
-            files_to_check = [...test_data[TEST_TABLE_DOG][0].paths.files, ...test_data[TEST_TABLE_DOG][1].paths.files ];
-        });
-
-        afterEach(() => {
-            err = undefined;
-            test_data = undefined;
-            tearDownMockFS();
-        });
-
-        it('Nominal path for deleteRecords', () => {
-            delete_rewire.deleteRecords(TEST_SCHEMA, TEST_TABLE_DOG, TEST_DATA_DOG, () => {
-                for (let i = 0; i < files_to_check.length; i++) {
-                    assert.equal(fs.existsSync(files_to_check[i]), false, `FAILURE: file ${files_to_check[i]} still exists.`);
-                }
-            });
-        });
-
-        it('deleteRecords with invalid schema', () => {
-            delete_rewire.deleteRecords(null, TEST_TABLE_DOG, TEST_DATA_DOG, (e) => {
-                err = e;
-            });
-            assert.ok(err.message.length > 0);
-            assert.equal(err.message, "hash attribute not found");
-        });
-
-        it('deleteRecords with invalid table', () => {
-            delete_rewire.deleteRecords(TEST_SCHEMA, null, TEST_DATA_DOG, (e) => {
-                err = e;
-            });
-            assert.ok(err.message.length > 0);
-            assert.equal(err.message, "hash attribute not found");
-        });
-
-        it('deleteRecords with empty records', () => {
-            delete_rewire.deleteRecords(TEST_SCHEMA, TEST_TABLE_DOG, [], (e) => {
-                err = e;
-            });
-            assert.ok(err.message.length > 0);
-            assert.equal(err.message, terms.SEARCH_NOT_FOUND_MESSAGE);
->>>>>>> 94eb0da9
-        });
-    });
-});+        });