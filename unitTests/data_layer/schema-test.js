--- conflicted
+++ resolved
@@ -78,12 +78,10 @@
     let search_by_value_rewire;
     let delete_delete_stub = sinon.stub().resolves();
     let delete_delete_rewire;
+    let delete_attr_struct_stub = sinon.stub();
     let delete_attr_struct_rewire;
     let attr_validator_stub;
-<<<<<<< HEAD
-=======
     let build_drop_table_obj_stub = sinon.stub();
->>>>>>> a688d84a
     let build_drop_table_obj_rewire;
     let move_table_to_trash_rewire;
     let move_attr_to_trash_stub = sinon.stub();
@@ -91,7 +89,6 @@
     let move_folder_to_trash_stub = sinon.stub();
     let move_folder_to_trash_rewire;
     let harper_bridge_stub;
-    let sandbox = sinon.createSandbox();
     global.hdb_schema = {};
     let sandbox = sinon.createSandbox()
 
@@ -525,50 +522,6 @@
     });
 
     /**
-<<<<<<< HEAD
-=======
-     * Tests for buildDropTableObject function.
-     */
-    describe('Build drop table object', function() {
-        let build_drop_table_obj;
-        let data_fake = [{
-            name: TABLE_NAME_TEST,
-            id: '123456',
-            schema: SCHEMA_NAME_TEST
-        }];
-        let delete_table_object_fake = {
-            table: 'hdb_table',
-            schema: 'system',
-            hash_attribute: 'id',
-            hash_values: [ '123456' ]
-        };
-
-        before(function() {
-            build_drop_table_obj_rewire();
-            build_drop_table_obj = schema.__get__('buildDropTableObject');
-        });
-
-        it('should throw schema.table was not found error', function() {
-            let error;
-
-            try {
-                build_drop_table_obj(DROP_TABLE_OBJECT_TEST, [{}]);
-            } catch(err) {
-               error = err;
-            }
-
-            expect(error.message).to.equal(`${DROP_TABLE_OBJECT_TEST.schema}.${DROP_TABLE_OBJECT_TEST.table} was not found`);
-        });
-
-        it('should return valid delete table object', function() {
-            let result = build_drop_table_obj(DROP_TABLE_OBJECT_TEST, data_fake);
-
-            expect(result).to.deep.equal(delete_table_object_fake);
-        });
-    });
-
-    /**
->>>>>>> a688d84a
      * Tests for dropAttributeFromSystem function.
      */
     describe('Drop attribute from system', function() {
@@ -712,34 +665,6 @@
     });
 
     /**
-<<<<<<< HEAD
-     * Tests for createAttributeStructure function.
-     */
-    describe('Create attribute structure', function() {
-
-        it('should throw a validation error', async function() {
-            let validation_err = 'Attribute is required';
-            attr_validator_stub.returns(validation_err);
-            let error;
-
-            try {
-                await schema.createAttributeStructure(CREATE_ATTR_OBJECT_TEST);
-            } catch(err) {
-                error = err;
-            }
-
-            expect(error).to.equal(validation_err);
-            expect(attr_validator_stub).to.have.been.calledOnce;
-        });
-
-        it('should throw attribute already exists error', async function() {
-            attr_validator_stub.returns();
-            search_by_value_stub.resolves([CREATE_ATTR_OBJECT_TEST]);
-            let error;
-
-            try {
-                await schema.createAttributeStructure(CREATE_ATTR_OBJECT_TEST);
-=======
      * Tests for deleteAttributeStructure function.
      */
     describe('Delete attribute structure', function() {
@@ -756,12 +681,70 @@
 
             try {
                 await delete_attribute_structure({});
->>>>>>> a688d84a
-            } catch(err) {
-                error = err;
-            }
-
-<<<<<<< HEAD
+            } catch(err) {
+                error = err;
+            }
+
+            expect(error.message).to.equal('attribute drop requires table and or schema.');
+        });
+
+        it('should return successfully deleted message', async function() {
+            delete_delete_stub.resolves();
+            let result = await delete_attribute_structure(DROP_ATTR_OBJECT_TEST);
+
+            expect(result).to.equal('successfully deleted 1 attributes');
+            expect(search_by_value_stub).to.have.been.calledOnce;
+            expect(delete_delete_stub).to.have.been.calledOnce;
+        });
+
+        it('should catch thrown error from delete', async function() {
+            let delete_err = 'Error delete value';
+            delete_delete_stub.throws(new Error(delete_err));
+            let error;
+
+            try {
+                await delete_attribute_structure(DROP_ATTR_OBJECT_TEST);
+            } catch(err) {
+                error = err;
+            }
+
+            expect(error).to.be.instanceOf(Error);
+            expect(error.message).to.equal(delete_err);
+            expect(delete_delete_stub).to.have.been.calledOnce;
+        });
+    });
+
+    /**
+     * Tests for createAttributeStructure function.
+     */
+    describe('Create attribute structure', function() {
+
+        it('should throw a validation error', async function() {
+            let validation_err = 'Attribute is required';
+            attr_validator_stub.returns(validation_err);
+            let error;
+
+            try {
+                await schema.createAttributeStructure(CREATE_ATTR_OBJECT_TEST);
+            } catch(err) {
+                error = err;
+            }
+
+            expect(error).to.equal(validation_err);
+            expect(attr_validator_stub).to.have.been.calledOnce;
+        });
+
+        it('should throw attribute already exists error', async function() {
+            attr_validator_stub.returns();
+            search_by_value_stub.resolves([CREATE_ATTR_OBJECT_TEST]);
+            let error;
+
+            try {
+                await schema.createAttributeStructure(CREATE_ATTR_OBJECT_TEST);
+            } catch(err) {
+                error = err;
+            }
+
             expect(error.message).to.equal(`attribute already exists with id ${JSON.stringify(CREATE_ATTR_OBJECT_TEST)}`);
             expect(search_by_value_stub).to.have.been.calledOnce;
             expect(attr_validator_stub).to.have.been.calledOnce;
@@ -787,39 +770,13 @@
 
             try {
                 await schema.createAttributeStructure(CREATE_ATTR_OBJECT_TEST);
-=======
-            expect(error.message).to.equal('attribute drop requires table and or schema.');
-        });
-
-        it('should return successfully deleted message', async function() {
-            delete_delete_stub.resolves();
-            let result = await delete_attribute_structure(DROP_ATTR_OBJECT_TEST);
-
-            expect(result).to.equal('successfully deleted 1 attributes');
-            expect(search_by_value_stub).to.have.been.calledOnce;
-            expect(delete_delete_stub).to.have.been.calledOnce;
-        });
-
-        it('should catch thrown error from delete', async function() {
-            let delete_err = 'Error delete value';
-            delete_delete_stub.throws(new Error(delete_err));
-            let error;
-
-            try {
-                await delete_attribute_structure(DROP_ATTR_OBJECT_TEST);
->>>>>>> a688d84a
-            } catch(err) {
-                error = err;
-            }
-
-            expect(error).to.be.instanceOf(Error);
-<<<<<<< HEAD
+            } catch(err) {
+                error = err;
+            }
+
+            expect(error).to.be.instanceOf(Error);
             expect(error.message).to.equal(insert_err);
             expect(insert_stub).to.have.been.calledOnce;
-=======
-            expect(error.message).to.equal(delete_err);
-            expect(delete_delete_stub).to.have.been.calledOnce;
->>>>>>> a688d84a
         });
     });
 
