'use strict';
const test_util = require('../test_utils');
test_util.preTestPrep();

// I temporarily change HDB_ROOT to the unit test folder for testing schema and table create/delete functions.
// Afterwards root is set back to original value and temp test folder is deleted.
// This needs to be done before schema.js is called by rewire.
const HDB_ROOT_TEST = '../unitTests/data_layer';
const env = require('../../utility/environment/environmentManager');
const HDB_ROOT_ORIGINAL = env.get('HDB_ROOT');
env.setProperty('HDB_ROOT', HDB_ROOT_TEST);

const chai = require('chai');
const sinon = require('sinon');
const sinon_chai = require('sinon-chai');
const { expect } = chai;
chai.use(sinon_chai);
const fs = require('fs-extra');
const signalling = require('../../utility/signalling');
let insert = require('../../data_layer/insert');
const uuidV4 = require('uuid/v4');
const logger = require('../../utility/logging/harper_logger');
const common = require('../../utility/common_utils');
const schema_validator = require('../../validation/schema_validator');
const util = require('util');
const clonedeep = require('lodash.clonedeep');
const harperBridge = require('../../data_layer/harperBridge/harperBridge');

// Rewire is used at times as stubbing alone doesn't work when stubbing a function
// being called inside another function declared within the same file.
const rewire = require('rewire');
let schema = rewire('../../data_layer/schema');

const SCHEMA_NAME_TEST = 'dogsrule';
const TABLE_NAME_TEST = 'catsdrool' ;
const HASH_ATT_TEST = 'id';
const FULL_SCHEMA_PATH_TEST = env.get('HDB_ROOT') + '/schema/' + SCHEMA_NAME_TEST;
const TRASH_PATH_TEST = `${HDB_ROOT_TEST}/trash`;
const FULL_TABLE_PATH_TEST = FULL_SCHEMA_PATH_TEST + '/' + TABLE_NAME_TEST;
const SCHEMA_CREATE_OBJECT_TEST = {operation: 'create_schema', schema: SCHEMA_NAME_TEST};
const SCHEMA_CREATE_OBJECT_TEST2 = {operation: 'create_schema', schema: 'dogsrule2'};
const CREATE_TABLE_OBJECT_TEST = {operation: 'create_table', schema: SCHEMA_NAME_TEST, table: TABLE_NAME_TEST, hash_attribute: HASH_ATT_TEST, residence: ''};
const TABLE_TEST = {name: CREATE_TABLE_OBJECT_TEST.table, schema: CREATE_TABLE_OBJECT_TEST.schema, id: uuidV4(), hash_attribute: CREATE_TABLE_OBJECT_TEST.hash_attribute};
const INSERT_OBJECT_TEST = {operation: 'insert', schema: 'system', table: 'hdb_table', hash_attribute: 'id', records: [TABLE_TEST]};
const DROP_SCHEMA_OBJECT_TEST = {operation: 'drop_schema', schema: SCHEMA_NAME_TEST};
const DROP_TABLE_OBJECT_TEST = {operation: 'drop_table', schema: SCHEMA_NAME_TEST, table: TABLE_NAME_TEST};
const DROP_ATTR_OBJECT_TEST = {operation: 'drop_attribute', schema: SCHEMA_NAME_TEST, table: TABLE_NAME_TEST, attribute: 'id'};
const CREATE_ATTR_OBJECT_TEST = {schema: SCHEMA_NAME_TEST, table: TABLE_NAME_TEST, attribute: 'name', delegated: false};
const DATE_SUBSTR_LENGTH = 19;
const GLOBAL_SCHEMA_FAKE = {
    'dogsrule': {
        'catsdrool': {
            'hash_attribute': 'id'
        }
    }
};
const GLOBAL_SCHEMA_FAKE2 = {
    'dogsrule2': {
        'catsdrool3': {
            'hash_attribute': 'id'
        }
    }
};

let current_date = new Date().toISOString().substr(0, DATE_SUBSTR_LENGTH);
let global_schema_original = clonedeep(global.hdb_schema);

/**
 * Builds a schema and table directory structure that can be used for testing delete functions. This may become
 * redundant once CRUD test harness is built.
 */
async function buildSchemaTableStruc(){
    let insert_table = schema.__get__('insertTable');
    try {
        await fs.mkdirp(`${HDB_ROOT_TEST}/schema`);
        await schema.createSchemaStructure(SCHEMA_CREATE_OBJECT_TEST);
        await insert_table(TABLE_TEST, CREATE_TABLE_OBJECT_TEST);
    } catch(err) {
        console.error(err);
    }
}

/**
 * Cleans up any leftover structure built by buildSchemaTableStruc.
 */
function deleteSchemaTableStruc() {
    test_util.cleanUpDirectories(`${HDB_ROOT_TEST}/schema`);
    test_util.cleanUpDirectories(TRASH_PATH_TEST);
}


/**
 * Unit tests for all functions in schema.js
 */
describe('Test schema module', function() {
    let signal_schema_change_stub;
    let insert_stub;
    let search_by_conditions_stub = sinon.stub();
    // let search_for_schema_stub = sinon.stub();
    // let search_for_schema_rewire;
    // let search_for_table_stub = sinon.stub();
    // let search_for_table_rewire;
    // let insert_table_stub = sinon.stub();
    // let insert_table_rewire;
    let logger_error_stub;
    let logger_info_stub;
    let schema_validator_stub;
    let search_by_value_stub = sinon.stub();
    let search_by_value_rewire;
    let delete_delete_stub = sinon.stub().resolves();
    let delete_delete_rewire;
    let delete_attr_struct_stub = sinon.stub();
    let delete_attr_struct_rewire;
    let attr_validator_stub;
    let move_schema_to_trash_stub = sinon.stub();
    let move_schema_to_trash_rewire;
    let build_drop_table_obj_stub = sinon.stub();
    let build_drop_table_obj_rewire;
    let move_table_to_trash_stub = sinon.stub();
    let move_table_to_trash_rewire;
    let move_attr_to_trash_stub = sinon.stub();
    let move_attr_to_trash_rewire;
    let move_folder_to_trash_stub = sinon.stub();
    let move_folder_to_trash_rewire;
    let harper_bridge_stub;
    global.hdb_schema = {};
    // let global_hdb_schema_stub = sinon.stub();
    // let global_hdb_schema_rewire;

    before(function() {
        env.setProperty('HDB_ROOT', HDB_ROOT_TEST);
        // global_hdb_schema_rewire = schema.__set__('global.hdb_schema', global_hdb_schema_stub);
        insert_stub = sinon.stub(insert, 'insert');
        signal_schema_change_stub = sinon.stub(signalling, 'signalSchemaChange');
        schema.__set__('p_search_by_conditions', search_by_conditions_stub);
        //search_for_schema_rewire = schema.__set__('searchForSchema', search_for_schema_stub);
        //search_for_table_rewire = schema.__set__('searchForTable', search_for_table_stub);
        //insert_table_rewire = schema.__set__('insertTable', insert_table_stub);
        logger_error_stub = sinon.stub(logger, 'error');
        logger_info_stub = sinon.stub(logger, 'info');
        schema_validator_stub = sinon.stub(schema_validator, 'schema_object');
        search_by_value_rewire = schema.__set__('p_search_search_by_value', search_by_value_stub);
        delete_delete_rewire = schema.__set__('p_delete_delete', delete_delete_stub);
        delete_attr_struct_rewire = schema.__set__('deleteAttributeStructure', delete_attr_struct_stub);
        attr_validator_stub = sinon.stub(schema_validator, 'attribute_object');
        move_schema_to_trash_rewire = schema.__set__('moveSchemaToTrash', move_schema_to_trash_stub);
        build_drop_table_obj_rewire = schema.__set__('buildDropTableObject', build_drop_table_obj_stub);
        move_table_to_trash_rewire = schema.__set__('moveTableToTrash', move_table_to_trash_stub);
        move_attr_to_trash_rewire = schema.__set__('moveAttributeToTrash', move_attr_to_trash_stub);
        move_folder_to_trash_rewire = schema.__set__('moveFolderToTrash', move_folder_to_trash_stub)
    });

    afterEach(function() {
        sinon.resetHistory();
        insert_stub.resolves();
        schema_validator_stub.returns();
    });

    after(function() {
        schema = rewire('../../data_layer/schema');
        sinon.restore();
        test_util.cleanUpDirectories(`${HDB_ROOT_TEST}/schema`);
        test_util.cleanUpDirectories(TRASH_PATH_TEST);
        deleteSchemaTableStruc();
        env.setProperty('HDB_ROOT', HDB_ROOT_ORIGINAL);
        global.schema = global_schema_original;
        //global_hdb_schema_rewire();
        search_by_value_rewire();
        delete_delete_rewire();
        delete_attr_struct_rewire();
        move_schema_to_trash_rewire();
        build_drop_table_obj_rewire();
    });

    /**
     * Tests for createSchema function.
     */
    describe('Create schema', function() {
        let create_schema_structure_stub = sinon.stub();
        schema.__set__('createSchemaStructure', create_schema_structure_stub);

        it('should return valid stub from createSchemaStructure', async () => {
            let schema_structure_fake = `schema ${SCHEMA_NAME_TEST} successfully created`;
            create_schema_structure_stub.resolves(schema_structure_fake);
            let result = await schema.createSchema(SCHEMA_CREATE_OBJECT_TEST);

            expect(result).to.equal(`schema ${SCHEMA_NAME_TEST} successfully created`);
            expect(create_schema_structure_stub).to.have.been.calledOnce;
            expect(signal_schema_change_stub).to.have.been.calledOnce;
        });

        it('should catch thrown error from createSchemaStructure', async function() {
            let create_schema_structure_err = `schema ${SCHEMA_NAME_TEST} already exists`;
            create_schema_structure_stub.throws(new Error(create_schema_structure_err));
            let error;

            try {
                await schema.createSchema(SCHEMA_CREATE_OBJECT_TEST);
            } catch(err) {
                error = err;
            }

            expect(error.message).to.equal(create_schema_structure_err);
            expect(create_schema_structure_stub).to.have.been.calledOnce;
            expect(logger_error_stub).to.have.been.calledOnce;
            expect(logger_error_stub).to.have.been.calledWith(error);
        });
    });

    /**
     * Tests for createSchemaStructure function.
     */
    describe('Create schema structure',function() {
        let create_schema_stub = sinon.stub(harperBridge, 'createSchema');

        it('should throw a validation error', async function() {
            let validation_err = 'Schema is required';
            schema_validator_stub.throws(new Error(validation_err));
            let error;

            try {
                await schema.createSchemaStructure(SCHEMA_CREATE_OBJECT_TEST);
            } catch(err) {
              error = err;
            }

            expect(error).to.be.instanceOf(Error);
            expect(error.message).to.equal(validation_err);
            expect(schema_validator_stub).to.have.been.calledOnce;
        });

<<<<<<< HEAD
        // This needs to be updated. We cannot have test the utilize the file systme here.
        
        // it('should create directory with test schema name', async function() {
        //     let result;
        //     let exists;
        //
        //     try {
        //         // createSchemaStructure insert.insert expects schema dir to already exist
        //         // so I am creating a temporary one. All test dirs are removed after test completion.
        //         await fs.mkdirp(`${HDB_ROOT_TEST}/schema`);
        //         result = await schema.createSchemaStructure(SCHEMA_CREATE_OBJECT_TEST);
        //         exists = await fs.pathExists(FULL_SCHEMA_PATH_TEST);
        //     } catch(err) {
        //         console.error(err);
        //     }
        //
        //     expect(result).to.equal(`schema ${SCHEMA_NAME_TEST} successfully created`);
        //     expect(exists).to.be.true;
        // });

        it('should throw schema already exists error', async function() {
=======
        it('should call bridge and return success message', async () => {
            let result = await schema.createSchemaStructure(SCHEMA_CREATE_OBJECT_TEST);

            expect(create_schema_stub).to.have.been.calledWith(SCHEMA_CREATE_OBJECT_TEST);
            expect(result).to.equal(`schema ${SCHEMA_CREATE_OBJECT_TEST.schema} successfully created`)
        });


        it('should throw schema already exists error', async function() {
            global.hdb_schema = clonedeep(GLOBAL_SCHEMA_FAKE);
>>>>>>> ec8b4681
            let error;
            global.hdb_schema = GLOBAL_SCHEMA_FAKE2;

            try {
                await schema.createSchemaStructure(SCHEMA_CREATE_OBJECT_TEST2);
            } catch(err) {
                error = err;
            }

<<<<<<< HEAD
            expect(error).to.equal(`schema ${SCHEMA_CREATE_OBJECT_TEST2.schema} already exists`);
        });

        // This also needs to be pulled out as it's related to the file system

        // it('should catch errno directory exists error from fs.mkdir', async function() {
        //     let error;
        //
        //     try {
        //         await schema.createSchemaStructure(SCHEMA_CREATE_OBJECT_TEST);
        //     } catch(err) {
        //         error = err;
        //     }
        //
        //     expect(error.message).to.equal('schema already exists');
        // });
=======
            expect(error).to.be.instanceOf(Error);
            expect(error.message).to.equal(`Schema ${SCHEMA_CREATE_OBJECT_TEST.schema} already exists`);


        });


>>>>>>> ec8b4681
    });

    /**
     * Tests for createTable function.
     */
    describe('Create table',function() {
        let create_table_struc_stub = sinon.stub();
        schema.__set__('createTableStructure', create_table_struc_stub);

        it('should return valid stub from createTableStructure', async function() {
            let create_table_struc_fake = `table ${CREATE_TABLE_OBJECT_TEST.schema}.${CREATE_TABLE_OBJECT_TEST.table} successfully created.`;
            create_table_struc_stub.resolves(create_table_struc_fake);
            let result = await schema.createTable(CREATE_TABLE_OBJECT_TEST);

            expect(result).to.equal(create_table_struc_fake);
            expect(create_table_struc_stub).to.have.been.calledOnce;
            expect(signal_schema_change_stub).to.have.been.calledOnce;
        });

        it('should catch thrown error from createTableStructure', async function() {
            let create_table_struc_err = 'schema does not exist';
            create_table_struc_stub.throws(new Error(create_table_struc_err));
            let error;

            try {
                await schema.createTable(CREATE_TABLE_OBJECT_TEST);
            } catch(err) {
                error = err;
            }

            expect(error).to.be.instanceOf(Error);
            expect(error.message).to.equal(create_table_struc_err);
            expect(create_table_struc_stub).to.have.been.calledOnce;
            expect(logger_error_stub).to.have.been.calledOnce;
            expect(logger_error_stub).to.have.been.calledWith(error);
        });
    });

    /**
     * Tests for createTableStructure function.
     */
    describe('Create table structure', function() {
        let create_table_validator_stub = sinon.stub(schema_validator, 'create_table_object');
        let residence_validator_stub = sinon.stub(schema_validator, 'validateTableResidence');

        before(() => {
            harper_bridge_stub = sinon.stub(harperBridge, 'createTable');
        });


        after(function() {
            CREATE_TABLE_OBJECT_TEST.residence = '';
        });

        afterEach(function () {
            global.clustering_on = true;
            create_table_validator_stub.returns();
        });

        it('should catch thrown error from validation.create_table_object', async function() {
            let create_table_validator_err = 'Table is required';
            create_table_validator_stub.throws(new Error(create_table_validator_err));
            let error;

            try {
                await schema.createTableStructure(CREATE_TABLE_OBJECT_TEST);
            } catch(err) {
                error = err;
            }

            expect(error).to.be.instanceOf(Error);
            expect(error.message).to.equal(create_table_validator_err);
            expect(create_table_validator_stub).to.have.been.calledOnce;
        });

        it('should throw schema does not exist error message', async function() {
            let error;

            try {
                await schema.createTableStructure(CREATE_TABLE_OBJECT_TEST);
            } catch(err) {
               error = err;
            }

            expect(error).to.equal(`schema ${CREATE_TABLE_OBJECT_TEST.schema} does not exist`);
            expect(create_table_validator_stub).to.have.been.calledOnce;
            expect(residence_validator_stub).to.have.been.calledOnce;
        });

        it('should throw table already exists error message', async function() {
            let error;
            global.hdb_schema = clonedeep(GLOBAL_SCHEMA_FAKE);

            try {
                await schema.createTableStructure(CREATE_TABLE_OBJECT_TEST);
            } catch(err) {
                error = err;
            }

            expect(error).to.equal(`table ${CREATE_TABLE_OBJECT_TEST.table} already exists in schema ${CREATE_TABLE_OBJECT_TEST.schema}`);
            expect(create_table_validator_stub).to.have.been.calledOnce;
            expect(residence_validator_stub).to.have.been.calledOnce;
            global.hdb_schema.dogsrule = {};
        });

        it('should check that table has been inserted with clustering on', async function () {
            CREATE_TABLE_OBJECT_TEST.residence = ['*'];
            global.clustering_on = true;
            let result = await schema.createTableStructure(CREATE_TABLE_OBJECT_TEST);

            expect(result).to.equal(`table ${CREATE_TABLE_OBJECT_TEST.schema}.${CREATE_TABLE_OBJECT_TEST.table} successfully created.`);
        });

        it('should throw clustering not enabled error', async function () {
            global.clustering_on = false;
            let error;

            try {
                await schema.createTableStructure(CREATE_TABLE_OBJECT_TEST);
            } catch(err) {
                error = err;
            }

            expect(error.message).to.equal(`Clustering does not appear to be enabled. Cannot insert table with property 'residence'.`);
            expect(create_table_validator_stub).to.have.been.calledOnce;
            expect(residence_validator_stub).to.have.been.calledOnce;
        });

        it('should call all stubs and return success message', async function() {
            let result = await schema.createTableStructure(CREATE_TABLE_OBJECT_TEST);

            expect(result).to.equal(`table ${CREATE_TABLE_OBJECT_TEST.schema}.${CREATE_TABLE_OBJECT_TEST.table} successfully created.`);
            expect(create_table_validator_stub).to.have.been.calledOnce;
            expect(residence_validator_stub).to.have.been.calledOnce;
        });

        it('should call createTable without setting table.residence', async function () {
            CREATE_TABLE_OBJECT_TEST.residence = null;
            let result = await schema.createTableStructure(CREATE_TABLE_OBJECT_TEST);

            expect(result).to.equal(`table ${CREATE_TABLE_OBJECT_TEST.schema}.${CREATE_TABLE_OBJECT_TEST.table} successfully created.`);
            expect(create_table_validator_stub).to.have.been.calledOnce;
            expect(residence_validator_stub).to.have.been.calledOnce;
        });
    });

    /**
     * Tests for insertTable function.
     */
   /* describe('Insert table', function() {
        let insert_table;
        let fs_mkdir_stub;

        before(function() {
            insert_table_rewire();
            insert_table = schema.__get__('insertTable');
            fs_mkdir_stub = sinon.stub(fs, 'mkdir');
        });

        it('should call insert.insert with insertObject', async function() {
            await insert_table(TABLE_TEST, CREATE_TABLE_OBJECT_TEST);

            expect(insert_stub).to.have.been.calledWith(INSERT_OBJECT_TEST);
            expect(fs_mkdir_stub).to.have.been.calledOnce;

        });

        it('should catch thrown error from insert', async function() {
            let insert_err = 'invalid operation';
            insert_stub.throws(new Error(insert_err));
            let error;

            try {
                await insert_table(TABLE_TEST, CREATE_TABLE_OBJECT_TEST);
            } catch(err) {
              error = err;
            }

            expect(error).to.be.instanceOf(Error);
            expect(error.message).to.equal(insert_err);
        });
    });*/

    /**
     * Tests for dropSchema function.
     */
    describe('Drop Schema', function() {
        let move_schema_trash_stub = sinon.stub();
        let move_schema_trash_rewire = schema.__set__('moveSchemaStructureToTrash', move_schema_trash_stub);

        after(function() {
            move_schema_trash_rewire();
        });

        it('should return successful stub from moveSchemaStructureToTrash', async function() {
            let move_schema_trash_fake = `successfully deleted schema ${SCHEMA_NAME_TEST}`;
            move_schema_trash_stub.resolves(move_schema_trash_fake);
            let result = await schema.dropSchema(DROP_SCHEMA_OBJECT_TEST);

            expect(result).to.equal(move_schema_trash_fake);
            expect(move_schema_trash_stub).to.have.calledWith(DROP_SCHEMA_OBJECT_TEST);
            expect(move_schema_trash_stub).to.have.been.calledOnce;
            expect(signal_schema_change_stub).to.have.been.calledOnce;
        });

        it('should catch thrown errors and send to log', async function() {
            let move_schema_trash_err = `There was a problem deleting ${SCHEMA_NAME_TEST}`;
            move_schema_trash_stub.throws(new Error(move_schema_trash_err));
            let error;

            try {
                await schema.dropSchema(DROP_SCHEMA_OBJECT_TEST);
            } catch(err) {
                error = err;
            }

            expect(error).to.be.instanceOf(Error);
            expect(error.message).to.equal(move_schema_trash_err);
            expect(move_schema_trash_stub).to.have.been.calledOnce;
            expect(logger_error_stub).to.have.been.calledOnce;
            expect(logger_error_stub).to.have.been.calledWith(error);
        });
    });

    /**
     * Tests for moveSchemaStructureToTrash function.
     */
    describe('Move Schema Structure to trash', function() {

        it('should throw a validation error', async function() {
            let validation_err = 'Schema is required';
            schema_validator_stub.returns(new Error(validation_err));
            let error;

            try {
                await schema.deleteSchemaStructure(DROP_SCHEMA_OBJECT_TEST);
            } catch(err) {
                error = err;
            }

            expect(error).to.be.instanceOf(Error);
            expect(error.message).to.equal(validation_err);
            expect(schema_validator_stub).to.have.been.calledOnce;
        });

        it('should catch thrown error from search_value and send to log', async function() {
            let search_by_value_err = 'Error searching for value';
            search_by_value_stub.throws(new Error(search_by_value_err));
            let error;

            try {
                await schema.deleteSchemaStructure(DROP_SCHEMA_OBJECT_TEST);
            } catch(err) {
                error = err;
            }

            expect(error).to.be.instanceOf(Error);
            expect(error.message).to.equal(search_by_value_err);
            expect(search_by_value_stub).to.have.been.calledOnce;
        });

        it('should call all functions as expected and return success message', async function() {
            let delete_schema_object = {
                table: "hdb_schema",
                schema: "system",
                hash_values: [DROP_SCHEMA_OBJECT_TEST.schema]
            };
            let search_object = {
                schema: 'system',
                table: 'hdb_table',
                hash_attribute: 'id',
                search_attribute: 'schema',
                search_value: DROP_SCHEMA_OBJECT_TEST.schema,
                get_attributes: ['id']
            };
            let search_value = [{id: '123456'}];
            search_by_value_stub.resolves(search_value);
            let result = await schema.deleteSchemaStructure(DROP_SCHEMA_OBJECT_TEST);

            expect(schema_validator_stub).to.have.been.calledOnce;
            expect(delete_delete_stub).to.have.been.calledOnce;
            expect(delete_delete_stub).to.have.been.calledWith(delete_schema_object);
            expect(search_by_value_stub).to.have.been.calledOnce;
            expect(search_by_value_stub).to.have.been.calledWith(search_object);
            expect(move_schema_to_trash_stub).to.have.been.calledOnce;
            expect(move_schema_to_trash_stub).to.have.been.calledWith(DROP_SCHEMA_OBJECT_TEST, search_value);
            expect(delete_attr_struct_stub).to.have.been.calledOnce;
            expect(delete_attr_struct_stub).to.have.been.calledWith(DROP_SCHEMA_OBJECT_TEST);
            expect(result).to.equal(`successfully deleted schema ${DROP_SCHEMA_OBJECT_TEST.schema}`)

        });
    });

    /**
     * Tests for dropTable function.
     */
    describe('Drop table', function() {
        let move_table_trash_stub = sinon.stub();
        let move_table_trash_rewire = schema.__set__('moveTableStructureToTrash', move_table_trash_stub);

        after(function() {
            move_table_trash_rewire();
        });

        it('should return successful stub from moveTableStructureToTrash', async function() {
            let move_table_trash_fake = `successfully deleted table ${TABLE_NAME_TEST}`;
            move_table_trash_stub.resolves(move_table_trash_fake);
            let result = await schema.dropTable(DROP_TABLE_OBJECT_TEST);

            expect(result).to.equal(move_table_trash_fake);
            expect(move_table_trash_stub).to.have.calledWith(DROP_TABLE_OBJECT_TEST);
            expect(move_table_trash_stub).to.have.been.calledOnce;
            expect(signal_schema_change_stub).to.have.been.calledOnce;
        });

        it('should catch thrown errors and send to log', async function() {
            let move_table_trash_err = `There was a problem deleting ${TABLE_NAME_TEST}`;
            move_table_trash_stub.throws(new Error(move_table_trash_err));
            let error;

            try {
                await schema.dropTable(DROP_TABLE_OBJECT_TEST);
            } catch(err) {
                error = err;
            }

            expect(error).to.be.instanceOf(Error);
            expect(error.message).to.equal(move_table_trash_err);
            expect(move_table_trash_stub).to.have.been.calledOnce;
            expect(logger_error_stub).to.have.been.calledOnce;
            expect(logger_error_stub).to.have.been.calledWith(error);
        });
    });

    /**
     * Tests for moveTableStructureToTrash function.
     */
    describe('Move table structure to trash', function() {
        let table_validator_stub = sinon.stub(schema_validator, 'table_object');

        after(function() {
            move_table_to_trash_rewire();
        });

        it('should throw a validation error', async function() {
            let validation_err = 'Table is required';
            table_validator_stub.returns(new Error(validation_err));
            let error;

            try {
                await schema.deleteTableStructure(DROP_TABLE_OBJECT_TEST);
            } catch(err) {
               error = err;
            }

            expect(error).to.be.instanceOf(Error);
            expect(error.message).to.equal(validation_err);
            expect(table_validator_stub).to.have.been.calledOnce;
        });

        it('should catch thrown error from search_value and send to log', async function() {
            let search_by_value_err = 'Error searching for value';
            table_validator_stub.returns();
            search_by_value_stub.throws(new Error(search_by_value_err));
            let error;

            try {
                await schema.deleteTableStructure(DROP_TABLE_OBJECT_TEST);
            } catch(err) {
                error = err;
            }

            expect(error).to.be.instanceOf(Error);
            expect(error.message).to.equal(search_by_value_err);
            expect(search_by_value_stub).to.have.been.calledOnce;
        });

        it('should call all async functions and return success message', async function() {
            let delete_table_object = {
                operation: 'drop_table',
                schema: SCHEMA_NAME_TEST,
                table: TABLE_NAME_TEST
            };
            let search_object = {
                schema: 'system',
                table: 'hdb_table',
                hash_attribute: 'id',
                search_attribute: 'name',
                search_value: TABLE_NAME_TEST  ,
                get_attributes: ['name', 'schema', 'id']
            };
            let search_value = [{name: TABLE_NAME_TEST, schema: SCHEMA_NAME_TEST, id: '123456'}];
            search_by_value_stub.resolves(search_value);
            build_drop_table_obj_stub.returns(delete_table_object);
            let result = await schema.deleteTableStructure(DROP_TABLE_OBJECT_TEST);

            expect(table_validator_stub).to.have.been.calledOnce;
            expect(search_by_value_stub).to.have.been.calledOnce;
            expect(search_by_value_stub).to.have.been.calledWith(search_object);
            expect(build_drop_table_obj_stub).to.have.been.calledOnce;
            expect(build_drop_table_obj_stub).to.have.been.calledWith(DROP_TABLE_OBJECT_TEST, search_value);
            expect(delete_delete_stub).to.have.been.calledOnce;
            expect(delete_delete_stub).to.have.been.calledWith(delete_table_object);
            expect(move_table_to_trash_stub).to.have.been.calledOnce;
            expect(move_table_to_trash_stub).to.have.been.calledWith(DROP_TABLE_OBJECT_TEST);
            expect(delete_attr_struct_stub).to.have.been.calledOnce;
            expect(delete_attr_struct_stub).to.have.been.calledWith(DROP_TABLE_OBJECT_TEST);
            expect(result).to.equal(`successfully deleted table ${SCHEMA_NAME_TEST}.${TABLE_NAME_TEST}`);
        });

    });

    /**
     * Tests for dropAttribute function.
     */
    describe('Drop attribute', function() {


        after(function() {
            move_attr_to_trash_rewire();
            delete global.hdb_schema[GLOBAL_SCHEMA_FAKE];
        });

        it('should throw a validation error', async function() {
            let validation_err = 'Attribute is required';
            attr_validator_stub.returns(new Error(validation_err));
            let error;

            try {
                await schema.dropAttribute(DROP_ATTR_OBJECT_TEST);
            } catch(err) {
                error = err;
            }

            expect(error).to.be.instanceOf(Error);
            expect(error.message).to.equal(validation_err);
            expect(attr_validator_stub).to.have.been.calledOnce;
        });

        it('should throw cannot drop a hash attribute error', async function() {
            attr_validator_stub.returns();
            global.hdb_schema = clonedeep(GLOBAL_SCHEMA_FAKE);
            let error;

            try {
                await schema.dropAttribute(DROP_ATTR_OBJECT_TEST);
            } catch(err) {
                error = err;
            }

            expect(attr_validator_stub).to.have.been.calledOnce;
            expect(error).to.be.instanceOf(Error);
            expect(error.message).to.equal('You cannot drop a hash attribute');
        });

        it('should throw and log error from moveAttributeToTrash', async function() {
            // Set global schema hash_attribute to something different than test schema const after last test.
            global.hdb_schema = GLOBAL_SCHEMA_FAKE;
            global.hdb_schema.dogsrule.catsdrool.hash_attribute = 'notid';
            let move_attr_trash_err = 'There was problem moving attribute to trash';
            move_attr_to_trash_stub.throws(new Error(move_attr_trash_err));
            let error;

            try {
                await schema.dropAttribute(DROP_ATTR_OBJECT_TEST);
            } catch(err) {
              error = err;
            }

            expect(error).to.be.instanceOf(Error);
            expect(attr_validator_stub).to.have.been.calledOnce;
            expect(move_attr_to_trash_stub).to.have.been.calledOnce;
            expect(move_attr_to_trash_stub).to.have.been.calledWith(DROP_ATTR_OBJECT_TEST);
            expect(logger_error_stub).to.have.been.calledWith(`Got an error deleting attribute ${util.inspect(DROP_ATTR_OBJECT_TEST)}.`);
            expect(error.message).to.equal(move_attr_trash_err);
        });

        it('should call all functions and return a success message', async function() {
            let move_attr_to_trash_fake = 'Attribute successfully moved to trash';
            move_attr_to_trash_stub.resolves(move_attr_to_trash_fake);
            let result = await schema.dropAttribute(DROP_ATTR_OBJECT_TEST);

            expect(attr_validator_stub).to.have.been.calledOnce;
            expect(move_attr_to_trash_stub).to.have.been.calledOnce;
            expect(move_attr_to_trash_stub).to.have.been.calledWith(DROP_ATTR_OBJECT_TEST);
            expect(result).to.equal(move_attr_to_trash_fake);
        });
    });


    // These tests need to be update when we come to building the drop schema bridge module

    /**
     * Tests for moveSchemaToTrash function.
     */
    describe('Move schema to trash', function() {
        let move_schema_to_trash;
        let tables = [{id: '123456'}];

        before(function() {
            move_schema_to_trash_rewire();
            move_schema_to_trash = schema.__get__('moveSchemaToTrash');
            move_folder_to_trash_rewire();
        });


        it('should throw tables parameter was null error ', async function () {
            let error;

            try {
                await move_schema_to_trash(DROP_SCHEMA_OBJECT_TEST, '');
            } catch(err) {
                error = err;
            }

            expect(error.message).to.equal('tables parameter was null.');
        });


    });

    /**
     * Tests for buildDropTableObject function.
     */
    describe('Build drop table object', function() {
        let build_drop_table_obj;
        let data_fake = [{
            name: TABLE_NAME_TEST,
            id: '123456',
            schema: SCHEMA_NAME_TEST
        }];
        let delete_table_object_fake = {
            table: 'hdb_table',
            schema: 'system',
            hash_attribute: 'id',
            hash_values: [ '123456' ]
        };

        before(function() {
            build_drop_table_obj_rewire();
            build_drop_table_obj = schema.__get__('buildDropTableObject');
        });

        it('should throw schema.table was not found error', function() {
            let error;

            try {
                build_drop_table_obj(DROP_TABLE_OBJECT_TEST, [{}]);
            } catch(err) {
               error = err;
            }

            expect(error.message).to.equal(`${DROP_TABLE_OBJECT_TEST.schema}.${DROP_TABLE_OBJECT_TEST.table} was not found`);
        });

        it('should return valid delete table object', function() {
            let result = build_drop_table_obj(DROP_TABLE_OBJECT_TEST, data_fake);

            expect(result).to.deep.equal(delete_table_object_fake);
        });
    });

    /**
     * Tests for moveTableToTrash function.
     */
    describe('Move table to trash', function() {
        let move_table_to_trash;

        before(function() {
            move_folder_to_trash_rewire();
            move_table_to_trash_rewire();
            move_table_to_trash = schema.__get__('moveTableToTrash');

        });

        after(function() {
            deleteSchemaTableStruc();
        });

        // Test is failing, not going to fix it on this task because it will be removed when I build out drop table.

        // it('should make trash dir and move test table to it', async function() {
        //     let destination_name = `${DROP_TABLE_OBJECT_TEST.schema}-${DROP_TABLE_OBJECT_TEST.table}-${current_date}`;
        //     let exists_in_trash;
        //     let doesnt_exist_in_schema;
        //
        //     try {
        //         insert_table_rewire();
        //         await buildSchemaTableStruc();
        //         await move_table_to_trash(DROP_TABLE_OBJECT_TEST);
        //         exists_in_trash = await fs.pathExists(`${TRASH_PATH_TEST}/${destination_name}`);
        //         doesnt_exist_in_schema = await fs.pathExists(FULL_TABLE_PATH_TEST);
        //     } catch(err) {
        //         console.error(err);
        //     }
        //
        //     expect(exists_in_trash).to.be.true;
        //     expect(doesnt_exist_in_schema).to.be.false;
        // });

        it('should catch thrown error', async function() {
            let error;

            try {
                await move_table_to_trash(DROP_TABLE_OBJECT_TEST);
            } catch(err) {
               error = err;
            }

            expect(error).to.be.instanceOf(Error);
            expect(error.message).to.include('no such file or directory');
        });
    });

    /**
     * Tests for dropAttributeFromSystem function.
     */
    describe('Drop attribute from system', function() {
        let drop_attr_from_system = schema.__get__('dropAttributeFromSystem');
        let attributes_fake = [{id: '12345'}];
        let delete_table_object_fake = {
            table: "hdb_attribute",
            schema: "system",
            hash_attribute: "id",
            hash_values: [attributes_fake[0].id]
        };

        it('should throw attribute not found error', async function () {
            search_by_value_stub.resolves([]);
            let error;

            try {
                await drop_attr_from_system(DROP_ATTR_OBJECT_TEST);
            } catch(err) {
                error = err;
            }

            expect(error.message).to.equal(`Attribute ${DROP_ATTR_OBJECT_TEST.attribute} was not found.`);
            expect(search_by_value_stub).to.have.been.calledOnce;
        });

        it('should should return success message', async function() {
            let success_msg_fake = 'successfully deleted';
            search_by_value_stub.resolves([{id: '12345'}]);
            delete_delete_stub.resolves(success_msg_fake);
            let result = await drop_attr_from_system(DROP_ATTR_OBJECT_TEST);

            expect(result).to.equal(success_msg_fake);
            expect(search_by_value_stub).to.have.been.calledOnce;
            expect(delete_delete_stub).to.have.been.calledOnce;
            expect(delete_delete_stub).to.have.been.calledWith(delete_table_object_fake);
        });

        it('should catch thrown error from delete_delete', async function () {
            let delete_delete_err = 'could not retrieve hash attribute';
            delete_delete_stub.throws(new Error(delete_delete_err));
            let error;

            try {
                await drop_attr_from_system(DROP_ATTR_OBJECT_TEST);
            } catch(err) {
                error = err;
            }

            expect(error).to.be.instanceOf(Error);
            expect(error.message).to.include(delete_delete_err);
        });
    });

    /**
     * Tests for moveAttributeToTrash function.
     */
    describe('Move attribute to trash', function() {
        let move_attr_to_trash;
        let drop_attr_from_sys_stub = sinon.stub();
        let drop_attr_from_sys_rewire = schema.__set__('dropAttributeFromSystem', drop_attr_from_sys_stub);

        before(function() {
            move_attr_to_trash_rewire();
            move_attr_to_trash = schema.__get__('moveAttributeToTrash');
            move_folder_to_trash_rewire = schema.__set__('moveFolderToTrash', move_folder_to_trash_stub);
        });

        after(function() {
            move_folder_to_trash_rewire();
            drop_attr_from_sys_rewire();
        });

        it('should return false boolean', async function() {
            move_folder_to_trash_stub.resolves(false);
            let result = await move_attr_to_trash(DROP_ATTR_OBJECT_TEST);

            expect(result).to.be.false;
            expect(move_folder_to_trash_stub).to.have.been.calledOnce;
        });

        it('should throw and log error on attribute to trash', async function () {
            let move_folder_to_trash_err = 'Error moving folder to trash';
            move_folder_to_trash_stub.onFirstCall().throws(new Error(move_folder_to_trash_err));
            let error;

            try {
                await move_attr_to_trash(DROP_ATTR_OBJECT_TEST);
            } catch(err) {
               error = err;
            }

            expect(error.message).to.equal(move_folder_to_trash_err);
            expect(move_folder_to_trash_stub).to.have.calledOnce;
            expect(logger_error_stub).to.have.calledOnce;
        });

        it('should throw and log error on hash attribute to trash', async function () {
            let move_folder_to_trash_err = 'Error moving folder to trash';
            move_folder_to_trash_stub.onFirstCall().resolves(true);
            move_folder_to_trash_stub.onSecondCall().throws(new Error(move_folder_to_trash_err));
            let error;

            try {
                await move_attr_to_trash(DROP_ATTR_OBJECT_TEST);
            } catch(err) {
                error = err;
            }

            expect(error.message).to.equal(move_folder_to_trash_err);
            expect(move_folder_to_trash_stub).to.have.calledTwice;
        });

        it('should return result from dropAttributeFromSystem', async function() {
            move_folder_to_trash_stub.onSecondCall().resolves(true);
            let drop_attr_from_sys_fake = 'Successfully dropped';
            drop_attr_from_sys_stub.resolves(drop_attr_from_sys_fake);
            let result = await move_attr_to_trash(DROP_ATTR_OBJECT_TEST);

            expect(result).to.equal(drop_attr_from_sys_fake);
            expect(move_folder_to_trash_stub).to.have.calledTwice;
            expect(drop_attr_from_sys_stub).to.have.calledOnce;
        });

        it('should throw and log error on from dropAttributeFromSystem', async function() {
            let drop_attr_from_sys_err = 'There was a problem dropping attribute';
            drop_attr_from_sys_stub.throws(new Error(drop_attr_from_sys_err));
            let error;

            try {
                await move_attr_to_trash(DROP_ATTR_OBJECT_TEST);
            } catch(err) {
                error = err;
            }

            expect(error.message).to.equal(drop_attr_from_sys_err);
            expect(move_folder_to_trash_stub).to.have.calledTwice;
            expect(drop_attr_from_sys_stub).to.have.calledOnce;
            expect(logger_error_stub).to.have.calledOnce;
        });
    });

    /**
     * Tests for moveFolderToTrash function.
     */
    describe('move folder to trash', function() {
        // this function is also tested through move table to trash plus move attribute to trash.
        let move_folder_to_trash;
        let fs_mkdirp_stub;
        let fs_move_stub;

        before(function() {
            move_folder_to_trash_rewire();
            fs_mkdirp_stub = sinon.stub(fs, 'mkdirp');
            fs_move_stub = sinon.stub(fs, 'move');
            move_folder_to_trash = schema.__get__('moveFolderToTrash');
        });

        it('should return false from empty origin_path parameter', async function () {
            let result = await move_folder_to_trash('', TRASH_PATH_TEST);

            expect(result).to.be.false;
        });

        it('should return false from empty trash_path parameter', async function () {
            let result = await move_folder_to_trash(FULL_SCHEMA_PATH_TEST, '');

            expect(result).to.be.false;
        });

        it('should catch and log error from fs.mkdirp', async function() {
            let fs_mkdirp_err = 'Unable to create directory';
            fs_mkdirp_stub.throws(new Error(fs_mkdirp_err));
            let error;

            try {
                await move_folder_to_trash(FULL_SCHEMA_PATH_TEST, TRASH_PATH_TEST);
            } catch(err) {
                error = err;
            }

            expect(error.message).to.equal(fs_mkdirp_err);
            expect(fs_mkdirp_stub).to.have.been.calledOnce;
            expect(logger_error_stub).to.have.been.calledOnce;
            expect(logger_error_stub).to.have.been.calledWith(`Failed to create the trash directory.`);
        });

        it('should catch and log error from fs.mkdirp', async function() {
            let fs_move_err = 'Directorey does not exist';
            fs_mkdirp_stub.resolves();
            fs_move_stub.throws(new Error(fs_move_err));
            let error;

            try {
                await move_folder_to_trash(FULL_SCHEMA_PATH_TEST, TRASH_PATH_TEST);
            } catch(err) {
                error = err;
            }

            expect(error.message).to.equal(fs_move_err);
            expect(fs_mkdirp_stub).to.have.been.calledOnce;
            expect(fs_move_stub).to.have.been.calledOnce;
            expect(logger_error_stub).to.have.been.calledOnce;
            expect(logger_error_stub).to.have.been.calledWith(`Got an error moving path ${FULL_SCHEMA_PATH_TEST} to trash path: ${TRASH_PATH_TEST}`);
        });

        it('should return true without any errors', async function() {
            fs_move_stub.resolves();
            let result = await move_folder_to_trash(FULL_SCHEMA_PATH_TEST, TRASH_PATH_TEST);

            expect(fs_mkdirp_stub).to.have.been.calledOnce;
            expect(fs_move_stub).to.have.been.calledOnce;
            expect(result).to.be.true;
        });
    });

    /**
     * Tests for createAttributeStructure function.
     */
    describe('Create attribute structure', function() {

        it('should throw a validation error', async function() {
            let validation_err = 'Attribute is required';
            attr_validator_stub.returns(validation_err);
            let error;

            try {
                await schema.createAttributeStructure(CREATE_ATTR_OBJECT_TEST);
            } catch(err) {
                error = err;
            }

            expect(error).to.equal(validation_err);
            expect(attr_validator_stub).to.have.been.calledOnce;
        });

        it('should throw attribute already exists error', async function() {
            attr_validator_stub.returns();
            search_by_value_stub.resolves([CREATE_ATTR_OBJECT_TEST]);
            let error;

            try {
                await schema.createAttributeStructure(CREATE_ATTR_OBJECT_TEST);
            } catch(err) {
                error = err;
            }

            expect(error.message).to.equal(`attribute already exists with id ${JSON.stringify(CREATE_ATTR_OBJECT_TEST)}`);
            expect(search_by_value_stub).to.have.been.calledOnce;
            expect(attr_validator_stub).to.have.been.calledOnce;
        });

        it('should log all necessary info and return insert response', async function() {
            search_by_value_stub.resolves();
            let insert_response_fake = {message: 'inserted 1 of 1 records - fake'};
            insert_stub.resolves(insert_response_fake);
            let result = await schema.createAttributeStructure(CREATE_ATTR_OBJECT_TEST);

            expect(attr_validator_stub).to.have.been.calledOnce;
            expect(search_by_value_stub).to.have.been.calledOnce;
            expect(insert_stub).to.have.been.calledOnce;
            expect(logger_info_stub).to.have.been.calledThrice;
            expect(result).to.equal(insert_response_fake);
        });

        it('should catch error from insert', async function () {
            let insert_err = 'Error inserting value';
            insert_stub.throws(new Error(insert_err));
            let error;

            try {
                await schema.createAttributeStructure(CREATE_ATTR_OBJECT_TEST);
            } catch(err) {
                error = err;
            }

            expect(error).to.be.instanceOf(Error);
            expect(error.message).to.equal(insert_err);
            expect(insert_stub).to.have.been.calledOnce;
        });
    });

    /**
     * Tests for deleteAttributeStructure function.
     */
    describe('Delete attribute structure', function() {
        let delete_attribute_structure;

        before(function() {
            search_by_value_stub.resolves([DROP_ATTR_OBJECT_TEST]);
            delete_attr_struct_rewire();
            delete_attribute_structure = schema.__get__('deleteAttributeStructure');
        });

        it('should throw attribute drop requires table and or schema', async function() {
            let error;

            try {
                await delete_attribute_structure({});
            } catch(err) {
                error = err;
            }

            expect(error.message).to.equal('attribute drop requires table and or schema.');
        });

        it('should return successfully deleted message', async function() {
            delete_delete_stub.resolves();
            let result = await delete_attribute_structure(DROP_ATTR_OBJECT_TEST);

            expect(result).to.equal('successfully deleted 1 attributes');
            expect(search_by_value_stub).to.have.been.calledOnce;
            expect(delete_delete_stub).to.have.been.calledOnce;
        });

        it('should catch thrown error from delete', async function() {
            let delete_err = 'Error delete value';
            delete_delete_stub.throws(new Error(delete_err));
            let error;

            try {
                await delete_attribute_structure(DROP_ATTR_OBJECT_TEST);
            } catch(err) {
                error = err;
            }

            expect(error).to.be.instanceOf(Error);
            expect(error.message).to.equal(delete_err);
            expect(delete_delete_stub).to.have.been.calledOnce;
        });
    });

    /**
     * Tests for createAttribute function.
     */
    describe('Create attribute', function() {
        let create_attr_struc_stub = sinon.stub();
        let call_process_send_stub = sinon.stub(common, 'callProcessSend');
        let create_attr_struc_rewire;
        let attribute_structure_fake = {message:'inserted 1 of 1 records', skipped_hashes:'', inserted_hashes:''};
        sinon.stub(process, 'pid').value('8877');
        let payload_fake = {
            "type": "clustering_payload",
            "pid": process.pid,
            "clustering_type": "broadcast",
            "id": attribute_structure_fake.id,
            "body": CREATE_ATTR_OBJECT_TEST
        };

        before(function() {
            create_attr_struc_rewire = schema.__set__('createAttributeStructure', create_attr_struc_stub);
            create_attr_struc_stub.resolves(attribute_structure_fake);
        });

        after(function() {
            create_attr_struc_rewire();
        });

        it('should call process send and return attribute structure with clustering on', async function() {
            global.clustering_on = true;

            let result = await schema.createAttribute(CREATE_ATTR_OBJECT_TEST);

            expect(create_attr_struc_stub).to.have.been.calledOnce;
            expect(create_attr_struc_stub).to.have.been.calledWith(CREATE_ATTR_OBJECT_TEST);
            expect(call_process_send_stub).to.have.been.calledOnce;
            expect(call_process_send_stub).to.have.been.calledWith(payload_fake);
            expect(signal_schema_change_stub).to.have.been.calledOnce;
            expect(result).to.equal(attribute_structure_fake);
        });

        it('should catch thrown error from callProcessSend', async function() {
            CREATE_ATTR_OBJECT_TEST.delegated = false;
            global.clustering_on = true;
            let call_process_send_err = 'Error with process send';
            call_process_send_stub.throws(new Error(call_process_send_err));
            let error;

            try {
                await schema.createAttribute(CREATE_ATTR_OBJECT_TEST);
            } catch(err) {
                error = err;
            }

            expect(error).to.be.instanceOf(Error);
            expect(error.message).to.equal(call_process_send_err);
            expect(logger_error_stub).to.have.been.calledWith(error);
        });

        it('should return attribute structure with clustering off', async function() {
            global.clustering_on = false;
            let result = await schema.createAttribute(CREATE_ATTR_OBJECT_TEST);
            expect(create_attr_struc_stub).to.have.been.calledOnce;
            expect(create_attr_struc_stub).to.have.been.calledWith(CREATE_ATTR_OBJECT_TEST);
            expect(call_process_send_stub).to.have.been.callCount(0);
            expect(signal_schema_change_stub).to.have.been.calledOnce;
            expect(result).to.equal(attribute_structure_fake);
        });
    });
});<|MERGE_RESOLUTION|>--- conflicted
+++ resolved
@@ -38,7 +38,6 @@
 const TRASH_PATH_TEST = `${HDB_ROOT_TEST}/trash`;
 const FULL_TABLE_PATH_TEST = FULL_SCHEMA_PATH_TEST + '/' + TABLE_NAME_TEST;
 const SCHEMA_CREATE_OBJECT_TEST = {operation: 'create_schema', schema: SCHEMA_NAME_TEST};
-const SCHEMA_CREATE_OBJECT_TEST2 = {operation: 'create_schema', schema: 'dogsrule2'};
 const CREATE_TABLE_OBJECT_TEST = {operation: 'create_table', schema: SCHEMA_NAME_TEST, table: TABLE_NAME_TEST, hash_attribute: HASH_ATT_TEST, residence: ''};
 const TABLE_TEST = {name: CREATE_TABLE_OBJECT_TEST.table, schema: CREATE_TABLE_OBJECT_TEST.schema, id: uuidV4(), hash_attribute: CREATE_TABLE_OBJECT_TEST.hash_attribute};
 const INSERT_OBJECT_TEST = {operation: 'insert', schema: 'system', table: 'hdb_table', hash_attribute: 'id', records: [TABLE_TEST]};
@@ -50,13 +49,6 @@
 const GLOBAL_SCHEMA_FAKE = {
     'dogsrule': {
         'catsdrool': {
-            'hash_attribute': 'id'
-        }
-    }
-};
-const GLOBAL_SCHEMA_FAKE2 = {
-    'dogsrule2': {
-        'catsdrool3': {
             'hash_attribute': 'id'
         }
     }
@@ -229,29 +221,6 @@
             expect(schema_validator_stub).to.have.been.calledOnce;
         });
 
-<<<<<<< HEAD
-        // This needs to be updated. We cannot have test the utilize the file systme here.
-        
-        // it('should create directory with test schema name', async function() {
-        //     let result;
-        //     let exists;
-        //
-        //     try {
-        //         // createSchemaStructure insert.insert expects schema dir to already exist
-        //         // so I am creating a temporary one. All test dirs are removed after test completion.
-        //         await fs.mkdirp(`${HDB_ROOT_TEST}/schema`);
-        //         result = await schema.createSchemaStructure(SCHEMA_CREATE_OBJECT_TEST);
-        //         exists = await fs.pathExists(FULL_SCHEMA_PATH_TEST);
-        //     } catch(err) {
-        //         console.error(err);
-        //     }
-        //
-        //     expect(result).to.equal(`schema ${SCHEMA_NAME_TEST} successfully created`);
-        //     expect(exists).to.be.true;
-        // });
-
-        it('should throw schema already exists error', async function() {
-=======
         it('should call bridge and return success message', async () => {
             let result = await schema.createSchemaStructure(SCHEMA_CREATE_OBJECT_TEST);
 
@@ -262,34 +231,14 @@
 
         it('should throw schema already exists error', async function() {
             global.hdb_schema = clonedeep(GLOBAL_SCHEMA_FAKE);
->>>>>>> ec8b4681
-            let error;
-            global.hdb_schema = GLOBAL_SCHEMA_FAKE2;
-
-            try {
-                await schema.createSchemaStructure(SCHEMA_CREATE_OBJECT_TEST2);
-            } catch(err) {
-                error = err;
-            }
-
-<<<<<<< HEAD
-            expect(error).to.equal(`schema ${SCHEMA_CREATE_OBJECT_TEST2.schema} already exists`);
-        });
-
-        // This also needs to be pulled out as it's related to the file system
-
-        // it('should catch errno directory exists error from fs.mkdir', async function() {
-        //     let error;
-        //
-        //     try {
-        //         await schema.createSchemaStructure(SCHEMA_CREATE_OBJECT_TEST);
-        //     } catch(err) {
-        //         error = err;
-        //     }
-        //
-        //     expect(error.message).to.equal('schema already exists');
-        // });
-=======
+            let error;
+
+            try {
+                await schema.createSchemaStructure(SCHEMA_CREATE_OBJECT_TEST);
+            } catch(err) {
+                error = err;
+            }
+
             expect(error).to.be.instanceOf(Error);
             expect(error.message).to.equal(`Schema ${SCHEMA_CREATE_OBJECT_TEST.schema} already exists`);
 
@@ -297,7 +246,6 @@
         });
 
 
->>>>>>> ec8b4681
     });
 
     /**
@@ -355,6 +303,7 @@
         afterEach(function () {
             global.clustering_on = true;
             create_table_validator_stub.returns();
+            search_for_table_stub.resolves([]);
         });
 
         it('should catch thrown error from validation.create_table_object', async function() {
@@ -877,7 +826,7 @@
             deleteSchemaTableStruc();
         });
 
-        // Test is failing, not going to fix it on this task because it will be removed when I build out drop table.
+        // Test is failing, not going to fix it on this task because it will be removed when I build out drop schema.
 
         // it('should make trash dir and move test table to it', async function() {
         //     let destination_name = `${DROP_TABLE_OBJECT_TEST.schema}-${DROP_TABLE_OBJECT_TEST.table}-${current_date}`;
