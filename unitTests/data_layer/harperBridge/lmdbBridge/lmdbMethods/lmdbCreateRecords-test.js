'use strict';

const test_utils = require('../../../../test_utils');
test_utils.preTestPrep();
const path = require('path');

const SYSTEM_FOLDER_NAME = 'system';
const SCHEMA_NAME = 'schema';
const TRANSACTIONS_NAME = 'transactions';
const BASE_PATH = test_utils.getMockLMDBPath();
const BASE_TXN_PATH = path.join(BASE_PATH, TRANSACTIONS_NAME);
const BASE_SCHEMA_PATH = path.join(BASE_PATH, SCHEMA_NAME);
const SYSTEM_SCHEMA_PATH = path.join(BASE_SCHEMA_PATH, SYSTEM_FOLDER_NAME);

const rewire = require('rewire');
const lmdb_create_records = rewire('../../../../../data_layer/harperBridge/lmdbBridge/lmdbMethods/lmdbCreateRecords');
const lmdb_create_schema = require('../../../../../data_layer/harperBridge/lmdbBridge/lmdbMethods/lmdbCreateSchema');
const lmdb_create_table = require('../../../../../data_layer/harperBridge/lmdbBridge/lmdbMethods/lmdbCreateTable');
const environment_utility = rewire('../../../../../utility/lmdb/environmentUtility');
const search_utility = require('../../../../../utility/lmdb/searchUtility');
const verify_txn = require('../_verifyTxns');
const lmdb_common = require('../../../../../utility/lmdb/commonUtility');
const assert = require('assert');
const fs = require('fs-extra');
const sinon = require('sinon');
const systemSchema = require('../../../../../json/systemSchema');
const env_manager = require('../../../../../utility/environment/environmentManager');
const hdb_terms = require('../../../../../utility/hdbTerms');

const LMDBInsertTransactionObject = require('../../../../../data_layer/harperBridge/lmdbBridge/lmdbUtility/LMDBInsertTransactionObject');

const TIMESTAMP = Date.now();
const HASH_ATTRIBUTE_NAME = 'id';

const INSERT_OBJECT_TEST = {
	operation: 'insert',
	schema: 'dev',
	table: 'dog',
	records: [
		{
			name: 'Harper',
			breed: 'Mutt',
			id: 8,
			age: 5,
		},
		{
			name: 'Penny',
			breed: 'Mutt',
			id: 9,
			age: 5,
			height: 145,
		},
		{
			name: 'David',
			breed: 'Mutt',
			id: 12,
		},
		{
			name: 'Rob',
			breed: 'Mutt',
			id: 10,
			age: 5,
			height: 145,
		},
	],
};

const INSERT_HASHES = [8, 9, 12, 10];

const EXPECTED_SEARCH_RECORDS = [
	{
		__createdtime__: TIMESTAMP,
		__updatedtime__: TIMESTAMP,
		name: 'Harper',
		breed: 'Mutt',
		height: null,
		id: 8,
		age: 5,
	},
	{
		__createdtime__: TIMESTAMP,
		__updatedtime__: TIMESTAMP,
		name: 'Penny',
		breed: 'Mutt',
		id: 9,
		age: 5,
		height: 145,
	},
	{
		__createdtime__: TIMESTAMP,
		__updatedtime__: TIMESTAMP,
		name: 'Rob',
		breed: 'Mutt',
		id: 10,
		age: 5,
		height: 145,
	},
	{
		__createdtime__: TIMESTAMP,
		__updatedtime__: TIMESTAMP,
		age: null,
		name: 'David',
		breed: 'Mutt',
		height: null,
		id: 12,
	},
];

const NO_NEW_ATTR_TEST = [
	{
		attribute: 'name',
	},
	{
		attribute: 'breed',
	},
	{
		attribute: 'age',
	},
	{
		attribute: 'id',
	},
	{
		attribute: 'height',
	},
	{
		attribute: '__createdtime__',
	},
	{
		attribute: '__updatedtime__',
	},
];

const ALL_FETCH_ATTRIBUTES = ['__createdtime__', '__updatedtime__', 'age', 'breed', 'height', 'id', 'name'];

const SCHEMA_TABLE_TEST = {
	id: 'c43762be-4943-4d10-81fb-1b857ed6cf3a',
	name: 'dog',
	hash_attribute: HASH_ATTRIBUTE_NAME,
	schema: 'dev',
	attributes: [{ attribute: HASH_ATTRIBUTE_NAME }, { attribute: '__createdtime__' }, { attribute: '__updatedtime__' }],
};

const CREATE_SCHEMA_DEV = {
	operation: 'create_schema',
	schema: 'dev',
};

const CREATE_TABLE_OBJ_TEST_A = {
	operation: 'create_table',
	schema: 'dev',
	table: 'dog',
	hash_attribute: 'id',
};

const TXN_SCHEMA_PATH = path.join(BASE_TXN_PATH, 'dev');

const TABLE_SYSTEM_DATA_TEST_A = {
	name: CREATE_TABLE_OBJ_TEST_A.table,
	schema: CREATE_TABLE_OBJ_TEST_A.schema,
	id: '82j3r4',
	hash_attribute: CREATE_TABLE_OBJ_TEST_A.hash_attribute,
	residence: '*',
};

const sandbox = sinon.createSandbox();

<<<<<<< HEAD
describe('Test lmdbCreateRecords module', ()=>{
    let date_stub;
    let hdb_schema_env;
    let hdb_table_env;
    let hdb_attribute_env;
    before(()=>{
        date_stub = sandbox.stub(Date, 'now').returns(TIMESTAMP);
    });

    after(()=>{
        date_stub.restore();
    });

    describe('Test lmdbCreateRecords function', ()=>{
        let m_time;
        let m_time_stub;
        beforeEach(async ()=>{

            global.hdb_schema = {
                [SCHEMA_TABLE_TEST.schema]: {
                    [SCHEMA_TABLE_TEST.name]: {
                        attributes: SCHEMA_TABLE_TEST.attributes,
                        hash_attribute: SCHEMA_TABLE_TEST.hash_attribute,
                        residence: SCHEMA_TABLE_TEST.residence,
                        schema: SCHEMA_TABLE_TEST.schema,
                        name: SCHEMA_TABLE_TEST.name
                    }
                },
                system: systemSchema};

            global.lmdb_map = undefined;
            await fs.remove(test_utils.getMockLMDBPath());
            await fs.mkdirp(SYSTEM_SCHEMA_PATH);

            hdb_schema_env = await environment_utility.createEnvironment(SYSTEM_SCHEMA_PATH, systemSchema.hdb_schema.name);
            environment_utility.createDBI(hdb_schema_env, systemSchema.hdb_schema.hash_attribute, false);

            hdb_table_env = await environment_utility.createEnvironment(SYSTEM_SCHEMA_PATH, systemSchema.hdb_table.name);
            environment_utility.createDBI(hdb_table_env, systemSchema.hdb_table.hash_attribute, false);

            hdb_attribute_env = await environment_utility.createEnvironment(SYSTEM_SCHEMA_PATH, systemSchema.hdb_attribute.name);
            environment_utility.createDBI(hdb_attribute_env, systemSchema.hdb_attribute.hash_attribute, false);

            await lmdb_create_schema(CREATE_SCHEMA_DEV);

            await lmdb_create_table(TABLE_SYSTEM_DATA_TEST_A, CREATE_TABLE_OBJ_TEST_A);

            m_time = lmdb_common.getMicroTime();
            m_time_stub = sandbox.stub(lmdb_common, 'getMicroTime').returns(m_time);
        });

        afterEach(async ()=>{
            let env1 = await environment_utility.openEnvironment(path.join(BASE_SCHEMA_PATH, CREATE_TABLE_OBJ_TEST_A.schema), CREATE_TABLE_OBJ_TEST_A.table);
            await env1.close();

            let txn_env1 = await environment_utility.openEnvironment(path.join(BASE_TXN_PATH, CREATE_TABLE_OBJ_TEST_A.schema), CREATE_TABLE_OBJ_TEST_A.table, true);
            await txn_env1.close();

            await hdb_table_env.close();
            await hdb_schema_env.close();
            await hdb_attribute_env.close();

            global.lmdb_map = undefined;
            await fs.remove(test_utils.getMockLMDBPath());
            delete global.hdb_schema;
            m_time_stub.restore();
        });

        it('Test that rows are inserted correctly and return msg is correct ', async ()=>{
            let expected_return_result = {
                new_attributes: [
                    "name",
                    "breed",
                    "age",
                    "height"
                ],
                written_hashes: [ 8,9,12,10 ],
                skipped_hashes: [],
                txn_time: m_time,
                schema_table: {
                    attributes: SCHEMA_TABLE_TEST.attributes,
                    hash_attribute: HASH_ATTRIBUTE_NAME,
                    residence: undefined,
                    schema: INSERT_OBJECT_TEST.schema,
                    name: INSERT_OBJECT_TEST.table
                }
            };

            let expected_search = [];
            EXPECTED_SEARCH_RECORDS.forEach(record=>{
                expected_search.push(test_utils.assignObjecttoNullObject(record));
            });

            let insert_obj = test_utils.deepClone(INSERT_OBJECT_TEST);

            //verify no transactions
            await verify_txn(TXN_SCHEMA_PATH, INSERT_OBJECT_TEST.table);

            let results = await test_utils.assertErrorAsync(lmdb_create_records, [insert_obj], undefined);
            assert.deepStrictEqual(results, expected_return_result);

            let dog_env = await test_utils.assertErrorAsync(environment_utility.openEnvironment,[path.join(BASE_SCHEMA_PATH, INSERT_OBJECT_TEST.schema), INSERT_OBJECT_TEST.table], undefined);
            let records = test_utils.assertErrorSync(search_utility.batchSearchByHash, [dog_env, HASH_ATTRIBUTE_NAME, ALL_FETCH_ATTRIBUTES, [ '8', '9', '12', '10' ] ], undefined);
            assert.deepStrictEqual(records, expected_search);

            //verify txn created
            let insert_txn_obj = Object.assign({}, new LMDBInsertTransactionObject(insert_obj.records, undefined, m_time, INSERT_HASHES));
            let expected_timestamp = test_utils.assignObjecttoNullObject({
                [m_time]: [insert_txn_obj]
            });

            let hashes = Object.create(null);
            insert_obj.records.forEach(record=>{
                hashes[record[HASH_ATTRIBUTE_NAME]] = [m_time];
            });
            await verify_txn(TXN_SCHEMA_PATH, INSERT_OBJECT_TEST.table, expected_timestamp, hashes);
        });

        it('Test inserting existing and non-existing rows', async () => {
            let expected_result = {
                new_attributes: [
                    "name",
                    "breed",
                    "age",
                    "height"
                ],
                written_hashes: [ 8,9,12,10 ],
                skipped_hashes: [],
                schema_table: {
                    attributes: SCHEMA_TABLE_TEST.attributes,
                    hash_attribute: HASH_ATTRIBUTE_NAME,
                    residence: undefined,
                    schema: INSERT_OBJECT_TEST.schema,
                    name: INSERT_OBJECT_TEST.table
                },
                txn_time: m_time
            };

            //verify no transactions
            await verify_txn(TXN_SCHEMA_PATH, INSERT_OBJECT_TEST.table);

            let insert_obj1 = test_utils.deepClone(INSERT_OBJECT_TEST);

            let results = await test_utils.assertErrorAsync(lmdb_create_records, [insert_obj1], undefined);
            assert.deepStrictEqual(results, expected_result);

            //verify txn created
            let insert_txn_obj = Object.assign({}, new LMDBInsertTransactionObject(insert_obj1.records, undefined, m_time, INSERT_HASHES));
            let expected_timestamp = test_utils.assignObjecttoNullObject({
                [m_time]: [insert_txn_obj]
            });

            let hashes = Object.create(null);
            insert_obj1.records.forEach(record=>{
                hashes[record[HASH_ATTRIBUTE_NAME]] = [m_time];
            });
            await verify_txn(TXN_SCHEMA_PATH, INSERT_OBJECT_TEST.table, expected_timestamp, hashes);

            insert_obj1.records.forEach(record=>{
                assert.deepStrictEqual(record.__updatedtime__, TIMESTAMP);
                assert.deepStrictEqual(record.__createdtime__, TIMESTAMP);
            });

            global.hdb_schema[SCHEMA_TABLE_TEST.schema][SCHEMA_TABLE_TEST.name]['attributes'] = NO_NEW_ATTR_TEST;
            let insert_obj = test_utils.deepClone(INSERT_OBJECT_TEST);
            let new_records = [
                {
                    name: "Harper",
                    breed: "Mutt",
                    id: 8,
                    age: 5
                },
                {
                    name: "Penny",
                    breed: "Mutt",
                    id: 9,
                    age: 5,
                    height: 145
                },
                {
                    name: "David",
                    breed: "Mutt",
                    id: 123
                },
                {
                    name: "Rob",
                    breed: "Mutt",
                    id: 1232,
                    age: 5,
                    height: 145
                }
            ];

            //change the expected microtime
            m_time_stub.restore();
            m_time = lmdb_common.getMicroTime();
            m_time_stub = sandbox.stub(lmdb_common, 'getMicroTime').returns(m_time);

            let new_records_excpected = [
                test_utils.assignObjecttoNullObject({
                    "__createdtime__": TIMESTAMP,
                    "__updatedtime__": TIMESTAMP,
                    name: "Harper",
                    breed: "Mutt",
                    id: 8,
                    height:null,
                    age: 5
                }),
                test_utils.assignObjecttoNullObject({
                    "__createdtime__": TIMESTAMP,
                    "__updatedtime__": TIMESTAMP,
                    name: "Penny",
                    breed: "Mutt",
                    id: 9,
                    age: 5,
                    height: 145
                }),
                test_utils.assignObjecttoNullObject({
                    "__createdtime__": TIMESTAMP,
                    "__updatedtime__": TIMESTAMP,
                    age: null,
                    name: "David",
                    breed: "Mutt",
                    height:null,
                    id: 123
                }),
                test_utils.assignObjecttoNullObject({
                    "__createdtime__": TIMESTAMP,
                    "__updatedtime__": TIMESTAMP,
                    name: "Rob",
                    breed: "Mutt",
                    id: 1232,
                    age: 5,
                    height: 145
                })
            ];

            insert_obj.records = new_records;
            let expected_return_result = {
                new_attributes: [],
                written_hashes: [ 123, 1232 ],
                skipped_hashes: [ 8,9 ],
                schema_table: {
                    attributes: NO_NEW_ATTR_TEST,
                    hash_attribute: 'id',
                    residence: undefined,
                    schema: insert_obj.schema,
                    name: insert_obj.table
                },
                txn_time: m_time
            };

            let result = await test_utils.assertErrorAsync(lmdb_create_records, [insert_obj], undefined);
            assert.deepStrictEqual(result, expected_return_result);
            let dog_env = await test_utils.assertErrorAsync(environment_utility.openEnvironment,[path.join(BASE_SCHEMA_PATH, INSERT_OBJECT_TEST.schema), INSERT_OBJECT_TEST.table], undefined);
            let records = test_utils.assertErrorSync(search_utility.batchSearchByHash, [dog_env, HASH_ATTRIBUTE_NAME, ALL_FETCH_ATTRIBUTES, ['8', '9', '123', '1232'] ], undefined);
            assert.deepStrictEqual(records, new_records_excpected);

            //verify txns
            let insert_txn_obj2 = Object.assign({}, new LMDBInsertTransactionObject(insert_obj.records, undefined, m_time, [ 123, 1232 ]));
            expected_timestamp[m_time] = [insert_txn_obj2];

            insert_obj.records.forEach(record=>{
                hashes[record[HASH_ATTRIBUTE_NAME]] = [m_time];
            });
            await verify_txn(TXN_SCHEMA_PATH, INSERT_OBJECT_TEST.table, expected_timestamp, hashes);
        });

        it('Test inserting record with __clustering__', async () => {
            let expected_result = {
                new_attributes: [
                    "name",
                    "breed",
                    "age"
                ],
                written_hashes: [8],
                skipped_hashes: [],
                schema_table: {
                    attributes: SCHEMA_TABLE_TEST.attributes,
                    hash_attribute: HASH_ATTRIBUTE_NAME,
                    residence: undefined,
                    schema: INSERT_OBJECT_TEST.schema,
                    name: INSERT_OBJECT_TEST.table
                },
                txn_time: m_time
            };

            //verify no transactions
            await verify_txn(TXN_SCHEMA_PATH, INSERT_OBJECT_TEST.table);

            let insert_obj1 = {
                operation: "insert",
                schema: 'dev',
                table: 'dog',
                records: [
                    {
                        name: "Harper",
                        breed: "Mutt",
                        id: 8,
                        age: 5,
                        __createdtime__: 123456,
                        __updatedtime__: 123456
                    }
                ],
                __clustering__:true
            };

            let results = await test_utils.assertErrorAsync(lmdb_create_records, [insert_obj1], undefined);
            assert.deepStrictEqual(results, expected_result);

            //verify txn created
            let insert_txn_obj = Object.assign({}, new LMDBInsertTransactionObject(insert_obj1.records, undefined, m_time, [8]));
            let expected_timestamp = test_utils.assignObjecttoNullObject({
                [m_time]: [insert_txn_obj]
            });

            let hashes = Object.create(null);
            insert_obj1.records.forEach(record=>{
                hashes[record[HASH_ATTRIBUTE_NAME]] = [m_time];
            });
            await verify_txn(TXN_SCHEMA_PATH, INSERT_OBJECT_TEST.table, expected_timestamp, hashes);

            assert.deepStrictEqual(insert_obj1.records[0].__updatedtime__, 123456);
            assert.deepStrictEqual(insert_obj1.records[0].__createdtime__, 123456);
        });

        it('Test inserting rows that already exist', async () => {
            //verify no transactions
            await verify_txn(TXN_SCHEMA_PATH, INSERT_OBJECT_TEST.table);

            let insert_obj = test_utils.deepClone(INSERT_OBJECT_TEST);
            await test_utils.assertErrorAsync(lmdb_create_records, [insert_obj], undefined);

            //verify txn created
            let insert_txn_obj = Object.assign({}, new LMDBInsertTransactionObject(insert_obj.records, undefined, m_time, INSERT_HASHES));
            let expected_timestamp = test_utils.assignObjecttoNullObject({
                [m_time]: [insert_txn_obj]
            });

            let hashes = Object.create(null);
            insert_obj.records.forEach(record=>{
                hashes[record[HASH_ATTRIBUTE_NAME]] = [m_time];
            });
            await verify_txn(TXN_SCHEMA_PATH, INSERT_OBJECT_TEST.table, expected_timestamp, hashes);

            let expected_result = {
                written_hashes: [],
                skipped_hashes: [ 8,9,12,10 ],
                schema_table:
                    { attributes: NO_NEW_ATTR_TEST,
                        hash_attribute: 'id',
                        residence: undefined,
                        schema: insert_obj.schema,
                        name: insert_obj.table }
            };

            let insert_obj2 = test_utils.deepClone(INSERT_OBJECT_TEST);
            let results = await test_utils.assertErrorAsync(lmdb_create_records, [insert_obj2], undefined);
            assert.deepStrictEqual(results.written_hashes, expected_result.written_hashes);
            assert.deepStrictEqual(results.skipped_hashes, expected_result.skipped_hashes);

            //assert no new txns
            await verify_txn(TXN_SCHEMA_PATH, INSERT_OBJECT_TEST.table, expected_timestamp, hashes);
        });

        it('Test that no hash error from processRows is thrown', async () => {
            let insert_obj = test_utils.deepClone(INSERT_OBJECT_TEST);

            insert_obj.records = [
                {
                    name: "Harper",
                    breed: "Mutt",
                    id: "89",
                    age: 5
                },
                {
                    name: "Penny",
                    breed: "Mutt",
                    age: 5,
                    height: 145
                }
            ];
            insert_obj.operation = 'update';

            await test_utils.assertErrorAsync(lmdb_create_records, [insert_obj], new Error('a valid hash attribute must be provided with update record, check log for more info'));
        });
    });


=======
describe('Test lmdbCreateRecords module', () => {
	let date_stub;
	let hdb_schema_env;
	let hdb_table_env;
	let hdb_attribute_env;
	before(() => {
		date_stub = sandbox.stub(Date, 'now').returns(TIMESTAMP);
		env_manager.setProperty(hdb_terms.CONFIG_PARAMS.LOGGING_AUDITLOG, true);
	});

	after(() => {
		date_stub.restore();
	});

	describe('Test lmdbCreateRecords function', () => {
		let m_time;
		let m_time_stub;
		beforeEach(async () => {
			global.hdb_schema = {
				[SCHEMA_TABLE_TEST.schema]: {
					[SCHEMA_TABLE_TEST.name]: {
						attributes: SCHEMA_TABLE_TEST.attributes,
						hash_attribute: SCHEMA_TABLE_TEST.hash_attribute,
						residence: SCHEMA_TABLE_TEST.residence,
						schema: SCHEMA_TABLE_TEST.schema,
						name: SCHEMA_TABLE_TEST.name,
					},
				},
				system: systemSchema,
			};

			global.lmdb_map = undefined;
			await fs.remove(test_utils.getMockLMDBPath());
			await fs.mkdirp(SYSTEM_SCHEMA_PATH);

			hdb_schema_env = await environment_utility.createEnvironment(SYSTEM_SCHEMA_PATH, systemSchema.hdb_schema.name);
			environment_utility.createDBI(hdb_schema_env, systemSchema.hdb_schema.hash_attribute, false);

			hdb_table_env = await environment_utility.createEnvironment(SYSTEM_SCHEMA_PATH, systemSchema.hdb_table.name);
			environment_utility.createDBI(hdb_table_env, systemSchema.hdb_table.hash_attribute, false);

			hdb_attribute_env = await environment_utility.createEnvironment(
				SYSTEM_SCHEMA_PATH,
				systemSchema.hdb_attribute.name
			);
			environment_utility.createDBI(hdb_attribute_env, systemSchema.hdb_attribute.hash_attribute, false);

			await lmdb_create_schema(CREATE_SCHEMA_DEV);

			await lmdb_create_table(TABLE_SYSTEM_DATA_TEST_A, CREATE_TABLE_OBJ_TEST_A);

			m_time = lmdb_common.getMicroTime();
			m_time_stub = sandbox.stub(lmdb_common, 'getMicroTime').returns(m_time);
		});

		afterEach(async () => {
			let env1 = await environment_utility.openEnvironment(
				path.join(BASE_SCHEMA_PATH, CREATE_TABLE_OBJ_TEST_A.schema),
				CREATE_TABLE_OBJ_TEST_A.table
			);
			env1.close();

			let txn_env1 = await environment_utility.openEnvironment(
				path.join(BASE_TXN_PATH, CREATE_TABLE_OBJ_TEST_A.schema),
				CREATE_TABLE_OBJ_TEST_A.table,
				true
			);
			txn_env1.close();

			hdb_table_env.close();
			hdb_schema_env.close();
			hdb_attribute_env.close();

			global.lmdb_map = undefined;
			await fs.remove(test_utils.getMockLMDBPath());
			delete global.hdb_schema;
			m_time_stub.restore();
		});

		it('Test that rows are inserted correctly and return msg is correct ', async () => {
			let expected_return_result = {
				new_attributes: ['name', 'breed', 'age', 'height'],
				written_hashes: [8, 9, 12, 10],
				skipped_hashes: [],
				txn_time: m_time,
				schema_table: {
					attributes: SCHEMA_TABLE_TEST.attributes,
					hash_attribute: HASH_ATTRIBUTE_NAME,
					residence: undefined,
					schema: INSERT_OBJECT_TEST.schema,
					name: INSERT_OBJECT_TEST.table,
				},
			};

			let expected_search = [];
			EXPECTED_SEARCH_RECORDS.forEach((record) => {
				expected_search.push(test_utils.assignObjecttoNullObject(record));
			});

			let insert_obj = test_utils.deepClone(INSERT_OBJECT_TEST);

			//verify no transactions
			await verify_txn(TXN_SCHEMA_PATH, INSERT_OBJECT_TEST.table);

			let results = await test_utils.assertErrorAsync(lmdb_create_records, [insert_obj], undefined);
			assert.deepStrictEqual(results, expected_return_result);

			let dog_env = await test_utils.assertErrorAsync(
				environment_utility.openEnvironment,
				[path.join(BASE_SCHEMA_PATH, INSERT_OBJECT_TEST.schema), INSERT_OBJECT_TEST.table],
				undefined
			);
			let records = test_utils.assertErrorSync(
				search_utility.batchSearchByHash,
				[dog_env, HASH_ATTRIBUTE_NAME, ALL_FETCH_ATTRIBUTES, ['8', '9', '12', '10']],
				undefined
			);
			assert.deepStrictEqual(records, expected_search);

			//verify txn created
			let insert_txn_obj = Object.assign(
				{},
				new LMDBInsertTransactionObject(insert_obj.records, undefined, m_time, INSERT_HASHES)
			);
			let expected_timestamp = test_utils.assignObjecttoNullObject({
				[m_time]: [insert_txn_obj],
			});

			let hashes = Object.create(null);
			insert_obj.records.forEach((record) => {
				hashes[record[HASH_ATTRIBUTE_NAME]] = [m_time];
			});
			await verify_txn(TXN_SCHEMA_PATH, INSERT_OBJECT_TEST.table, expected_timestamp, hashes);
		});

		it('Test inserting existing and non-existing rows', async () => {
			let expected_result = {
				new_attributes: ['name', 'breed', 'age', 'height'],
				written_hashes: [8, 9, 12, 10],
				skipped_hashes: [],
				schema_table: {
					attributes: SCHEMA_TABLE_TEST.attributes,
					hash_attribute: HASH_ATTRIBUTE_NAME,
					residence: undefined,
					schema: INSERT_OBJECT_TEST.schema,
					name: INSERT_OBJECT_TEST.table,
				},
				txn_time: m_time,
			};

			//verify no transactions
			await verify_txn(TXN_SCHEMA_PATH, INSERT_OBJECT_TEST.table);

			let insert_obj1 = test_utils.deepClone(INSERT_OBJECT_TEST);

			let results = await test_utils.assertErrorAsync(lmdb_create_records, [insert_obj1], undefined);
			assert.deepStrictEqual(results, expected_result);

			//verify txn created
			let insert_txn_obj = Object.assign(
				{},
				new LMDBInsertTransactionObject(insert_obj1.records, undefined, m_time, INSERT_HASHES)
			);
			let expected_timestamp = test_utils.assignObjecttoNullObject({
				[m_time]: [insert_txn_obj],
			});

			let hashes = Object.create(null);
			insert_obj1.records.forEach((record) => {
				hashes[record[HASH_ATTRIBUTE_NAME]] = [m_time];
			});
			await verify_txn(TXN_SCHEMA_PATH, INSERT_OBJECT_TEST.table, expected_timestamp, hashes);

			insert_obj1.records.forEach((record) => {
				assert.deepStrictEqual(record.__updatedtime__, TIMESTAMP);
				assert.deepStrictEqual(record.__createdtime__, TIMESTAMP);
			});

			global.hdb_schema[SCHEMA_TABLE_TEST.schema][SCHEMA_TABLE_TEST.name]['attributes'] = NO_NEW_ATTR_TEST;
			let insert_obj = test_utils.deepClone(INSERT_OBJECT_TEST);
			let new_records = [
				{
					name: 'Harper',
					breed: 'Mutt',
					id: 8,
					age: 5,
				},
				{
					name: 'Penny',
					breed: 'Mutt',
					id: 9,
					age: 5,
					height: 145,
				},
				{
					name: 'David',
					breed: 'Mutt',
					id: 123,
				},
				{
					name: 'Rob',
					breed: 'Mutt',
					id: 1232,
					age: 5,
					height: 145,
				},
			];

			//change the expected microtime
			m_time_stub.restore();
			m_time = lmdb_common.getMicroTime();
			m_time_stub = sandbox.stub(lmdb_common, 'getMicroTime').returns(m_time);

			let new_records_excpected = [
				test_utils.assignObjecttoNullObject({
					__createdtime__: TIMESTAMP,
					__updatedtime__: TIMESTAMP,
					name: 'Harper',
					breed: 'Mutt',
					id: 8,
					height: null,
					age: 5,
				}),
				test_utils.assignObjecttoNullObject({
					__createdtime__: TIMESTAMP,
					__updatedtime__: TIMESTAMP,
					name: 'Penny',
					breed: 'Mutt',
					id: 9,
					age: 5,
					height: 145,
				}),
				test_utils.assignObjecttoNullObject({
					__createdtime__: TIMESTAMP,
					__updatedtime__: TIMESTAMP,
					age: null,
					name: 'David',
					breed: 'Mutt',
					height: null,
					id: 123,
				}),
				test_utils.assignObjecttoNullObject({
					__createdtime__: TIMESTAMP,
					__updatedtime__: TIMESTAMP,
					name: 'Rob',
					breed: 'Mutt',
					id: 1232,
					age: 5,
					height: 145,
				}),
			];

			insert_obj.records = new_records;
			let expected_return_result = {
				new_attributes: [],
				written_hashes: [123, 1232],
				skipped_hashes: [8, 9],
				schema_table: {
					attributes: NO_NEW_ATTR_TEST,
					hash_attribute: 'id',
					residence: undefined,
					schema: insert_obj.schema,
					name: insert_obj.table,
				},
				txn_time: m_time,
			};

			let result = await test_utils.assertErrorAsync(lmdb_create_records, [insert_obj], undefined);
			assert.deepStrictEqual(result, expected_return_result);
			let dog_env = await test_utils.assertErrorAsync(
				environment_utility.openEnvironment,
				[path.join(BASE_SCHEMA_PATH, INSERT_OBJECT_TEST.schema), INSERT_OBJECT_TEST.table],
				undefined
			);
			let records = test_utils.assertErrorSync(
				search_utility.batchSearchByHash,
				[dog_env, HASH_ATTRIBUTE_NAME, ALL_FETCH_ATTRIBUTES, ['8', '9', '123', '1232']],
				undefined
			);
			assert.deepStrictEqual(records, new_records_excpected);

			//verify txns
			let insert_txn_obj2 = Object.assign(
				{},
				new LMDBInsertTransactionObject(insert_obj.records, undefined, m_time, [123, 1232])
			);
			expected_timestamp[m_time] = [insert_txn_obj2];

			insert_obj.records.forEach((record) => {
				hashes[record[HASH_ATTRIBUTE_NAME]] = [m_time];
			});
			await verify_txn(TXN_SCHEMA_PATH, INSERT_OBJECT_TEST.table, expected_timestamp, hashes);
		});

		it('Test inserting record with __clustering__', async () => {
			let expected_result = {
				new_attributes: ['name', 'breed', 'age'],
				written_hashes: [8],
				skipped_hashes: [],
				schema_table: {
					attributes: SCHEMA_TABLE_TEST.attributes,
					hash_attribute: HASH_ATTRIBUTE_NAME,
					residence: undefined,
					schema: INSERT_OBJECT_TEST.schema,
					name: INSERT_OBJECT_TEST.table,
				},
				txn_time: m_time,
			};

			//verify no transactions
			await verify_txn(TXN_SCHEMA_PATH, INSERT_OBJECT_TEST.table);

			let insert_obj1 = {
				operation: 'insert',
				schema: 'dev',
				table: 'dog',
				records: [
					{
						name: 'Harper',
						breed: 'Mutt',
						id: 8,
						age: 5,
						__createdtime__: 123456,
						__updatedtime__: 123456,
					},
				],
				__clustering__: true,
			};

			let results = await test_utils.assertErrorAsync(lmdb_create_records, [insert_obj1], undefined);
			assert.deepStrictEqual(results, expected_result);

			//verify txn created
			let insert_txn_obj = Object.assign(
				{},
				new LMDBInsertTransactionObject(insert_obj1.records, undefined, m_time, [8])
			);
			let expected_timestamp = test_utils.assignObjecttoNullObject({
				[m_time]: [insert_txn_obj],
			});

			let hashes = Object.create(null);
			insert_obj1.records.forEach((record) => {
				hashes[record[HASH_ATTRIBUTE_NAME]] = [m_time];
			});
			await verify_txn(TXN_SCHEMA_PATH, INSERT_OBJECT_TEST.table, expected_timestamp, hashes);

			assert.deepStrictEqual(insert_obj1.records[0].__updatedtime__, 123456);
			assert.deepStrictEqual(insert_obj1.records[0].__createdtime__, 123456);
		});

		it('Test inserting rows that already exist', async () => {
			//verify no transactions
			await verify_txn(TXN_SCHEMA_PATH, INSERT_OBJECT_TEST.table);

			let insert_obj = test_utils.deepClone(INSERT_OBJECT_TEST);
			await test_utils.assertErrorAsync(lmdb_create_records, [insert_obj], undefined);

			//verify txn created
			let insert_txn_obj = Object.assign(
				{},
				new LMDBInsertTransactionObject(insert_obj.records, undefined, m_time, INSERT_HASHES)
			);
			let expected_timestamp = test_utils.assignObjecttoNullObject({
				[m_time]: [insert_txn_obj],
			});

			let hashes = Object.create(null);
			insert_obj.records.forEach((record) => {
				hashes[record[HASH_ATTRIBUTE_NAME]] = [m_time];
			});
			await verify_txn(TXN_SCHEMA_PATH, INSERT_OBJECT_TEST.table, expected_timestamp, hashes);

			let expected_result = {
				written_hashes: [],
				skipped_hashes: [8, 9, 12, 10],
				schema_table: {
					attributes: NO_NEW_ATTR_TEST,
					hash_attribute: 'id',
					residence: undefined,
					schema: insert_obj.schema,
					name: insert_obj.table,
				},
			};

			let insert_obj2 = test_utils.deepClone(INSERT_OBJECT_TEST);
			let results = await test_utils.assertErrorAsync(lmdb_create_records, [insert_obj2], undefined);
			assert.deepStrictEqual(results.written_hashes, expected_result.written_hashes);
			assert.deepStrictEqual(results.skipped_hashes, expected_result.skipped_hashes);

			//assert no new txns
			await verify_txn(TXN_SCHEMA_PATH, INSERT_OBJECT_TEST.table, expected_timestamp, hashes);
		});

		it('Test that no hash error from processRows is thrown', async () => {
			let insert_obj = test_utils.deepClone(INSERT_OBJECT_TEST);

			insert_obj.records = [
				{
					name: 'Harper',
					breed: 'Mutt',
					id: '89',
					age: 5,
				},
				{
					name: 'Penny',
					breed: 'Mutt',
					age: 5,
					height: 145,
				},
			];
			insert_obj.operation = 'update';

			await test_utils.assertErrorAsync(
				lmdb_create_records,
				[insert_obj],
				new Error('a valid hash attribute must be provided with update record, check log for more info')
			);
		});
	});
>>>>>>> 1be5dc44
});<|MERGE_RESOLUTION|>--- conflicted
+++ resolved
@@ -164,397 +164,6 @@
 
 const sandbox = sinon.createSandbox();
 
-<<<<<<< HEAD
-describe('Test lmdbCreateRecords module', ()=>{
-    let date_stub;
-    let hdb_schema_env;
-    let hdb_table_env;
-    let hdb_attribute_env;
-    before(()=>{
-        date_stub = sandbox.stub(Date, 'now').returns(TIMESTAMP);
-    });
-
-    after(()=>{
-        date_stub.restore();
-    });
-
-    describe('Test lmdbCreateRecords function', ()=>{
-        let m_time;
-        let m_time_stub;
-        beforeEach(async ()=>{
-
-            global.hdb_schema = {
-                [SCHEMA_TABLE_TEST.schema]: {
-                    [SCHEMA_TABLE_TEST.name]: {
-                        attributes: SCHEMA_TABLE_TEST.attributes,
-                        hash_attribute: SCHEMA_TABLE_TEST.hash_attribute,
-                        residence: SCHEMA_TABLE_TEST.residence,
-                        schema: SCHEMA_TABLE_TEST.schema,
-                        name: SCHEMA_TABLE_TEST.name
-                    }
-                },
-                system: systemSchema};
-
-            global.lmdb_map = undefined;
-            await fs.remove(test_utils.getMockLMDBPath());
-            await fs.mkdirp(SYSTEM_SCHEMA_PATH);
-
-            hdb_schema_env = await environment_utility.createEnvironment(SYSTEM_SCHEMA_PATH, systemSchema.hdb_schema.name);
-            environment_utility.createDBI(hdb_schema_env, systemSchema.hdb_schema.hash_attribute, false);
-
-            hdb_table_env = await environment_utility.createEnvironment(SYSTEM_SCHEMA_PATH, systemSchema.hdb_table.name);
-            environment_utility.createDBI(hdb_table_env, systemSchema.hdb_table.hash_attribute, false);
-
-            hdb_attribute_env = await environment_utility.createEnvironment(SYSTEM_SCHEMA_PATH, systemSchema.hdb_attribute.name);
-            environment_utility.createDBI(hdb_attribute_env, systemSchema.hdb_attribute.hash_attribute, false);
-
-            await lmdb_create_schema(CREATE_SCHEMA_DEV);
-
-            await lmdb_create_table(TABLE_SYSTEM_DATA_TEST_A, CREATE_TABLE_OBJ_TEST_A);
-
-            m_time = lmdb_common.getMicroTime();
-            m_time_stub = sandbox.stub(lmdb_common, 'getMicroTime').returns(m_time);
-        });
-
-        afterEach(async ()=>{
-            let env1 = await environment_utility.openEnvironment(path.join(BASE_SCHEMA_PATH, CREATE_TABLE_OBJ_TEST_A.schema), CREATE_TABLE_OBJ_TEST_A.table);
-            await env1.close();
-
-            let txn_env1 = await environment_utility.openEnvironment(path.join(BASE_TXN_PATH, CREATE_TABLE_OBJ_TEST_A.schema), CREATE_TABLE_OBJ_TEST_A.table, true);
-            await txn_env1.close();
-
-            await hdb_table_env.close();
-            await hdb_schema_env.close();
-            await hdb_attribute_env.close();
-
-            global.lmdb_map = undefined;
-            await fs.remove(test_utils.getMockLMDBPath());
-            delete global.hdb_schema;
-            m_time_stub.restore();
-        });
-
-        it('Test that rows are inserted correctly and return msg is correct ', async ()=>{
-            let expected_return_result = {
-                new_attributes: [
-                    "name",
-                    "breed",
-                    "age",
-                    "height"
-                ],
-                written_hashes: [ 8,9,12,10 ],
-                skipped_hashes: [],
-                txn_time: m_time,
-                schema_table: {
-                    attributes: SCHEMA_TABLE_TEST.attributes,
-                    hash_attribute: HASH_ATTRIBUTE_NAME,
-                    residence: undefined,
-                    schema: INSERT_OBJECT_TEST.schema,
-                    name: INSERT_OBJECT_TEST.table
-                }
-            };
-
-            let expected_search = [];
-            EXPECTED_SEARCH_RECORDS.forEach(record=>{
-                expected_search.push(test_utils.assignObjecttoNullObject(record));
-            });
-
-            let insert_obj = test_utils.deepClone(INSERT_OBJECT_TEST);
-
-            //verify no transactions
-            await verify_txn(TXN_SCHEMA_PATH, INSERT_OBJECT_TEST.table);
-
-            let results = await test_utils.assertErrorAsync(lmdb_create_records, [insert_obj], undefined);
-            assert.deepStrictEqual(results, expected_return_result);
-
-            let dog_env = await test_utils.assertErrorAsync(environment_utility.openEnvironment,[path.join(BASE_SCHEMA_PATH, INSERT_OBJECT_TEST.schema), INSERT_OBJECT_TEST.table], undefined);
-            let records = test_utils.assertErrorSync(search_utility.batchSearchByHash, [dog_env, HASH_ATTRIBUTE_NAME, ALL_FETCH_ATTRIBUTES, [ '8', '9', '12', '10' ] ], undefined);
-            assert.deepStrictEqual(records, expected_search);
-
-            //verify txn created
-            let insert_txn_obj = Object.assign({}, new LMDBInsertTransactionObject(insert_obj.records, undefined, m_time, INSERT_HASHES));
-            let expected_timestamp = test_utils.assignObjecttoNullObject({
-                [m_time]: [insert_txn_obj]
-            });
-
-            let hashes = Object.create(null);
-            insert_obj.records.forEach(record=>{
-                hashes[record[HASH_ATTRIBUTE_NAME]] = [m_time];
-            });
-            await verify_txn(TXN_SCHEMA_PATH, INSERT_OBJECT_TEST.table, expected_timestamp, hashes);
-        });
-
-        it('Test inserting existing and non-existing rows', async () => {
-            let expected_result = {
-                new_attributes: [
-                    "name",
-                    "breed",
-                    "age",
-                    "height"
-                ],
-                written_hashes: [ 8,9,12,10 ],
-                skipped_hashes: [],
-                schema_table: {
-                    attributes: SCHEMA_TABLE_TEST.attributes,
-                    hash_attribute: HASH_ATTRIBUTE_NAME,
-                    residence: undefined,
-                    schema: INSERT_OBJECT_TEST.schema,
-                    name: INSERT_OBJECT_TEST.table
-                },
-                txn_time: m_time
-            };
-
-            //verify no transactions
-            await verify_txn(TXN_SCHEMA_PATH, INSERT_OBJECT_TEST.table);
-
-            let insert_obj1 = test_utils.deepClone(INSERT_OBJECT_TEST);
-
-            let results = await test_utils.assertErrorAsync(lmdb_create_records, [insert_obj1], undefined);
-            assert.deepStrictEqual(results, expected_result);
-
-            //verify txn created
-            let insert_txn_obj = Object.assign({}, new LMDBInsertTransactionObject(insert_obj1.records, undefined, m_time, INSERT_HASHES));
-            let expected_timestamp = test_utils.assignObjecttoNullObject({
-                [m_time]: [insert_txn_obj]
-            });
-
-            let hashes = Object.create(null);
-            insert_obj1.records.forEach(record=>{
-                hashes[record[HASH_ATTRIBUTE_NAME]] = [m_time];
-            });
-            await verify_txn(TXN_SCHEMA_PATH, INSERT_OBJECT_TEST.table, expected_timestamp, hashes);
-
-            insert_obj1.records.forEach(record=>{
-                assert.deepStrictEqual(record.__updatedtime__, TIMESTAMP);
-                assert.deepStrictEqual(record.__createdtime__, TIMESTAMP);
-            });
-
-            global.hdb_schema[SCHEMA_TABLE_TEST.schema][SCHEMA_TABLE_TEST.name]['attributes'] = NO_NEW_ATTR_TEST;
-            let insert_obj = test_utils.deepClone(INSERT_OBJECT_TEST);
-            let new_records = [
-                {
-                    name: "Harper",
-                    breed: "Mutt",
-                    id: 8,
-                    age: 5
-                },
-                {
-                    name: "Penny",
-                    breed: "Mutt",
-                    id: 9,
-                    age: 5,
-                    height: 145
-                },
-                {
-                    name: "David",
-                    breed: "Mutt",
-                    id: 123
-                },
-                {
-                    name: "Rob",
-                    breed: "Mutt",
-                    id: 1232,
-                    age: 5,
-                    height: 145
-                }
-            ];
-
-            //change the expected microtime
-            m_time_stub.restore();
-            m_time = lmdb_common.getMicroTime();
-            m_time_stub = sandbox.stub(lmdb_common, 'getMicroTime').returns(m_time);
-
-            let new_records_excpected = [
-                test_utils.assignObjecttoNullObject({
-                    "__createdtime__": TIMESTAMP,
-                    "__updatedtime__": TIMESTAMP,
-                    name: "Harper",
-                    breed: "Mutt",
-                    id: 8,
-                    height:null,
-                    age: 5
-                }),
-                test_utils.assignObjecttoNullObject({
-                    "__createdtime__": TIMESTAMP,
-                    "__updatedtime__": TIMESTAMP,
-                    name: "Penny",
-                    breed: "Mutt",
-                    id: 9,
-                    age: 5,
-                    height: 145
-                }),
-                test_utils.assignObjecttoNullObject({
-                    "__createdtime__": TIMESTAMP,
-                    "__updatedtime__": TIMESTAMP,
-                    age: null,
-                    name: "David",
-                    breed: "Mutt",
-                    height:null,
-                    id: 123
-                }),
-                test_utils.assignObjecttoNullObject({
-                    "__createdtime__": TIMESTAMP,
-                    "__updatedtime__": TIMESTAMP,
-                    name: "Rob",
-                    breed: "Mutt",
-                    id: 1232,
-                    age: 5,
-                    height: 145
-                })
-            ];
-
-            insert_obj.records = new_records;
-            let expected_return_result = {
-                new_attributes: [],
-                written_hashes: [ 123, 1232 ],
-                skipped_hashes: [ 8,9 ],
-                schema_table: {
-                    attributes: NO_NEW_ATTR_TEST,
-                    hash_attribute: 'id',
-                    residence: undefined,
-                    schema: insert_obj.schema,
-                    name: insert_obj.table
-                },
-                txn_time: m_time
-            };
-
-            let result = await test_utils.assertErrorAsync(lmdb_create_records, [insert_obj], undefined);
-            assert.deepStrictEqual(result, expected_return_result);
-            let dog_env = await test_utils.assertErrorAsync(environment_utility.openEnvironment,[path.join(BASE_SCHEMA_PATH, INSERT_OBJECT_TEST.schema), INSERT_OBJECT_TEST.table], undefined);
-            let records = test_utils.assertErrorSync(search_utility.batchSearchByHash, [dog_env, HASH_ATTRIBUTE_NAME, ALL_FETCH_ATTRIBUTES, ['8', '9', '123', '1232'] ], undefined);
-            assert.deepStrictEqual(records, new_records_excpected);
-
-            //verify txns
-            let insert_txn_obj2 = Object.assign({}, new LMDBInsertTransactionObject(insert_obj.records, undefined, m_time, [ 123, 1232 ]));
-            expected_timestamp[m_time] = [insert_txn_obj2];
-
-            insert_obj.records.forEach(record=>{
-                hashes[record[HASH_ATTRIBUTE_NAME]] = [m_time];
-            });
-            await verify_txn(TXN_SCHEMA_PATH, INSERT_OBJECT_TEST.table, expected_timestamp, hashes);
-        });
-
-        it('Test inserting record with __clustering__', async () => {
-            let expected_result = {
-                new_attributes: [
-                    "name",
-                    "breed",
-                    "age"
-                ],
-                written_hashes: [8],
-                skipped_hashes: [],
-                schema_table: {
-                    attributes: SCHEMA_TABLE_TEST.attributes,
-                    hash_attribute: HASH_ATTRIBUTE_NAME,
-                    residence: undefined,
-                    schema: INSERT_OBJECT_TEST.schema,
-                    name: INSERT_OBJECT_TEST.table
-                },
-                txn_time: m_time
-            };
-
-            //verify no transactions
-            await verify_txn(TXN_SCHEMA_PATH, INSERT_OBJECT_TEST.table);
-
-            let insert_obj1 = {
-                operation: "insert",
-                schema: 'dev',
-                table: 'dog',
-                records: [
-                    {
-                        name: "Harper",
-                        breed: "Mutt",
-                        id: 8,
-                        age: 5,
-                        __createdtime__: 123456,
-                        __updatedtime__: 123456
-                    }
-                ],
-                __clustering__:true
-            };
-
-            let results = await test_utils.assertErrorAsync(lmdb_create_records, [insert_obj1], undefined);
-            assert.deepStrictEqual(results, expected_result);
-
-            //verify txn created
-            let insert_txn_obj = Object.assign({}, new LMDBInsertTransactionObject(insert_obj1.records, undefined, m_time, [8]));
-            let expected_timestamp = test_utils.assignObjecttoNullObject({
-                [m_time]: [insert_txn_obj]
-            });
-
-            let hashes = Object.create(null);
-            insert_obj1.records.forEach(record=>{
-                hashes[record[HASH_ATTRIBUTE_NAME]] = [m_time];
-            });
-            await verify_txn(TXN_SCHEMA_PATH, INSERT_OBJECT_TEST.table, expected_timestamp, hashes);
-
-            assert.deepStrictEqual(insert_obj1.records[0].__updatedtime__, 123456);
-            assert.deepStrictEqual(insert_obj1.records[0].__createdtime__, 123456);
-        });
-
-        it('Test inserting rows that already exist', async () => {
-            //verify no transactions
-            await verify_txn(TXN_SCHEMA_PATH, INSERT_OBJECT_TEST.table);
-
-            let insert_obj = test_utils.deepClone(INSERT_OBJECT_TEST);
-            await test_utils.assertErrorAsync(lmdb_create_records, [insert_obj], undefined);
-
-            //verify txn created
-            let insert_txn_obj = Object.assign({}, new LMDBInsertTransactionObject(insert_obj.records, undefined, m_time, INSERT_HASHES));
-            let expected_timestamp = test_utils.assignObjecttoNullObject({
-                [m_time]: [insert_txn_obj]
-            });
-
-            let hashes = Object.create(null);
-            insert_obj.records.forEach(record=>{
-                hashes[record[HASH_ATTRIBUTE_NAME]] = [m_time];
-            });
-            await verify_txn(TXN_SCHEMA_PATH, INSERT_OBJECT_TEST.table, expected_timestamp, hashes);
-
-            let expected_result = {
-                written_hashes: [],
-                skipped_hashes: [ 8,9,12,10 ],
-                schema_table:
-                    { attributes: NO_NEW_ATTR_TEST,
-                        hash_attribute: 'id',
-                        residence: undefined,
-                        schema: insert_obj.schema,
-                        name: insert_obj.table }
-            };
-
-            let insert_obj2 = test_utils.deepClone(INSERT_OBJECT_TEST);
-            let results = await test_utils.assertErrorAsync(lmdb_create_records, [insert_obj2], undefined);
-            assert.deepStrictEqual(results.written_hashes, expected_result.written_hashes);
-            assert.deepStrictEqual(results.skipped_hashes, expected_result.skipped_hashes);
-
-            //assert no new txns
-            await verify_txn(TXN_SCHEMA_PATH, INSERT_OBJECT_TEST.table, expected_timestamp, hashes);
-        });
-
-        it('Test that no hash error from processRows is thrown', async () => {
-            let insert_obj = test_utils.deepClone(INSERT_OBJECT_TEST);
-
-            insert_obj.records = [
-                {
-                    name: "Harper",
-                    breed: "Mutt",
-                    id: "89",
-                    age: 5
-                },
-                {
-                    name: "Penny",
-                    breed: "Mutt",
-                    age: 5,
-                    height: 145
-                }
-            ];
-            insert_obj.operation = 'update';
-
-            await test_utils.assertErrorAsync(lmdb_create_records, [insert_obj], new Error('a valid hash attribute must be provided with update record, check log for more info'));
-        });
-    });
-
-
-=======
 describe('Test lmdbCreateRecords module', () => {
 	let date_stub;
 	let hdb_schema_env;
@@ -615,18 +224,18 @@
 				path.join(BASE_SCHEMA_PATH, CREATE_TABLE_OBJ_TEST_A.schema),
 				CREATE_TABLE_OBJ_TEST_A.table
 			);
-			env1.close();
+			await env1.close();
 
 			let txn_env1 = await environment_utility.openEnvironment(
 				path.join(BASE_TXN_PATH, CREATE_TABLE_OBJ_TEST_A.schema),
 				CREATE_TABLE_OBJ_TEST_A.table,
 				true
 			);
-			txn_env1.close();
-
-			hdb_table_env.close();
-			hdb_schema_env.close();
-			hdb_attribute_env.close();
+			await txn_env1.close();
+
+			await hdb_table_env.close();
+			await hdb_schema_env.close();
+			await hdb_attribute_env.close();
 
 			global.lmdb_map = undefined;
 			await fs.remove(test_utils.getMockLMDBPath());
@@ -975,5 +584,4 @@
 			);
 		});
 	});
->>>>>>> 1be5dc44
 });