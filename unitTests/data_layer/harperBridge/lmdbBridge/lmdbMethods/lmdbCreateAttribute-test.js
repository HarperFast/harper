'use strict';

const test_utils = require('../../../../test_utils');
test_utils.preTestPrep();

const path = require('path');
const LMDB_TEST_FOLDER_NAME = 'system';
const SCHEMA_NAME = 'schema';
const BASE_PATH = test_utils.getMockFSPath();
const BASE_SCHEMA_PATH = path.join(BASE_PATH, SCHEMA_NAME);
const BASE_TXN_PATH = path.join(BASE_PATH, 'transactions');
const BASE_TEST_PATH = path.join(BASE_SCHEMA_PATH, LMDB_TEST_FOLDER_NAME);


const rewire = require('rewire');
const lmdb_create_schema = require('../../../../../data_layer/harperBridge/lmdbBridge/lmdbMethods/lmdbCreateSchema');
const lmdb_create_table = rewire('../../../../../data_layer/harperBridge/lmdbBridge/lmdbMethods/lmdbCreateTable');
const lmdb_create_attribute = rewire('../../../../../data_layer/harperBridge/lmdbBridge/lmdbMethods/lmdbCreateAttribute');
const environment_utility = rewire('../../../../../utility/lmdb/environmentUtility');
const search_utility = require('../../../../../utility/lmdb/searchUtility');
const systemSchema = require('../../../../../json/systemSchema');

const assert = require('assert');
const fs = require('fs-extra');

const MOCK_UUID_VALUE = 'cool-uuid-value';

const CREATE_SCHEMA_DEV = {
    operation: 'create_schema',
    schema: 'dev'
};

const CREATE_SCHEMA_PROD = {
    operation: 'create_schema',
    schema: 'prod'
};

const CREATE_TABLE_OBJ_TEST_A = {
    operation: 'create_table',
    schema: 'dev',
    table: 'catsdrool',
    hash_attribute: 'id'
};

const TABLE_SYSTEM_DATA_TEST_A = {
    name: CREATE_TABLE_OBJ_TEST_A.table,
    schema: CREATE_TABLE_OBJ_TEST_A.schema,
    id: '82j3r4',
    hash_attribute: CREATE_TABLE_OBJ_TEST_A.hash_attribute,
    residence: '*'
};

const CREATE_TABLE_OBJ_TEST_B = {
    operation: 'create_table',
    schema: 'prod',
    table: 'coolDogNames',
    hash_attribute: 'name',
};

const TABLE_SYSTEM_DATA_TEST_B = {
    name: CREATE_TABLE_OBJ_TEST_B.table,
    schema: CREATE_TABLE_OBJ_TEST_B.schema,
    id: 'fd23fds',
    hash_attribute: CREATE_TABLE_OBJ_TEST_B.hash_attribute,
    residence: '*'
};

const CREATE_ATTR_OBJ_TEST = {
    operation: "create_attribute",
    schema: "dev",
    table: "catsdrool",
    attribute: "another_attribute",
    id: MOCK_UUID_VALUE
};

const HDB_ATTRIBUTE_ATTRIBUTES = ['id', 'schema', 'table', 'attribute', 'schema_table'];

describe("test lmdbCreateAttribute module", ()=>{

    let hdb_schema_env;
    let hdb_table_env;
    let hdb_attribute_env;
<<<<<<< HEAD
=======
    let rw_env_util;
    let catsdrool_env;
>>>>>>> b10c4196
    before(async ()=>{
        //uuid_stub = sandbox.stub(uuid, 'v4').returns(MOCK_UUID_VALUE);
        global.hdb_schema = {system: systemSchema};
        await fs.mkdirp(BASE_TEST_PATH);
        global.lmdb_map = undefined;

        hdb_schema_env = await environment_utility.createEnvironment(BASE_TEST_PATH, systemSchema.hdb_schema.name);
        environment_utility.createDBI(hdb_schema_env, systemSchema.hdb_schema.hash_attribute, false, true);

        hdb_table_env = await environment_utility.createEnvironment(BASE_TEST_PATH, systemSchema.hdb_table.name);
        environment_utility.createDBI(hdb_table_env, systemSchema.hdb_table.hash_attribute, false, true);

        hdb_attribute_env = await environment_utility.createEnvironment(BASE_TEST_PATH, systemSchema.hdb_attribute.name);
        environment_utility.createDBI(hdb_attribute_env, systemSchema.hdb_attribute.hash_attribute, false, true);

        await lmdb_create_schema(CREATE_SCHEMA_DEV);
        await lmdb_create_schema(CREATE_SCHEMA_PROD);
        await lmdb_create_table(TABLE_SYSTEM_DATA_TEST_A, CREATE_TABLE_OBJ_TEST_A);
        await lmdb_create_table(TABLE_SYSTEM_DATA_TEST_B, CREATE_TABLE_OBJ_TEST_B);
        catsdrool_env = await environment_utility.openEnvironment(path.join(BASE_SCHEMA_PATH, CREATE_TABLE_OBJ_TEST_A.schema), CREATE_TABLE_OBJ_TEST_A.table);
    });

    after(async ()=>{
        let env1 = await environment_utility.openEnvironment(path.join(BASE_SCHEMA_PATH, CREATE_TABLE_OBJ_TEST_A.schema), CREATE_TABLE_OBJ_TEST_A.table);
        env1.close();

        let env2 = await environment_utility.openEnvironment(path.join(BASE_SCHEMA_PATH, CREATE_TABLE_OBJ_TEST_B.schema), CREATE_TABLE_OBJ_TEST_B.table);
        env2.close();

        let txn_env1 = await environment_utility.openEnvironment(path.join(BASE_TXN_PATH, CREATE_TABLE_OBJ_TEST_A.schema), CREATE_TABLE_OBJ_TEST_A.table, true);
        txn_env1.close();

        let txn_env2 = await environment_utility.openEnvironment(path.join(BASE_TXN_PATH, CREATE_TABLE_OBJ_TEST_B.schema), CREATE_TABLE_OBJ_TEST_B.table, true);
        txn_env2.close();

        hdb_table_env.close();
        hdb_schema_env.close();
        hdb_attribute_env.close();

        delete global.hdb_schema;
        await fs.remove(BASE_PATH);
        global.lmdb_map = undefined;
    });

    it('Test that a datastore is created and system schema updated with new attribute', async () => {
        const test_create_attr_obj = Object.assign({}, CREATE_ATTR_OBJ_TEST);
        let expected_result = {
            message: 'inserted 1 of 1 records',
            skipped_hashes: [],
            inserted_hashes: [ MOCK_UUID_VALUE ]
        };

        let expected_search_result = test_utils.assignObjecttoNullObject(
            {id: MOCK_UUID_VALUE, schema: CREATE_ATTR_OBJ_TEST.schema, table: CREATE_ATTR_OBJ_TEST.table, attribute: CREATE_ATTR_OBJ_TEST.attribute, schema_table: `${CREATE_ATTR_OBJ_TEST.schema}.${CREATE_ATTR_OBJ_TEST.table}`});

        let results = await test_utils.assertErrorAsync(lmdb_create_attribute, [test_create_attr_obj],undefined);
        assert.deepStrictEqual(results, expected_result);

        let test_env = await test_utils.assertErrorAsync(environment_utility.openEnvironment, [path.join(BASE_SCHEMA_PATH, CREATE_ATTR_OBJ_TEST.schema), CREATE_ATTR_OBJ_TEST.table], undefined);
        let all_dbis = test_utils.assertErrorSync(environment_utility.listDBIs, [test_env], undefined);
        assert(all_dbis.includes(CREATE_ATTR_OBJ_TEST.attribute) === true);


        let attribute_record = test_utils.assertErrorSync(search_utility.searchByHash,
            [hdb_attribute_env, systemSchema.hdb_attribute.hash_attribute, HDB_ATTRIBUTE_ATTRIBUTES, MOCK_UUID_VALUE], undefined);
        assert.deepStrictEqual(attribute_record, expected_search_result);
    });

    it('Test that a datastore is created with dup_sort set to true when undefined in create_attribute_obj', async () => {
        const test_create_attr_obj = Object.assign({}, CREATE_ATTR_OBJ_TEST);
        test_create_attr_obj.attribute = 'attr1';
        delete test_create_attr_obj.id;
        assert.equal(test_create_attr_obj.dup_sort, undefined);

        await lmdb_create_attribute(test_create_attr_obj);
        assert.ok(test_create_attr_obj.dup_sort);

        let dbi = environment_utility.openDBI(catsdrool_env, 'attr1');
        assert.ok(dbi.dupSort);
    });

    it('Test that a datastore is created with dup_sort set to true when null in create_attribute_obj', async () => {
        const test_create_attr_obj = Object.assign({}, CREATE_ATTR_OBJ_TEST);
        test_create_attr_obj.dup_sort = null;
        test_create_attr_obj.attribute = 'attr2';
        delete test_create_attr_obj.id;
        await lmdb_create_attribute(test_create_attr_obj);
        assert.ok(test_create_attr_obj.dup_sort);

        let dbi = environment_utility.openDBI(catsdrool_env, 'attr2');
        assert.ok(dbi.dupSort);
    });

    it('Test that a datastore is created with dup_sort set to true when true boolean used in create_attribute_obj', async () => {
        const test_create_attr_obj = Object.assign({}, CREATE_ATTR_OBJ_TEST);
        test_create_attr_obj.dup_sort = true;
        test_create_attr_obj.attribute = 'attr3';
        delete test_create_attr_obj.id;
        await lmdb_create_attribute(test_create_attr_obj);
        assert.ok(test_create_attr_obj.dup_sort);

        let dbi = environment_utility.openDBI(catsdrool_env, 'attr3');
        assert.ok(dbi.dupSort);
    });

    it('Test that a datastore is created with dup_sort set to false when false boolean used in create_attribute_obj', async () => {
        const test_create_attr_obj = Object.assign({}, CREATE_ATTR_OBJ_TEST);
        test_create_attr_obj.dup_sort = false;
        test_create_attr_obj.attribute = 'attr4';
        delete test_create_attr_obj.id;
        await lmdb_create_attribute(test_create_attr_obj);
        assert.equal(test_create_attr_obj.dup_sort, false);

        let dbi = environment_utility.openDBI(catsdrool_env, 'attr4');
        assert.ok(!dbi.dupSort);
    });

    it('Test that datastore is not created because it already exists', async () => {
        const test_create_attr_obj = Object.assign({}, CREATE_ATTR_OBJ_TEST);
        await test_utils.assertErrorAsync(lmdb_create_attribute, [test_create_attr_obj], new Error("attribute 'another_attribute' already exists in dev.catsdrool"));
    });

    it('Test that validation error is thrown', async () => {
        let attr_required = test_utils.generateHDBError('Attribute  is required', 400);
        let create_attr_obj = test_utils.deepClone(CREATE_ATTR_OBJ_TEST);
        delete create_attr_obj.attribute;
        await test_utils.assertErrorAsync(lmdb_create_attribute, [create_attr_obj],attr_required);

        create_attr_obj = test_utils.deepClone(CREATE_ATTR_OBJ_TEST);
        create_attr_obj.attribute = null;
        await test_utils.assertErrorAsync(lmdb_create_attribute, [create_attr_obj],attr_required);

        create_attr_obj = test_utils.deepClone(CREATE_ATTR_OBJ_TEST);
        create_attr_obj.attribute = undefined;
        await test_utils.assertErrorAsync(lmdb_create_attribute, [create_attr_obj],attr_required);

        create_attr_obj = test_utils.deepClone(CREATE_ATTR_OBJ_TEST);
        create_attr_obj.attribute = '';
        await test_utils.assertErrorAsync(lmdb_create_attribute, [create_attr_obj],attr_required);

        create_attr_obj = test_utils.deepClone(CREATE_ATTR_OBJ_TEST);
        create_attr_obj.attribute = 'slash/er';
        await test_utils.assertErrorAsync(lmdb_create_attribute, [create_attr_obj],
            test_utils.generateHDBError('Attribute names cannot include backticks or forward slashes',400));
    });

});<|MERGE_RESOLUTION|>--- conflicted
+++ resolved
@@ -80,11 +80,8 @@
     let hdb_schema_env;
     let hdb_table_env;
     let hdb_attribute_env;
-<<<<<<< HEAD
-=======
     let rw_env_util;
     let catsdrool_env;
->>>>>>> b10c4196
     before(async ()=>{
         //uuid_stub = sandbox.stub(uuid, 'v4').returns(MOCK_UUID_VALUE);
         global.hdb_schema = {system: systemSchema};
