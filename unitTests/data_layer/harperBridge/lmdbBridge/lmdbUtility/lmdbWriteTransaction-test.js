--- conflicted
+++ resolved
@@ -77,7 +77,6 @@
 
 	after(() => {});
 
-<<<<<<< HEAD
 	describe('test getDisableTxnLogSetting function', () => {
 		let rw_func = undefined;
 		before(() => {
@@ -171,8 +170,6 @@
 		});
 	});
 
-=======
->>>>>>> 1be5dc44
 	describe('test createTransactionObject function', () => {
 		before(async () => {
 			global.lmdb_map = undefined;
@@ -328,18 +325,11 @@
 			await fs.mkdirp(BASE_PATH);
 			global.lmdb_map = undefined;
 			env = await lmdb_create_txn_envs(CREATE_TABLE_OBJ);
-<<<<<<< HEAD
+		env_mngr.setProperty('logging_auditlog', true);
 		});
 
 		afterEach(async () => {
 			await env.close();
-=======
-			env_mngr.setProperty('logging_auditlog', true);
-		});
-
-		afterEach(async () => {
-			env.close();
->>>>>>> 1be5dc44
 			await fs.remove(BASE_PATH);
 			global.lmdb_map = undefined;
 		});
@@ -390,13 +380,8 @@
 			assert.deepStrictEqual(results, Object.create(null));
 		});
 
-<<<<<<< HEAD
-		it('test writing insert with DISABLE_TRANSACTION_LOG true', async () => {
-			let disable_txn = rw_lmdb_write_txn.__set__('DISABLE_TRANSACTION_LOG', true);
-=======
 		it('test writing insert with transaction log disabled', async () => {
 			env_mngr.setProperty('logging_auditlog', false);
->>>>>>> 1be5dc44
 
 			let insert_obj = new InsertObject('dev', 'test', 'id', INSERT_RECORDS);
 			let insert_response = new InsertRecordsResponseObject(INSERT_HASHES, [], common.getMicroTime());
@@ -429,11 +414,8 @@
 
 			results = search_util.iterateDBI(txn_env, 'user_name');
 			assert.deepStrictEqual(results, Object.create(null));
-<<<<<<< HEAD
-
-			disable_txn();
-=======
->>>>>>> 1be5dc44
+
+
 		});
 
 		it('test writing insert with user on operation', async () => {
