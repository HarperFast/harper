'use strict';

const test_utils = require('../../../test_utils');
test_utils.preTestPrep();

const rewire = require('rewire');
let FileSystemBridge = rewire('../../../../data_layer/harperBridge/fsBridge/FileSystemBridge');
const log = require('../../../../utility/logging/harper_logger');
const chai = require('chai');
const sinon = require('sinon');
const sinon_chai = require('sinon-chai');
const { expect } = chai;
chai.use(sinon_chai);

const RESULT_TEST = {
    written_hashes: [
        "dog"
    ],
    skipped_hashes: []
    };

const INSERT_OBJ_TEST = {
    operation: "insert",
    schema: "system",
    table: "hdb_schema",
    records: [
        {
            name: "dog",
            createddate: "1565108103810"
        }
    ]};

const ATTRIBUTES_TEST = [
    "name",
    "createddate"
    ];

const SCHEMA_TABLE_TEST = {
    hash_attribute: "name",
    name: "hdb_schema",
    schema: "system",
    residence: [
        "*"
    ],
    attributes: [
        {
            attribute: "name"
        },
        {
            attribute: "createddate"
        }
    ]};

const SCHEMA_OBJ_TEST = {
    operation: "create_schema",
    schema: "dev",
    };

describe('Tests for the file system bridge class', () => {
    let sandbox = sinon.createSandbox();
    let fs_bridge = new FileSystemBridge();
    let file_system_bridge_rw;
    let log_error_spy;

    before(() => {
        log_error_spy = sandbox.spy(log, 'error');
    });

    after(() => {
        FileSystemBridge = rewire('../../../../data_layer/harperBridge/fsBridge/FileSystemBridge');
    });

    context('Test createRecords method', () => {
        let fs_create_records_stub = sandbox.stub();

        before(() => {
<<<<<<< HEAD
            file_system_bridge_rw = FileSystemBridge.__set__('fs_create_records', fs_create_records_stub);
=======
            fs_create_records_rw = FileSystemBridge.__set__('fsCreateRecords', fs_create_records_stub);
>>>>>>> 851948dd
        });

        after(() => {
            sandbox.restore();
        });

        it('Test createRecords method is called and result is as expected', async () => {
            fs_create_records_stub.resolves(RESULT_TEST);
            let result = await fs_bridge.createRecords(INSERT_OBJ_TEST, ATTRIBUTES_TEST, SCHEMA_TABLE_TEST);

            expect(result).to.equal(RESULT_TEST);
            expect(fs_create_records_stub).to.have.been.calledWith(INSERT_OBJ_TEST, ATTRIBUTES_TEST, SCHEMA_TABLE_TEST);
        });

        it('Test that error is caught, thrown and logged', async () => {
            fs_create_records_stub.throws(new Error('Error creating records'));
            await test_utils.testForError(fs_bridge.createRecords(INSERT_OBJ_TEST, ATTRIBUTES_TEST, SCHEMA_TABLE_TEST), 'Error creating records');

            expect(log_error_spy).to.have.been.calledOnce;
        });
    });

    context('Test createSchema method', () => {
        let fs_create_schema_stub = sandbox.stub();

        before(() => {
            file_system_bridge_rw = FileSystemBridge.__set__('fs_create_schema', fs_create_schema_stub);
        });

        after(() => {
            sandbox.restore();
        });

        it('Test createSchema method is called and result is as expected', async () => {
            await fs_bridge.createSchema(SCHEMA_OBJ_TEST);

            expect(fs_create_schema_stub).to.have.been.calledWith(SCHEMA_OBJ_TEST);
        });

        it('Test that error is caught, thrown and logged', async () => {
            fs_create_schema_stub.throws(new Error('Error creating schema'));
            await test_utils.testForError(fs_bridge.createSchema(SCHEMA_OBJ_TEST), 'Error creating schema');

            expect(log_error_spy).to.have.been.calledOnce;
        });

    });
});<|MERGE_RESOLUTION|>--- conflicted
+++ resolved
@@ -67,18 +67,17 @@
     });
 
     after(() => {
+        sandbox.restore();
         FileSystemBridge = rewire('../../../../data_layer/harperBridge/fsBridge/FileSystemBridge');
     });
 
     context('Test createRecords method', () => {
         let fs_create_records_stub = sandbox.stub();
+        let fs_create_records_rw;
 
         before(() => {
-<<<<<<< HEAD
+            fs_create_records_rw = FileSystemBridge.__set__('fsCreateRecords', fs_create_records_stub);
             file_system_bridge_rw = FileSystemBridge.__set__('fs_create_records', fs_create_records_stub);
-=======
-            fs_create_records_rw = FileSystemBridge.__set__('fsCreateRecords', fs_create_records_stub);
->>>>>>> 851948dd
         });
 
         after(() => {
@@ -124,6 +123,5 @@
 
             expect(log_error_spy).to.have.been.calledOnce;
         });
-
     });
 });