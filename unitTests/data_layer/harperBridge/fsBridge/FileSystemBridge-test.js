'use strict';

const test_utils = require('../../../test_utils');
test_utils.preTestPrep();

const rewire = require('rewire');
let FileSystemBridge = rewire('../../../../data_layer/harperBridge/fsBridge/FileSystemBridge');
const log = require('../../../../utility/logging/harper_logger');
const chai = require('chai');
const sinon = require('sinon');
const sinon_chai = require('sinon-chai');
const { expect } = chai;
chai.use(sinon_chai);

const RESULT_TEST = {
    written_hashes: [
        "dog"
    ],
    skipped_hashes: []
};

const SEARCH_OBJ_TEST = {
    operation: "search_by_hash",
    schema: "dev",
    table: "dog",
    hash_values: [1,2,3],
    get_attributes: "*"
}

const INSERT_OBJ_TEST = {
    operation: "insert",
    schema: "system",
    table: "hdb_schema",
    records: [
        {
            name: "dog",
            createddate: "1565108103810"
        }
    ]
};

const ATTRIBUTES_TEST = [
    "name",
    "createddate"
];

const SCHEMA_TABLE_TEST = {
    hash_attribute: "name",
    name: "hdb_schema",
    schema: "system",
    residence: [
        "*"
    ],
    attributes: [
        {
            attribute: "name"
        },
        {
            attribute: "createddate"
        }
        ]
};

const SCHEMA_OBJ_TEST = {
    operation: "create_schema",
    schema: "dev",
};

const DELETE_OBJ_TEST = {
    operation: "delete",
    table: "dog",
    schema: "dev",
    hash_values: [
        8,
    ]
};

const CREATE_TABLE_OBJ_TEST = {
    operation: 'create_table',
    schema: 'dogsrule',
    table: 'catsdrool',
    hash_attribute: 'id',
    };

const TABLE_SYSTEM_DATA_TEST = {
    name: CREATE_TABLE_OBJ_TEST.table,
    schema: CREATE_TABLE_OBJ_TEST.schema,
    hash_attribute: CREATE_TABLE_OBJ_TEST.hash_attribute
    };

const DROP_SCHEMA_OBJ_TEST = {
    operation: "drop_schema",
    schema: "dropTest",
};

const CREATE_ATTR_OBJ_TEST = {
    operation: "create_attribute",
    schema: "attrUnitTest",
    table: "dog",
    attribute: "another_attribute",
};

describe('Tests for the file system bridge class', () => {
    let sandbox = sinon.createSandbox();
    let fsBridge = new FileSystemBridge();
    let log_error_spy;


    before(() => {
        log_error_spy = sandbox.spy(log, 'error');
    });

    after(() => {
        sandbox.restore();
        FileSystemBridge = rewire('../../../../data_layer/harperBridge/fsBridge/FileSystemBridge');
    });

    context('Test createRecords method', () => {
        let fs_create_records_stub = sandbox.stub();
        let fs_create_records_rw;

        before(() => {
            fs_create_records_rw = FileSystemBridge.__set__('fsCreateRecords', fs_create_records_stub);
        });

        after(() => {
            sandbox.restore();
            fs_create_records_rw();
        });

        it('Test createRecords method is called and result is as expected', async () => {
            fs_create_records_stub.resolves(RESULT_TEST);
            let result = await fsBridge.createRecords(INSERT_OBJ_TEST);

            expect(result).to.equal(RESULT_TEST);
            expect(fs_create_records_stub).to.have.been.calledWith(INSERT_OBJ_TEST);
        });

        it('Test that error is caught, thrown and logged', async () => {
            let error_msg = 'Error creating records';
            fs_create_records_stub.throws(new Error(error_msg));
            let test_error_result = await test_utils.testError(fsBridge.createRecords(INSERT_OBJ_TEST, ATTRIBUTES_TEST, SCHEMA_TABLE_TEST), error_msg);

            expect(test_error_result).to.be.true;
            expect(log_error_spy).to.have.been.calledOnce;
        });
    });

    context('Test createSchema method', () => {
        let fs_create_schema_stub = sandbox.stub();
        let fs_create_schema_rw;

        before(() => {
            fs_create_schema_rw = FileSystemBridge.__set__('fsCreateSchema', fs_create_schema_stub);
        });

        after(() => {
            sandbox.restore();
            fs_create_schema_rw();
        });

        it('Test createSchema method is called and result is as expected', async () => {
            await fsBridge.createSchema(SCHEMA_OBJ_TEST);

            expect(fs_create_schema_stub).to.have.been.calledWith(SCHEMA_OBJ_TEST);
        });

        it('Test that error is caught, thrown and logged', async () => {
            let error_msg = 'Error creating schema';
            fs_create_schema_stub.throws(new Error(error_msg));
            let test_error_result = await test_utils.testError(fsBridge.createSchema(SCHEMA_OBJ_TEST), error_msg);

            expect(test_error_result).to.be.true;
            expect(log_error_spy).to.have.been.calledOnce;
        });
    });

    context('Test createTable method', () => {
        let fs_create_table_stub = sandbox.stub();
        let fs_create_table_rw;

        before(() => {
            fs_create_table_rw = FileSystemBridge.__set__('fsCreateTable', fs_create_table_stub);
        });

        after(() => {
            sandbox.restore();
            fs_create_table_rw();
        });

        it('Test createTable method is called as expected', async () => {
            await fsBridge.createTable(TABLE_SYSTEM_DATA_TEST, CREATE_TABLE_OBJ_TEST);

            expect(fs_create_table_stub).to.have.been.calledWith(TABLE_SYSTEM_DATA_TEST, CREATE_TABLE_OBJ_TEST);
        });

        it('Test that error is caught, thrown and logged', async () => {
            let error_msg = 'Error creating table';
            fs_create_table_stub.throws(new Error(error_msg));
            let test_error_result = await test_utils.testError(fsBridge.createTable(TABLE_SYSTEM_DATA_TEST, CREATE_TABLE_OBJ_TEST), error_msg);

            expect(test_error_result).to.be.true;
            expect(log_error_spy).to.have.been.calledOnce;
        });
    });

    context('Test deleteRecords method', () => {
        let fs_delete_records_stub = sandbox.stub();
        let fs_delete_records_rw;

        before(() => {
            fs_delete_records_rw = FileSystemBridge.__set__('fsDeleteRecords', fs_delete_records_stub);
        });

        after(() => {
            sandbox.restore();
            fs_delete_records_rw();
        });

        it('Test deleteRecords method is called and result is as expected', async () => {
            await fsBridge.deleteRecords(DELETE_OBJ_TEST);

            expect(fs_delete_records_stub).to.have.been.calledWith(DELETE_OBJ_TEST);
        });

        it('Test that error is caught, thrown and logged', async () => {
            let error_msg = 'Error deleting records';
            fs_delete_records_stub.throws(new Error(error_msg));
            let test_error_result = await test_utils.testError(fsBridge.deleteRecords(DELETE_OBJ_TEST), error_msg);

            expect(test_error_result).to.be.true;
            expect(log_error_spy).to.have.been.calledOnce;
        });
    });
    
    context('Test dropSchema method', () => {
        let fs_drop_schema_stub = sandbox.stub();
        let fs_drop_schema_rw;

        before(() => {
            fs_drop_schema_rw = FileSystemBridge.__set__('fsDropSchema', fs_drop_schema_stub);
        });

        after(() => {
            sandbox.restore();
            fs_drop_schema_rw();
        });

        it('Test dropSchema method is called and result is as expected', async () => {
            await fsBridge.dropSchema(DROP_SCHEMA_OBJ_TEST);

            expect(fs_drop_schema_stub).to.have.been.calledWith(DROP_SCHEMA_OBJ_TEST);
        });

        it('Test that error is caught, thrown and logged', async () => {
            let error_msg = 'Error dropping schema';
            fs_drop_schema_stub.throws(new Error(error_msg));
            let test_error_result = await test_utils.testError(fsBridge.dropSchema(DROP_SCHEMA_OBJ_TEST), error_msg);

            expect(test_error_result).to.be.true;
            expect(log_error_spy).to.have.been.calledOnce;
        });
    });

<<<<<<< HEAD
    context('Test createAttribute', () => {
        let fs_create_attribute_stub = sandbox.stub();
        let fs_create_attribute_rw;

        before(() => {
            fs_create_attribute_rw = FileSystemBridge.__set__('fsCreateAttribute', fs_create_attribute_stub);
=======
    context('Test getDataByHash method', () => {
        let fs_get_data_by_hash_stub = sandbox.stub();
        let fs_get_data_by_hash_rw;

        before(() => {
            fs_get_data_by_hash_rw = FileSystemBridge.__set__('fsGetDataByHash', fs_get_data_by_hash_stub);
>>>>>>> ffa5cd87
        });

        after(() => {
            sandbox.restore();
<<<<<<< HEAD
            fs_create_attribute_rw();
        });

        it('Test createAttribute method is called and result is as expected', async () => {
            await fsBridge.createAttribute(CREATE_ATTR_OBJ_TEST);

            expect(fs_create_attribute_stub).to.have.been.calledWith(CREATE_ATTR_OBJ_TEST);
        });

        it('Test that error is caught, thrown and logged', async () => {
            let error_msg = 'Error creating attribute';
            fs_create_attribute_stub.throws(new Error(error_msg));
            let test_error_result = await test_utils.testError(fsBridge.createAttribute(CREATE_ATTR_OBJ_TEST), error_msg);
=======
            fs_get_data_by_hash_rw();
        });

        it('Test getDataByHash method is called and result is as expected', async () => {
            await fsBridge.getDataByHash(SEARCH_OBJ_TEST);

            expect(fs_get_data_by_hash_stub).to.have.been.calledWith(SEARCH_OBJ_TEST);
        });

        it('Test that error is caught, thrown and logged', async () => {
            const error_msg = 'Search error';
            fs_get_data_by_hash_stub.throws(new Error(error_msg));
            let test_error_result = await test_utils.testError(fsBridge.getDataByHash(DELETE_OBJ_TEST), error_msg);
>>>>>>> ffa5cd87

            expect(test_error_result).to.be.true;
            expect(log_error_spy).to.have.been.calledOnce;
        });
    });
});<|MERGE_RESOLUTION|>--- conflicted
+++ resolved
@@ -262,26 +262,16 @@
         });
     });
 
-<<<<<<< HEAD
     context('Test createAttribute', () => {
         let fs_create_attribute_stub = sandbox.stub();
         let fs_create_attribute_rw;
 
         before(() => {
             fs_create_attribute_rw = FileSystemBridge.__set__('fsCreateAttribute', fs_create_attribute_stub);
-=======
-    context('Test getDataByHash method', () => {
-        let fs_get_data_by_hash_stub = sandbox.stub();
-        let fs_get_data_by_hash_rw;
-
-        before(() => {
-            fs_get_data_by_hash_rw = FileSystemBridge.__set__('fsGetDataByHash', fs_get_data_by_hash_stub);
->>>>>>> ffa5cd87
-        });
-
-        after(() => {
-            sandbox.restore();
-<<<<<<< HEAD
+        });
+
+        after(() => {
+            sandbox.restore();
             fs_create_attribute_rw();
         });
 
@@ -295,21 +285,6 @@
             let error_msg = 'Error creating attribute';
             fs_create_attribute_stub.throws(new Error(error_msg));
             let test_error_result = await test_utils.testError(fsBridge.createAttribute(CREATE_ATTR_OBJ_TEST), error_msg);
-=======
-            fs_get_data_by_hash_rw();
-        });
-
-        it('Test getDataByHash method is called and result is as expected', async () => {
-            await fsBridge.getDataByHash(SEARCH_OBJ_TEST);
-
-            expect(fs_get_data_by_hash_stub).to.have.been.calledWith(SEARCH_OBJ_TEST);
-        });
-
-        it('Test that error is caught, thrown and logged', async () => {
-            const error_msg = 'Search error';
-            fs_get_data_by_hash_stub.throws(new Error(error_msg));
-            let test_error_result = await test_utils.testError(fsBridge.getDataByHash(DELETE_OBJ_TEST), error_msg);
->>>>>>> ffa5cd87
 
             expect(test_error_result).to.be.true;
             expect(log_error_spy).to.have.been.calledOnce;
