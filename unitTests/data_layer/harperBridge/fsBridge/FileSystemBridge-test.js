--- conflicted
+++ resolved
@@ -61,6 +61,7 @@
     let fsBridge = new FileSystemBridge();
     let log_error_spy;
 
+
     before(() => {
         log_error_spy = sandbox.spy(log, 'error');
     });
@@ -93,14 +94,9 @@
 
         it('Test that error is caught, thrown and logged', async () => {
             fs_create_records_stub.throws(new Error('Error creating records'));
-<<<<<<< HEAD
-            await test_utils.testForError(fsBridge.createRecords(INSERT_OBJ_TEST, ATTRIBUTES_TEST, SCHEMA_TABLE_TEST), 'Error creating records');
-
-=======
             let test_error_result = await test_utils.testError(fsBridge.createRecords(INSERT_OBJ_TEST, ATTRIBUTES_TEST, SCHEMA_TABLE_TEST), 'Error creating records');
 
             expect(test_error_result).to.be.true;
->>>>>>> 550bf73a
             expect(log_error_spy).to.have.been.calledOnce;
         });
     });
@@ -126,12 +122,7 @@
 
         it('Test that error is caught, thrown and logged', async () => {
             fs_create_schema_stub.throws(new Error('Error creating schema'));
-<<<<<<< HEAD
-            await test_utils.testForError(fsBridge.createSchema(SCHEMA_OBJ_TEST), 'Error creating schema');
-            let test_error_result = await test_utils.testError(fs_bridge.createRecords(INSERT_OBJ_TEST, ATTRIBUTES_TEST, SCHEMA_TABLE), 'Error creating records');
-=======
             let test_error_result = await test_utils.testError(fsBridge.createSchema(SCHEMA_OBJ_TEST), 'Error creating schema');
->>>>>>> 550bf73a
 
             expect(test_error_result).to.be.true;
             expect(log_error_spy).to.have.been.calledOnce;
