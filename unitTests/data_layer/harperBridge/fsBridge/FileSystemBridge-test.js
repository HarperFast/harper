'use strict';

const test_utils = require('../../../test_utils');
test_utils.preTestPrep();

const rewire = require('rewire');
let FileSystemBridge = rewire('../../../../data_layer/harperBridge/fsBridge/FileSystemBridge');
const log = require('../../../../utility/logging/harper_logger');
const chai = require('chai');
const sinon = require('sinon');
const sinon_chai = require('sinon-chai');
const { expect } = chai;
chai.use(sinon_chai);

const RESULT_TEST = {
    written_hashes: [
        "dog"
    ],
    skipped_hashes: []
};

const SEARCH_OBJ_TEST = {
    operation: "search_by_hash",
    schema: "dev",
    table: "dog",
    hash_values: [1,2,3],
    get_attributes: "*"
}

const INSERT_OBJ_TEST = {
    operation: "insert",
    schema: "system",
    table: "hdb_schema",
    records: [
        {
            name: "dog",
            createddate: "1565108103810"
        }
    ]
};

const UPDATE_OBJ_TEST = {
    operation: "update",
    schema: "system",
    table: "hdb_schema",
    records: [
        {
            name: "dog",
            createddate: "1565108103810"
        }
    ]
};

const ATTRIBUTES_TEST = [
    "name",
    "createddate"
];

const SCHEMA_TABLE_TEST = {
    hash_attribute: "name",
    name: "hdb_schema",
    schema: "system",
    residence: [
        "*"
    ],
    attributes: [
        {
            attribute: "name"
        },
        {
            attribute: "createddate"
        }
        ]
};

const SCHEMA_OBJ_TEST = {
    operation: "create_schema",
    schema: "dev",
};

const DELETE_OBJ_TEST = {
    operation: "delete",
    table: "dog",
    schema: "dev",
    hash_values: [
        8,
    ]
};

const CREATE_TABLE_OBJ_TEST = {
    operation: 'create_table',
    schema: 'dogsrule',
    table: 'catsdrool',
    hash_attribute: 'id',
    };

const TABLE_SYSTEM_DATA_TEST = {
    name: CREATE_TABLE_OBJ_TEST.table,
    schema: CREATE_TABLE_OBJ_TEST.schema,
    hash_attribute: CREATE_TABLE_OBJ_TEST.hash_attribute
    };

const DROP_SCHEMA_OBJ_TEST = {
    operation: "drop_schema",
    schema: "dropTest",
};

<<<<<<< HEAD
const DROP_TABLT_OBJ_TEST = {
    operation: "drop_table",
    schema: "dev",
    table: "dog",
=======
const CREATE_ATTR_OBJ_TEST = {
    operation: "create_attribute",
    schema: "attrUnitTest",
    table: "dog",
    attribute: "another_attribute",
>>>>>>> a688d84a
};

describe('Tests for the file system bridge class', () => {
    let sandbox = sinon.createSandbox();
    let fsBridge = new FileSystemBridge();
    let log_error_spy;

    before(() => {
        log_error_spy = sandbox.spy(log, 'error');
    });

    after(() => {
        sandbox.restore();
        rewire('../../../../data_layer/harperBridge/fsBridge/FileSystemBridge');
    });

    context('Test createRecords method', () => {
        let fs_create_records_stub = sandbox.stub();
        let fs_create_records_rw;

        before(() => {
            fs_create_records_rw = FileSystemBridge.__set__('fsCreateRecords', fs_create_records_stub);
        });

        after(() => {
            sandbox.restore();
            fs_create_records_rw();
        });

        it('Test createRecords method is called and result is as expected', async () => {
            fs_create_records_stub.resolves(RESULT_TEST);
            let result = await fsBridge.createRecords(INSERT_OBJ_TEST);

            expect(result).to.equal(RESULT_TEST);
            expect(fs_create_records_stub).to.have.been.calledWith(INSERT_OBJ_TEST);
        });

        it('Test that error is caught, thrown and logged', async () => {
            let error_msg = 'Error creating records';
            fs_create_records_stub.throws(new Error(error_msg));
            let test_error_result = await test_utils.testError(fsBridge.createRecords(INSERT_OBJ_TEST, ATTRIBUTES_TEST, SCHEMA_TABLE_TEST), error_msg);

            expect(test_error_result).to.be.true;
            expect(log_error_spy).to.have.been.calledOnce;
        });
    });

    context('Test createSchema method', () => {
        let fs_create_schema_stub = sandbox.stub();
        let fs_create_schema_rw;

        before(() => {
            fs_create_schema_rw = FileSystemBridge.__set__('fsCreateSchema', fs_create_schema_stub);
        });

        after(() => {
            sandbox.restore();
            fs_create_schema_rw();
        });

        it('Test createSchema method is called and result is as expected', async () => {
            await fsBridge.createSchema(SCHEMA_OBJ_TEST);

            expect(fs_create_schema_stub).to.have.been.calledWith(SCHEMA_OBJ_TEST);
        });

        it('Test that error is caught, thrown and logged', async () => {
            let error_msg = 'Error creating schema';
            fs_create_schema_stub.throws(new Error(error_msg));
            let test_error_result = await test_utils.testError(fsBridge.createSchema(SCHEMA_OBJ_TEST), error_msg);

            expect(test_error_result).to.be.true;
            expect(log_error_spy).to.have.been.calledOnce;
        });
    });

    context('Test createTable method', () => {
        let fs_create_table_stub = sandbox.stub();
        let fs_create_table_rw;

        before(() => {
            fs_create_table_rw = FileSystemBridge.__set__('fsCreateTable', fs_create_table_stub);
        });

        after(() => {
            sandbox.restore();
            fs_create_table_rw();
        });

        it('Test createTable method is called as expected', async () => {
            await fsBridge.createTable(TABLE_SYSTEM_DATA_TEST, CREATE_TABLE_OBJ_TEST);

            expect(fs_create_table_stub).to.have.been.calledWith(TABLE_SYSTEM_DATA_TEST, CREATE_TABLE_OBJ_TEST);
        });

        it('Test that error is caught, thrown and logged', async () => {
            let error_msg = 'Error creating table';
            fs_create_table_stub.throws(new Error(error_msg));
            let test_error_result = await test_utils.testError(fsBridge.createTable(TABLE_SYSTEM_DATA_TEST, CREATE_TABLE_OBJ_TEST), error_msg);

            expect(test_error_result).to.be.true;
            expect(log_error_spy).to.have.been.calledOnce;
        });
    });

    context('Test deleteRecords method', () => {
        let fs_delete_records_stub = sandbox.stub();
        let fs_delete_records_rw;

        before(() => {
            fs_delete_records_rw = FileSystemBridge.__set__('fsDeleteRecords', fs_delete_records_stub);
        });

        after(() => {
            sandbox.restore();
            fs_delete_records_rw();
        });

        it('Test deleteRecords method is called and result is as expected', async () => {
            await fsBridge.deleteRecords(DELETE_OBJ_TEST);

            expect(fs_delete_records_stub).to.have.been.calledWith(DELETE_OBJ_TEST);
        });

        it('Test that error is caught, thrown and logged', async () => {
            let error_msg = 'Error deleting records';
            fs_delete_records_stub.throws(new Error(error_msg));
            let test_error_result = await test_utils.testError(fsBridge.deleteRecords(DELETE_OBJ_TEST), error_msg);

            expect(test_error_result).to.be.true;
            expect(log_error_spy).to.have.been.calledOnce;
        });
    });
    
    context('Test dropSchema method', () => {
        let fs_drop_schema_stub = sandbox.stub();
        let fs_drop_schema_rw;

        before(() => {
            fs_drop_schema_rw = FileSystemBridge.__set__('fsDropSchema', fs_drop_schema_stub);
        });

        after(() => {
            sandbox.restore();
            fs_drop_schema_rw();
        });

        it('Test dropSchema method is called and result is as expected', async () => {
            await fsBridge.dropSchema(DROP_SCHEMA_OBJ_TEST);

            expect(fs_drop_schema_stub).to.have.been.calledWith(DROP_SCHEMA_OBJ_TEST);
        });

        it('Test that error is caught, thrown and logged', async () => {
            let error_msg = 'Error dropping schema';
            fs_drop_schema_stub.throws(new Error(error_msg));
            let test_error_result = await test_utils.testError(fsBridge.dropSchema(DROP_SCHEMA_OBJ_TEST), error_msg);

            expect(test_error_result).to.be.true;
            expect(log_error_spy).to.have.been.calledOnce;
        });
    });

    context('Test createAttribute', () => {
        let fs_create_attribute_stub = sandbox.stub();
        let fs_create_attribute_rw;

        before(() => {
            fs_create_attribute_rw = FileSystemBridge.__set__('fsCreateAttribute', fs_create_attribute_stub);
        });

        after(() => {
            sandbox.restore();
            fs_create_attribute_rw();
        });

        it('Test createAttribute method is called and result is as expected', async () => {
            await fsBridge.createAttribute(CREATE_ATTR_OBJ_TEST);

            expect(fs_create_attribute_stub).to.have.been.calledWith(CREATE_ATTR_OBJ_TEST);
        });

        it('Test that error is caught, thrown and logged', async () => {
            let error_msg = 'Error creating attribute';
            fs_create_attribute_stub.throws(new Error(error_msg));
            let test_error_result = await test_utils.testError(fsBridge.createAttribute(CREATE_ATTR_OBJ_TEST), error_msg);

            expect(test_error_result).to.be.true;
            expect(log_error_spy).to.have.been.calledOnce;
        });
    });

    context('Test updateRecords', () => {
        let fs_update_records_stub = sandbox.stub();
        let fs_update_records_rw;

        before(() => {
            fs_update_records_rw = FileSystemBridge.__set__('fsUpdateRecords', fs_update_records_stub);
        });

        after(() => {
            sandbox.restore();
            fs_update_records_rw();
        });

        it('Test updateRecords method is called as expected', async () => {
            await fsBridge.updateRecords(UPDATE_OBJ_TEST);

            expect(fs_update_records_stub).to.have.been.calledWith(UPDATE_OBJ_TEST);
        });

        it('Test that error is caught, thrown and logged', async () => {
            let error_msg = 'Error updating records';
            fs_update_records_stub.throws(new Error(error_msg));
            let test_error_result = await test_utils.testError( fsBridge.updateRecords(UPDATE_OBJ_TEST), error_msg);

            expect(test_error_result).to.be.true;
            expect(log_error_spy).to.have.been.calledOnce;
        });
    });

    context('Test getDataByHash method', () => {
        let fs_get_data_by_hash_stub = sandbox.stub();
        let fs_get_data_by_hash_rw;

        before(() => {
            fs_get_data_by_hash_rw = FileSystemBridge.__set__('fsGetDataByHash', fs_get_data_by_hash_stub);
        });

        after(() => {
            sandbox.restore();
            fs_get_data_by_hash_rw();
        });

        it('Test getDataByHash method is called and result is as expected', async () => {
            await fsBridge.getDataByHash(SEARCH_OBJ_TEST);

            expect(fs_get_data_by_hash_stub).to.have.been.calledWith(SEARCH_OBJ_TEST);
        });

        it('Test that error is caught, thrown and logged', async () => {
            const error_msg = 'Search error';
            fs_get_data_by_hash_stub.throws(new Error(error_msg));
            let test_error_result = await test_utils.testError(fsBridge.getDataByHash(DELETE_OBJ_TEST), error_msg);

            expect(test_error_result).to.be.true;
            expect(log_error_spy).to.have.been.calledOnce;
        });
    });

    context('Test dropTable method', () => {
        let fs_drop_table_stub = sandbox.stub();
        let fs_drop_table_rw;

        before(() => {
            fs_drop_table_rw = FileSystemBridge.__set__('fsDropTable', fs_drop_table_stub);
        });

        after(() => {
            sandbox.restore();
            fs_drop_table_rw();
        });

        it('Test dropTable method is called and result is as expected', async () => {
            await fsBridge.dropTable(DROP_TABLT_OBJ_TEST);

            expect(fs_drop_table_stub).to.have.been.calledWith(DROP_TABLT_OBJ_TEST);
        });

        it('Test that error is caught, thrown and logged', async () => {
            const error_msg = 'Drop table error';
            fs_drop_table_stub.throws(new Error(error_msg));
            let test_error_result = await test_utils.testError(fsBridge.dropTable(DROP_TABLT_OBJ_TEST), error_msg);

            expect(test_error_result).to.be.true;
            expect(log_error_spy).to.have.been.calledOnce;
        });

    });
});<|MERGE_RESOLUTION|>--- conflicted
+++ resolved
@@ -105,18 +105,17 @@
     schema: "dropTest",
 };
 
-<<<<<<< HEAD
 const DROP_TABLT_OBJ_TEST = {
     operation: "drop_table",
     schema: "dev",
     table: "dog",
-=======
+};
+
 const CREATE_ATTR_OBJ_TEST = {
     operation: "create_attribute",
     schema: "attrUnitTest",
     table: "dog",
     attribute: "another_attribute",
->>>>>>> a688d84a
 };
 
 describe('Tests for the file system bridge class', () => {
