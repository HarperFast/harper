--- conflicted
+++ resolved
@@ -47,11 +47,7 @@
 		assert.equal(worker1StartedCount, 4);
 		assert.equal(worker2StartedCount, 2);
 	});
-<<<<<<< HEAD
-	it('Broadcast through "itc"', async function() {
-=======
 	it('Broadcast through "itc"', async function () {
->>>>>>> 41077da2
 		let worker1 = startWorker('unitTests/server/threads/thread-for-tests');
 		let worker2 = startWorker('unitTests/server/threads/thread-for-tests');
 		worker1.postMessage({ type: 'broadcast1' });
