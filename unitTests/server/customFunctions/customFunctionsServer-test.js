--- conflicted
+++ resolved
@@ -93,19 +93,10 @@
 			server = customFunctionsServer_rw.__get__('server');
 
 			expect(server).to.not.be.undefined;
-<<<<<<< HEAD
-			expect(server.server.constructor.name).to.equal('Http2SecureServer');
-			expect(server.server.key).to.be.instanceOf(Buffer);
-			expect(server.server.cert).to.be.instanceOf(Buffer);
-			expect(server.initialConfig.https.allowHTTP1).to.be.true;
-
-			server.close();
-=======
 			expect(server.server.constructor.name).to.contain('Server');
 			expect(server.server.key).to.be.instanceOf(Buffer);
 			expect(server.server.cert).to.be.instanceOf(Buffer);
 			expect(server.initialConfig.https).to.have.property('allowHTTP1');
->>>>>>> bdb066b8
 		});
 
 		it('should build HTTPS server instance with started and listening state equal to true', async () => {
@@ -260,15 +251,8 @@
 			const test_is_https = true;
 			const test_result = await buildServer_rw(test_is_https);
 
-<<<<<<< HEAD
-			expect(test_result.server.constructor.name).to.equal('Http2SecureServer');
-			expect(test_result.initialConfig.https.allowHTTP1).to.be.true;
-
-			server.close();
-=======
 			expect(test_result.server.constructor.name).to.contain('Server');
 			expect(test_result.initialConfig.https).to.have.property('allowHTTP1');
->>>>>>> bdb066b8
 		});
 	});
 
