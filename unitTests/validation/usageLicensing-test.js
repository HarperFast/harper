const { describe, it, before, after } = require('mocha');
const { expect } = require('chai');
const sinon = require('sinon');
const ul = require('../../validation/usageLicensing.ts');
const utils = require('../testLicenseUtils.js');

<<<<<<< HEAD
describe('usageLicensing', function () {
	before(() => {
		sinon.replace(ul, 'publicKey', new ul.PublicKey('test'));
	});

	after(() => {
		sinon.restore();
	});

=======
describe('usageLicensing', () => {
>>>>>>> 19fe8a7c
	describe('validateLicense', () => {
		it('should return license payload on valid license', () => {
			const payload = {
				id: 'test',
				level: 42,
				region: 'test',
				reads: 2000,
				writes: 3000,
				readBytes: -1,
				writeBytes: -1,
				realTimeMessages: 1000,
				realTimeBytes: -1,
				cpuTime: -1,
				storage: -1,
				expiration: '2030-01-01T00:00:00.000Z',
			};
			const license = utils.signTestLicense(payload);
			const result = ul.validateLicense(license);
			expect(result).to.deep.equal(payload);
		});
		it('should throw on non-string license arg', () => {
			expect(() => ul.validateLicense({ not: 'a license' })).to.throw(
				ul.LicenseEncodingError,
				/License must be a string/i
			);
		});

		it('should throw InvalidBase64UrlEncodingError on invalid base64url encoding', () => {
			expect(() => ul.validateLicense(utils.signAnything('foo!.$bar'))).to.throw(TypeError);
		});

		it('should throw InvalidLicenseError if more than three dot-seperated sections', () => {
			expect(() => ul.validateLicense('invalid.invalid.invalid.invalid')).to.throw(
				ul.InvalidLicenseError,
				/must have three/
			);
		});

		it('should throw InvalidLicenseError if less than three dot-seperated sections', () => {
			expect(() => ul.validateLicense('invalid.invalid')).to.throw(ul.InvalidLicenseError, /must have three/);
		});

		it('should throw InvalidHeaderError on non-JSON license header', () => {
			const invalidHeader = Buffer.from(JSON.stringify({ foo: 'bar' }) + 'oops!').toString('base64url');
			const payload = Buffer.from('invalid').toString('base64url');
			const invalidLicense = utils.signAnything(invalidHeader + '.' + payload);
			expect(() => ul.validateLicense(invalidLicense)).to.throw(ul.InvalidHeaderError);
		});

		it('should throw InvalidLicensePayloadError on non-JSON license payload', () => {
			const header = Buffer.from(JSON.stringify({ typ: 'Harper-License', alg: 'EdDSA' })).toString('base64url');
			const invalidPayload = Buffer.from(JSON.stringify({ ima: 'payload' }) + 'oops!').toString('base64url');
			const invalidLicense = utils.signAnything(header + '.' + invalidPayload);
			expect(() => ul.validateLicense(invalidLicense)).to.throw(ul.InvalidPayloadError);
		});
	});
});<|MERGE_RESOLUTION|>--- conflicted
+++ resolved
@@ -4,8 +4,7 @@
 const ul = require('../../validation/usageLicensing.ts');
 const utils = require('../testLicenseUtils.js');
 
-<<<<<<< HEAD
-describe('usageLicensing', function () {
+describe('usageLicensing', () => {
 	before(() => {
 		sinon.replace(ul, 'publicKey', new ul.PublicKey('test'));
 	});
@@ -14,9 +13,6 @@
 		sinon.restore();
 	});
 
-=======
-describe('usageLicensing', () => {
->>>>>>> 19fe8a7c
 	describe('validateLicense', () => {
 		it('should return license payload on valid license', () => {
 			const payload = {
