--- conflicted
+++ resolved
@@ -436,10 +436,6 @@
 				customfunctions_tls_privatekey: TEST_PRIVATE_KEY,
 				http_threads: 4,
 				http_remoteaddressaffinity: false,
-<<<<<<< HEAD
-=======
-				clustering_ingest_threads: 1,
->>>>>>> bdb066b8
 				localstudio_enabled: true,
 				logging_auditlog: true,
 				logging_file: false,
