--- conflicted
+++ resolved
@@ -432,11 +432,7 @@
 				customfunctions_tls_certificateauthority: null,
 				customfunctions_tls_privatekey: TEST_PRIVATE_KEY,
 				http_threads: 4,
-<<<<<<< HEAD
-				http_remoteaddressaffinity: false,
-=======
 				http_sessionaffinity: null,
->>>>>>> 13947385
 				localstudio_enabled: true,
 				logging_auditlog: true,
 				logging_file: false,
