'use strict';

import { assert, expect } from 'chai';
import axios from 'axios';
import { decode, encode, DecoderStream } from 'cbor-x';
import { getVariables, callOperation } from './utility.js';
import { setupTestApp } from './setupTestApp.mjs';
import { connect } from 'mqtt';
const { authorization, url } = getVariables();

describe('test MQTT connections and commands', () => {
	let available_records;
	let client, client2;
	before(async () => {
		available_records = await setupTestApp();
		client = connect('ws://localhost:9926', {
			wsOptions: {
				headers: {
					Accept: 'application/cbor',
				},
			},
		});

		await new Promise((resolve, reject) => {
			client.on('connect', resolve);
			client.on('error', reject);
		});
		client2 = connect('mqtts://localhost:8883', {
			protocolVersion: 5,
			rejectUnauthorized: false,
		});
		await new Promise((resolve, reject) => {
			client2.on('connect', (connack) => {
				console.log(connack);
				resolve();
			});
			client2.on('error', (error) => {
				console.error(error);
				reject(error);
			});
		});
	});
	it('subscribe to retained/persisted record', async function () {
		let path = 'VariedProps/' + available_records[1];
		await new Promise((resolve, reject) => {
			client.subscribe(path, function (err) {
				//console.log('subscribed', err);
				if (err) reject(err);
				else {
					//	client.publish('VariedProps/' + available_records[2], 'Hello mqtt')
				}
			});
			client.once('message', (topic, payload, packet) => {
				let record = decode(payload);
				console.log(topic, record);
				resolve();
			});
		});
	});
	it('can repeatedly publish', async () => {
		const vus = 10;
		const tableName = 'SimpleRecord';
		let intervals = [];
		let clients = [];
<<<<<<< HEAD
		let messages = [];
		for(let x = 1; x < vus +1; x++) {
			const topic = `${tableName}/${x}`;
=======
		let published = 0;
		let received = 0;
		for (let x = 1; x < vus + 1; x++) {
			const topic = `${tableName}/1`;
>>>>>>> d0b9c089
			const client = connect({
				clientId: `vu${x}`,
				host: 'localhost',
				clean: true,
				connectTimeout: 2000,
				protocol: 'mqtt',
			});
			clients.push(client);
			let interval;
			client.on('connect', function (connack) {
				client.subscribe(topic, function (err) {
					console.error(err);
					if (!err) {
						intervals.push(
							setInterval(() => {
								published++;
								client.publish(topic, JSON.stringify({ name: 'radbot 9000', pub_time: Date.now() }), {
									qos: 1,
									retain: false,
								});
							}, 1)
						);
					}
				});
			});

			client.on('message', function (topic, message) {
				let now = Date.now();
				// message is Buffer
				let obj = JSON.parse(message.toString());
<<<<<<< HEAD
				messages.push(obj);
=======
				received++;
>>>>>>> d0b9c089
			});

			client.on('error', function (error) {
				// message is Buffer
				console.error(error);
			});
		}
		await new Promise((resolve) => setTimeout(resolve, 200));
		for (let interval of intervals) clearInterval(interval);
		await new Promise((resolve) => setTimeout(resolve, 20));
		for (let client of clients) client.end();
<<<<<<< HEAD
		assert(messages.length > 10);
		assert.equal(messages[0].name, 'radbot 9000');
=======
		//console.log({ published, received });
>>>>>>> d0b9c089
	});
	it('subscribe to retained record with upsert operation', async function () {
		let path = 'SimpleRecord/77';
		let client;
		await new Promise((resolve, reject) => {
			client = connect('mqtt://localhost:1883');
			client.on('connect', resolve);
			client.on('error', reject);
		});
		console.log('connected for retained record test');
		await new Promise((resolve, reject) => {
			client.subscribe(path, function (err) {
				//console.log('subscribed', err);
				if (err) reject(err);
				else {
					//	client.publish('VariedProps/' + available_records[2], 'Hello mqtt')
				}
			});
			client.once('message', (topic, payload, packet) => {
				let record = JSON.parse(payload);
				console.log('got message', topic, record);
				resolve();
			});
			console.log('trying to call upsert operation');
			callOperation({
				operation: 'upsert',
				schema: 'data',
				table: 'SimpleRecord',
				records: [
					{
						id: '77',
						name: 'test record from operation',
					},
				],
			}).then(
				(response) => {
					console.log('got response', response.status);
					response.json().then((data) => {
						console.log(data);
					});
				},
				(error) => {
					reject(error);
				}
			);
		});
		client.end();
	});
	it('subscribe twice', async function () {
		let client = connect('mqtt://localhost:1883', {
			clean: true,
			clientId: 'test-client-sub2',
		});
		await new Promise((resolve, reject) => {
			client.on('connect', resolve);
			client.on('error', reject);
		});
		await new Promise((resolve, reject) => {
			client.subscribe(
				'SimpleRecord/22',
				{
					qos: 1,
				},
				function (err) {
					if (err) reject(err);
					else {
						client.subscribe(
							'SimpleRecord/22',
							{
								qos: 1,
							},
							function (err) {
								if (err) reject(err);
								else resolve();
							}
						);
					}
				}
			);
		});
		await new Promise((resolve, reject) => {
			client.on('message', (topic, payload, packet) => {
				let record = JSON.parse(payload);
				resolve();
			});
			client.publish(
				'SimpleRecord/22',
				JSON.stringify({
					name: 'This is a test again',
				}),
				{
					retain: false,
					qos: 1,
				}
			);
		});
		client.end();
	});
	it('subscribe and unsubscribe', async function () {
		let client = connect('mqtt://localhost:1883', {
			clean: true,
			clientId: 'test-client-sub2',
		});
		await new Promise((resolve, reject) => {
			client.on('connect', resolve);
			client.on('error', reject);
		});
		await new Promise((resolve, reject) => {
			client.subscribe(
				'SimpleRecord/23',
				{
					qos: 1,
				},
				function (err) {
					if (err) reject(err);
					else {
						client.unsubscribe('SimpleRecord/23', function (err) {
							if (err) reject(err);
							else resolve();
						});
					}
				}
			);
		});
		await new Promise((resolve, reject) => {
			client.on('message', (topic, payload, packet) => {
				let record = JSON.parse(payload);
				reject('Should not receive a message that we are unsubscribed to');
			});
			client.publish(
				'SimpleRecord/23',
				JSON.stringify({
					name: 'This is a test again',
				}),
				{
					retain: false,
					qos: 1,
				}
			);
			setTimeout(resolve, 50);
		});
		client.end();
	});
	it('subscribe to wildcard/full table', async function () {
		await new Promise((resolve, reject) => {
			client2.subscribe('SimpleRecord/+', function (err) {
				console.log('subscribed', err);
				if (err) reject(err);
				else {
					resolve();
				}
			});
		});
		let message_count = 0;
		await new Promise((resolve, reject) => {
			client2.on('message', (topic, payload, packet) => {
				let record = JSON.parse(payload);
				if (++message_count == 3) resolve();
			});
			client2.publish(
				'SimpleRecord/44',
				JSON.stringify({
					name: 'This is a test 1',
				}),
				{
					retain: false,
					qos: 1,
				}
			);

			client.publish(
				'SimpleRecord/47',
				JSON.stringify({
					name: 'This is a test 2',
				}),
				{
					retain: true,
					qos: 1,
				}
			);

			client.publish(
				'SimpleRecord/',
				JSON.stringify({
					name: 'This is a test to the generic table topic',
				}),
				{
					qos: 1,
				}
			);
		});
	});
	it('subscribe with QoS=1 and reconnect with non-clean session', async function () {
		// this first connection is a tear down to remove any previous durable session with this id
		let client = connect('mqtt://localhost:1883', {
			clean: true,
			clientId: 'test-client1',
		});
		await new Promise((resolve, reject) => {
			client.on('connect', resolve);
			client.on('error', reject);
		});
		await client.end();
		await delay(10);
		client = connect('mqtt://localhost:1883', {
			clean: false,
			clientId: 'test-client1',
		});
		await new Promise((resolve, reject) => {
			client.on('connect', resolve);
			client.on('error', reject);
		});
		await new Promise((resolve, reject) => {
			client.subscribe(
				['SimpleRecord/41', 'SimpleRecord/42'],
				{
					qos: 1,
				},
				function (err) {
					console.log('subscribed', err);
					if (err) reject(err);
					else {
						resolve();
					}
				}
			);
		});
		await client.end();
		await delay(10);
		client = connect('mqtt://localhost:1883', {
			clean: false,
			clientId: 'test-client1',
		});
		await new Promise((resolve, reject) => {
			client.on('connect', resolve);
			client.on('error', reject);
		});
		await new Promise((resolve, reject) => {
			client.on('message', (topic, payload, packet) => {
				let record = JSON.parse(payload);
				resolve();
			});

			client.publish(
				'SimpleRecord/41',
				JSON.stringify({
					name: 'This is a test of durable session with subscriptions restarting',
				}),
				{
					qos: 1,
				}
			);
		});
		client.end();
		await delay(50);
		client2.publish(
			'SimpleRecord/41',
			JSON.stringify({
				name: 'This is a test of publishing to a disconnected durable session',
			}),
			{
				qos: 1,
			}
		);
		client2.publish(
			'SimpleRecord/42',
			JSON.stringify({
				name: 'This is a test of publishing to a disconnected durable session 2',
			}),
			{
				qos: 1,
			}
		);
		await client2.publish(
			'SimpleRecord/42',
			JSON.stringify({
				name: 'This is a test of publishing to a disconnected durable session 3',
			}),
			{
				qos: 1,
			}
		);
		await delay(10);
		client = connect('mqtt://localhost:1883', {
			clean: false,
			clientId: 'test-client1',
			protocolVersion: 5,
		});
		let messages = [];
		await new Promise((resolve, reject) => {
			client._handlePublish = async function (packet, done) {
				const message = packet.payload;
				messages.push(message);
				done();
				if (message.toString().includes('session 2')) {// skip the first one to trigger out of order acking
					return;
				}
				client._sendPacket({cmd: 'puback', messageId: packet.messageId, reasonCode: 0}, () => {});
				if (message.toString().includes('session 3')) resolve();
			};
		});
		await delay(50);
		client.end();
		assert.equal(messages.length, 3);
		messages = [];
		client = connect('mqtt://localhost:1883', {
			clean: false,
			clientId: 'test-client1',
			protocolVersion: 5,
		});
		await new Promise((resolve, reject) => {
			client.on('message', (message) => {
				messages.push(message);
				resolve();
			});
		});
		assert.equal(messages.length, 1);
	});
	it('subscribe with QoS=2', async function () {
		// this first connection is a tear down to remove any previous durable session with this id
		let client = connect('mqtt://localhost:1883', {
			clean: true,
			clientId: 'test-client1',
		});
		await new Promise((resolve, reject) => {
			client.on('connect', resolve);
			client.on('error', reject);
		});
		await client.end();
		await delay(10);
		client = connect('mqtt://localhost:1883', {
			clean: false,
			clientId: 'test-client1',
		});
		await new Promise((resolve, reject) => {
			client.subscribe(
				'SimpleRecord/41',
				{
					qos: 2,
				},
				function (err) {
					console.log('subscribed', err);
					if (err) reject(err);
					else {
						resolve();
					}
				}
			);
		});
		await new Promise((resolve, reject) => {
			client.on('message', (topic, payload, packet) => {
				let record = JSON.parse(payload);
				resolve();
			});

			client.publish(
				'SimpleRecord/41',
				JSON.stringify({
					name: 'This is a test of a message with qos 2',
				}),
				{
					qos: 2,
				}
			);
		});
		client.end();
	});
	it('subscribe root with history', async function () {
		// this first connection is a tear down to remove any previous durable session with this id
		let client = connect('mqtt://localhost:1883', {
			clean: true,
			clientId: 'test-client1',
		});
		await new Promise((resolve, reject) => {
			client.on('connect', resolve);
			client.on('error', reject);
		});
		let messages = [];
		client.on('message', (topic, payload, packet) => {
			messages.push(topic, payload.length > 0 ? JSON.parse(payload) : 'deleted');
		});
		await new Promise((resolve, reject) => {
			client.subscribe(
				'FourPropWithHistory/#',
				{
					qos: 1,
				},
				function (err) {
					if (err) reject(err);
					else {
						setTimeout(resolve, 300);
					}
				}
			);
		});
		assert.equal(messages.length, 20);
	});
	it('subscribe sub-topic with history', async function () {
		// this first connection is a tear down to remove any previous durable session with this id
		let client = connect('mqtt://localhost:1883', {
			clean: true,
			clientId: 'test-client1',
		});
		await new Promise((resolve, reject) => {
			client.on('connect', resolve);
			client.on('error', reject);
		});
		let messages = [];
		client.on('message', (topic, payload, packet) => {
			messages.push(topic, payload.length > 0 ? JSON.parse(payload) : 'deleted');
		});
		await new Promise((resolve, reject) => {
			client.subscribe(
				'FourPropWithHistory/12',
				{
					qos: 1,
				},
				function (err) {
					if (err) reject(err);
					else {
						setTimeout(resolve, 300);
					}
				}
			);
		});
		assert.equal(messages.length, 4);
	});
	after(() => {
		client.end();
		client2.end();
	});
});
function delay(ms) {
	return new Promise((resolve) => setTimeout(resolve, ms));
}<|MERGE_RESOLUTION|>--- conflicted
+++ resolved
@@ -62,16 +62,10 @@
 		const tableName = 'SimpleRecord';
 		let intervals = [];
 		let clients = [];
-<<<<<<< HEAD
-		let messages = [];
-		for(let x = 1; x < vus +1; x++) {
-			const topic = `${tableName}/${x}`;
-=======
 		let published = 0;
-		let received = 0;
+		let received = [];
 		for (let x = 1; x < vus + 1; x++) {
 			const topic = `${tableName}/1`;
->>>>>>> d0b9c089
 			const client = connect({
 				clientId: `vu${x}`,
 				host: 'localhost',
@@ -102,11 +96,7 @@
 				let now = Date.now();
 				// message is Buffer
 				let obj = JSON.parse(message.toString());
-<<<<<<< HEAD
-				messages.push(obj);
-=======
-				received++;
->>>>>>> d0b9c089
+				received.push(obj);
 			});
 
 			client.on('error', function (error) {
@@ -118,12 +108,9 @@
 		for (let interval of intervals) clearInterval(interval);
 		await new Promise((resolve) => setTimeout(resolve, 20));
 		for (let client of clients) client.end();
-<<<<<<< HEAD
-		assert(messages.length > 10);
-		assert.equal(messages[0].name, 'radbot 9000');
-=======
+		assert(received.length > 10);
+		assert.equal(received[0].name, 'radbot 9000');
 		//console.log({ published, received });
->>>>>>> d0b9c089
 	});
 	it('subscribe to retained record with upsert operation', async function () {
 		let path = 'SimpleRecord/77';
