"use strict";
const path = require('path');
const fs = require('fs-extra');
const moment = require('moment');
const sinon = require('sinon');
const uuid = require('uuid/v4');
const assert = require('assert');
const COMMON_TEST_TERMS = require('./commonTestTerms');

const systemSchema = require('../json/systemSchema.json');
const env = require('../utility/environment/environmentManager');
const terms = require('../utility/hdbTerms');
const common_utils = require('../utility/common_utils');
const { handleHDBError } = require('../utility/errors/hdbError');
const environment_utility = require('../utility/lmdb/environmentUtility');
const lmdb_create_schema = require('../data_layer/harperBridge/lmdbBridge/lmdbMethods/lmdbCreateSchema');
const lmdb_create_table = require('../data_layer/harperBridge/lmdbBridge/lmdbMethods/lmdbCreateTable');
const lmdb_create_records = require('../data_layer/harperBridge/lmdbBridge/lmdbMethods/lmdbCreateRecords');
let lmdb_schema_env = undefined;
let lmdb_table_env = undefined;
let lmdb_attribute_env = undefined;

let env_mgr_init_sync_stub = undefined;


const MOCK_FS_ARGS_ERROR_MSG = "Null, undefined, and/or empty string argument values not allowed when building mock HDB FS for testing";
const UNIT_TEST_DIR = __dirname;
const ENV_DIR_NAME = 'envDir';
const ATTR_PATH_OBJECT = {
    "files": [],
    "journals": [],
    "system": []
};

const ENV_DIR_PATH = path.join(__dirname, 'envDir');
const BASE_SCHEMA_PATH = path.join(ENV_DIR_PATH, 'schema');
const BASE_TXN_PATH = path.join(ENV_DIR_PATH, 'transactions');
const BASE_SYSTEM_PATH = path.join(BASE_SCHEMA_PATH, 'system');

/**
 * This needs to be called near the top of our unit tests.  Most will fail when loading harper modules due to the
 * properties reader trying to look in bin.  We can iterate on this to make it smarter if needed, for now this works.
 */
function changeProcessToBinDir() {
    try {
        process.chdir(path.join(process.cwd(), 'bin'));
        console.log(`Current directory ${process.cwd()}`);
    } catch (e) {
        // no-op, we are probably already in bin
    }
}

/**
 This is a simple, naive clone implementation.  It should never, ever! be used in prod.
 */
function deepClone(a) {
    return JSON.parse(JSON.stringify(a));
}

/**
 * Wrap an async function with a try/catch to reduce the amount of test code.  This is OK for unit tests, but prod code should be explicitly wrapped.
 * @param fn
 * @returns {function(*=)}
 */
let mochaAsyncWrapper = (fn) => (done) => {
        fn.call().then(done, (err) => {
            done(err);
        });
    };

/**
 * Call this function near the top of any unit test to assign the unhandledReject event handler (this is due to a bug in Node).
 * This will prevent tests bombing with an unhandled promise rejection in some cases.
 */
function preTestPrep(test_config_obj) {
    let unhandledRejectionExitCode = 0;
    if(env_mgr_init_sync_stub) {
        env_mgr_init_sync_stub.restore();
    }
    env_mgr_init_sync_stub = sinon.stub(env, 'initSync').callsFake(() => {
       env.initTestEnvironment(test_config_obj);
    });
    process.on("unhandledRejection", (reason) => {
        console.log("unhandled rejection:", reason);
        unhandledRejectionExitCode = 1;
        throw reason;
    });

    process.prependListener("exit", (code) => {
        if (code === 0) {
            process.exit(unhandledRejectionExitCode);
        }
    });
    // Try to change to bin
    changeProcessToBinDir();
    env.initTestEnvironment(test_config_obj);
}

function makeTheDir(path_value) {
    if(!fs.existsSync(path_value)) {
        fs.mkdirSync(path_value);
    }
}

/**
 * Call this function to delete all directories under the specified path.  This is a synchronous function.
 * @param target_path The path to the directory to remove
 *
 * IMPORTANT: Use `tearDownMockFS()` to properly clean up the mock fs built using `createMockFS()`
 */
function cleanUpDirectories(target_path) {
    if (!target_path) return;
    //Just in case
    if (target_path === '/') return;
    let files = [];
    if (fs.existsSync(target_path)) {
        try {
            files = fs.readdirSync(target_path);
            for (let i = 0; i < files.length; i++) {
                let file = files[i];
                let curPath = path.join(target_path, file);
                if (fs.lstatSync(curPath).isDirectory()) { // recurse
                    cleanUpDirectories(curPath);
                } else {
                    fs.unlinkSync(curPath);
                }
            }
            fs.rmdirSync(target_path);
        } catch (e) {
            console.error(e);
        }
    }
}

/** HELPER METHODS TO CREATE MOCK HDB SCHEMA FILE SYSTEM STRUCTURE */
/**
 * Returns the path to the test root path that will be used for testing `createMockFS()`
 * @returns String representing the path value to the mock file system directory
 */
function getMockFSPath() {
    env.setProperty(terms.HDB_SETTINGS_NAMES.HDB_ROOT_KEY, path.join(UNIT_TEST_DIR, ENV_DIR_NAME));
    return path.join(UNIT_TEST_DIR, ENV_DIR_NAME);
}

/** HELPER METHODS TO CREATE MOCK HDB SCHEMA FILE SYSTEM STRUCTURE */
/**
 * Returns the path to the test root path that will be used for testing
 * @returns String representing the path value to the mock file system directory
 */
function getMockLMDBPath() {
    let lmdb_path = path.join(UNIT_TEST_DIR, ENV_DIR_NAME, process.pid.toString());
    env.setProperty(terms.HDB_SETTINGS_NAMES.HDB_ROOT_KEY, lmdb_path);
    return lmdb_path;
}

/**
 * Validates that arguments passed into `createMockFS()` are not null, undefined, or "" - throws error, if so
 * @param argArray Array of arg values
 */
function validateMockArgs(argArray) {
    for (let i=0; i < argArray.length; i++) {
        if (argArray[i] === null || argArray[i] === undefined || argArray[i] === "") {
            throw new Error(MOCK_FS_ARGS_ERROR_MSG);
        }
    }
}

function CreateSchemaObj(schema) {
    this.operation = 'create_schema';
    this.schema = schema;
}

function CreateTableObj(schema, table, hash_attribute) {
    this.operation = 'create_table';
    this.schema = schema;
    this.table = table;
    this.hash_attribute = hash_attribute;
}

function CreateSystemTableObj(schema, table, hash_attribute) {
    this.name = table;
    this.schema = schema;
    this.id = uuid();
    this.hash_attribute = hash_attribute;
    this.residence = '*';
}

function InsertRecordsObj(schema, table, records) {
    this.operation = 'insert';
    this.schema = schema;
    this.table = table;
    this.records = records;
}

/**
 * Creates a mock LMDB HDB environment/DB
 * NOTE: Make sure to use tearDownMockDB after using this function.
 * @param hash_attribute
 * @param schema
 * @param table
 * @param test_data
 * @returns {Promise<*[]>}
 */
async function createMockDB(hash_attribute, schema, table, test_data) {
    try {
        validateMockArgs([hash_attribute, schema, table, test_data]);

<<<<<<< HEAD
        let env_array = []
=======
        let env_array = [];
>>>>>>> c0ce5c48
        let attributes = [];
        let unique_attributes = [];
        for (const record of test_data) {
            for (const attr in record) {
                if (!unique_attributes.includes(attr)) {
                    unique_attributes.push(attr);
                    attributes.push({ attribute: attr });
                }
            }
        }

        if (global.hdb_schema === undefined) {
            global.hdb_schema = { system: systemSchema };
        }

        await fs.mkdirp(BASE_SYSTEM_PATH);
<<<<<<< HEAD
=======
        await fs.mkdirp(BASE_SCHEMA_PATH);
>>>>>>> c0ce5c48

        if (lmdb_schema_env === undefined) {
            const hdb_schema_env = await environment_utility.createEnvironment(BASE_SYSTEM_PATH, systemSchema.hdb_schema.name);
            environment_utility.createDBI(hdb_schema_env, systemSchema.hdb_schema.hash_attribute, false, true);
            env_array.push(hdb_schema_env);
        }

        if (lmdb_table_env === undefined) {
            const hdb_table_env = await environment_utility.createEnvironment(BASE_SYSTEM_PATH, systemSchema.hdb_table.name);
            environment_utility.createDBI(hdb_table_env, systemSchema.hdb_table.hash_attribute, false, true);
            env_array.push(hdb_table_env);
        }

        if (lmdb_attribute_env === undefined) {
            const hdb_attribute_env = await environment_utility.createEnvironment(BASE_SYSTEM_PATH, systemSchema.hdb_attribute.name);
            environment_utility.createDBI(hdb_attribute_env, systemSchema.hdb_attribute.hash_attribute, false, true);
            env_array.push(hdb_attribute_env);
        }

        if (!global.hdb_schema[schema]) {
            const create_schema_obj = new CreateSchemaObj(schema);
            await lmdb_create_schema(create_schema_obj);
            global.hdb_schema[schema] = {};
        }

        if (!global.hdb_schema[schema] || !global.hdb_schema[schema][table]) {
            const create_table_obj = new CreateTableObj(schema, table, hash_attribute);
            const create_sys_table_obj = new CreateSystemTableObj(schema, table, hash_attribute);
            await lmdb_create_table(create_sys_table_obj, create_table_obj);
            env_array.push(await environment_utility.openEnvironment(path.join(BASE_SCHEMA_PATH, schema), table));
            env_array.push(await environment_utility.openEnvironment(path.join(BASE_TXN_PATH, schema), table, true));

            global.hdb_schema[schema][table] = {
                attributes,
                hash_attribute: hash_attribute,
                name: table,
                schema
            };
        }

        const insert_records_obj = new InsertRecordsObj(schema, table, test_data);
        await lmdb_create_records(insert_records_obj);

        return env_array;
    } catch(err) {
        console.error('Error creating mock DB for unit tests.');
        console.error(err);
        throw err;
    }
}

/**
 * Tears down a mock LMDB HDB environment/DB
 * @param envs
 * @returns {Promise<void>}
 */
async function tearDownMockDB(envs = undefined) {
    try {
        if (envs !== undefined) {
            for (const environment of envs) {
<<<<<<< HEAD
                environment.close();
=======
                try {
                    environment.close();
                    // eslint-disable-next-line no-empty
                } catch(err) {}
>>>>>>> c0ce5c48
            }
        }

        if (lmdb_schema_env !== undefined) {
            lmdb_schema_env.close();
        }

        if (lmdb_table_env !== undefined) {
            lmdb_table_env.close();
        }

        if (lmdb_attribute_env !== undefined) {
            lmdb_attribute_env.close();
        }

        lmdb_schema_env = undefined;
        lmdb_table_env = undefined;
        lmdb_attribute_env = undefined;

        delete global.hdb_schema;
        global.lmdb_map = undefined;
<<<<<<< HEAD
        await fs.remove(path.resolve(__dirname, 'envDir'));
=======
        await fs.remove(ENV_DIR_PATH);
>>>>>>> c0ce5c48
    } catch(err) {
        console.error('Error tearing down mock DB used for unit tests');
        console.error(err);
        throw err;
    }
}
/*
/!**
 * This function will simulate the HDB data structure with the data passed in at the path accessed by using
 * `getMockFSPath()` in your unit test file. It will build out a fs structure for the schema/table/attributes
 * included in the parameters AND make appropriate updates to the schema > system structure AND set global.hdb_schema.
 * This function can be used to build out multiple schemas and tables, if necessary.
 *
 * IMPORTANT: Please be sure to use `tearDownMockFS()` after any test/s using this mock fs structure to ensure the test
 * data is properly removed from the file system and the global.hdb_schema is reset to undefined for other unit tests.
 *
 * @param hash_attribute The hash_attribute to use
 * @param schema The name of the schema you'd like to create
 * @param table The name of the table you'd like to create
 * @param test_data The attribute data you'd like to insert into the table.
 *          Ex: {"name":"Frank","id":"1","age":5}
 * @returns Object in the format of ATTR_PATH_OBJECT above that includes paths associated with the files and journal
 *          entries associated with the data passed in.
 * TODO: The method does not currently return paths for the system schema directory.
 *!/
function createMockFS(hash_attribute, schema, table, test_data) {
    try {
        validateMockArgs([hash_attribute, schema, table, test_data]);

        //create default mock fs dir
        const test_base_path = getMockFSPath();
        makeTheDir(test_base_path);

        // make schema directory to mimic actual file system

        const test_base_schema_path = path.join(test_base_path, SCHEMA_NAME);
        makeTheDir(test_base_schema_path);

        //create schema
        const schema_path = path.join(test_base_schema_path, schema);
        makeTheDir(schema_path);

        //create table
        const table_path = path.join(schema_path, table);
        makeTheDir(table_path);
        let table_hash_dir_path = path.join(table_path, terms.HASH_FOLDER_NAME);
        makeTheDir(table_hash_dir_path);

        const test_table_paths = {
            table_dir: table_path,
            hash_dir: table_hash_dir_path
        };

        //create attribute and hash dirs
        const attribute_names = [];
        const test_table_data = test_data.map(data => {
            const test_record_paths = deepClone(ATTR_PATH_OBJECT);
            const keys = Object.keys(data).filter(key => (key !== 'table' && key !== 'schema'));
            for (let i=0; i < keys.length; i++) {
                const curr_attribute = keys[i].trim();
                if (attribute_names.indexOf(curr_attribute) < 0) {
                    attribute_names.push(curr_attribute);
                }
                const is_hash = hash_attribute === curr_attribute;
                const hash_dir_path = path.join(table_path, terms.HASH_FOLDER_NAME, curr_attribute);
                makeTheDir(hash_dir_path);
                const attribute_dir_path = path.join(table_path, curr_attribute);
                makeTheDir(attribute_dir_path);
                const attr_values = common_utils.valueConverter(data[curr_attribute]);
                if (attr_values.value_path.endsWith('/blob')) {
                    const attr_dir_for_blob = attr_values.value_path.replace("/blob", "");
                    const dir_for_blob = path.join(attribute_dir_path, attr_dir_for_blob);
                    makeTheDir(dir_for_blob);
                }
                const attribute_instance_dir_path = path.join(attribute_dir_path, attr_values.value_path);
                makeTheDir(attribute_instance_dir_path);
                // make the hash file
                let hash_file_path = path.join(hash_dir_path, `${data[hash_attribute]}.hdb`);
                fs.writeFileSync(hash_file_path, attr_values.value.toString());
                test_record_paths.files.push(hash_file_path);
                if (!is_hash) {
                    let link_path = path.join(attribute_instance_dir_path, data[hash_attribute] + '.hdb');
                    fs.linkSync(hash_file_path, link_path);
                    test_record_paths.files.push(link_path);
                } else {
                    // for hash attributes, we need to write a file with the current time stamp and the delta of the data
                    let time_file_name = path.join(attribute_instance_dir_path, `${moment().valueOf()}.hdb`);
                    fs.writeFileSync(time_file_name, JSON.stringify(data),'utf-8');
                    test_record_paths.journals.push(attribute_instance_dir_path);
                    test_record_paths.journals.push(time_file_name);
                }
            }
            data.paths = test_record_paths;
            return data;
        });

        //set hdb_global
        setGlobalSchema(hash_attribute, schema, table, attribute_names);

        //set system > schema structure
        createMockSystemSchema(hash_attribute, schema, table, attribute_names);

        //add top-level table and hash directory paths to returned data for testing
        test_table_data.paths = test_table_paths;

        return test_table_data;
    } catch(e) {
         console.error(e);
    }
}*/

/**
 * Removes the mock FS directory created by `createMockFS()` and resets global.hdb_schema
 */
function tearDownMockFS() {
    const test_base_path = getMockFSPath();
    cleanUpDirectories(test_base_path);
    global.hdb_schema = undefined;
}

/*function tearDownMockFSSystem() {
    let mock_system_path = path.join(UNIT_TEST_DIR, ENV_DIR_NAME, 'system');
    cleanUpDirectories(mock_system_path);
    global.hdb_schema = undefined;
}*/
/*

/!**
 * This method is used in `createMockFS()` to create the mock FS structure for the schema > system directory
 * TODO: Right now, this method does not return paths to specific directories or files being created.  This functionality
 ** should be added as when needed in future tests in the `system` array value returned from `createMockFS()`.
 *!/

function createMockSystemSchema(hash_attribute, schema, table, attributes_keys) {
    const test_base_path = getMockFSPath();
    const test_system_base_path = path.join(test_base_path, SCHEMA_NAME, terms.SYSTEM_SCHEMA_NAME);

    // create default dir structure
    makeTheDir(test_system_base_path);

    // schema
    const schema_dir_path = path.join(test_system_base_path, SCHEMA_TABLE_NAME);
    makeTheDir(schema_dir_path);

    // schema > name
    const schema_name_dir = path.join(schema_dir_path, ATTR_NAME_KEY);
    makeTheDir(schema_name_dir);

    // schema > name > [schema]
    const schema_name_schema_dir = path.join(schema_name_dir, schema);
    makeTheDir(schema_name_schema_dir);
    // write file
    const timestamp_value_schema = `${moment().valueOf()}`;
    const schema_time_file_name = path.join(schema_name_schema_dir, `${timestamp_value_schema}.hdb`);
    const schema_data = JSON.stringify({ name: schema, createddate: timestamp_value_schema });
    fs.writeFileSync(schema_time_file_name, schema_data,'utf-8');

    // schema > createddate
    const schema_createddate_dir = path.join(schema_dir_path, ATTR_CREATEDDATE_KEY);
    makeTheDir(schema_createddate_dir);
    // schema > createddate > [timestamp]
    const schema_createddate_timestamp_dir = path.join(schema_createddate_dir, timestamp_value_schema);
    makeTheDir(schema_createddate_timestamp_dir);

    // schema > __hdb_hash
    const schema_hdb_hash_path = path.join(schema_dir_path, terms.HASH_FOLDER_NAME);
    makeTheDir(schema_hdb_hash_path);

    // schema > __hdb_hash > name
    const schema_hdb_hash_name = path.join(schema_hdb_hash_path, ATTR_NAME_KEY);
    makeTheDir(schema_hdb_hash_name);
    //create record
    const name_hash_file = path.join(schema_hdb_hash_name, `${schema}.hdb`);
    fs.writeFileSync(name_hash_file, schema,'utf-8');

    // schema > __hdb_hash > createddate
    const schema_hdb_hash_createddate = path.join(schema_hdb_hash_path, ATTR_CREATEDDATE_KEY);
    makeTheDir(schema_hdb_hash_createddate);
    //create hdb_hash createddate record
    const createddate_hash_file = path.join(schema_hdb_hash_createddate, `${schema}.hdb`);
    fs.writeFileSync(createddate_hash_file, timestamp_value_schema,'utf-8');
    const s_link_path = path.join(schema_createddate_timestamp_dir, `${schema}.hdb`);
    fs.linkSync(createddate_hash_file, s_link_path);

    // table
    const timestamp_value_table = `${moment().valueOf()}`;
    const table_dir_path = path.join(test_system_base_path, TABLE_TABLE_NAME);
    makeTheDir(table_dir_path);
    const table_hash_value = uuid();

    // table > hash_attribute
    const table_hash_att_dir = path.join(table_dir_path, ATTR_HASH_ATTRIBUTE_KEY);
    makeTheDir(table_hash_att_dir);
    // table > hash_attribute > id
    const table_hash_att_id_dir = path.join(table_hash_att_dir, ATTR_ID_KEY);
    makeTheDir(table_hash_att_id_dir);

    // table > id
    const table_id_dir = path.join(table_dir_path, ATTR_ID_KEY);
    makeTheDir(table_id_dir);
    // table > id > [hash_value]
    const table_id_hash_dir = path.join(table_id_dir, table_hash_value);
    makeTheDir(table_id_hash_dir);
    const t_id_timestamp_file = path.join(table_id_hash_dir, `${timestamp_value_table}.hdb`);
    const table_data = JSON.stringify({ name: table, schema: schema, id: table_hash_value, hash_attribute: hash_attribute });
    fs.writeFileSync(t_id_timestamp_file, table_data,'utf-8');

    // table > name
    const table_name_dir = path.join(table_dir_path, ATTR_NAME_KEY);
    makeTheDir(table_name_dir);
    // table > name > [table]
    const table_name_name_dir = path.join(table_name_dir, table);
    makeTheDir(table_name_name_dir);

    // table > residence
    const table_residence_dir = path.join(table_dir_path, ATTR_RESIDENCE_KEY);
    makeTheDir(table_residence_dir);

    // table > schema
    const table_schema_dir = path.join(table_dir_path, ATTR_SCHEMA_KEY);
    makeTheDir(table_schema_dir);
    // table > schema > [schema]
    const table_schema_schema_dir = path.join(table_schema_dir, schema);
    makeTheDir(table_schema_schema_dir);

    // table > __hdb_hash
    const table_hdb_hash_dir = path.join(table_dir_path, terms.HASH_FOLDER_NAME);
    makeTheDir(table_hdb_hash_dir);
    // table > __hdb_hash > hash_attribute
    const hash_hash_attr_dir = path.join(table_hdb_hash_dir, ATTR_HASH_ATTRIBUTE_KEY);
    makeTheDir(hash_hash_attr_dir);
    const hash_hash_attr_file = path.join(hash_hash_attr_dir, `${table_hash_value}.hdb`);
    fs.writeFileSync(hash_hash_attr_file, ATTR_ID_KEY, 'utf-8');
    const t_id_link_file = path.join(table_hash_att_id_dir, `${table_hash_value}.hdb`);
    fs.linkSync(hash_hash_attr_file, t_id_link_file);

    // table > __hdb_hash > id
    const hash_id_dir = path.join(table_hdb_hash_dir, ATTR_ID_KEY);
    makeTheDir(hash_id_dir);
    const hash_id_file = path.join(hash_id_dir, `${table_hash_value}.hdb`);
    fs.writeFileSync(hash_id_file, table_hash_value, 'utf-8');

    // table > __hdb_hash > name
    const hash_name_dir = path.join(table_hdb_hash_dir, ATTR_NAME_KEY);
    makeTheDir(hash_name_dir);
    const hash_name_file = path.join(hash_name_dir, `${table_hash_value}.hdb`);
    fs.writeFileSync(hash_name_file, table, 'utf-8');
    const t_name_link_file = path.join(table_name_name_dir, `${table_hash_value}.hdb`);
    fs.linkSync(hash_name_file, t_name_link_file);

    // table > __hdb_hash > schema
    const hash_schema_dir = path.join(table_hdb_hash_dir, ATTR_SCHEMA_KEY);
    makeTheDir(hash_schema_dir);
    const hash_schema_file = path.join(hash_schema_dir, `${table_hash_value}.hdb`);
    fs.writeFileSync(hash_schema_file, schema, 'utf-8');
    const t_schema_link_file = path.join(table_schema_schema_dir, `${table_hash_value}.hdb`);
    fs.linkSync(hash_schema_file, t_schema_link_file);

    // attributes
    const attr_dir_path = path.join(test_system_base_path, ATTRIBUTE_TABLE_NAME);
    makeTheDir(attr_dir_path);

    for (let i=0; i < attributes_keys.length; i++) {
        const attr_value = attributes_keys[i];
        const attr_hash_value = uuid();
        const attr_timestamp = `${moment().valueOf()}`;
        const schematable_value = `${schema}.${table}`;

        // attr > attribute
        const attr_attribute_dir = path.join(attr_dir_path, ATTR_ATTRIBUTE_KEY);
        makeTheDir(attr_attribute_dir);
        // attr > attribute > [attribute]
        const attr_attribute_value_dir = path.join(attr_attribute_dir, attr_value);
        makeTheDir(attr_attribute_value_dir);

        // attr > id
        const attr_id_dir = path.join(attr_dir_path, ATTR_ID_KEY);
        makeTheDir(attr_id_dir);
        // attr > id > [hash_value]
        const attr_id_hash_dir = path.join(attr_id_dir, attr_hash_value);
        makeTheDir(attr_id_hash_dir);
        const attr_data = JSON.stringify({
                schema: schema, table: table, attribute: attr_value,
                id: attr_hash_value, schema_table: schematable_value
            });
        const attr_id_hash_file = path.join(attr_id_hash_dir, `${attr_timestamp}.hdb`);
        fs.writeFileSync(attr_id_hash_file, attr_data, 'utf-8');

        // attr > schema
        const attr_schema_dir = path.join(attr_dir_path, ATTR_SCHEMA_KEY);
        makeTheDir(attr_schema_dir);
        // attr > schema > [schema]
        const attr_schema_value_dir = path.join(attr_schema_dir, schema);
        makeTheDir(attr_schema_value_dir);

        // attr > schema_table
        const attr_schematable_dir = path.join(attr_dir_path, ATTR_SCHEMA_TABLE_KEY);
        makeTheDir(attr_schematable_dir);
        // attr > schema_table > [schema.table]
        const attr_schematable_value_dir = path.join(attr_schematable_dir, schematable_value);
        makeTheDir(attr_schematable_value_dir);

        // attr > table
        const attr_table_dir = path.join(attr_dir_path, ATTR_TABLE_KEY);
        makeTheDir(attr_table_dir);
        // attr > table > [table]
        const attr_table_value_dir = path.join(attr_table_dir, table);
        makeTheDir(attr_table_value_dir);

        // attr > __hdb_hash
        const attr_hdb_hash_dir = path.join(attr_dir_path, terms.HASH_FOLDER_NAME);
        makeTheDir(attr_hdb_hash_dir);

        // attr > __hdb_hash > attribute
        const attr_hash_attr_dir = path.join(attr_hdb_hash_dir, ATTR_ATTRIBUTE_KEY);
        makeTheDir(attr_hash_attr_dir);
        const attr_hash_attr_file = path.join(attr_hash_attr_dir, `${attr_hash_value}.hdb`);
        fs.writeFileSync(attr_hash_attr_file, attr_value, 'utf-8');
        const a_hash_attr_link_file = path.join(attr_attribute_value_dir, `${attr_timestamp}.hdb`);
        fs.linkSync(attr_hash_attr_file, a_hash_attr_link_file);

        // attr > __hdb_hash > id
        const attr_hash_id_dir = path.join(attr_hdb_hash_dir, ATTR_ID_KEY);
        makeTheDir(attr_hash_id_dir);
        const attr_hash_id_file = path.join(attr_hash_id_dir, `${attr_hash_value}.hdb`);
        fs.writeFileSync(attr_hash_id_file, attr_hash_value, 'utf-8');

        // attr > __hdb_hash > schema
        const attr_hash_schema_dir = path.join(attr_hdb_hash_dir, ATTR_SCHEMA_KEY);
        makeTheDir(attr_hash_schema_dir);
        const attr_hash_schema_file = path.join(attr_hash_schema_dir, `${attr_hash_value}.hdb`);
        fs.writeFileSync(attr_hash_schema_file, schema, 'utf-8');
        const a_hash_schema_link_file = path.join(attr_schema_value_dir, `${attr_hash_value}.hdb`);
        fs.linkSync(attr_hash_schema_file, a_hash_schema_link_file);

        // attr > __hdb_hash > schema_table
        const attr_hash_schematable_dir = path.join(attr_hdb_hash_dir, ATTR_SCHEMA_TABLE_KEY);
        makeTheDir(attr_hash_schematable_dir);
        const attr_hash_schematable_file = path.join(attr_hash_schematable_dir, `${attr_hash_value}.hdb`);
        fs.writeFileSync(attr_hash_schematable_file, schematable_value, 'utf-8');
        const a_hash_schematable_link_file = path.join(attr_schematable_value_dir, `${attr_hash_value}.hdb`);
        fs.linkSync(attr_hash_schematable_file, a_hash_schematable_link_file);

        // attr > __hdb_hash > table
        const attr_hash_table_dir = path.join(attr_hdb_hash_dir, ATTR_TABLE_KEY);
        makeTheDir(attr_hash_table_dir);
        const attr_hash_table_file = path.join(attr_hash_table_dir, `${attr_hash_value}.hdb`);
        fs.writeFileSync(attr_hash_table_file, table, 'utf-8');
        const a_hash_table_link_file = path.join(attr_table_value_dir, `${attr_hash_value}.hdb`);
        fs.linkSync(attr_hash_table_file, a_hash_table_link_file);

    }

    // Other schema > system directories
    // TODO: add additional structure to schema > system directories below as needed for testing.
    makeTheDir(path.join(test_system_base_path, LICENSE_TABLE_NAME));
    makeTheDir(path.join(test_system_base_path, JOB_TABLE_NAME));
    makeTheDir(path.join(test_system_base_path, NODE_TABLE_NAME));
    makeTheDir(path.join(test_system_base_path, ROLE_TABLE_NAME));
    makeTheDir(path.join(test_system_base_path, USER_TABLE_NAME));
}
*/

function setGlobalSchema(hash_attribute, schema, table, attributes_keys) {
    const attributes = attributes_keys.map(attr_key => ({ "attribute": attr_key }));
    const table_id = uuid();
    if (global.hdb_schema === undefined) {
        global.hdb_schema = {
            [schema]: {
                [table]: {
                    "hash_attribute": `${hash_attribute}`,
                    "id": `${table_id}`,
                    "name": `${table}`,
                    "schema": `${schema}`,
                    "attributes": attributes
                },
            },
            "system": {
                "hdb_table": {
                    "hash_attribute": "id",
                    "name": "hdb_table",
                    "schema": "system",
                    "residence": [
                        "*"
                    ],
                    "attributes": [
                        {
                            "attribute": "id"
                        },
                        {
                            "attribute": "name"
                        },
                        {
                            "attribute": "hash_attribute"
                        },
                        {
                            "attribute": "schema"
                        }
                    ]
                },
                "hdb_drop_schema": {
                    "hash_attribute": "id",
                    "name": "hdb_drop_schema",
                    "schema": "system",
                    "residence": [
                        "*"
                    ]
                },
                "hdb_attribute": {
                    "hash_attribute": "id",
                    "name": "hdb_attribute",
                    "schema": "system",
                    "residence": [
                        "*"
                    ]
                },
                "hdb_schema": {
                    "hash_attribute": "name",
                    "name": "hdb_schema",
                    "schema": "system",
                    "residence": [
                        "*"
                    ],
                    "attributes": [
                        {
                            "attribute": "name"
                        },
                        {
                            "attribute": "createddate"
                        }
                    ]
                },
                "hdb_user": {
                    "hash_attribute": "username",
                    "name": "hdb_user",
                    "schema": "system",
                    "residence": [
                        "*"
                    ]
                },
                "hdb_role": {
                    "hash_attribute": "id",
                    "name": "hdb_user",
                    "schema": "system",
                    "residence": [
                        "*"
                    ]
                },
                "hdb_license": {
                    "hash_attribute": "license_key",
                    "name": "hdb_license",
                    "schema": "system"
                },
                "hdb_nodes": {
                    "hash_attribute": "name",
                    "residence": [
                        "*"
                    ]
                }
            }
        };
    } else {
        if (!global.hdb_schema[schema]) {
            global.hdb_schema[schema] = {
                [table]: {
                    "hash_attribute": `${hash_attribute}`,
                    "id": `${table_id}`,
                    "name": `${table}`,
                    "schema": `${schema}`,
                    "attributes": attributes
                }
            };
        } else {
            global.hdb_schema[schema][table] = {
                "hash_attribute": `${hash_attribute}`,
                "id": `${table_id}`,
                "name": `${table}`,
                "schema": `${schema}`,
                "attributes": attributes
            };
        }
    }
}

function sortDesc(data, sort_by) {
    if (sort_by) {
        return data.sort((a, b) => b[sort_by] - a[sort_by]);
    }

    return data.sort((a, b) => b - a);
}

function sortAsc(data, sort_by) {
    if (sort_by) {
        return data.sort((a, b) => a[sort_by] - b[sort_by]);
    }

    return data.sort((a, b) => a - b);
}

function sortAttrKeyMap(attrs, hash = 'id') {
    const final_arr = attrs.sort();
    const hash_index = final_arr.indexOf(hash);
    final_arr.splice(hash_index, 1);
    return [hash, ...final_arr];
}

function generateAPIMessage(msg_type_enum) {
    let generated_msg = undefined;
    switch(msg_type_enum) {
        case terms.OPERATIONS_ENUM.CREATE_SCHEMA:
            break;
        case terms.OPERATIONS_ENUM.CREATE_TABLE:
            break;
        case terms.OPERATIONS_ENUM.CREATE_ATTRIBUTE:
            break;

        default:
            break;
    }
    return generated_msg;
}

function getHTTPSCredentials() {
    return {
        key: "-----BEGIN RSA PRIVATE KEY-----\n" +
            "MIIEpQIBAAKCAQEA0rzroDdeK/p5vf79zGyrJk0/21wdR/FJufOj/V17T7gyyj0Q\n" +
            "wlA71cqYv2kLzgZ51kBtnY2T3aARWRiORFE7hZqKDuGt753letSX4HuOHH3sWeAu\n" +
            "hVzPKQspG978w+EgnwlxtqydhlrK2hV2V9ToPf4QlbAzFcZD5XvkPvjQqrcy5o3o\n" +
            "dCMcrU+QLUPo15kpEeYRGN8I06EpfWx8QvB2AKbKSuZN2SrIpfLtat9TmZwf6fii\n" +
            "mRriik3FlphKlj7y+rzMxuNIDI1QMf0DRWLR18AvKbPov0Ad211dpVzbfnrbD5HA\n" +
            "t9HYCs2HR+f1XCNMQ77BqUnQrOrmg2junARFBQIDAQABAoIBAQCLgpoSdNUZFDao\n" +
            "OzjVrlMXhihyFecki24ddlfoEYzi17R4AjkoCmmyPO8mOGqiN9NMrVZj6Sgsnh0d\n" +
            "+I2mWIipCAfBllHJwaP7zuXErMcFwa9ISItDqo9SQpsyYkq/ejhYUK5BGsEmAtEr\n" +
            "0u2Hc+FTuPBNyFnpXlnwgDY4IgwyFuZB/t9mcn2Y0V8k2a5bCnykAwH5Nn+4LPgh\n" +
            "AklRu8PmlQg/4IrtuknpX4WDSD3GuFxZrcJbZcxlX43XrYVWB/nmcb/zBeeCP8uu\n" +
            "3DsKUmPAjGeXcEDPVlBpaQPhl7A8Aubnnm9uT6jxuCpNteOw2sxOGFgWcgXxclSf\n" +
            "Gemy7t45AoGBAOtwnqTN1Wc/FpBNuFmPe4VMVV55YqveocKvrx88Z+xSlal8bxVJ\n" +
            "80DjT8YWpQxq2YdkE60G5vDjVnmFn1K9mMlRFsWgshSnfT7A3fm8nrjJjN2GAvL3\n" +
            "brCNdT+9rLvKvh+93d331NFzmaqn2pAlIpfnElFgAgskwK2C36dNKrCrAoGBAOUk\n" +
            "E3AhuzXXfnjzWq85DXxpjfjHZOWrCVYU689yxB+ZLG5Mb+lNUxN5jos1UnnKqbN5\n" +
            "83lt2tLeQRHwW7OUdHUIkP8DgoG9sVRrtH9+g6bmAVQweoU5gK+Lkg5V+6nPvAGm\n" +
            "eTRrqds8vbWrsuWPAA94+v9AT5fphZwKL7Qz+cEPAoGBAML+BQYtS181SvS8yb+z\n" +
            "K/QcYl/aXLRHsOVTJ9DQ8KkzRKyYWE/jbUoCeWFwA8YjAII3imw1WTOMtWP0HR4j\n" +
            "1NR3CksnahXdGcfNaIqbg0E7/CTEBtE/yDcFEWR3LQZjRc94KrbZuTK3cT97wXK8\n" +
            "rsfsIqmuwEKGb+XEjIM9T+v9AoGACL6Qs1XGNC7OF8WJr2go+Jd6oITTd+RIDe3s\n" +
            "ddU2YNJSnL70Al4+Dl80LmHRjO5L/ZpozTiBAk0TBKE8jqTasOCrz9+NanAXxVX6\n" +
            "5GaqlYLviAv1kQH5xDk6UKu9V+SikxmMRJDbQY+W2cj8ocAMS4rdYUJOB0kVHThS\n" +
            "S7k0DccCgYEAo1EVPdc41HNDSyIxDZVq+LGWM9Ypz0jLoO283swk5WiXyupHlnpy\n" +
            "VQkcIptaQKhYN/yw4otFGX+efp05DkJbdo4EjV7YmHHKo2vdeF87i2clSu8BWGod\n" +
            "J2OZW7+gJXzxs7FpWZHp8pxzXBwDj7dbLtB2yCjh5T7vTe6bGeP6usU=\n" +
            "-----END RSA PRIVATE KEY-----\n",
        cert: "-----BEGIN CERTIFICATE-----\n" +
            "MIIEDzCCAvegAwIBAgIBATANBgkqhkiG9w0BAQUFADBtMRQwEgYDVQQDEwtoYXJw\n" +
            "ZXJkYi5pbzELMAkGA1UEBhMCVVMxETAPBgNVBAgTCENvbG9yYWRvMQ8wDQYDVQQH\n" +
            "EwZEZW52ZXIxFjAUBgNVBAoTDUhhcnBlckRCLCBJbmMxDDAKBgNVBAsTA0hEQjAe\n" +
            "Fw0yMDEyMTExNTU0MDJaFw0yMTEyMTExNTU0MDJaMG0xFDASBgNVBAMTC2hhcnBl\n" +
            "cmRiLmlvMQswCQYDVQQGEwJVUzERMA8GA1UECBMIQ29sb3JhZG8xDzANBgNVBAcT\n" +
            "BkRlbnZlcjEWMBQGA1UEChMNSGFycGVyREIsIEluYzEMMAoGA1UECxMDSERCMIIB\n" +
            "IjANBgkqhkiG9w0BAQEFAAOCAQ8AMIIBCgKCAQEA0rzroDdeK/p5vf79zGyrJk0/\n" +
            "21wdR/FJufOj/V17T7gyyj0QwlA71cqYv2kLzgZ51kBtnY2T3aARWRiORFE7hZqK\n" +
            "DuGt753letSX4HuOHH3sWeAuhVzPKQspG978w+EgnwlxtqydhlrK2hV2V9ToPf4Q\n" +
            "lbAzFcZD5XvkPvjQqrcy5o3odCMcrU+QLUPo15kpEeYRGN8I06EpfWx8QvB2AKbK\n" +
            "SuZN2SrIpfLtat9TmZwf6fiimRriik3FlphKlj7y+rzMxuNIDI1QMf0DRWLR18Av\n" +
            "KbPov0Ad211dpVzbfnrbD5HAt9HYCs2HR+f1XCNMQ77BqUnQrOrmg2junARFBQID\n" +
            "AQABo4G5MIG2MAoGAQAEBTADAQH/MAsGA1UdDwQEAwIC9DA7BgNVHSUENDAyBggr\n" +
            "BgEFBQcDAQYIKwYBBQUHAwIGCCsGAQUFBwMDBggrBgEFBQcDBAYIKwYBBQUHAwgw\n" +
            "EQYJYIZIAYb4QgEBBAQDAgD3MCwGA1UdEQQlMCOGG2h0dHA6Ly9leGFtcGxlLm9y\n" +
            "Zy93ZWJpZCNtZYcEfwAAATAdBgNVHQ4EFgQUMEWOqB/VcD5j63kC2pRimmMH9Fcw\n" +
            "DQYJKoZIhvcNAQEFBQADggEBAD0/oDrYW3rHvZRRX+IXgJ55yCEvrTWkoWoE5qeZ\n" +
            "L2R7K9cQyUeVLK+95TwnUhYb7iyHnG6DEXWrGfWtLNVihWhjXSwVlYmdSO6OoOye\n" +
            "hc7ztLGFtc7zlYeb3xmg8sVYXC0nPjNaOtRc+TACwD7TJIrEyGkuyaIsSuIVlKuc\n" +
            "b4I5NwpED0UOL/qOfXSyTyKsvhd78VPO/PZlMK2uwHniLhhOCaedhJzfGt9XzrJ0\n" +
            "P9kAKD3/uvPtZSz77jAdIk/1hwv+QUzahhhYHUcWL7N+nreYyigAdFI0/2Z/BcKO\n" +
            "KA+qobbatVaK0aihycZhrwyomOGBy5X/TpVTQWCvdNCL0Hg=\n" +
            "-----END CERTIFICATE-----"
    };
}

/**
 * Helper function that tests for correct error instance and its message.
 * @param test_func
 * @param error_msg
 * @returns {Promise<boolean>}
 */
async function testError(test_func, error_msg) {
    let error;
    try {
        console.log(await test_func);
    } catch(err) {
        error = err;
    }

    return error instanceof Error && (error.message === error_msg);
}

/**
 * Helper function that tests for correct HdbError instance and the http_resp_msg.
 * @param test_func
 * @param error_msg
 * @returns {Promise<boolean>}
 */
async function testHDBError(test_func, expected_error) {
    let error;
    let results;
    try {
        results = await test_func;
    } catch(err) {
        error = err;
    }

    assert.deepStrictEqual(error, expected_error);
    return results;
}

function generateHDBError(err_msg, status_code) {
    return handleHDBError(new Error(), err_msg, status_code);
}

async function assertErrorAsync(test_func, args, error_object, message){
    let error;
    let result;
    try{
        result = await test_func.apply(null, args);
    } catch(e){
        error = e;
    }

    assert.deepStrictEqual(error, error_object, message);
    return result;
}

function assertErrorSync(test_func, args, error_object, message){
    let error;
    let result;
    try{
        result = test_func.apply(null, args);
    } catch(e){
        error = e;
    }

    assert.deepStrictEqual(error, error_object, message);
    return result;
}

/**
 * assigns objects to an null object, which is how we create objects in lmdb
 * @returns {*[]}
 * @param objects
 */
function assignObjectToNullObject(...objects){
    objects.unshift(Object.create(null));
    return Object.assign.apply(null, objects);
}

function stubFinalLogger(sandbox, logger) {
    const final_logger_notify_stub = sandbox.stub().callsFake(() => {});
    const final_logger_fatal_stub = sandbox.stub().callsFake(() => {});
    const final_logger_error_stub = sandbox.stub().callsFake(() => {});
    const final_logger_warn_stub = sandbox.stub().callsFake(() => {});
    const final_logger_info_stub = sandbox.stub().callsFake(() => {});
    const final_logger_debug_stub = sandbox.stub().callsFake(() => {});
    const final_logger_trace_stub = sandbox.stub().callsFake(() => {});
    sandbox.stub(logger, 'finalLogger').returns({
        notify: final_logger_notify_stub,
        fatal: final_logger_fatal_stub,
        error: final_logger_error_stub,
        warn: final_logger_warn_stub,
        info: final_logger_info_stub,
        debug: final_logger_debug_stub,
        trace: final_logger_trace_stub
    });

    return {
        final_logger_notify_stub,
        final_logger_fatal_stub,
        final_logger_error_stub,
        final_logger_warn_stub,
        final_logger_info_stub,
        final_logger_debug_stub,
        final_logger_trace_stub
    };
}

/**
 * Creates stubbed value for an UpgradeObject
 *
 * @param data_ver
 * @param upgrade_ver
 * @returns {{data_version, upgrade_version}}
 */
function generateUpgradeObj(data_ver, upgrade_ver) {
    return {
        data_version: data_ver,
        upgrade_version: upgrade_ver
    };
}

module.exports = {
    changeProcessToBinDir,
    deepClone,
    mochaAsyncWrapper,
    preTestPrep,
    cleanUpDirectories,
    createMockDB,
    tearDownMockDB,
    setGlobalSchema,
    tearDownMockFS,
    makeTheDir,
    getMockFSPath,
    getMockLMDBPath,
    sortAsc,
    sortDesc,
    sortAttrKeyMap,
    testError,
    testHDBError,
    generateHDBError,
    generateAPIMessage,
    getHTTPSCredentials,
    assertErrorSync,
    assertErrorAsync,
    generateUpgradeObj,
    assignObjecttoNullObject: assignObjectToNullObject,
    stubFinalLogger,
    COMMON_TEST_TERMS
};<|MERGE_RESOLUTION|>--- conflicted
+++ resolved
@@ -205,11 +205,7 @@
     try {
         validateMockArgs([hash_attribute, schema, table, test_data]);
 
-<<<<<<< HEAD
-        let env_array = []
-=======
         let env_array = [];
->>>>>>> c0ce5c48
         let attributes = [];
         let unique_attributes = [];
         for (const record of test_data) {
@@ -226,10 +222,7 @@
         }
 
         await fs.mkdirp(BASE_SYSTEM_PATH);
-<<<<<<< HEAD
-=======
         await fs.mkdirp(BASE_SCHEMA_PATH);
->>>>>>> c0ce5c48
 
         if (lmdb_schema_env === undefined) {
             const hdb_schema_env = await environment_utility.createEnvironment(BASE_SYSTEM_PATH, systemSchema.hdb_schema.name);
@@ -290,14 +283,10 @@
     try {
         if (envs !== undefined) {
             for (const environment of envs) {
-<<<<<<< HEAD
-                environment.close();
-=======
                 try {
                     environment.close();
                     // eslint-disable-next-line no-empty
                 } catch(err) {}
->>>>>>> c0ce5c48
             }
         }
 
@@ -319,11 +308,7 @@
 
         delete global.hdb_schema;
         global.lmdb_map = undefined;
-<<<<<<< HEAD
-        await fs.remove(path.resolve(__dirname, 'envDir'));
-=======
         await fs.remove(ENV_DIR_PATH);
->>>>>>> c0ce5c48
     } catch(err) {
         console.error('Error tearing down mock DB used for unit tests');
         console.error(err);
