--- conflicted
+++ resolved
@@ -242,26 +242,6 @@
             global.hdb_schema = { system: systemSchema };
         }
 
-<<<<<<< HEAD
-        await fs.mkdirp(BASE_TEST_PATH);
-
-        let hdb_schema_env;
-        let hdb_table_env;
-        let hdb_attribute_env;
-        if (lmdb_schema_env === undefined) {
-            hdb_schema_env = await environment_utility.createEnvironment(BASE_TEST_PATH, systemSchema.hdb_schema.name);
-            environment_utility.createDBI(hdb_schema_env, systemSchema.hdb_schema.hash_attribute, false, true);
-        }
-
-        if (lmdb_table_env === undefined) {
-            hdb_table_env = await environment_utility.createEnvironment(BASE_TEST_PATH, systemSchema.hdb_table.name);
-            environment_utility.createDBI(hdb_table_env, systemSchema.hdb_table.hash_attribute, false, true);
-        }
-
-        if (lmdb_attribute_env === undefined) {
-            hdb_attribute_env = await environment_utility.createEnvironment(BASE_TEST_PATH, systemSchema.hdb_attribute.name);
-            environment_utility.createDBI(hdb_attribute_env, systemSchema.hdb_attribute.hash_attribute, false, true);
-=======
         await fs.mkdirp(BASE_SYSTEM_PATH);
 
         if (lmdb_schema_env === undefined) {
@@ -280,7 +260,6 @@
             const hdb_attribute_env = await environment_utility.createEnvironment(BASE_SYSTEM_PATH, systemSchema.hdb_attribute.name);
             environment_utility.createDBI(hdb_attribute_env, systemSchema.hdb_attribute.hash_attribute, false, true);
             env_array.push(hdb_attribute_env);
->>>>>>> 1f7c38a9
         }
 
         if (!global.hdb_schema[schema]) {
@@ -293,11 +272,8 @@
             const create_table_obj = new CreateTableObj(schema, table, hash_attribute);
             const create_sys_table_obj = new CreateSystemTableObj(schema, table, hash_attribute);
             await lmdb_create_table(create_sys_table_obj, create_table_obj);
-<<<<<<< HEAD
-=======
             env_array.push(await environment_utility.openEnvironment(path.join(BASE_SCHEMA_PATH, schema), table));
             env_array.push(await environment_utility.openEnvironment(path.join(BASE_TXN_PATH, schema), table, true));
->>>>>>> 1f7c38a9
 
             global.hdb_schema[schema][table] = {
                 attributes,
@@ -325,12 +301,6 @@
  */
 async function tearDownMockDB(envs = undefined) {
     try {
-<<<<<<< HEAD
-        const { hdb_schema_env, hdb_table_env, hdb_attribute_env } = envs;
-        hdb_table_env.close();
-        hdb_schema_env.close();
-        hdb_attribute_env.close();
-=======
         if (envs !== undefined) {
             for (const environment of envs) {
                 environment.close();
@@ -348,11 +318,6 @@
         if (lmdb_attribute_env !== undefined) {
             lmdb_attribute_env.close();
         }
-
-        lmdb_schema_env = undefined;
-        lmdb_table_env = undefined;
-        lmdb_attribute_env = undefined;
->>>>>>> 1f7c38a9
 
         lmdb_schema_env = undefined;
         lmdb_table_env = undefined;
