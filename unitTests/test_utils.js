"use strict";
const path = require('path');
const fs = require('fs');
const moment = require('moment');
const sinon = require('sinon');
const uuid = require('uuid/v4');

const sql = require('../sqlTranslator/index');
const SelectValidator = require('../sqlTranslator/SelectValidator');

const env = require('../utility/environment/environmentManager');
const terms = require('../utility/hdbTerms');
const common_utils = require('../utility/common_utils');

let env_mgr_init_sync_stub = undefined;
const {
    JOB_TABLE_NAME,
    NODE_TABLE_NAME,
    ATTRIBUTE_TABLE_NAME,
    LICENSE_TABLE_NAME,
    ROLE_TABLE_NAME,
    SCHEMA_TABLE_NAME,
    TABLE_TABLE_NAME,
    USER_TABLE_NAME
} = terms.SYSTEM_TABLE_NAMES;

const {
    ATTR_ATTRIBUTE_KEY,
    ATTR_CREATEDDATE_KEY,
    ATTR_HASH_ATTRIBUTE_KEY,
    ATTR_ID_KEY,
    ATTR_NAME_KEY,
    ATTR_RESIDENCE_KEY,
    ATTR_SCHEMA_KEY,
    ATTR_SCHEMA_TABLE_KEY,
    ATTR_TABLE_KEY,
} = terms.SYSTEM_DEFAULT_ATTRIBUTE_NAMES;

const MOCK_FS_ARGS_ERROR_MSG = "Null, undefined, and/or empty string argument values not allowed when building mock HDB FS for testing";
const UNIT_TEST_DIR = __dirname;
<<<<<<< HEAD
const TEST_FS_DIR = "envDir/schema";
=======
const ENV_DIR_NAME = 'envDir';
>>>>>>> fb3aca2d
const ATTR_PATH_OBJECT = {
    "files": [],
    "journals": [],
    "system": []
};
const SCHEMA_DIR_NAME = 'schema';

/**
 * This needs to be called near the top of our unit tests.  Most will fail when loading harper modules due to the
 * properties reader trying to look in bin.  We can iterate on this to make it smarter if needed, for now this works.
 */
function changeProcessToBinDir() {
    try {
        process.chdir(path.join(process.cwd(), 'bin'));
        console.log(`Current directory ${process.cwd()}`);
    } catch (e) {
        // no-op, we are probably already in bin
    }
}

/**
 This is a simple, naive clone implementation.  It should never, ever! be used in prod.
 */
function deepClone(a) {
    return JSON.parse(JSON.stringify(a));
}

/**
 * Wrap an async function with a try/catch to reduce the amount of test code.  This is OK for unit tests, but prod code should be explicitly wrapped.
 * @param fn
 * @returns {function(*=)}
 */
let mochaAsyncWrapper = (fn) => {
    return (done) => {
        fn.call().then(done, (err) => {
            done(err);
        });
    };
};

/**
 * Call this function near the top of any unit test to assign the unhandledReject event handler (this is due to a bug in Node).
 * This will prevent tests bombing with an unhandled promise rejection in some cases.
 */
function preTestPrep() {
    let unhandledRejectionExitCode = 0;
    if(env_mgr_init_sync_stub) {
        env_mgr_init_sync_stub.restore();
    }
    env_mgr_init_sync_stub = sinon.stub(env, 'initSync').callsFake(() => {
       env.initTestEnvironment();
    });
    process.on("unhandledRejection", (reason) => {
        console.log("unhandled rejection:", reason);
        unhandledRejectionExitCode = 1;
        throw reason;
    });

    process.prependListener("exit", (code) => {
        if (code === 0) {
            process.exit(unhandledRejectionExitCode);
        }
    });
    // Try to change to bin
    changeProcessToBinDir();
    env.initTestEnvironment();
}

function makeTheDir(path) {
    if(!fs.existsSync(path)) {
        fs.mkdirSync(path);
    }
}

/**
 * Call this function to delete all directories under the specified path.  This is a synchronous function.
 * @param target_path The path to the directory to remove
 *
 * IMPORTANT: Use `tearDownMockFS()` to properly clean up the mock fs built using `createMockFS()`
 */
function cleanUpDirectories(target_path) {
    if (!target_path) return;
    //Just in case
    if (target_path === '/') return;
    let files = [];
    if (fs.existsSync(target_path)) {
        try {
            files = fs.readdirSync(target_path);
            for (let i = 0; i < files.length; i++) {
                let file = files[i];
                let curPath = path.join(target_path, file);
                if (fs.lstatSync(curPath).isDirectory()) { // recurse
                    cleanUpDirectories(curPath);
                } else {
                    fs.unlinkSync(curPath);
                }
            }
            fs.rmdirSync(target_path);
        } catch (e) {
            console.error(e);
        }
    }
}

/** HELPER METHODS TO CREATE MOCK HDB SCHEMA FILE SYSTEM STRUCTURE */
/**
 * Returns the path to the test root path that will be used for testing `createMockFS()`
 * @returns String representing the path value to the mock file system directory
 */
function getMockFSPath() {
<<<<<<< HEAD
    return `${path.join(UNIT_TEST_DIR, TEST_FS_DIR)}/`;
=======
    env.setProperty(terms.HDB_SETTINGS_NAMES.HDB_ROOT_KEY, path.join(UNIT_TEST_DIR, ENV_DIR_NAME));
    return path.join(UNIT_TEST_DIR, ENV_DIR_NAME);
>>>>>>> fb3aca2d
}

/**
 * Validates that arguments passed into `createMockFS()` are not null, undefined, or "" - throws error, if so
 * @param argArray Array of arg values
 */
function validateMockFSArgs(argArray) {
    for (let i=0; i < argArray.length; i++) {
        if (argArray[i] === null || argArray[i] === undefined || argArray[i] === "") {
            throw new Error(MOCK_FS_ARGS_ERROR_MSG);
        }
    }
}

/**
 * This function will simulate the HDB data structure with the data passed in at the path accessed by using
 * `getMockFSPath()` in your unit test file. It will build out a fs structure for the schema/table/attributes
 * included in the parameters AND make appropriate updates to the schema > system structure AND set global.hdb_schema.
 * This function can be used to build out multiple schemas and tables, if necessary.
 *
 * IMPORTANT: Please be sure to use `tearDownMockFS()` after any test/s using this mock fs structure to ensure the test
 * data is properly removed from the file system and the global.hdb_schema is reset to undefined for other unit tests.
 *
 * @param hash_attribute The hash_attribute to use
 * @param schema The name of the schema you'd like to create
 * @param table The name of the table you'd like to create
 * @param test_data The attribute data you'd like to insert into the table.
 *          Ex: {"name":"Frank","id":"1","age":5}
 * @returns Object in the format of ATTR_PATH_OBJECT above that includes paths associated with the files and journal
 *          entries associated with the data passed in.
 * TODO: The method does not currently return paths for the system schema directory.
 */
function createMockFS(hash_attribute, schema, table, test_data, set_global_boolean) {
    try {
        validateMockFSArgs([hash_attribute, schema, table, test_data]);

        //create default mock fs dir
        const test_base_path = getMockFSPath();
        makeTheDir(test_base_path);

        // make schema directory to mimic actual file system

        const test_base_schema_path = path.join(test_base_path, SCHEMA_DIR_NAME);
        makeTheDir(test_base_schema_path);

        //create schema
        const schema_path = path.join(test_base_schema_path, schema);
        makeTheDir(schema_path);

        //create table
        const table_id = uuid();
        const table_path = path.join(schema_path, table);
        makeTheDir(table_path);
        let table_hash_dir_path = path.join(table_path, terms.HASH_FOLDER_NAME);
        makeTheDir(table_hash_dir_path);

        const test_table_paths = {
            table_dir: table_path,
            hash_dir: table_hash_dir_path
        };

        //create attribute and hash dirs
        const attribute_names = [];
        const test_table_data = test_data.map(data => {
            const test_record_paths = deepClone(ATTR_PATH_OBJECT);
            const keys = Object.keys(data).filter(key => (key !== 'table' && key !== 'schema'));
            for (let i=0; i < keys.length; i++) {
                const curr_attribute = keys[i].trim();
                if (attribute_names.indexOf(curr_attribute) < 0) {
                    attribute_names.push(curr_attribute);
                }
                const is_hash = hash_attribute === curr_attribute;
                const hash_dir_path = path.join(table_path, terms.HASH_FOLDER_NAME, curr_attribute);
                makeTheDir(hash_dir_path);
                const attribute_dir_path = path.join(table_path, curr_attribute);
                makeTheDir(attribute_dir_path);
                const attr_values = common_utils.valueConverter(data[curr_attribute]);
                if (attr_values.value_path.endsWith('/blob')) {
                    const attr_dir_for_blob = attr_values.value_path.replace("/blob", "");
                    const dir_for_blob = path.join(attribute_dir_path, attr_dir_for_blob);
                    makeTheDir(dir_for_blob);
                }
                const attribute_instance_dir_path = path.join(attribute_dir_path, attr_values.value_path);
                makeTheDir(attribute_instance_dir_path);
                // make the hash file
                let hash_file_path = path.join(hash_dir_path, `${data[hash_attribute]}.hdb`);
                fs.writeFileSync(hash_file_path, data[curr_attribute]);
                test_record_paths.files.push(hash_file_path);
                if (!is_hash) {
                    let link_path = path.join(attribute_instance_dir_path, data[hash_attribute] + '.hdb');
                    fs.linkSync(hash_file_path, link_path);
                    test_record_paths.files.push(link_path);
                } else {
                    // for hash attributes, we need to write a file with the current time stamp and the delta of the data
                    let time_file_name = path.join(attribute_instance_dir_path, `${moment().valueOf()}.hdb`);
                    fs.writeFileSync(time_file_name, JSON.stringify(data),'utf-8');
                    test_record_paths.journals.push(attribute_instance_dir_path);
                    test_record_paths.journals.push(time_file_name);
                }
            }
            data.paths = test_record_paths;
            return data;
        });

        //set hdb_global
        setGlobalSchema(hash_attribute, schema, table, table_id, attribute_names);

        //set system > schema structure
        createMockSystemSchema(hash_attribute, schema, table, attribute_names);

        //add top-level table and hash directory paths to returned data for testing
        test_table_data.paths = test_table_paths;

        return test_table_data;
    } catch(e) {
         console.error(e);
    }
}

/**
 * Removes the mock FS directory created by `createMockFS()` and resets global.hdb_schema
 */
function tearDownMockFS() {
    const test_base_path = getMockFSPath();
    cleanUpDirectories(test_base_path);
    global.hdb_schema = undefined;
}

function tearDownMockFSSystem() {
    let mock_system_path = path.join(UNIT_TEST_DIR, ENV_DIR_NAME, 'system');
    cleanUpDirectories(mock_system_path);
    global.hdb_schema = undefined;
}

/**
 * Accepts a
 * @param system_schema_object
 */
function createMockSystemSchema(system_schema_object) {

}

/**
 * This method is used in `createMockFS()` to create the mock FS structure for the schema > system directory
 * TODO: Right now, this method does not return paths to specific directories or files being created.  This functionality
 ** should be added as when needed in future tests in the `system` array value returned from `createMockFS()`.
 */

function createMockSystemSchema(hash_attribute, schema, table, attributes_keys) {
    const test_base_path = getMockFSPath();
    const test_system_base_path = path.join(test_base_path, SCHEMA_DIR_NAME, terms.SYSTEM_SCHEMA_NAME);

    // create default dir structure
    makeTheDir(test_system_base_path);

    // schema
    const schema_dir_path = path.join(test_system_base_path, SCHEMA_TABLE_NAME);
    makeTheDir(schema_dir_path);

    // schema > name
    const schema_name_dir = path.join(schema_dir_path, ATTR_NAME_KEY);
    makeTheDir(schema_name_dir);

    // schema > name > [schema]
    const schema_name_schema_dir = path.join(schema_name_dir, schema);
    makeTheDir(schema_name_schema_dir);
    // write file
    const timestamp_value_schema = `${moment().valueOf()}`;
    const schema_time_file_name = path.join(schema_name_schema_dir, `${timestamp_value_schema}.hdb`);
    const schema_data = JSON.stringify({ name: schema, createddate: timestamp_value_schema });
    fs.writeFileSync(schema_time_file_name, schema_data,'utf-8');

    // schema > createddate
    const schema_createddate_dir = path.join(schema_dir_path, ATTR_CREATEDDATE_KEY);
    makeTheDir(schema_createddate_dir);
    // schema > createddate > [timestamp]
    const schema_createddate_timestamp_dir = path.join(schema_createddate_dir, timestamp_value_schema);
    makeTheDir(schema_createddate_timestamp_dir);

    // schema > __hdb_hash
    const schema_hdb_hash_path = path.join(schema_dir_path, terms.HASH_FOLDER_NAME);
    makeTheDir(schema_hdb_hash_path);

    // schema > __hdb_hash > name
    const schema_hdb_hash_name = path.join(schema_hdb_hash_path, ATTR_NAME_KEY);
    makeTheDir(schema_hdb_hash_name);
    //create record
    const name_hash_file = path.join(schema_hdb_hash_name, `${schema}.hdb`);
    fs.writeFileSync(name_hash_file, schema,'utf-8');

    // schema > __hdb_hash > createddate
    const schema_hdb_hash_createddate = path.join(schema_hdb_hash_path, ATTR_CREATEDDATE_KEY);
    makeTheDir(schema_hdb_hash_createddate);
    //create hdb_hash createddate record
    const createddate_hash_file = path.join(schema_hdb_hash_createddate, `${schema}.hdb`);
    fs.writeFileSync(createddate_hash_file, timestamp_value_schema,'utf-8');
    const s_link_path = path.join(schema_createddate_timestamp_dir, `${schema}.hdb`);
    fs.linkSync(createddate_hash_file, s_link_path);

    // table
    const timestamp_value_table = `${moment().valueOf()}`;
    const table_dir_path = path.join(test_system_base_path, TABLE_TABLE_NAME);
    makeTheDir(table_dir_path);
    const table_hash_value = uuid();

    // table > hash_attribute
    const table_hash_att_dir = path.join(table_dir_path, ATTR_HASH_ATTRIBUTE_KEY);
    makeTheDir(table_hash_att_dir);
    // table > hash_attribute > id
    const table_hash_att_id_dir = path.join(table_hash_att_dir, ATTR_ID_KEY);
    makeTheDir(table_hash_att_id_dir);

    // table > id
    const table_id_dir = path.join(table_dir_path, ATTR_ID_KEY);
    makeTheDir(table_id_dir);
    // table > id > [hash_value]
    const table_id_hash_dir = path.join(table_id_dir, table_hash_value);
    makeTheDir(table_id_hash_dir);
    const t_id_timestamp_file = path.join(table_id_hash_dir, `${timestamp_value_table}.hdb`);
    const table_data = JSON.stringify({ name: table, schema: schema, id: table_hash_value, hash_attribute: hash_attribute });
    fs.writeFileSync(t_id_timestamp_file, table_data,'utf-8');

    // table > name
    const table_name_dir = path.join(table_dir_path, ATTR_NAME_KEY);
    makeTheDir(table_name_dir);
    // table > name > [table]
    const table_name_name_dir = path.join(table_name_dir, table);
    makeTheDir(table_name_name_dir);

    // table > residence
    const table_residence_dir = path.join(table_dir_path, ATTR_RESIDENCE_KEY);
    makeTheDir(table_residence_dir);

    // table > schema
    const table_schema_dir = path.join(table_dir_path, ATTR_SCHEMA_KEY);
    makeTheDir(table_schema_dir);
    // table > schema > [schema]
    const table_schema_schema_dir = path.join(table_schema_dir, schema);
    makeTheDir(table_schema_schema_dir);

    // table > __hdb_hash
    const table_hdb_hash_dir = path.join(table_dir_path, terms.HASH_FOLDER_NAME);
    makeTheDir(table_hdb_hash_dir);
    // table > __hdb_hash > hash_attribute
    const hash_hash_attr_dir = path.join(table_hdb_hash_dir, ATTR_HASH_ATTRIBUTE_KEY);
    makeTheDir(hash_hash_attr_dir);
    const hash_hash_attr_file = path.join(hash_hash_attr_dir, `${table_hash_value}.hdb`);
    fs.writeFileSync(hash_hash_attr_file, ATTR_ID_KEY, 'utf-8');
    const t_id_link_file = path.join(table_hash_att_id_dir, `${table_hash_value}.hdb`);
    fs.linkSync(hash_hash_attr_file, t_id_link_file);

    // table > __hdb_hash > id
    const hash_id_dir = path.join(table_hdb_hash_dir, ATTR_ID_KEY);
    makeTheDir(hash_id_dir);
    const hash_id_file = path.join(hash_id_dir, `${table_hash_value}.hdb`);
    fs.writeFileSync(hash_id_file, table_hash_value, 'utf-8');

    // table > __hdb_hash > name
    const hash_name_dir = path.join(table_hdb_hash_dir, ATTR_NAME_KEY);
    makeTheDir(hash_name_dir);
    const hash_name_file = path.join(hash_name_dir, `${table_hash_value}.hdb`);
    fs.writeFileSync(hash_name_file, table, 'utf-8');
    const t_name_link_file = path.join(table_name_name_dir, `${table_hash_value}.hdb`);
    fs.linkSync(hash_name_file, t_name_link_file);

    // table > __hdb_hash > schema
    const hash_schema_dir = path.join(table_hdb_hash_dir, ATTR_SCHEMA_KEY);
    makeTheDir(hash_schema_dir);
    const hash_schema_file = path.join(hash_schema_dir, `${table_hash_value}.hdb`);
    fs.writeFileSync(hash_schema_file, schema, 'utf-8');
    const t_schema_link_file = path.join(table_schema_schema_dir, `${table_hash_value}.hdb`);
    fs.linkSync(hash_schema_file, t_schema_link_file);

    // attributes
    const attr_dir_path = path.join(test_system_base_path, ATTRIBUTE_TABLE_NAME);
    makeTheDir(attr_dir_path);

    for (let i=0; i < attributes_keys.length; i++) {
        const attr_value = attributes_keys[i];
        const attr_hash_value = uuid();
        const attr_timestamp = `${moment().valueOf()}`;
        const schematable_value = `${schema}.${table}`;

        // attr > attribute
        const attr_attribute_dir = path.join(attr_dir_path, ATTR_ATTRIBUTE_KEY);
        makeTheDir(attr_attribute_dir);
        // attr > attribute > [attribute]
        const attr_attribute_value_dir = path.join(attr_attribute_dir, attr_value);
        makeTheDir(attr_attribute_value_dir);

        // attr > id
        const attr_id_dir = path.join(attr_dir_path, ATTR_ID_KEY);
        makeTheDir(attr_id_dir);
        // attr > id > [hash_value]
        const attr_id_hash_dir = path.join(attr_id_dir, attr_hash_value);
        makeTheDir(attr_id_hash_dir);
        const attr_data = JSON.stringify({
                schema: schema, table: table, attribute: attr_value,
                id: attr_hash_value, schema_table: schematable_value
            });
        const attr_id_hash_file = path.join(attr_id_hash_dir, `${attr_timestamp}.hdb`);
        fs.writeFileSync(attr_id_hash_file, attr_data, 'utf-8');

        // attr > schema
        const attr_schema_dir = path.join(attr_dir_path, ATTR_SCHEMA_KEY);
        makeTheDir(attr_schema_dir);
        // attr > schema > [schema]
        const attr_schema_value_dir = path.join(attr_schema_dir, schema);
        makeTheDir(attr_schema_value_dir);

        // attr > schema_table
        const attr_schematable_dir = path.join(attr_dir_path, ATTR_SCHEMA_TABLE_KEY);
        makeTheDir(attr_schematable_dir);
        // attr > schema_table > [schema.table]
        const attr_schematable_value_dir = path.join(attr_schematable_dir, schematable_value);
        makeTheDir(attr_schematable_value_dir);

        // attr > table
        const attr_table_dir = path.join(attr_dir_path, ATTR_TABLE_KEY);
        makeTheDir(attr_table_dir);
        // attr > table > [table]
        const attr_table_value_dir = path.join(attr_table_dir, table);
        makeTheDir(attr_table_value_dir);

        // attr > __hdb_hash
        const attr_hdb_hash_dir = path.join(attr_dir_path, terms.HASH_FOLDER_NAME);
        makeTheDir(attr_hdb_hash_dir);

        // attr > __hdb_hash > attribute
        const attr_hash_attr_dir = path.join(attr_hdb_hash_dir, ATTR_ATTRIBUTE_KEY);
        makeTheDir(attr_hash_attr_dir);
        const attr_hash_attr_file = path.join(attr_hash_attr_dir, `${attr_hash_value}.hdb`);
        fs.writeFileSync(attr_hash_attr_file, attr_value, 'utf-8');
        const a_hash_attr_link_file = path.join(attr_attribute_value_dir, `${attr_timestamp}.hdb`);
        fs.linkSync(attr_hash_attr_file, a_hash_attr_link_file);

        // attr > __hdb_hash > id
        const attr_hash_id_dir = path.join(attr_hdb_hash_dir, ATTR_ID_KEY);
        makeTheDir(attr_hash_id_dir);
        const attr_hash_id_file = path.join(attr_hash_id_dir, `${attr_hash_value}.hdb`);
        fs.writeFileSync(attr_hash_id_file, attr_hash_value, 'utf-8');

        // attr > __hdb_hash > schema
        const attr_hash_schema_dir = path.join(attr_hdb_hash_dir, ATTR_SCHEMA_KEY);
        makeTheDir(attr_hash_schema_dir);
        const attr_hash_schema_file = path.join(attr_hash_schema_dir, `${attr_hash_value}.hdb`);
        fs.writeFileSync(attr_hash_schema_file, schema, 'utf-8');
        const a_hash_schema_link_file = path.join(attr_schema_value_dir, `${attr_hash_value}.hdb`);
        fs.linkSync(attr_hash_schema_file, a_hash_schema_link_file);

        // attr > __hdb_hash > schema_table
        const attr_hash_schematable_dir = path.join(attr_hdb_hash_dir, ATTR_SCHEMA_TABLE_KEY);
        makeTheDir(attr_hash_schematable_dir);
        const attr_hash_schematable_file = path.join(attr_hash_schematable_dir, `${attr_hash_value}.hdb`);
        fs.writeFileSync(attr_hash_schematable_file, schematable_value, 'utf-8');
        const a_hash_schematable_link_file = path.join(attr_schematable_value_dir, `${attr_hash_value}.hdb`);
        fs.linkSync(attr_hash_schematable_file, a_hash_schematable_link_file);

        // attr > __hdb_hash > table
        const attr_hash_table_dir = path.join(attr_hdb_hash_dir, ATTR_TABLE_KEY);
        makeTheDir(attr_hash_table_dir);
        const attr_hash_table_file = path.join(attr_hash_table_dir, `${attr_hash_value}.hdb`);
        fs.writeFileSync(attr_hash_table_file, table, 'utf-8');
        const a_hash_table_link_file = path.join(attr_table_value_dir, `${attr_hash_value}.hdb`);
        fs.linkSync(attr_hash_table_file, a_hash_table_link_file);

    }

    // Other schema > system directories
    // TODO: add additional structure to schema > system directories below as needed for testing.
    makeTheDir(path.join(test_system_base_path, LICENSE_TABLE_NAME));
    makeTheDir(path.join(test_system_base_path, JOB_TABLE_NAME));
    makeTheDir(path.join(test_system_base_path, NODE_TABLE_NAME));
    makeTheDir(path.join(test_system_base_path, ROLE_TABLE_NAME));
    makeTheDir(path.join(test_system_base_path, USER_TABLE_NAME));
}

/**
 * This method is used in `createMockFS()` to update global.hdb_schema based on the mocked FS structure created.
 */
function setGlobalSchema(hash_attribute, schema, table, table_id, attributes_keys) {
    const attributes = attributes_keys.map(attr_key => ({ "attribute": attr_key }));

    if (global.hdb_schema === undefined) {
        global.hdb_schema = {
            [schema]: {
                [table]: {
                    "hash_attribute": `${hash_attribute}`,
                    "id": `${table_id}`,
                    "name": `${table}`,
                    "schema": `${schema}`,
                    "attributes": attributes
                },
            },
            "system": {
                "hdb_table": {
                    "hash_attribute": "id",
                    "name": "hdb_table",
                    "schema": "system",
                    "residence": [
                        "*"
                    ],
                    "attributes": [
                        {
                            "attribute": "id"
                        },
                        {
                            "attribute": "name"
                        },
                        {
                            "attribute": "hash_attribute"
                        },
                        {
                            "attribute": "schema"
                        }
                    ]
                },
                "hdb_drop_schema": {
                    "hash_attribute": "id",
                    "name": "hdb_drop_schema",
                    "schema": "system",
                    "residence": [
                        "*"
                    ]
                },
                "hdb_attribute": {
                    "hash_attribute": "id",
                    "name": "hdb_attribute",
                    "schema": "system",
                    "residence": [
                        "*"
                    ]
                },
                "hdb_schema": {
                    "hash_attribute": "name",
                    "name": "hdb_schema",
                    "schema": "system",
                    "residence": [
                        "*"
                    ],
                    "attributes": [
                        {
                            "attribute": "name"
                        },
                        {
                            "attribute": "createddate"
                        }
                    ]
                },
                "hdb_user": {
                    "hash_attribute": "username",
                    "name": "hdb_user",
                    "schema": "system",
                    "residence": [
                        "*"
                    ]
                },
                "hdb_role": {
                    "hash_attribute": "id",
                    "name": "hdb_user",
                    "schema": "system",
                    "residence": [
                        "*"
                    ]
                },
                "hdb_license": {
                    "hash_attribute": "license_key",
                    "name": "hdb_license",
                    "schema": "system"
                },
                "hdb_nodes": {
                    "hash_attribute": "name",
                    "residence": [
                        "*"
                    ]
                }
            }
        };
    } else {
        if (!global.hdb_schema[schema]) {
            global.hdb_schema[schema] = {
                [table]: {
                    "hash_attribute": `${hash_attribute}`,
                    "id": `${table_id}`,
                    "name": `${table}`,
                    "schema": `${schema}`,
                    "attributes": attributes
                }
            };
        } else {
            global.hdb_schema[schema][table] = {
                "hash_attribute": `${hash_attribute}`,
                "id": `${table_id}`,
                "name": `${table}`,
                "schema": `${schema}`,
                "attributes": attributes
            };
        }
    }
}

/**
 * Converts a sql statement into an AST object for an alasql operation
 * @param sql_statement
 * @returns {SelectValidator}
 */
function generateMockAST(sql_statement) {
    try {
        const test_ast = sql.convertSQLToAST(sql_statement);
        const validated_ast = new SelectValidator(test_ast.ast.statements[0]);
        validated_ast.validate();
        return validated_ast;
    } catch(e) {
        console.log(e);
    }
}

function sortDesc(data, sort_by) {
    if (sort_by) {
        return data.sort((a, b) => b[sort_by] - a[sort_by]);
    }

    return data.sort((a, b) => b - a);
}

function sortAsc(data, sort_by) {
    if (sort_by) {
        return data.sort((a, b) => a[sort_by] - b[sort_by]);
    }

    return data.sort((a, b) => a - b);
}

<<<<<<< HEAD
/**
 * Helper function that tests for correct error instance and its message.
 * @param test_func
 * @param error_msg
 * @returns {Promise<boolean>}
 */
async function testError(test_func, error_msg) {
    let error;
    try {
        await test_func;
    } catch(err) {
        error = err;
    }

    return error instanceof Error && error.message === error_msg;
=======
function generateAPIMessage(msg_type_enum) {
    let generated_msg = undefined;
    switch(msg_type_enum) {
        case terms.OPERATIONS_ENUM.CREATE_SCHEMA:
            break;
        case terms.OPERATIONS_ENUM.CREATE_TABLE:
            break;
        case terms.OPERATIONS_ENUM.CREATE_ATTRIBUTE:
            break;

        default:
            break;
    }
    return generated_msg;
>>>>>>> fb3aca2d
}

module.exports = {
    changeProcessToBinDir,
    deepClone,
    mochaAsyncWrapper,
    preTestPrep,
    cleanUpDirectories,
    createMockFS,
    createMockSystemSchema,
    setGlobalSchema,
    tearDownMockFS,
    tearDownMockFSSystem,
    makeTheDir,
    getMockFSPath,
    generateMockAST,
    sortAsc,
    sortDesc,
<<<<<<< HEAD
    testError
=======
    generateAPIMessage
>>>>>>> fb3aca2d
};<|MERGE_RESOLUTION|>--- conflicted
+++ resolved
@@ -38,11 +38,8 @@
 
 const MOCK_FS_ARGS_ERROR_MSG = "Null, undefined, and/or empty string argument values not allowed when building mock HDB FS for testing";
 const UNIT_TEST_DIR = __dirname;
-<<<<<<< HEAD
 const TEST_FS_DIR = "envDir/schema";
-=======
 const ENV_DIR_NAME = 'envDir';
->>>>>>> fb3aca2d
 const ATTR_PATH_OBJECT = {
     "files": [],
     "journals": [],
@@ -153,12 +150,8 @@
  * @returns String representing the path value to the mock file system directory
  */
 function getMockFSPath() {
-<<<<<<< HEAD
-    return `${path.join(UNIT_TEST_DIR, TEST_FS_DIR)}/`;
-=======
     env.setProperty(terms.HDB_SETTINGS_NAMES.HDB_ROOT_KEY, path.join(UNIT_TEST_DIR, ENV_DIR_NAME));
     return path.join(UNIT_TEST_DIR, ENV_DIR_NAME);
->>>>>>> fb3aca2d
 }
 
 /**
@@ -692,23 +685,6 @@
     return data.sort((a, b) => a - b);
 }
 
-<<<<<<< HEAD
-/**
- * Helper function that tests for correct error instance and its message.
- * @param test_func
- * @param error_msg
- * @returns {Promise<boolean>}
- */
-async function testError(test_func, error_msg) {
-    let error;
-    try {
-        await test_func;
-    } catch(err) {
-        error = err;
-    }
-
-    return error instanceof Error && error.message === error_msg;
-=======
 function generateAPIMessage(msg_type_enum) {
     let generated_msg = undefined;
     switch(msg_type_enum) {
@@ -723,7 +699,23 @@
             break;
     }
     return generated_msg;
->>>>>>> fb3aca2d
+}
+
+/**
+ * Helper function that tests for correct error instance and its message.
+ * @param test_func
+ * @param error_msg
+ * @returns {Promise<boolean>}
+ */
+async function testError(test_func, error_msg) {
+    let error;
+    try {
+        await test_func;
+    } catch(err) {
+        error = err;
+    }
+
+    return error instanceof Error && error.message === error_msg;
 }
 
 module.exports = {
@@ -742,9 +734,6 @@
     generateMockAST,
     sortAsc,
     sortDesc,
-<<<<<<< HEAD
-    testError
-=======
+    testError,
     generateAPIMessage
->>>>>>> fb3aca2d
 };