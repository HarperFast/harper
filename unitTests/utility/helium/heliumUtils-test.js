--- conflicted
+++ resolved
@@ -1,13 +1,9 @@
 "use strict";
 
-<<<<<<< HEAD
 const test_utils = require('../../test_utils');
 test_utils.buildHeliumTestVolume();
-
-=======
-const test_util = require('../../test_utils');
-test_util.preTestPrep();
->>>>>>> 94eb0da9
+test_utils.preTestPrep();
+
 const rewire = require('rewire');
 const utils = require('../../../utility/common_utils');
 
@@ -69,28 +65,15 @@
 ];
 
 describe('test heliumUtils', ()=>{
-<<<<<<< HEAD
 
     after(() => {
         test_utils.teardownHeliumTestVolume(global.hdb_helium);
     });
 
-    describe('test initializeHelium', ()=>{
-        it('test no HELIUM_VOLUME_PATH', ()=>{
-           let revert = helium_utils.__set__('env', {
-                get: ()=>{
-                    return null;
-                }
-            });
-           assert.throws(()=>{
-               helium_utils.initializeHelium();
-           });
-=======
     describe('test getHeliumServerURL', ()=>{
         beforeEach(function () {
             helium_utils.__set__('helium_server_url', undefined);
         });
->>>>>>> 94eb0da9
 
         it('test no HELIUM_VOLUME_PATH', ()=>{
             env.setProperty("HELIUM_VOLUME_PATH", null);
