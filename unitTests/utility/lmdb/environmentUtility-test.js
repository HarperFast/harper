--- conflicted
+++ resolved
@@ -14,7 +14,7 @@
 const LMDB_TEST_FOLDER_NAME = 'lmdbTest';
 const BACKUP_FOLDER_NAME = 'backup';
 const BASE_TEST_PATH = path.join(test_utils.getMockLMDBPath(), LMDB_TEST_FOLDER_NAME);
-const TEST_ENVIRONMENT_NAME = 'test';
+let TEST_ENVIRONMENT_NAME = 'test';
 const BACKUP_PATH = path.join(test_utils.getMockLMDBPath(), BACKUP_FOLDER_NAME);
 const BACKUP_TEST_ENV_PATH = path.join(BACKUP_PATH, TEST_ENVIRONMENT_NAME);
 
@@ -75,11 +75,7 @@
 		});
 
 		after(async () => {
-<<<<<<< HEAD
 			await env.close();
-=======
-			env.close();
->>>>>>> 8ccaa0fe
 			global.lmdb_map = undefined;
 			await fs.remove(test_utils.getMockLMDBPath());
 		});
@@ -110,11 +106,7 @@
 		});
 
 		after(async () => {
-<<<<<<< HEAD
 			await lmdb_env_util.closeEnvironment(env);
-=======
-			lmdb_env_util.closeEnvironment(env);
->>>>>>> 8ccaa0fe
 			global.lmdb_map = undefined;
 			await fs.remove(test_utils.getMockLMDBPath());
 		});
@@ -192,11 +184,7 @@
 			//test to make sure the internal dbi exists
 			await test_utils.assertErrorAsync(lmdb_env_util.openDBI, [env, lmdb_terms.INTERNAL_DBIS_NAME], undefined);
 			assert.deepStrictEqual(env[lmdb_terms.ENVIRONMENT_NAME_KEY], 'lmdbTest.test');
-<<<<<<< HEAD
 			await lmdb_env_util.closeEnvironment(env);
-=======
-			lmdb_env_util.closeEnvironment(env);
->>>>>>> 8ccaa0fe
 		});
 
 		it('create existing environment', async () => {
@@ -221,11 +209,7 @@
 
 			//test to make sure the internal dbi exists
 			await test_utils.assertErrorAsync(lmdb_env_util.openDBI, [env, lmdb_terms.INTERNAL_DBIS_NAME], undefined);
-<<<<<<< HEAD
 			await env.close();
-=======
-			env.close();
->>>>>>> 8ccaa0fe
 		});
 	});
 
@@ -241,11 +225,7 @@
 		});
 
 		after(async () => {
-<<<<<<< HEAD
 			await env.close();
-=======
-			env.close();
->>>>>>> 8ccaa0fe
 			global.lmdb_map = undefined;
 			await fs.remove(test_utils.getMockLMDBPath());
 		});
@@ -306,11 +286,7 @@
 		});
 
 		after(async () => {
-<<<<<<< HEAD
 			await lmdb_env_util.closeEnvironment(env_orig);
-=======
-			lmdb_env_util.closeEnvironment(env_orig);
->>>>>>> 8ccaa0fe
 			global.lmdb_map = undefined;
 			await fs.remove(test_utils.getMockLMDBPath());
 		});
@@ -377,11 +353,7 @@
 			assert.deepStrictEqual(err, undefined);
 			assert.deepStrictEqual(typeof env_copy, 'object');
 
-<<<<<<< HEAD
 			await lmdb_env_util.closeEnvironment(env_copy);
-=======
-			lmdb_env_util.closeEnvironment(env_copy);
->>>>>>> 8ccaa0fe
 		});
 	});
 
@@ -397,11 +369,7 @@
 
 		after(async () => {
 			try {
-<<<<<<< HEAD
 				await env_orig.close();
-=======
-				env_orig.close();
->>>>>>> 8ccaa0fe
 			} catch (e) {}
 			global.lmdb_map = undefined;
 			await fs.remove(test_utils.getMockLMDBPath());
@@ -465,11 +433,7 @@
 		});
 
 		afterEach(async () => {
-<<<<<<< HEAD
 			await lmdb_env_util.closeEnvironment(env);
-=======
-			lmdb_env_util.closeEnvironment(env);
->>>>>>> 8ccaa0fe
 			global.lmdb_map = undefined;
 			await fs.remove(test_utils.getMockLMDBPath());
 		});
@@ -568,11 +532,7 @@
 		});
 
 		after(async () => {
-<<<<<<< HEAD
 			await lmdb_env_util.closeEnvironment(env);
-=======
-			lmdb_env_util.closeEnvironment(env);
->>>>>>> 8ccaa0fe
 			global.lmdb_map = undefined;
 			await fs.remove(test_utils.getMockLMDBPath());
 		});
@@ -647,13 +607,8 @@
 		});
 
 		after(async () => {
-<<<<<<< HEAD
 			await lmdb_env_util.closeEnvironment(env);
 			await lmdb_env_util.closeEnvironment(env2);
-=======
-			lmdb_env_util.closeEnvironment(env);
-			lmdb_env_util.closeEnvironment(env2);
->>>>>>> 8ccaa0fe
 
 			global.lmdb_map = undefined;
 			await fs.remove(test_utils.getMockLMDBPath());
@@ -697,13 +652,8 @@
 		});
 
 		after(async () => {
-<<<<<<< HEAD
 			await lmdb_env_util.closeEnvironment(env);
 			await lmdb_env_util.closeEnvironment(env2);
-=======
-			lmdb_env_util.closeEnvironment(env);
-			lmdb_env_util.closeEnvironment(env2);
->>>>>>> 8ccaa0fe
 
 			global.lmdb_map = undefined;
 			await fs.remove(test_utils.getMockLMDBPath());
@@ -725,7 +675,6 @@
 		});
 	});
 
-<<<<<<< HEAD
 	describe('Test environmentDataSize function', () => {
 		let env;
 
@@ -761,8 +710,6 @@
 		});
 	});
 
-=======
->>>>>>> 8ccaa0fe
 	describe('Test closeEnvironment function', () => {
 		let env;
 		beforeEach(async () => {
@@ -808,11 +755,7 @@
 		});
 
 		after(async () => {
-<<<<<<< HEAD
 			await lmdb_env_util.closeEnvironment(env);
-=======
-			lmdb_env_util.closeEnvironment(env);
->>>>>>> 8ccaa0fe
 
 			global.lmdb_map = undefined;
 			await fs.remove(test_utils.getMockLMDBPath());
@@ -849,11 +792,8 @@
 		});
 	});
 
-<<<<<<< HEAD
-=======
-	describe('Test environmentDataSize function', () => {
-		let env;
-
+	describe('Test dropDBI function', () => {
+		let env;
 		before(async () => {
 			global.lmdb_map = undefined;
 			await fs.remove(test_utils.getMockLMDBPath());
@@ -864,45 +804,7 @@
 		});
 
 		after(async () => {
-			lmdb_env_util.closeEnvironment(env);
-			global.lmdb_map = undefined;
-			await fs.remove(test_utils.getMockLMDBPath());
-		});
-
-		it('call function no args', async () => {
-			await test_utils.assertErrorAsync(lmdb_env_util.environmentDataSize, [], LMDB_TEST_ERRORS.INVALID_ENVIRONMENT);
-		});
-
-		it('call function happy path no data', async () => {
-			let data_size = fs.statSync(path.join(BASE_TEST_PATH, TEST_ENVIRONMENT_NAME, 'data.mdb'));
-			let stat = await test_utils.assertErrorAsync(
-				lmdb_env_util.environmentDataSize,
-				[BASE_TEST_PATH, TEST_ENVIRONMENT_NAME],
-				undefined
-			);
-			assert.notDeepStrictEqual(stat, undefined);
-			assert.deepStrictEqual(stat, data_size['size']);
-		});
-	});
-
->>>>>>> 8ccaa0fe
-	describe('Test dropDBI function', () => {
-		let env;
-		before(async () => {
-			global.lmdb_map = undefined;
-			await fs.remove(test_utils.getMockLMDBPath());
-			await fs.mkdirp(BASE_TEST_PATH);
-
-			env = await lmdb_env_util.createEnvironment(BASE_TEST_PATH, TEST_ENVIRONMENT_NAME);
-			await lmdb_env_util.createDBI(env, ID_DBI_NAME);
-		});
-
-		after(async () => {
-<<<<<<< HEAD
 			await lmdb_env_util.closeEnvironment(env);
-=======
-			lmdb_env_util.closeEnvironment(env);
->>>>>>> 8ccaa0fe
 
 			global.lmdb_map = undefined;
 			await fs.remove(test_utils.getMockLMDBPath());
@@ -958,11 +860,7 @@
 		});
 
 		after(async () => {
-<<<<<<< HEAD
 			await lmdb_env_util.closeEnvironment(env);
-=======
-			lmdb_env_util.closeEnvironment(env);
->>>>>>> 8ccaa0fe
 
 			global.lmdb_map = undefined;
 			await fs.remove(test_utils.getMockLMDBPath());
@@ -1010,8 +908,6 @@
 			assert.deepStrictEqual(dbis, expected);
 		});
 	});
-<<<<<<< HEAD
-=======
 
 	describe('Test nosync settings', () => {
 		let env;
@@ -1031,7 +927,7 @@
 			revert = rw_lmdb_env_util.__set__('LMDB_NOSYNC', false);
 			env = await rw_lmdb_env_util.createEnvironment(BASE_TEST_PATH, TEST_ENVIRONMENT_NAME);
 			assert.deepStrictEqual(env.noSync, false);
-			rw_lmdb_env_util.closeEnvironment(env);
+			await rw_lmdb_env_util.closeEnvironment(env);
 			revert();
 		});
 
@@ -1040,35 +936,34 @@
 			env = await rw_lmdb_env_util.createEnvironment(BASE_TEST_PATH, TEST_ENVIRONMENT_NAME);
 
 			assert.deepStrictEqual(env.noSync, true);
-			rw_lmdb_env_util.closeEnvironment(env);
+			await rw_lmdb_env_util.closeEnvironment(env);
 			revert();
 		});
 
 		it('test openEnvironment: setting is false, assert noSYnc is false', async () => {
 			revert = rw_lmdb_env_util.__set__('LMDB_NOSYNC', true);
-			env = await rw_lmdb_env_util.createEnvironment(BASE_TEST_PATH, TEST_ENVIRONMENT_NAME);
+			env = await rw_lmdb_env_util.createEnvironment(BASE_TEST_PATH, 'noSYnc_false');
 			assert.deepStrictEqual(env.noSync, true);
 			revert();
 			global.lmdb_map = undefined;
 			revert = rw_lmdb_env_util.__set__('LMDB_NOSYNC', false);
-			env = await rw_lmdb_env_util.openEnvironment(BASE_TEST_PATH, TEST_ENVIRONMENT_NAME);
+			env = await rw_lmdb_env_util.openEnvironment(BASE_TEST_PATH, 'noSYnc_false');
 			assert.deepStrictEqual(env.noSync, false);
-			rw_lmdb_env_util.closeEnvironment(env);
+			await rw_lmdb_env_util.closeEnvironment(env);
 			revert();
 		});
 
 		it('test openEnvironment: setting is true, assert noSYnc is true', async () => {
 			revert = rw_lmdb_env_util.__set__('LMDB_NOSYNC', false);
-			env = await rw_lmdb_env_util.createEnvironment(BASE_TEST_PATH, TEST_ENVIRONMENT_NAME);
+			env = await rw_lmdb_env_util.createEnvironment(BASE_TEST_PATH, 'noSYnc_true');
 			assert.deepStrictEqual(env.noSync, false);
 			revert();
 			global.lmdb_map = undefined;
 			revert = rw_lmdb_env_util.__set__('LMDB_NOSYNC', true);
-			env = await rw_lmdb_env_util.openEnvironment(BASE_TEST_PATH, TEST_ENVIRONMENT_NAME);
+			env = await rw_lmdb_env_util.openEnvironment(BASE_TEST_PATH, 'noSYnc_true');
 			assert.deepStrictEqual(env.noSync, true);
-			rw_lmdb_env_util.closeEnvironment(env);
+			await rw_lmdb_env_util.closeEnvironment(env);
 			revert();
 		});
 	});
->>>>>>> 8ccaa0fe
 });