'use strict';

const rewire = require('rewire');
const search_util = rewire('../../../utility/lmdb/searchUtility');
const fs = require('fs-extra');
const environment_utility = rewire('../../../utility/lmdb/environmentUtility');
const write_utility = require('../../../utility/lmdb/writeUtility');
const test_utils = require('../../test_utils');
const path = require('path');
const assert = require('assert');
const test_data = require('../../testData');
const LMDB_TEST_ERRORS = require('../../commonTestErrors').LMDB_ERRORS_ENUM;
const set_whole_row_flag = search_util.__get__('setGetWholeRowFlag');

const BASE_TEST_PATH = path.join(test_utils.getMockFSPath(), 'lmdbTest');
const TEST_ENVIRONMENT_NAME = 'test';
const HASH_ATTRIBUTE_NAME = 'id';
const SOME_ATTRIBUTES = ['id', 'name', 'age'];
const All_ATTRIBUTES = ['id', 'name', 'age', 'city'];

const MULTI_RECORD_ARRAY = [
    {id:1, name:'Kyle', age:46, city:'Denver'},
    {id:2, name:'Jerry', age:32},
    {id:3, name: 'Hank', age: 57},
    {id:4, name:'Joy', age: 44, city:'Denver'}
];


const MULTI_RECORD_ARRAY2 = [
    {id:1, name:'Kyle', age:46, city:'Denver'},
    {id:2, name:'Jerry', age:32},
    {id:3, name: 'Hank', age: 57},
    {id:4, name:'Joy', age: 44, city:'Denver'},
    {id:5, name:'Fran', age: 44, city:'Denvertown'},
];

describe('Test searchUtility module', ()=>{
    let rw_env_util;
<<<<<<< HEAD
    before(async ()=> {
        rw_env_util = environment_utility.__set__('MAP_SIZE', 10 * 1024 * 1024 * 1024);
    });

    after(async ()=> {
        rw_env_util();
    });
    describe('test searchByHash function', ()=>{
        let env;

=======
    before(()=> {
        rw_env_util = environment_utility.__set__('MAP_SIZE', 10 * 1024 * 1024 * 1024);
    });

    after(()=> {
        rw_env_util();
    });

    describe('test searchByHash function', ()=>{
        let env;
>>>>>>> 51cc3f8d
        before(async ()=>{
            await fs.mkdirp(BASE_TEST_PATH);
            global.lmdb_map = undefined;
            env = await environment_utility.createEnvironment(BASE_TEST_PATH, TEST_ENVIRONMENT_NAME);
            await environment_utility.createDBI(env, 'id');
            write_utility.insertRecords(env, HASH_ATTRIBUTE_NAME, SOME_ATTRIBUTES, MULTI_RECORD_ARRAY);
        });

        after(async ()=>{
            await fs.remove(BASE_TEST_PATH);
            global.lmdb_map = undefined;
        });

        it("test validation", ()=>{
            test_utils.assertErrorSync(search_util.searchByHash, [], LMDB_TEST_ERRORS.ENV_REQUIRED, 'test no args');
            test_utils.assertErrorSync(search_util.searchByHash, [HASH_ATTRIBUTE_NAME], LMDB_TEST_ERRORS.INVALID_ENVIRONMENT, 'invalid env variable');
            test_utils.assertErrorSync(search_util.searchByHash, [env], LMDB_TEST_ERRORS.HASH_ATTRIBUTE_REQUIRED, 'no hash attribute');
            test_utils.assertErrorSync(search_util.searchByHash, [env, HASH_ATTRIBUTE_NAME], LMDB_TEST_ERRORS.FETCH_ATTRIBUTES_REQUIRED, 'no fetch_attributes');
            test_utils.assertErrorSync(search_util.searchByHash, [env, HASH_ATTRIBUTE_NAME, HASH_ATTRIBUTE_NAME], LMDB_TEST_ERRORS.FETCH_ATTRIBUTES_MUST_BE_ARRAY, 'invalid fetch_attributes');
            test_utils.assertErrorSync(search_util.searchByHash, [env, HASH_ATTRIBUTE_NAME, SOME_ATTRIBUTES], LMDB_TEST_ERRORS.ID_REQUIRED, 'no id');
            test_utils.assertErrorSync(search_util.searchByHash, [env, HASH_ATTRIBUTE_NAME, SOME_ATTRIBUTES, MULTI_RECORD_ARRAY[0][HASH_ATTRIBUTE_NAME]],
                undefined, 'all arguments sent');
        });

        it("test select all attributes", ()=>{
            let record = test_utils.assertErrorSync(search_util.searchByHash, [env, HASH_ATTRIBUTE_NAME, SOME_ATTRIBUTES, "3"],
                undefined, 'all arguments sent');

            assert.deepStrictEqual(record, test_utils.assignObjecttoNullObject({"age": 57, "id": 3, "name": "Hank"}));
        });

        it("test select record no exist", ()=>{
            let record = test_utils.assertErrorSync(search_util.searchByHash, [env, HASH_ATTRIBUTE_NAME, SOME_ATTRIBUTES, "33"],
                undefined, 'all arguments sent');

            assert.deepStrictEqual(record, null);
        });

        it("test select record only id & name", ()=>{
            let record = test_utils.assertErrorSync(search_util.searchByHash, [env, HASH_ATTRIBUTE_NAME, ["id", "name"], "2"],
                undefined, 'all arguments sent');

            assert.deepStrictEqual(record, test_utils.assignObjecttoNullObject({id:2, name:"Jerry"}));
        });

        it("test select record only id & name and non-exsitent attribute", ()=>{
            let record = test_utils.assertErrorSync(search_util.searchByHash, [env, HASH_ATTRIBUTE_NAME, ["id", "name", "dob"], "2"],
                undefined, 'all arguments sent');

            assert.deepStrictEqual(record, test_utils.assignObjecttoNullObject({id:2, name:"Jerry", dob:undefined}));
        });
    });

    describe("Test batchSearchByHash", ()=>{
        let env;
        before(async ()=>{
            await fs.mkdirp(BASE_TEST_PATH);
            global.lmdb_map = undefined;
            env = await environment_utility.createEnvironment(BASE_TEST_PATH, TEST_ENVIRONMENT_NAME);
            await environment_utility.createDBI(env, 'id');
            write_utility.insertRecords(env, HASH_ATTRIBUTE_NAME, SOME_ATTRIBUTES, MULTI_RECORD_ARRAY);
        });

        after(async ()=>{
            await fs.remove(BASE_TEST_PATH);
            global.lmdb_map = undefined;
        });

        it("test validation", ()=>{
            test_utils.assertErrorSync(search_util.batchSearchByHash, [], LMDB_TEST_ERRORS.ENV_REQUIRED, 'test no args');
            test_utils.assertErrorSync(search_util.batchSearchByHash, [HASH_ATTRIBUTE_NAME], LMDB_TEST_ERRORS.INVALID_ENVIRONMENT, 'invalid env variable');
            test_utils.assertErrorSync(search_util.batchSearchByHash, [env], LMDB_TEST_ERRORS.HASH_ATTRIBUTE_REQUIRED, 'no hash attribute');
            test_utils.assertErrorSync(search_util.batchSearchByHash, [env, HASH_ATTRIBUTE_NAME], LMDB_TEST_ERRORS.FETCH_ATTRIBUTES_REQUIRED, 'no fetch_attributes');
            test_utils.assertErrorSync(search_util.batchSearchByHash, [env, HASH_ATTRIBUTE_NAME, HASH_ATTRIBUTE_NAME], LMDB_TEST_ERRORS.FETCH_ATTRIBUTES_MUST_BE_ARRAY, 'invalid fetch_attributes');
            test_utils.assertErrorSync(search_util.batchSearchByHash, [env, HASH_ATTRIBUTE_NAME, SOME_ATTRIBUTES], LMDB_TEST_ERRORS.IDS_REQUIRED, 'no id');
            test_utils.assertErrorSync(search_util.batchSearchByHash, [env, HASH_ATTRIBUTE_NAME, SOME_ATTRIBUTES, "1"],
                LMDB_TEST_ERRORS.IDS_MUST_BE_ARRAY, 'invalid ids');
            test_utils.assertErrorSync(search_util.batchSearchByHash, [env, HASH_ATTRIBUTE_NAME, SOME_ATTRIBUTES, ["1", "3", "2"]],
                undefined, 'all correct arguments');
        });

        it("test fetch single record", ()=>{
            let row = test_utils.assertErrorSync(search_util.batchSearchByHash, [env, HASH_ATTRIBUTE_NAME, SOME_ATTRIBUTES, ["1"]],
                undefined, 'fetch single row');

            assert.deepStrictEqual(row, [test_utils.assignObjecttoNullObject( {id:1, name:'Kyle', age:46})]);
        });

        it("test fetch multiple records", ()=>{
            let row = test_utils.assertErrorSync(search_util.batchSearchByHash, [env, HASH_ATTRIBUTE_NAME, SOME_ATTRIBUTES, ["1", "4", "2"]],
                undefined, 'fetch multi rows');

            assert.deepStrictEqual(row, [
                test_utils.assignObjecttoNullObject({id:1, name:'Kyle', age:46}),
                test_utils.assignObjecttoNullObject({id:4, name:'Joy', age: 44}),
                test_utils.assignObjecttoNullObject({id:2, name:'Jerry', age:32})]);
        });

        it("test fetch multiple records some don't exist", ()=>{
            let row = test_utils.assertErrorSync(search_util.batchSearchByHash, [env, HASH_ATTRIBUTE_NAME, SOME_ATTRIBUTES, ["1","fake", "4", "55", "2"]],
                undefined, 'fetch single row');

            assert.deepStrictEqual(row, [test_utils.assignObjecttoNullObject({id:1, name:'Kyle', age:46}),
                test_utils.assignObjecttoNullObject({id:4, name:'Joy', age: 44}),
                test_utils.assignObjecttoNullObject({id:2, name:'Jerry', age:32})]);
        });
    });

    describe("Test batchSearchByHashToMap", ()=>{
        let env;
        before(async ()=>{
            await fs.mkdirp(BASE_TEST_PATH);
            global.lmdb_map = undefined;
            env = await environment_utility.createEnvironment(BASE_TEST_PATH, TEST_ENVIRONMENT_NAME);
            await environment_utility.createDBI(env, 'id');
            write_utility.insertRecords(env, HASH_ATTRIBUTE_NAME, SOME_ATTRIBUTES, MULTI_RECORD_ARRAY);
        });

        after(async ()=>{
            await fs.remove(BASE_TEST_PATH);
            global.lmdb_map = undefined;
        });

        it("test validation", ()=>{
            test_utils.assertErrorSync(search_util.batchSearchByHashToMap, [], LMDB_TEST_ERRORS.ENV_REQUIRED, 'test no args');
            test_utils.assertErrorSync(search_util.batchSearchByHashToMap, [HASH_ATTRIBUTE_NAME], LMDB_TEST_ERRORS.INVALID_ENVIRONMENT, 'invalid env variable');
            test_utils.assertErrorSync(search_util.batchSearchByHashToMap, [env], LMDB_TEST_ERRORS.HASH_ATTRIBUTE_REQUIRED, 'no hash attribute');
            test_utils.assertErrorSync(search_util.batchSearchByHashToMap, [env, HASH_ATTRIBUTE_NAME], LMDB_TEST_ERRORS.FETCH_ATTRIBUTES_REQUIRED, 'no fetch_attributes');
            test_utils.assertErrorSync(search_util.batchSearchByHashToMap, [env, HASH_ATTRIBUTE_NAME, HASH_ATTRIBUTE_NAME], LMDB_TEST_ERRORS.FETCH_ATTRIBUTES_MUST_BE_ARRAY, 'invalid fetch_attributes');
            test_utils.assertErrorSync(search_util.batchSearchByHashToMap, [env, HASH_ATTRIBUTE_NAME, SOME_ATTRIBUTES], LMDB_TEST_ERRORS.IDS_REQUIRED, 'no id');
            test_utils.assertErrorSync(search_util.batchSearchByHashToMap, [env, HASH_ATTRIBUTE_NAME, SOME_ATTRIBUTES, "1"],
                LMDB_TEST_ERRORS.IDS_MUST_BE_ARRAY, 'invalid ids');
            test_utils.assertErrorSync(search_util.batchSearchByHashToMap, [env, HASH_ATTRIBUTE_NAME, SOME_ATTRIBUTES, ["1", "3", "2"]],
                undefined, 'all correct arguments');
        });

        it("test fetch single record", ()=>{
            let row = test_utils.assertErrorSync(search_util.batchSearchByHashToMap, [env, HASH_ATTRIBUTE_NAME, SOME_ATTRIBUTES, ["1"]],
                undefined, 'fetch single row');

            assert.deepStrictEqual(row, test_utils.assignObjecttoNullObject({1: test_utils.assignObjecttoNullObject({id:1, name:'Kyle', age:46})}));
        });

        it("test fetch multiple records", ()=>{
            let row = test_utils.assertErrorSync(search_util.batchSearchByHashToMap, [env, HASH_ATTRIBUTE_NAME, SOME_ATTRIBUTES, ["1", "4", "2"]],
                undefined, 'fetch multi rows');

            let expected = test_utils.assignObjecttoNullObject({1: test_utils.assignObjecttoNullObject({id:1, name:'Kyle', age:46}),
                2: test_utils.assignObjecttoNullObject({id:2, name:'Jerry', age:32}),
                4: test_utils.assignObjecttoNullObject({id:4, name:'Joy', age: 44})
            });

            assert.deepStrictEqual(row, expected);
        });

        it("test fetch multiple records some don't exist", ()=>{
            let row = test_utils.assertErrorSync(search_util.batchSearchByHashToMap, [env, HASH_ATTRIBUTE_NAME, SOME_ATTRIBUTES, ["1","fake", "4", "55", "2"]],
                undefined, 'fetch single row');
            let expected = test_utils.assignObjecttoNullObject( {1: test_utils.assignObjecttoNullObject( {id:1, name:'Kyle', age:46}),
                2: test_utils.assignObjecttoNullObject( {id:2, name:'Jerry', age:32}),
                4: test_utils.assignObjecttoNullObject( {id:4, name:'Joy', age: 44})
            });
            assert.deepStrictEqual(row, expected);
        });
    });

    describe("Test checkHashExists", ()=> {
        let env;
        before(async () => {
            await fs.mkdirp(BASE_TEST_PATH);
            global.lmdb_map = undefined;
            env = await environment_utility.createEnvironment(BASE_TEST_PATH, TEST_ENVIRONMENT_NAME);
            await environment_utility.createDBI(env, 'id');
            write_utility.insertRecords(env, HASH_ATTRIBUTE_NAME, SOME_ATTRIBUTES, MULTI_RECORD_ARRAY);
        });

        after(async () => {
            await fs.remove(BASE_TEST_PATH);
            global.lmdb_map = undefined;
        });

        it("test validation", () => {
            test_utils.assertErrorSync(search_util.checkHashExists, [], LMDB_TEST_ERRORS.ENV_REQUIRED, 'test no args');
            test_utils.assertErrorSync(search_util.checkHashExists, [HASH_ATTRIBUTE_NAME], LMDB_TEST_ERRORS.INVALID_ENVIRONMENT, 'invalid env variable');
            test_utils.assertErrorSync(search_util.checkHashExists, [env], LMDB_TEST_ERRORS.HASH_ATTRIBUTE_REQUIRED, 'no hash attribute');
            test_utils.assertErrorSync(search_util.checkHashExists, [env, HASH_ATTRIBUTE_NAME], LMDB_TEST_ERRORS.ID_REQUIRED, 'no id');
            test_utils.assertErrorSync(search_util.checkHashExists, [env, HASH_ATTRIBUTE_NAME, "1"],
                undefined, 'all correct arguments');
        });

        it("test key exists", ()=>{
            let exists = test_utils.assertErrorSync(search_util.checkHashExists, [env, HASH_ATTRIBUTE_NAME, "1"],
                undefined, 'all correct arguments');

            assert.deepStrictEqual(exists, true, "hash exists");
        });

        it("test key does not exists", ()=>{
            let exists = test_utils.assertErrorSync(search_util.checkHashExists, [env, HASH_ATTRIBUTE_NAME, "111"],
                undefined, 'all correct arguments');

            assert.deepStrictEqual(exists, false, "hash exists");
        });
    });

    describe('test searchAll function', ()=> {
        let env;
        before(async () => {
            await fs.mkdirp(BASE_TEST_PATH);
            global.lmdb_map = undefined;
            env = await environment_utility.createEnvironment(BASE_TEST_PATH, TEST_ENVIRONMENT_NAME);
            await environment_utility.createDBI(env, 'id');
            write_utility.insertRecords(env, HASH_ATTRIBUTE_NAME, SOME_ATTRIBUTES, MULTI_RECORD_ARRAY);
        });

        after(async () => {
            await fs.remove(BASE_TEST_PATH);
            global.lmdb_map = undefined;
        });

        it("test validation", () => {
            test_utils.assertErrorSync(search_util.searchAll, [], LMDB_TEST_ERRORS.ENV_REQUIRED, 'test no args');
            test_utils.assertErrorSync(search_util.searchAll, [HASH_ATTRIBUTE_NAME], LMDB_TEST_ERRORS.INVALID_ENVIRONMENT, 'invalid env variable');
            test_utils.assertErrorSync(search_util.searchAll, [env], LMDB_TEST_ERRORS.HASH_ATTRIBUTE_REQUIRED, 'no hash attribute');
            test_utils.assertErrorSync(search_util.searchAll, [env, HASH_ATTRIBUTE_NAME], LMDB_TEST_ERRORS.FETCH_ATTRIBUTES_REQUIRED, 'no fetch_attributes');
            test_utils.assertErrorSync(search_util.searchAll, [env, HASH_ATTRIBUTE_NAME, HASH_ATTRIBUTE_NAME], LMDB_TEST_ERRORS.FETCH_ATTRIBUTES_MUST_BE_ARRAY, 'invalid fetch_attributes');
            test_utils.assertErrorSync(search_util.searchAll, [env, HASH_ATTRIBUTE_NAME, SOME_ATTRIBUTES], undefined, 'all arguments sent');
        });

        it("searchAll rows", ()=>{

            let rows = test_utils.assertErrorSync(search_util.searchAll, [env, HASH_ATTRIBUTE_NAME, All_ATTRIBUTES], undefined, 'search');

            let expected = [];
            expected.push(test_utils.assignObjecttoNullObject( {id:1, name:'Kyle', age:46, city:'Denver'}));
            expected.push(test_utils.assignObjecttoNullObject( {id:2, name:'Jerry', age:32, city:undefined}));
            expected.push(test_utils.assignObjecttoNullObject( {id:3, name: 'Hank', age: 57, city:undefined}));
            expected.push(test_utils.assignObjecttoNullObject( {id:4, name:'Joy', age: 44, city:'Denver'}));
            assert.deepStrictEqual(rows, expected);
        });
    });

    describe('test searchAllToMap function', ()=> {
        let env;
        before(async () => {
            await fs.mkdirp(BASE_TEST_PATH);
            global.lmdb_map = undefined;
            env = await environment_utility.createEnvironment(BASE_TEST_PATH, TEST_ENVIRONMENT_NAME);
            await environment_utility.createDBI(env, 'id');
            write_utility.insertRecords(env, HASH_ATTRIBUTE_NAME, SOME_ATTRIBUTES, MULTI_RECORD_ARRAY);
        });

        after(async () => {
            await fs.remove(BASE_TEST_PATH);
            global.lmdb_map = undefined;
        });

        it("test validation", () => {
            test_utils.assertErrorSync(search_util.searchAllToMap, [], LMDB_TEST_ERRORS.ENV_REQUIRED, 'test no args');
            test_utils.assertErrorSync(search_util.searchAllToMap, [HASH_ATTRIBUTE_NAME], LMDB_TEST_ERRORS.INVALID_ENVIRONMENT, 'invalid env variable');
            test_utils.assertErrorSync(search_util.searchAllToMap, [env], LMDB_TEST_ERRORS.HASH_ATTRIBUTE_REQUIRED, 'no hash attribute');
            test_utils.assertErrorSync(search_util.searchAllToMap, [env, HASH_ATTRIBUTE_NAME], LMDB_TEST_ERRORS.FETCH_ATTRIBUTES_REQUIRED, 'no fetch_attributes');
            test_utils.assertErrorSync(search_util.searchAllToMap, [env, HASH_ATTRIBUTE_NAME, HASH_ATTRIBUTE_NAME], LMDB_TEST_ERRORS.FETCH_ATTRIBUTES_MUST_BE_ARRAY, 'invalid fetch_attributes');
            test_utils.assertErrorSync(search_util.searchAllToMap, [env, HASH_ATTRIBUTE_NAME, SOME_ATTRIBUTES], undefined, 'all arguments sent');
        });

        it("searchAllToMap rows", ()=>{

            let rows = test_utils.assertErrorSync(search_util.searchAllToMap, [env, HASH_ATTRIBUTE_NAME, All_ATTRIBUTES], undefined, 'search');

            let expected = Object.create(null);
            expected['1'] = test_utils.assignObjecttoNullObject({id:1, name:'Kyle', age:46, city:'Denver'});
            expected['2'] = test_utils.assignObjecttoNullObject({id:2, name:'Jerry', age:32, city:undefined});
            expected['3'] = test_utils.assignObjecttoNullObject({id:3, name: 'Hank', age: 57, city:undefined});
            expected['4'] = test_utils.assignObjecttoNullObject({id:4, name:'Joy', age: 44, city:'Denver'});
            assert.deepStrictEqual(rows, expected);
        });
    });

    describe('test countAll function', ()=> {
        let env;
        before(async () => {
            await fs.mkdirp(BASE_TEST_PATH);
            global.lmdb_map = undefined;
            env = await environment_utility.createEnvironment(BASE_TEST_PATH, TEST_ENVIRONMENT_NAME);
            await environment_utility.createDBI(env, 'id');
            write_utility.insertRecords(env, HASH_ATTRIBUTE_NAME, SOME_ATTRIBUTES, MULTI_RECORD_ARRAY);
        });

        after(async () => {
            await fs.remove(BASE_TEST_PATH);
            global.lmdb_map = undefined;
        });

        it("test validation", () => {
            test_utils.assertErrorSync(search_util.countAll, [], LMDB_TEST_ERRORS.ENV_REQUIRED, 'test no args');
            test_utils.assertErrorSync(search_util.countAll, [HASH_ATTRIBUTE_NAME], LMDB_TEST_ERRORS.INVALID_ENVIRONMENT, 'invalid env variable');
            test_utils.assertErrorSync(search_util.countAll, [env], LMDB_TEST_ERRORS.HASH_ATTRIBUTE_REQUIRED, 'no hash attribute');
            test_utils.assertErrorSync(search_util.countAll, [env, HASH_ATTRIBUTE_NAME], undefined, 'all arguments');
        });

        it("test count", () => {
            let count = test_utils.assertErrorSync(search_util.countAll, [env, HASH_ATTRIBUTE_NAME], undefined, 'all arguments');
            assert.deepStrictEqual(count, 4);
        });
    });

    describe('test setGetWholeRowFlag function', ()=> {
        it("test just * in get_attributes", () => {
            let flag = test_utils.assertErrorSync(set_whole_row_flag, [['*']], undefined, 'all arguments');
            assert.deepStrictEqual(flag, true);
        });

        it("test just id in get_attributes", () => {
            let flag = test_utils.assertErrorSync(set_whole_row_flag, [['id']], undefined, 'all arguments');
            assert.deepStrictEqual(flag, false);
        });

        it("test just multiple attributes in get_attributes", () => {
            let flag = test_utils.assertErrorSync(set_whole_row_flag, [['id','name','age']], undefined, 'all arguments');
            assert.deepStrictEqual(flag, false);
        });
    });

    describe('test equals function', ()=> {
        let env;
        before(async () => {
            await fs.mkdirp(BASE_TEST_PATH);
            global.lmdb_map = undefined;
            env = await environment_utility.createEnvironment(BASE_TEST_PATH, TEST_ENVIRONMENT_NAME);
            await environment_utility.createDBI(env, 'id');
            write_utility.insertRecords(env, HASH_ATTRIBUTE_NAME, All_ATTRIBUTES, MULTI_RECORD_ARRAY);
        });

        after(async () => {
            await fs.remove(BASE_TEST_PATH);
            global.lmdb_map = undefined;
        });

        it("test validation", () => {
            test_utils.assertErrorSync(search_util.equals, [], LMDB_TEST_ERRORS.ENV_REQUIRED, 'test no args');
            test_utils.assertErrorSync(search_util.equals, [HASH_ATTRIBUTE_NAME], LMDB_TEST_ERRORS.INVALID_ENVIRONMENT, 'invalid env variable');
            test_utils.assertErrorSync(search_util.equals, [env], LMDB_TEST_ERRORS.ATTRIBUTE_REQUIRED, 'no hash attribute');
            test_utils.assertErrorSync(search_util.equals, [env, 'city'], LMDB_TEST_ERRORS.SEARCH_VALUE_REQUIRED, 'no search_value');
            test_utils.assertErrorSync(search_util.equals, [env, 'city', 'Denver'], undefined, 'all arguments');
        });

        it("test search on city", () => {
            let results = test_utils.assertErrorSync(search_util.equals, [env, 'city', 'Denver'], undefined, 'all arguments');
            assert.deepStrictEqual(results, ['1', '4']);
        });

        it("test search on city with only partial value", () => {
            let results = test_utils.assertErrorSync(search_util.equals, [env, 'city', 'Den'], undefined, 'all arguments');
            assert.deepStrictEqual(results, []);
        });

        it("test search on attribute no exist", () => {
            let results = test_utils.assertErrorSync(search_util.equals, [env, 'fake', 'bad'], LMDB_TEST_ERRORS.DBI_DOES_NOT_EXIST);
            assert.deepStrictEqual(results, undefined);
        });
    });

    describe('test startsWith function', ()=> {
        let env;
        before(async () => {
            await fs.mkdirp(BASE_TEST_PATH);
            global.lmdb_map = undefined;
            env = await environment_utility.createEnvironment(BASE_TEST_PATH, TEST_ENVIRONMENT_NAME);
            await environment_utility.createDBI(env, 'id');
            write_utility.insertRecords(env, HASH_ATTRIBUTE_NAME, All_ATTRIBUTES, MULTI_RECORD_ARRAY2);
        });

        after(async () => {
            await fs.remove(BASE_TEST_PATH);
            global.lmdb_map = undefined;
        });

        it("test validation", () => {
            test_utils.assertErrorSync(search_util.startsWith, [], LMDB_TEST_ERRORS.ENV_REQUIRED, 'test no args');
            test_utils.assertErrorSync(search_util.startsWith, [HASH_ATTRIBUTE_NAME], LMDB_TEST_ERRORS.INVALID_ENVIRONMENT, 'invalid env variable');
            test_utils.assertErrorSync(search_util.startsWith, [env], LMDB_TEST_ERRORS.ATTRIBUTE_REQUIRED, 'no hash attribute');
            test_utils.assertErrorSync(search_util.startsWith, [env, 'city'], LMDB_TEST_ERRORS.SEARCH_VALUE_REQUIRED, 'no search_value');
            test_utils.assertErrorSync(search_util.startsWith, [env, 'city', 'D'], undefined, 'all arguments');
        });

        it("test search on city", () => {
            let results = test_utils.assertErrorSync(search_util.startsWith, [env, 'city', 'Den'], undefined, 'all arguments');
            assert.deepStrictEqual(results, ['1', '4', '5']);
        });

        it("test search on city with Denver", () => {
            let results = test_utils.assertErrorSync(search_util.startsWith, [env, 'city', 'Denver'], undefined, 'all arguments');
            assert.deepStrictEqual(results, ['1', '4', '5']);
        });

        it("test search on city with Denvert", () => {
            let results = test_utils.assertErrorSync(search_util.startsWith, [env, 'city', 'Denvert'], undefined, 'all arguments');
            assert.deepStrictEqual(results, ['5']);
        });

        it("test search on city with non-existent value", () => {
            let results = test_utils.assertErrorSync(search_util.startsWith, [env, 'city', 'FoCo'], undefined, 'all arguments');
            assert.deepStrictEqual(results, []);
        });

        it("test search on attribute no exist", () => {
            let results = test_utils.assertErrorSync(search_util.startsWith, [env, 'fake', 'bad'], LMDB_TEST_ERRORS.DBI_DOES_NOT_EXIST);
            assert.deepStrictEqual(results, undefined);
        });
    });

    describe('test endsWith function', ()=> {
        let env;
        before(async () => {
            await fs.mkdirp(BASE_TEST_PATH);
            global.lmdb_map = undefined;
            env = await environment_utility.createEnvironment(BASE_TEST_PATH, TEST_ENVIRONMENT_NAME);
            await environment_utility.createDBI(env, 'id');
            write_utility.insertRecords(env, HASH_ATTRIBUTE_NAME, All_ATTRIBUTES, MULTI_RECORD_ARRAY2);
        });

        after(async () => {
            await fs.remove(BASE_TEST_PATH);
            global.lmdb_map = undefined;
        });

        it("test validation", () => {
            test_utils.assertErrorSync(search_util.endsWith, [], LMDB_TEST_ERRORS.ENV_REQUIRED, 'test no args');
            test_utils.assertErrorSync(search_util.endsWith, [HASH_ATTRIBUTE_NAME], LMDB_TEST_ERRORS.INVALID_ENVIRONMENT, 'invalid env variable');
            test_utils.assertErrorSync(search_util.endsWith, [env], LMDB_TEST_ERRORS.ATTRIBUTE_REQUIRED, 'no hash attribute');
            test_utils.assertErrorSync(search_util.endsWith, [env, 'city'], LMDB_TEST_ERRORS.SEARCH_VALUE_REQUIRED, 'no search_value');
            test_utils.assertErrorSync(search_util.endsWith, [env, 'city', 'Denver'], undefined, 'all arguments');
        });

        it("test search on city", () => {
            let results = test_utils.assertErrorSync(search_util.endsWith, [env, 'city', 'ver'], undefined, 'all arguments');
            assert.deepStrictEqual(results, ['1', '4']);
        });

        it("test search on city with Denver", () => {
            let results = test_utils.assertErrorSync(search_util.endsWith, [env, 'city', 'Denver'], undefined, 'all arguments');
            assert.deepStrictEqual(results, ['1', '4']);
        });

        it("test search on city with town", () => {
            let results = test_utils.assertErrorSync(search_util.endsWith, [env, 'city', 'town'], undefined, 'all arguments');
            assert.deepStrictEqual(results, ['5']);
        });

        it("test search on city with non-existent value", () => {
            let results = test_utils.assertErrorSync(search_util.endsWith, [env, 'city', 'FoCo'], undefined, 'all arguments');
            assert.deepStrictEqual(results, []);
        });

        it("test search on attribute no exist", () => {
            let results = test_utils.assertErrorSync(search_util.endsWith, [env, 'fake', 'bad'], LMDB_TEST_ERRORS.DBI_DOES_NOT_EXIST);
            assert.deepStrictEqual(results, undefined);
        });
    });

    describe('test greaterThan function', ()=> {
        let env;
        before(async () => {
            await fs.mkdirp(BASE_TEST_PATH);
            global.lmdb_map = undefined;
            env = await environment_utility.createEnvironment(BASE_TEST_PATH, TEST_ENVIRONMENT_NAME);
            await environment_utility.createDBI(env, 'id', false);
            await environment_utility.createDBI(env, 'temperature', true, true);
            await environment_utility.createDBI(env, 'temperature_str', true, false);
            await environment_utility.createDBI(env, 'state', true, false);

            write_utility.insertRecords(env, HASH_ATTRIBUTE_NAME, ['id', 'temperature', 'temperature_str', 'state'], test_data);
        });

        after(async () => {
            await fs.remove(BASE_TEST_PATH);
            global.lmdb_map = undefined;
        });

        it("test validation", () => {
            test_utils.assertErrorSync(search_util.greaterThan, [], LMDB_TEST_ERRORS.ENV_REQUIRED, 'test no args');
            test_utils.assertErrorSync(search_util.greaterThan, [HASH_ATTRIBUTE_NAME], LMDB_TEST_ERRORS.INVALID_ENVIRONMENT, 'invalid env variable');
            test_utils.assertErrorSync(search_util.greaterThan, [env], LMDB_TEST_ERRORS.ATTRIBUTE_REQUIRED, 'no hash attribute');
            test_utils.assertErrorSync(search_util.greaterThan, [env, 'temperature'], LMDB_TEST_ERRORS.SEARCH_VALUE_REQUIRED, 'no search_value');
            test_utils.assertErrorSync(search_util.greaterThan, [env, 'temperature_str', '11111111'], undefined, 'all arguments');
            test_utils.assertErrorSync(search_util.greaterThan, [env, 'temperature', 'tester'], LMDB_TEST_ERRORS.CANNOT_COMPARE_STRING_TO_NUMERIC_KEYS, 'bad key search');
        });

        it("test greater than 100 on numeric key column", () => {
            let expected = [];

            for(let x = 0; x < test_data.length; x++){
                if(parseInt(test_data[x].temperature) > 100){
                    expected.push(test_data[x].id);
                }
            }

            let results = test_utils.assertErrorSync(search_util.greaterThan, [env, 'temperature', '100'], undefined);
            assert.deepStrictEqual(results.sort(), expected.sort());
        });

        it("test greater than 11 on numeric key column", () => {
            let expected = [];

            for(let x = 0; x < test_data.length; x++){
                if(parseInt(test_data[x].temperature) > 11){
                    expected.push(test_data[x].id);
                }
            }

            let results = test_utils.assertErrorSync(search_util.greaterThan, [env, 'temperature', '11'], undefined);
            assert.deepStrictEqual(results.sort(), expected.sort());
        });

        it("test greater than 0 on numeric key column", () => {
            let expected = [];

            for(let x = 0; x < test_data.length; x++){
                if(parseInt(test_data[x].temperature) > 0){
                    expected.push(test_data[x].id);
                }
            }

            let results = test_utils.assertErrorSync(search_util.greaterThan, [env, 'temperature', '0'], undefined);
            assert.deepStrictEqual(results.sort(), expected.sort());
        });

        it("test greater than 111 (max temperature) on numeric key column", () => {
            let results = test_utils.assertErrorSync(search_util.greaterThan, [env, 'temperature', '111'], undefined);
            assert.deepStrictEqual(results.sort(), []);
        });

        it("test greater than 110 (a temperature not indexed) on numeric key column", () => {
            let expected = [];

            for(let x = 0; x < test_data.length; x++){
                if(parseInt(test_data[x].temperature) > 110){
                    expected.push(test_data[x].id);
                }
            }

            let results = test_utils.assertErrorSync(search_util.greaterThan, [env, 'temperature', '110'], undefined);
            assert.deepStrictEqual(results.sort(), expected);
        });

        it("test greater than 1111 (a value larger than the max) on numeric key column", () => {
            let results = test_utils.assertErrorSync(search_util.greaterThan, [env, 'temperature', '1111'], undefined);
            assert.deepStrictEqual(results.sort(), []);
        });

        it("test greater than 100 on string key column", () => {
            let expected = [];

            for(let x = 0; x < test_data.length; x++){
                if(parseInt(test_data[x].temperature) > 100){
                    expected.push(test_data[x].id);
                }
            }

            let results = test_utils.assertErrorSync(search_util.greaterThan, [env, 'temperature_str', '100'], undefined);
            assert.deepStrictEqual(results.sort(), expected.sort());
        });

        it("test greater than 11 on string key column", () => {
            let expected = [];

            for(let x = 0; x < test_data.length; x++){
                if(parseInt(test_data[x].temperature) > 11){
                    expected.push(test_data[x].id);
                }
            }

            let results = test_utils.assertErrorSync(search_util.greaterThan, [env, 'temperature_str', '11'], undefined);
            assert.deepStrictEqual(results.sort(), expected.sort());
        });

        it("test greater than 0 on string key column", () => {
            let expected = [];

            for(let x = 0; x < test_data.length; x++){
                if(parseInt(test_data[x].temperature) > 0){
                    expected.push(test_data[x].id);
                }
            }

            let results = test_utils.assertErrorSync(search_util.greaterThan, [env, 'temperature_str', '0'], undefined);
            assert.deepStrictEqual(results.sort(), expected.sort());
        });

        it("test greater than 111 (max temperature) on string key column", () => {
            let results = test_utils.assertErrorSync(search_util.greaterThan, [env, 'temperature_str', '111'], undefined);
            assert.deepStrictEqual(results.sort(), []);
        });

        it("test greater than 110 (a temperature not indexed) on string key column", () => {
            let expected = [];

            for(let x = 0; x < test_data.length; x++){
                if(parseInt(test_data[x].temperature) > 110){
                    expected.push(test_data[x].id);
                }
            }

            let results = test_utils.assertErrorSync(search_util.greaterThan, [env, 'temperature_str', '110'], undefined);
            assert.deepStrictEqual(results.sort(), expected);
        });

        it("test greater than 1111 on string key column", () => {
            let results = test_utils.assertErrorSync(search_util.greaterThan, [env, 'temperature', '1111'], undefined);
            assert.deepStrictEqual(results.sort(), []);
        });

        it("test greater than CO on string key column", () => {
            let expected = [];

            for(let x = 0; x < test_data.length; x++){
                if(test_data[x].state > 'CO'){
                    expected.push(test_data[x].id);
                }
            }

            let results = test_utils.assertErrorSync(search_util.greaterThan, [env, 'state', 'CO'], undefined);
            assert.deepStrictEqual(results.sort(), expected.sort());
        });

        it("test greater than W on string key column", () => {
            let expected = [];

            for(let x = 0; x < test_data.length; x++){
                if(test_data[x].state > 'W'){
                    expected.push(test_data[x].id);
                }
            }

            let results = test_utils.assertErrorSync(search_util.greaterThan, [env, 'state', 'W'], undefined);
            assert.deepStrictEqual(results.sort(), expected.sort());
        });

        it("test greater than CC on string key column", () => {
            let expected = [];

            for(let x = 0; x < test_data.length; x++){
                if(test_data[x].state > 'CC'){
                    expected.push(test_data[x].id);
                }
            }

            let results = test_utils.assertErrorSync(search_util.greaterThan, [env, 'state', 'CC'], undefined);
            assert.deepStrictEqual(results.sort(), expected.sort());
        });

        it("test greater than WY (last state code) on string key column", () => {
            let results = test_utils.assertErrorSync(search_util.greaterThan, [env, 'state', 'WY'], undefined);
            assert.deepStrictEqual(results.sort(), []);
        });

        it("test greater than AK (first state code) on string key column", () => {
            let expected = [];

            for(let x = 0; x < test_data.length; x++){
                if(test_data[x].state > 'AK'){
                    expected.push(test_data[x].id);
                }
            }
            let results = test_utils.assertErrorSync(search_util.greaterThan, [env, 'state', 'AK'], undefined);
            assert.deepStrictEqual(results.sort(), expected.sort());
        });

        it("test greater than 1111 on state string key column", () => {
            let results = test_utils.assertErrorSync(search_util.greaterThan, [env, 'state', '1111'], undefined);
            assert.deepStrictEqual(results.sort(), []);
        });

        it("test search on attribute no exist", () => {
            let results = test_utils.assertErrorSync(search_util.greaterThan, [env, 'fake', 'bad'], LMDB_TEST_ERRORS.DBI_DOES_NOT_EXIST);
            assert.deepStrictEqual(results, undefined);
        });
    });

    describe('test greaterThanEqual function', ()=> {
        let env;
        before(async () => {
            await fs.mkdirp(BASE_TEST_PATH);
            global.lmdb_map = undefined;
            env = await environment_utility.createEnvironment(BASE_TEST_PATH, TEST_ENVIRONMENT_NAME);
            await environment_utility.createDBI(env, 'id', false);
            await environment_utility.createDBI(env, 'temperature', true, true);
            await environment_utility.createDBI(env, 'temperature_str', true, false);
            await environment_utility.createDBI(env, 'state', true, false);

            write_utility.insertRecords(env, HASH_ATTRIBUTE_NAME, ['id', 'temperature', 'temperature_str', 'state'], test_data);
        });

        after(async () => {
            await fs.remove(BASE_TEST_PATH);
            global.lmdb_map = undefined;
        });

        it("test validation", () => {
            test_utils.assertErrorSync(search_util.greaterThanEqual, [], LMDB_TEST_ERRORS.ENV_REQUIRED, 'test no args');
            test_utils.assertErrorSync(search_util.greaterThanEqual, [HASH_ATTRIBUTE_NAME], LMDB_TEST_ERRORS.INVALID_ENVIRONMENT, 'invalid env variable');
            test_utils.assertErrorSync(search_util.greaterThanEqual, [env], LMDB_TEST_ERRORS.ATTRIBUTE_REQUIRED, 'no hash attribute');
            test_utils.assertErrorSync(search_util.greaterThanEqual, [env, 'temperature'], LMDB_TEST_ERRORS.SEARCH_VALUE_REQUIRED, 'no search_value');
            test_utils.assertErrorSync(search_util.greaterThanEqual, [env, 'temperature_str', '11111111'], undefined, 'all arguments');
            test_utils.assertErrorSync(search_util.greaterThanEqual, [env, 'temperature', 'tester'], LMDB_TEST_ERRORS.CANNOT_COMPARE_STRING_TO_NUMERIC_KEYS, 'bad key search');
        });

        it("test greaterThanEqual 100 on numeric key column", () => {
            let expected = [];

            for(let x = 0; x < test_data.length; x++){
                if(parseInt(test_data[x].temperature) >= 100){
                    expected.push(test_data[x].id);
                }
            }

            let results = test_utils.assertErrorSync(search_util.greaterThanEqual, [env, 'temperature', '100'], undefined);
            assert.deepStrictEqual(results.sort(), expected.sort());
        });

        it("test greaterThanEqual 11 on numeric key column", () => {
            let expected = [];

            for(let x = 0; x < test_data.length; x++){
                if(parseInt(test_data[x].temperature) >= 11){
                    expected.push(test_data[x].id);
                }
            }

            let results = test_utils.assertErrorSync(search_util.greaterThanEqual, [env, 'temperature', '11'], undefined);
            assert.deepStrictEqual(results.sort(), expected.sort());
        });

        it("test greaterThanEqual 0 on numeric key column", () => {
            let expected = [];

            for(let x = 0; x < test_data.length; x++){
                if(parseInt(test_data[x].temperature) >= 0){
                    expected.push(test_data[x].id);
                }
            }

            let results = test_utils.assertErrorSync(search_util.greaterThanEqual, [env, 'temperature', '0'], undefined);
            assert.deepStrictEqual(results.sort(), expected.sort());
        });

        it("test greater than equal 111 on numeric key column", () => {
            let expected = [];

            for(let x = 0; x < test_data.length; x++){
                if(parseInt(test_data[x].temperature) >= 111){
                    expected.push(test_data[x].id);
                }
            }

            let results = test_utils.assertErrorSync(search_util.greaterThanEqual, [env, 'temperature', '111'], undefined);
            assert.notDeepStrictEqual(results, []);
            assert.deepStrictEqual(results.sort(), expected.sort());
        });

        it("test greater than equal 1111 on numeric key column", () => {
            let results = test_utils.assertErrorSync(search_util.greaterThanEqual, [env, 'temperature', '1111'], undefined);
            assert.deepStrictEqual(results.sort(), []);
        });

        it("test greaterThanEqual 110 (a temperature not indexed) on numeric key column", () => {
            let expected = [];

            for(let x = 0; x < test_data.length; x++){
                if(parseInt(test_data[x].temperature) >= 110){
                    expected.push(test_data[x].id);
                }
            }

            let results = test_utils.assertErrorSync(search_util.greaterThanEqual, [env, 'temperature', '110'], undefined);
            assert.deepStrictEqual(results.sort(), expected);
        });

        it("test greater than equal 100 on string key column", () => {
            let expected = [];

            for(let x = 0; x < test_data.length; x++){
                if(parseInt(test_data[x].temperature) >= 100){
                    expected.push(test_data[x].id);
                }
            }

            let results = test_utils.assertErrorSync(search_util.greaterThanEqual, [env, 'temperature_str', '100'], undefined);
            assert.deepStrictEqual(results.sort(), expected.sort());
        });

        it("test greater than equal 11 on string key column", () => {
            let expected = [];

            for(let x = 0; x < test_data.length; x++){
                if(parseInt(test_data[x].temperature) >= 11){
                    expected.push(test_data[x].id);
                }
            }

            let results = test_utils.assertErrorSync(search_util.greaterThanEqual, [env, 'temperature_str', '11'], undefined);
            assert.deepStrictEqual(results.sort(), expected.sort());
        });

        it("test greater than equal 0 on string key column", () => {
            let expected = [];

            for(let x = 0; x < test_data.length; x++){
                if(parseInt(test_data[x].temperature) >= 0){
                    expected.push(test_data[x].id);
                }
            }

            let results = test_utils.assertErrorSync(search_util.greaterThanEqual, [env, 'temperature_str', '0'], undefined);
            assert.deepStrictEqual(results.sort(), expected.sort());
        });

        it("test greater than equal 111 on string key column", () => {
            let expected = [];

            for(let x = 0; x < test_data.length; x++){
                if(parseInt(test_data[x].temperature) >= 111){
                    expected.push(test_data[x].id);
                }
            }

            let results = test_utils.assertErrorSync(search_util.greaterThanEqual, [env, 'temperature_str', '111'], undefined);
            assert.notDeepStrictEqual(results, []);
            assert.deepStrictEqual(results.sort(), expected.sort());
        });

        it("test greater than equal 110 on string key column", () => {
            let expected = [];

            for(let x = 0; x < test_data.length; x++){
                if(parseInt(test_data[x].temperature) >= 110){
                    expected.push(test_data[x].id);
                }
            }

            let results = test_utils.assertErrorSync(search_util.greaterThanEqual, [env, 'temperature_str', '110'], undefined);
            assert.notDeepStrictEqual(results, []);
            assert.deepStrictEqual(results.sort(), expected.sort());
        });

        it("test greater than equal 1111 on string key column", () => {
            let results = test_utils.assertErrorSync(search_util.greaterThanEqual, [env, 'temperature', '1111'], undefined);
            assert.deepStrictEqual(results.sort(), []);
        });

        it("test greater than equal CO on string key column", () => {
            let expected = [];

            for(let x = 0; x < test_data.length; x++){
                if(test_data[x].state >= 'CO'){
                    expected.push(test_data[x].id);
                }
            }

            let results = test_utils.assertErrorSync(search_util.greaterThanEqual, [env, 'state', 'CO'], undefined);
            assert.deepStrictEqual(results.sort(), expected.sort());
        });

        it("test greater than equal W on string key column", () => {
            let expected = [];

            for(let x = 0; x < test_data.length; x++){
                if(test_data[x].state >= 'W'){
                    expected.push(test_data[x].id);
                }
            }

            let results = test_utils.assertErrorSync(search_util.greaterThanEqual, [env, 'state', 'W'], undefined);
            assert.deepStrictEqual(results.sort(), expected.sort());
        });

        it("test greater than equal WY on state key column", () => {
            let expected = [];

            for(let x = 0; x < test_data.length; x++){
                if(test_data[x].state >= 'WY'){
                    expected.push(test_data[x].id);
                }
            }

            let results = test_utils.assertErrorSync(search_util.greaterThanEqual, [env, 'state', 'WY'], undefined);
            assert.notDeepStrictEqual(results, []);
            assert.deepStrictEqual(results.sort(), expected.sort());
        });

        it("test greater than equal CC on state key column", () => {
            let expected = [];

            for(let x = 0; x < test_data.length; x++){
                if(test_data[x].state >= 'CC'){
                    expected.push(test_data[x].id);
                }
            }

            let results = test_utils.assertErrorSync(search_util.greaterThanEqual, [env, 'state', 'CC'], undefined);
            assert.notDeepStrictEqual(results, []);
            assert.deepStrictEqual(results.sort(), expected.sort());
        });

        it("test greater than equal AK on state key column", () => {
            let expected = [];

            for(let x = 0; x < test_data.length; x++){
                if(test_data[x].state >= 'AK'){
                    expected.push(test_data[x].id);
                }
            }

            let results = test_utils.assertErrorSync(search_util.greaterThanEqual, [env, 'state', 'AK'], undefined);
            assert.notDeepStrictEqual(results, []);
            assert.deepStrictEqual(results.sort(), expected.sort());
        });

        it("test greater than equal A on state key column", () => {
            let expected = [];

            for(let x = 0; x < test_data.length; x++){
                if(test_data[x].state >= 'A'){
                    expected.push(test_data[x].id);
                }
            }

            let results = test_utils.assertErrorSync(search_util.greaterThanEqual, [env, 'state', 'A'], undefined);
            assert.notDeepStrictEqual(results, []);
            assert.deepStrictEqual(results.sort(), expected.sort());
        });

        it("test greater than equal 1111 on state string key column", () => {
            let results = test_utils.assertErrorSync(search_util.greaterThanEqual, [env, 'state', '1111'], undefined);
            assert.deepStrictEqual(results.sort(), []);
        });

        it("test search on attribute no exist", () => {
            let results = test_utils.assertErrorSync(search_util.greaterThanEqual, [env, 'fake', 'bad'], LMDB_TEST_ERRORS.DBI_DOES_NOT_EXIST);
            assert.deepStrictEqual(results, undefined);
        });
    });

    describe('test lessThan function', ()=> {
        let env;
        before(async () => {
            await fs.mkdirp(BASE_TEST_PATH);
            global.lmdb_map = undefined;
            env = await environment_utility.createEnvironment(BASE_TEST_PATH, TEST_ENVIRONMENT_NAME);
            await environment_utility.createDBI(env, 'id', false);
            await environment_utility.createDBI(env, 'temperature', true, true);
            await environment_utility.createDBI(env, 'temperature_str', true, false);
            await environment_utility.createDBI(env, 'state', true, false);

            write_utility.insertRecords(env, HASH_ATTRIBUTE_NAME, ['id', 'temperature', 'temperature_str', 'state'], test_data);
        });

        after(async () => {
            await fs.remove(BASE_TEST_PATH);
            global.lmdb_map = undefined;
        });

        it("test validation", () => {
            test_utils.assertErrorSync(search_util.lessThan, [], LMDB_TEST_ERRORS.ENV_REQUIRED, 'test no args');
            test_utils.assertErrorSync(search_util.lessThan, [HASH_ATTRIBUTE_NAME], LMDB_TEST_ERRORS.INVALID_ENVIRONMENT, 'invalid env variable');
            test_utils.assertErrorSync(search_util.lessThan, [env], LMDB_TEST_ERRORS.ATTRIBUTE_REQUIRED, 'no hash attribute');
            test_utils.assertErrorSync(search_util.lessThan, [env, 'temperature'], LMDB_TEST_ERRORS.SEARCH_VALUE_REQUIRED, 'no search_value');
            test_utils.assertErrorSync(search_util.lessThan, [env, 'temperature_str', '11111111'], undefined, 'all arguments');
            test_utils.assertErrorSync(search_util.lessThan, [env, 'temperature', 'tester'], LMDB_TEST_ERRORS.CANNOT_COMPARE_STRING_TO_NUMERIC_KEYS, 'bad key search');
        });

        it("test lessThan 100 on numeric key column", () => {
            let expected = [];

            for(let x = 0; x < test_data.length; x++){
                if(parseInt(test_data[x].temperature) < 100){
                    expected.push(test_data[x].id);
                }
            }

            let results = test_utils.assertErrorSync(search_util.lessThan, [env, 'temperature', '100'], undefined);
            assert.deepStrictEqual(results.sort(), expected.sort());
        });

        it("test lessThan 11 on numeric key column", () => {
            let expected = [];

            for(let x = 0; x < test_data.length; x++){
                if(parseInt(test_data[x].temperature) < 11){
                    expected.push(test_data[x].id);
                }
            }

            let results = test_utils.assertErrorSync(search_util.lessThan, [env, 'temperature', '11'], undefined);
            assert.deepStrictEqual(results.sort(), expected.sort());
        });

        it("test lessThan 0 on numeric key column", () => {
            let results = test_utils.assertErrorSync(search_util.lessThan, [env, 'temperature', '0'], undefined);
            assert.deepStrictEqual(results.sort(), []);
        });

        it("test lessThan 111 on numeric key column", () => {
            let expected = [];

            for(let x = 0; x < test_data.length; x++){
                if(parseInt(test_data[x].temperature) < 111){
                    expected.push(test_data[x].id);
                }
            }

            let results = test_utils.assertErrorSync(search_util.lessThan, [env, 'temperature', '111'], undefined);
            assert.notDeepStrictEqual(results, []);
            assert.deepStrictEqual(results.sort(), expected.sort());
        });

        it("test lessThan 1111 on numeric key column", () => {
            let expected = [];

            for(let x = 0; x < test_data.length; x++){
                if(parseInt(test_data[x].temperature) < 1111){
                    expected.push(test_data[x].id);
                }
            }

            let results = test_utils.assertErrorSync(search_util.lessThan, [env, 'temperature', '1111'], undefined);
            assert.deepStrictEqual(results.sort(), expected.sort());
        });

        it("test lessThan 110 (a temperature not indexed) on numeric key column", () => {
            let expected = [];

            for(let x = 0; x < test_data.length; x++){
                if(parseInt(test_data[x].temperature) < 110){
                    expected.push(test_data[x].id);
                }
            }

            let results = test_utils.assertErrorSync(search_util.lessThan, [env, 'temperature', '110'], undefined);
            assert.deepStrictEqual(results.sort(), expected.sort());
        });

        it("test lessThan 100 on string key column", () => {
            let expected = [];

            for(let x = 0; x < test_data.length; x++){
                if(parseInt(test_data[x].temperature) < 100){
                    expected.push(test_data[x].id);
                }
            }

            let results = test_utils.assertErrorSync(search_util.lessThan, [env, 'temperature_str', '100'], undefined);
            assert.deepStrictEqual(results.sort(), expected.sort());
        });

        it("test lessThan 11 on string key column", () => {
            let expected = [];

            for(let x = 0; x < test_data.length; x++){
                if(parseInt(test_data[x].temperature) < 11){
                    expected.push(test_data[x].id);
                }
            }

            let results = test_utils.assertErrorSync(search_util.lessThan, [env, 'temperature_str', '11'], undefined);
            assert.deepStrictEqual(results.sort(), expected.sort());
        });

        it("test lessThan 0 on string key column", () => {
            let results = test_utils.assertErrorSync(search_util.lessThan, [env, 'temperature_str', '0'], undefined);
            assert.deepStrictEqual(results.sort(), []);
        });

        it("test lessThan 111 on string key column", () => {
            let expected = [];

            for(let x = 0; x < test_data.length; x++){
                if(parseInt(test_data[x].temperature) < 111){
                    expected.push(test_data[x].id);
                }
            }

            let results = test_utils.assertErrorSync(search_util.lessThan, [env, 'temperature_str', '111'], undefined);
            assert.notDeepStrictEqual(results, []);
            assert.deepStrictEqual(results.sort(), expected.sort());
        });

        it("test lessThan 110 on string key column", () => {
            let expected = [];

            for(let x = 0; x < test_data.length; x++){
                if(parseInt(test_data[x].temperature) < 110){
                    expected.push(test_data[x].id);
                }
            }

            let results = test_utils.assertErrorSync(search_util.lessThan, [env, 'temperature_str', '110'], undefined);
            assert.notDeepStrictEqual(results, []);
            assert.deepStrictEqual(results.sort(), expected.sort());
        });

        it("test lessThan 1111 on string key column", () => {
            let expected = [];

            for(let x = 0; x < test_data.length; x++){
                if(parseInt(test_data[x].temperature) < 1111){
                    expected.push(test_data[x].id);
                }
            }

            let results = test_utils.assertErrorSync(search_util.lessThan, [env, 'temperature', '1111'], undefined);
            assert.deepStrictEqual(results.sort(), expected.sort());
        });

        it("test lessThan CO on string key column", () => {
            let expected = [];

            for(let x = 0; x < test_data.length; x++){
                if(test_data[x].state < 'CO'){
                    expected.push(test_data[x].id);
                }
            }

            let results = test_utils.assertErrorSync(search_util.lessThan, [env, 'state', 'CO'], undefined);
            assert.deepStrictEqual(results.sort(), expected.sort());
        });

        it("test lessThan W on string key column", () => {
            let expected = [];

            for(let x = 0; x < test_data.length; x++){
                if(test_data[x].state < 'W'){
                    expected.push(test_data[x].id);
                }
            }

            let results = test_utils.assertErrorSync(search_util.lessThan, [env, 'state', 'W'], undefined);
            assert.deepStrictEqual(results.sort(), expected.sort());
        });

        it("test lessThan WY on state key column", () => {
            let expected = [];

            for(let x = 0; x < test_data.length; x++){
                if(test_data[x].state < 'WY'){
                    expected.push(test_data[x].id);
                }
            }

            let results = test_utils.assertErrorSync(search_util.lessThan, [env, 'state', 'WY'], undefined);
            assert.notDeepStrictEqual(results, []);
            assert.deepStrictEqual(results.sort(), expected.sort());
        });

        it("test lessThan CC on state key column", () => {
            let expected = [];

            for(let x = 0; x < test_data.length; x++){
                if(test_data[x].state < 'CC'){
                    expected.push(test_data[x].id);
                }
            }

            let results = test_utils.assertErrorSync(search_util.lessThan, [env, 'state', 'CC'], undefined);
            assert.notDeepStrictEqual(results, []);
            assert.deepStrictEqual(results.sort(), expected.sort());
        });

        it("test lessThan AK on state key column", () => {

            let results = test_utils.assertErrorSync(search_util.lessThan, [env, 'state', 'AK'], undefined);
            assert.deepStrictEqual(results.sort(), []);
        });

        it("test lessThan A on state key column", () => {
            let results = test_utils.assertErrorSync(search_util.lessThan, [env, 'state', 'A'], undefined);
            assert.deepStrictEqual(results.sort(), []);
        });

        it("test lessThan 1111 on state string key column", () => {
            let expected = [];

            for(let x = 0; x < test_data.length; x++){
                if(test_data[x].state < '1111'){
                    expected.push(test_data[x].id);
                }
            }

            let results = test_utils.assertErrorSync(search_util.lessThan, [env, 'state', '1111'], undefined);
            assert.deepStrictEqual(results.sort(), []);
        });

        it("test search on attribute no exist", () => {
            let results = test_utils.assertErrorSync(search_util.lessThan, [env, 'fake', 'bad'], LMDB_TEST_ERRORS.DBI_DOES_NOT_EXIST);
            assert.deepStrictEqual(results, undefined);
        });
    });

    describe('test lessThanEqual function', ()=> {
        let env;
        before(async () => {
            await fs.mkdirp(BASE_TEST_PATH);
            global.lmdb_map = undefined;
            env = await environment_utility.createEnvironment(BASE_TEST_PATH, TEST_ENVIRONMENT_NAME);
            await environment_utility.createDBI(env, 'id', false);
            await environment_utility.createDBI(env, 'temperature', true, true);
            await environment_utility.createDBI(env, 'temperature_str', true, false);
            await environment_utility.createDBI(env, 'state', true, false);

            write_utility.insertRecords(env, HASH_ATTRIBUTE_NAME, ['id', 'temperature', 'temperature_str', 'state'], test_data);
        });

        after(async () => {
            await fs.remove(BASE_TEST_PATH);
            global.lmdb_map = undefined;
        });

        it("test validation", () => {
            test_utils.assertErrorSync(search_util.lessThanEqual, [], LMDB_TEST_ERRORS.ENV_REQUIRED, 'test no args');
            test_utils.assertErrorSync(search_util.lessThanEqual, [HASH_ATTRIBUTE_NAME], LMDB_TEST_ERRORS.INVALID_ENVIRONMENT, 'invalid env variable');
            test_utils.assertErrorSync(search_util.lessThanEqual, [env], LMDB_TEST_ERRORS.ATTRIBUTE_REQUIRED, 'no hash attribute');
            test_utils.assertErrorSync(search_util.lessThanEqual, [env, 'temperature'], LMDB_TEST_ERRORS.SEARCH_VALUE_REQUIRED, 'no search_value');
            test_utils.assertErrorSync(search_util.lessThanEqual, [env, 'temperature_str', '11111111'], undefined, 'all arguments');
            test_utils.assertErrorSync(search_util.lessThanEqual, [env, 'temperature', 'tester'], LMDB_TEST_ERRORS.CANNOT_COMPARE_STRING_TO_NUMERIC_KEYS, 'bad key search');
        });

        it("test lessThanEqual 100 on numeric key column", () => {
            let expected = [];

            for(let x = 0; x < test_data.length; x++){
                if(parseInt(test_data[x].temperature) <= 100){
                    expected.push(test_data[x].id);
                }
            }

            let results = test_utils.assertErrorSync(search_util.lessThanEqual, [env, 'temperature', '100'], undefined);
            assert.deepStrictEqual(results.sort(), expected.sort());
        });

        it("test lessThanEqual 11 on numeric key column", () => {
            let expected = [];

            for(let x = 0; x < test_data.length; x++){
                if(parseInt(test_data[x].temperature) <= 11){
                    expected.push(test_data[x].id);
                }
            }

            let results = test_utils.assertErrorSync(search_util.lessThanEqual, [env, 'temperature', '11'], undefined);
            assert.deepStrictEqual(results.sort(), expected.sort());
        });

        it("test lessThanEqual 0 on numeric key column", () => {
            let expected = [];

            for(let x = 0; x < test_data.length; x++){
                if(parseInt(test_data[x].temperature) <= 0){
                    expected.push(test_data[x].id);
                }
            }

            let results = test_utils.assertErrorSync(search_util.lessThanEqual, [env, 'temperature', '0'], undefined);
            assert.deepStrictEqual(results.sort(), expected.sort());
        });

        it("test lessThanEqual 111 on numeric key column", () => {
            let expected = [];

            for(let x = 0; x < test_data.length; x++){
                if(parseInt(test_data[x].temperature) <= 111){
                    expected.push(test_data[x].id);
                }
            }

            let results = test_utils.assertErrorSync(search_util.lessThanEqual, [env, 'temperature', '111'], undefined);
            assert.notDeepStrictEqual(results, []);
            assert.deepStrictEqual(results.sort(), expected.sort());
        });

        it("test lessThanEqual 1111 on numeric key column", () => {
            let expected = [];

            for(let x = 0; x < test_data.length; x++){
                if(parseInt(test_data[x].temperature) <= 1111){
                    expected.push(test_data[x].id);
                }
            }

            let results = test_utils.assertErrorSync(search_util.lessThanEqual, [env, 'temperature', '1111'], undefined);
            assert.deepStrictEqual(results.sort(), expected.sort());
        });

        it("test lessThanEqual 110 (a temperature not indexed) on numeric key column", () => {
            let expected = [];

            for(let x = 0; x < test_data.length; x++){
                if(parseInt(test_data[x].temperature) <= 110){
                    expected.push(test_data[x].id);
                }
            }

            let results = test_utils.assertErrorSync(search_util.lessThanEqual, [env, 'temperature', '110'], undefined);
            assert.deepStrictEqual(results.sort(), expected.sort());
        });

        it("test lessThanEqual 100 on string key column", () => {
            let expected = [];

            for(let x = 0; x < test_data.length; x++){
                if(parseInt(test_data[x].temperature) <= 100){
                    expected.push(test_data[x].id);
                }
            }

            let results = test_utils.assertErrorSync(search_util.lessThanEqual, [env, 'temperature_str', '100'], undefined);
            assert.deepStrictEqual(results.sort(), expected.sort());
        });

        it("test lessThanEqual 11 on string key column", () => {
            let expected = [];

            for(let x = 0; x < test_data.length; x++){
                if(parseInt(test_data[x].temperature) <= 11){
                    expected.push(test_data[x].id);
                }
            }

            let results = test_utils.assertErrorSync(search_util.lessThanEqual, [env, 'temperature_str', '11'], undefined);
            assert.deepStrictEqual(results.sort(), expected.sort());
        });

        it("test lessThanEqual 0 on string key column", () => {
            let expected = [];

            for(let x = 0; x < test_data.length; x++){
                if(parseInt(test_data[x].temperature) <= 0){
                    expected.push(test_data[x].id);
                }
            }

            let results = test_utils.assertErrorSync(search_util.lessThanEqual, [env, 'temperature_str', '0'], undefined);
            assert.deepStrictEqual(results.sort(), expected.sort());
        });

        it("test lessThanEqual 111 on string key column", () => {
            let expected = [];

            for(let x = 0; x < test_data.length; x++){
                if(parseInt(test_data[x].temperature) <= 111){
                    expected.push(test_data[x].id);
                }
            }

            let results = test_utils.assertErrorSync(search_util.lessThanEqual, [env, 'temperature_str', '111'], undefined);
            assert.notDeepStrictEqual(results, []);
            assert.deepStrictEqual(results.sort(), expected.sort());
        });

        it("test lessThanEqual 110 on string key column", () => {
            let expected = [];

            for(let x = 0; x < test_data.length; x++){
                if(parseInt(test_data[x].temperature) <= 110){
                    expected.push(test_data[x].id);
                }
            }

            let results = test_utils.assertErrorSync(search_util.lessThanEqual, [env, 'temperature_str', '110'], undefined);
            assert.notDeepStrictEqual(results, []);
            assert.deepStrictEqual(results.sort(), expected.sort());
        });

        it("test lessThanEqual 1111 on string key column", () => {
            let expected = [];

            for(let x = 0; x < test_data.length; x++){
                if(parseInt(test_data[x].temperature) <= 1111){
                    expected.push(test_data[x].id);
                }
            }

            let results = test_utils.assertErrorSync(search_util.lessThanEqual, [env, 'temperature', '1111'], undefined);
            assert.deepStrictEqual(results.sort(), expected.sort());
        });

        it("test lessThanEqual CO on string key column", () => {
            let expected = [];

            for(let x = 0; x < test_data.length; x++){
                if(test_data[x].state <= 'CO'){
                    expected.push(test_data[x].id);
                }
            }

            let results = test_utils.assertErrorSync(search_util.lessThanEqual, [env, 'state', 'CO'], undefined);
            assert.deepStrictEqual(results.sort(), expected.sort());
        });

        it("test lessThanEqual W on string key column", () => {
            let expected = [];

            for(let x = 0; x < test_data.length; x++){
                if(test_data[x].state <= 'W'){
                    expected.push(test_data[x].id);
                }
            }

            let results = test_utils.assertErrorSync(search_util.lessThanEqual, [env, 'state', 'W'], undefined);
            assert.deepStrictEqual(results.sort(), expected.sort());
        });

        it("test lessThanEqual WY on state key column", () => {
            let expected = [];

            for(let x = 0; x < test_data.length; x++){
                if(test_data[x].state <= 'WY'){
                    expected.push(test_data[x].id);
                }
            }

            let results = test_utils.assertErrorSync(search_util.lessThanEqual, [env, 'state', 'WY'], undefined);
            assert.notDeepStrictEqual(results, []);
            assert.deepStrictEqual(results.sort(), expected.sort());
        });

        it("test lessThanEqual CC on state key column", () => {
            let expected = [];

            for(let x = 0; x < test_data.length; x++){
                if(test_data[x].state <= 'CC'){
                    expected.push(test_data[x].id);
                }
            }

            let results = test_utils.assertErrorSync(search_util.lessThanEqual, [env, 'state', 'CC'], undefined);
            assert.notDeepStrictEqual(results, []);
            assert.deepStrictEqual(results.sort(), expected.sort());
        });

        it("test lessThanEqual AK on state key column", () => {
            let expected = [];

            for(let x = 0; x < test_data.length; x++){
                if(test_data[x].state <= 'AK'){
                    expected.push(test_data[x].id);
                }
            }

            let results = test_utils.assertErrorSync(search_util.lessThanEqual, [env, 'state', 'AK'], undefined);
            assert.deepStrictEqual(results.sort(), expected.sort());
        });

        it("test lessThanEqual A on state key column", () => {
            let results = test_utils.assertErrorSync(search_util.lessThanEqual, [env, 'state', 'A'], undefined);
            assert.deepStrictEqual(results.sort(), []);
        });

        it("test lessThanEqual 1111 on state string key column", () => {
            let expected = [];

            for(let x = 0; x < test_data.length; x++){
                if(test_data[x].state <= '1111'){
                    expected.push(test_data[x].id);
                }
            }

            let results = test_utils.assertErrorSync(search_util.lessThanEqual, [env, 'state', '1111'], undefined);
            assert.deepStrictEqual(results.sort(), []);
        });

        it("test search on attribute no exist", () => {
            let results = test_utils.assertErrorSync(search_util.lessThanEqual, [env, 'fake', 'bad'], LMDB_TEST_ERRORS.DBI_DOES_NOT_EXIST);
            assert.deepStrictEqual(results, undefined);
        });
    });

    describe('test between function', ()=> {
        let env;
        before(async () => {
            await fs.mkdirp(BASE_TEST_PATH);
            global.lmdb_map = undefined;
            env = await environment_utility.createEnvironment(BASE_TEST_PATH, TEST_ENVIRONMENT_NAME);
            await environment_utility.createDBI(env, 'id', false);
            await environment_utility.createDBI(env, 'temperature', true, true);
            await environment_utility.createDBI(env, 'temperature_str', true, false);
            await environment_utility.createDBI(env, 'state', true, false);

            write_utility.insertRecords(env, HASH_ATTRIBUTE_NAME, ['id', 'temperature', 'temperature_str', 'state'], test_data);
        });

        after(async () => {
            await fs.remove(BASE_TEST_PATH);
            global.lmdb_map = undefined;
        });

        it("test validation", () => {
            test_utils.assertErrorSync(search_util.between, [], LMDB_TEST_ERRORS.ENV_REQUIRED, 'test no args');
            test_utils.assertErrorSync(search_util.between, [HASH_ATTRIBUTE_NAME], LMDB_TEST_ERRORS.INVALID_ENVIRONMENT, 'invalid env variable');
            test_utils.assertErrorSync(search_util.between, [env], LMDB_TEST_ERRORS.ATTRIBUTE_REQUIRED, 'no hash attribute');
            test_utils.assertErrorSync(search_util.between, [env, 'temperature'], LMDB_TEST_ERRORS.START_VALUE_REQUIRED, 'no start value');
            test_utils.assertErrorSync(search_util.between, [env, 'temperature', 11], LMDB_TEST_ERRORS.END_VALUE_REQUIRED, 'no end value');
            test_utils.assertErrorSync(search_util.between, [env, 'temperature', 11, 1], LMDB_TEST_ERRORS.END_VALUE_MUST_BE_GREATER_THAN_START_VALUE, 'end less than start');
            test_utils.assertErrorSync(search_util.between, [env, 'temperature', 'tester', 'zzz'], LMDB_TEST_ERRORS.CANNOT_COMPARE_STRING_TO_NUMERIC_KEYS, 'bad key search');
            test_utils.assertErrorSync(search_util.between, [env, 'temperature', 1, 'zzz'], LMDB_TEST_ERRORS.CANNOT_COMPARE_STRING_TO_NUMERIC_KEYS, 'bad key search');

            test_utils.assertErrorSync(search_util.between, [env, 'temperature', 'tester', 11], LMDB_TEST_ERRORS.CANNOT_COMPARE_STRING_TO_NUMERIC_KEYS, 'bad key search');
            test_utils.assertErrorSync(search_util.between, [env, 'temperature', 1, 11], undefined, 'allgood');
            test_utils.assertErrorSync(search_util.between, [env, 'temperature_str', 'CC', 'A'], LMDB_TEST_ERRORS.END_VALUE_MUST_BE_GREATER_THAN_START_VALUE, 'end less than start');
            test_utils.assertErrorSync(search_util.between, [env, 'temperature_str', 'A', 'CC'], undefined, 'end less than start');
        });

        it("test between 11 & 100 on numeric key column", () => {
            let expected = [];

            for(let x = 0; x < test_data.length; x++){
                if(parseInt(test_data[x].temperature) <= 100 && parseInt(test_data[x].temperature) >= 11){
                    expected.push(test_data[x].id);
                }
            }

            let results = test_utils.assertErrorSync(search_util.between, [env, 'temperature', '11', 100], undefined);
            assert.notDeepStrictEqual(results.sort(), []);
            assert.deepStrictEqual(results.sort(), expected.sort());
        });

        it("test between 0 and 111 on numeric key column", () => {
            let expected = [];

            for(let x = 0; x < test_data.length; x++){
                if(parseInt(test_data[x].temperature) >= 0 && parseInt(test_data[x].temperature) <= 111){
                    expected.push(test_data[x].id);
                }
            }

            let results = test_utils.assertErrorSync(search_util.between, [env, 'temperature', '0', '111'], undefined);
            assert(results.length === 1001);
            assert.deepStrictEqual(results.sort(), expected.sort());
        });

        it("test between 0 and 11111 on numeric key column", () => {
            let expected = [];

            for(let x = 0; x < test_data.length; x++){
                if(parseInt(test_data[x].temperature) >= 0 && parseInt(test_data[x].temperature) <= 11111){
                    expected.push(test_data[x].id);
                }
            }

            let results = test_utils.assertErrorSync(search_util.between, [env, 'temperature', '0', '11111'], undefined);
            assert(results.length === 1001);
            assert.deepStrictEqual(results.sort(), expected.sort());
        });

        it("test between 110 and 111 on numeric key column", () => {
            let expected = [];

            for(let x = 0; x < test_data.length; x++){
                if(parseInt(test_data[x].temperature) >= 110 && parseInt(test_data[x].temperature) <= 111){
                    expected.push(test_data[x].id);
                }
            }

            let results = test_utils.assertErrorSync(search_util.between, [env, 'temperature', '110', '111'], undefined);
            assert.notDeepStrictEqual(results, []);
            assert.deepStrictEqual(results.sort(), expected.sort());
        });

        it("test between 11 & 100 on string key column", () => {
            let expected = [];

            for(let x = 0; x < test_data.length; x++){
                if(parseInt(test_data[x].temperature) <= 100 && parseInt(test_data[x].temperature) >= 11){
                    expected.push(test_data[x].id);
                }
            }

            let results = test_utils.assertErrorSync(search_util.between, [env, 'temperature_str', '11', 100], undefined);
            assert.notDeepStrictEqual(results.sort(), []);
            assert.deepStrictEqual(results.sort(), expected.sort());
        });

        it("test between 0 and 111 on string key column", () => {
            let expected = [];

            for(let x = 0; x < test_data.length; x++){
                if(parseInt(test_data[x].temperature) >= 0 && parseInt(test_data[x].temperature) <= 111){
                    expected.push(test_data[x].id);
                }
            }

            let results = test_utils.assertErrorSync(search_util.between, [env, 'temperature_str', '0', '111'], undefined);
            assert(results.length === 1001);
            assert.deepStrictEqual(results.sort(), expected.sort());
        });

        it("test between 0 and 11111 on string key column", () => {
            let expected = [];

            for(let x = 0; x < test_data.length; x++){
                if(parseInt(test_data[x].temperature) >= 0 && parseInt(test_data[x].temperature) <= 11111){
                    expected.push(test_data[x].id);
                }
            }

            let results = test_utils.assertErrorSync(search_util.between, [env, 'temperature_str', '0', '11111'], undefined);
            assert(results.length === 1001);
            assert.deepStrictEqual(results.sort(), expected.sort());
        });

        it("test between 110 and 111 on string key column", () => {
            let expected = [];

            for(let x = 0; x < test_data.length; x++){
                if(parseInt(test_data[x].temperature) >= 110 && parseInt(test_data[x].temperature) <= 111){
                    expected.push(test_data[x].id);
                }
            }

            let results = test_utils.assertErrorSync(search_util.between, [env, 'temperature_str', '110', '111'], undefined);
            assert.notDeepStrictEqual(results, []);
            assert.deepStrictEqual(results.sort(), expected.sort());
        });

        it("test between CO and WY on string key column", () => {
            let expected = [];

            for(let x = 0; x < test_data.length; x++){
                if(test_data[x].state >= 'CO' && test_data[x].state <= 'WY'){
                    expected.push(test_data[x].id);
                }
            }

            let results = test_utils.assertErrorSync(search_util.between, [env, 'state', 'CO', 'WY'], undefined);
            assert.deepStrictEqual(results.sort(), expected.sort());
        });

        it("test between C and W on string key column", () => {
            let expected = [];

            for(let x = 0; x < test_data.length; x++){
                if(test_data[x].state >= 'C' && test_data[x].state <= 'W'){
                    expected.push(test_data[x].id);
                }
            }

            let results = test_utils.assertErrorSync(search_util.between, [env, 'state', 'C', 'W'], undefined);
            assert.deepStrictEqual(results.sort(), expected.sort());
        });

        it("test between A and Z on string key column", () => {
            let expected = [];

            for(let x = 0; x < test_data.length; x++){
                if(test_data[x].state >= 'A' && test_data[x].state <= 'Z'){
                    expected.push(test_data[x].id);
                }
            }

            let results = test_utils.assertErrorSync(search_util.between, [env, 'state', 'A', 'Z'], undefined);
            assert(results.length === 1001);
            assert.deepStrictEqual(results.sort(), expected.sort());
        });

        it("test search on attribute no exist", () => {
            let results = test_utils.assertErrorSync(search_util.between, [env, 'fake', 'bad', 'good'], LMDB_TEST_ERRORS.DBI_DOES_NOT_EXIST);
            assert.deepStrictEqual(results, undefined);
        });
    });

    describe('test contains function', ()=> {
        let env;
        before(async () => {
            await fs.mkdirp(BASE_TEST_PATH);
            global.lmdb_map = undefined;
            env = await environment_utility.createEnvironment(BASE_TEST_PATH, TEST_ENVIRONMENT_NAME);
            await environment_utility.createDBI(env, 'id');
            write_utility.insertRecords(env, HASH_ATTRIBUTE_NAME, All_ATTRIBUTES, MULTI_RECORD_ARRAY2);
        });

        after(async () => {
            await fs.remove(BASE_TEST_PATH);
            global.lmdb_map = undefined;
        });

        it("test validation", () => {
            test_utils.assertErrorSync(search_util.contains, [], LMDB_TEST_ERRORS.ENV_REQUIRED, 'test no args');
            test_utils.assertErrorSync(search_util.contains, [HASH_ATTRIBUTE_NAME], LMDB_TEST_ERRORS.INVALID_ENVIRONMENT, 'invalid env variable');
            test_utils.assertErrorSync(search_util.contains, [env], LMDB_TEST_ERRORS.ATTRIBUTE_REQUIRED, 'no hash attribute');
            test_utils.assertErrorSync(search_util.contains, [env, 'city'], LMDB_TEST_ERRORS.SEARCH_VALUE_REQUIRED, 'no search_value');
            test_utils.assertErrorSync(search_util.contains, [env, 'city', 'Denver'], undefined, 'all arguments');
        });

        it("test search on city", () => {
            let results = test_utils.assertErrorSync(search_util.contains, [env, 'city', 'ver'], undefined, 'all arguments');
            assert.deepStrictEqual(results, ['1', '4', '5']);
        });

        it("test search on city with Denver", () => {
            let results = test_utils.assertErrorSync(search_util.contains, [env, 'city', 'Denver'], undefined, 'all arguments');
            assert.deepStrictEqual(results, ['1', '4', '5']);
        });

        it("test search on city with town", () => {
            let results = test_utils.assertErrorSync(search_util.contains, [env, 'city', 'town'], undefined, 'all arguments');
            assert.deepStrictEqual(results, ['5']);
        });

        it("test search on city with non-existent value", () => {
            let results = test_utils.assertErrorSync(search_util.contains, [env, 'city', 'FoCo'], undefined, 'all arguments');
            assert.deepStrictEqual(results, []);
        });

        it("test search on attribute no exist", () => {
            let results = test_utils.assertErrorSync(search_util.contains, [env, 'fake', 'bad'], LMDB_TEST_ERRORS.DBI_DOES_NOT_EXIST);
            assert.deepStrictEqual(results, undefined);
        });
    });

    describe('test iterateDBI function', ()=> {
        let env;
        before(async () => {
            await fs.mkdirp(BASE_TEST_PATH);
            global.lmdb_map = undefined;
            env = await environment_utility.createEnvironment(BASE_TEST_PATH, TEST_ENVIRONMENT_NAME);
            await environment_utility.createDBI(env, 'id');
            write_utility.insertRecords(env, HASH_ATTRIBUTE_NAME, All_ATTRIBUTES, MULTI_RECORD_ARRAY2);
        });

        after(async () => {
            await fs.remove(BASE_TEST_PATH);
            global.lmdb_map = undefined;
        });

        it("test validation", () => {
            test_utils.assertErrorSync(search_util.iterateDBI, [], LMDB_TEST_ERRORS.ENV_REQUIRED, 'test no args');
            test_utils.assertErrorSync(search_util.iterateDBI, [HASH_ATTRIBUTE_NAME], LMDB_TEST_ERRORS.INVALID_ENVIRONMENT, 'invalid env variable');
            test_utils.assertErrorSync(search_util.iterateDBI, [env], LMDB_TEST_ERRORS.ATTRIBUTE_REQUIRED, 'no hash attribute');
            test_utils.assertErrorSync(search_util.iterateDBI, [env, 'city'], undefined, 'no search_value');
        });

        it("test iterate on city", () => {
            let results = test_utils.assertErrorSync(search_util.iterateDBI, [env, 'city'], undefined, 'city iterate');
            assert.deepStrictEqual(results, [
                ['Denver', '1'],
                ['Denver', '4'],
                ['Denvertown', '5'],
            ]);
        });

        it("test search on attribute no exist", () => {
            let results = test_utils.assertErrorSync(search_util.contains, [env, 'fake', 'bad'], LMDB_TEST_ERRORS.DBI_DOES_NOT_EXIST);
            assert.deepStrictEqual(results, undefined);
        });
    });
});<|MERGE_RESOLUTION|>--- conflicted
+++ resolved
@@ -36,29 +36,16 @@
 
 describe('Test searchUtility module', ()=>{
     let rw_env_util;
-<<<<<<< HEAD
-    before(async ()=> {
+    before(()=> {
         rw_env_util = environment_utility.__set__('MAP_SIZE', 10 * 1024 * 1024 * 1024);
     });
 
-    after(async ()=> {
+    after(()=> {
         rw_env_util();
     });
+
     describe('test searchByHash function', ()=>{
         let env;
-
-=======
-    before(()=> {
-        rw_env_util = environment_utility.__set__('MAP_SIZE', 10 * 1024 * 1024 * 1024);
-    });
-
-    after(()=> {
-        rw_env_util();
-    });
-
-    describe('test searchByHash function', ()=>{
-        let env;
->>>>>>> 51cc3f8d
         before(async ()=>{
             await fs.mkdirp(BASE_TEST_PATH);
             global.lmdb_map = undefined;
