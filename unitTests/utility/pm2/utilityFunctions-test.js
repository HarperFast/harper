--- conflicted
+++ resolved
@@ -382,11 +382,7 @@
 				if (proc.name === 'Clustering Leaf') leaf_name_found = true;
 			});
 
-<<<<<<< HEAD
 			expect(list.length).to.equal(3);
-=======
-			expect(list.length).to.equal(13);
->>>>>>> 6db9a9d7
 			expect(hdb_name_found).to.be.true;
 			expect(hub_name_found).to.be.true;
 			expect(leaf_name_found).to.be.true;
