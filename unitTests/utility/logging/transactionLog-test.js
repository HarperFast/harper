'use strict';

const chai = require('chai');
const { expect } = chai;
const sinon = require('sinon');
const env_mgr = require('../../../utility/environment/environmentManager');
const test_utils = require('../../test_utils');
const nats_utils = require('../../../server/nats/utility/natsUtils');
const hdb_utils = require('../../../utility/common_utils');
const crypto_hash = require('../../../security/cryptoHash');
const hdb_terms = require('../../../utility/hdbTerms');
const transaction_log = require('../../../utility/logging/transactionLog');

const TEST_SCHEMA = 'unit_test';
const TEST_TABLE = 'panda';
const TEST_STREAM_NAME = crypto_hash.createNatsTableStreamName(TEST_SCHEMA, TEST_TABLE);
const TEST_TIMEOUT = 10000;

/**
 * Create a test stream and publishes 100 messages to it.
 * @returns {Promise<void>}
 */
async function createTestStream() {
	await nats_utils.createLocalStream(TEST_STREAM_NAME, [`unit_test.panda.testLeafServer-leaf`]);
	for (let x = 0; x < 99; x++) {
		const entry = [
			{
				operation: 'insert',
				schema: TEST_SCHEMA,
				table: TEST_TABLE,
				__origin: {
					timestamp: 1652888897398.283,
					user: 'admin',
					node_name: 'david_local',
				},
				records: [
					{
						record: x,
					},
				],
			},
		];

<<<<<<< HEAD
		await nats_utils.publishToStream('unit_test.panda', TEST_STREAM_NAME, entry);
		// Make sure there is gap to ensure that each entry has a unique timestamp
		await hdb_utils.async_set_timeout(2);
=======
		await nats_utils.publishToStream('unit_test.panda', TEST_STREAM_NAME, undefined, entry);
		// Make sure there is gap to ensure that each entry has a unique timestamp
		await hdb_utils.async_set_timeout(50);
>>>>>>> bdb066b8
	}

	const del_entry = {
		operation: 'delete',
		schema: TEST_SCHEMA,
		table: TEST_TABLE,
		__origin: {
			timestamp: 1652888897398.283,
			user: 'admin',
			node_name: 'david_local',
		},
		hash_values: [1, 4, 6],
	};

	await nats_utils.publishToStream('unit_test.panda', TEST_STREAM_NAME, undefined, del_entry);
}

/**
 * Get all the timestamps in the test stream so that they can be used for testing.
 * @type {*[]}
 */
let timestamps;
async function getTimeStamps() {
	timestamps = [];
	const transactions = await transaction_log.readTransactionLog({
		operation: 'read_transaction_log',
		schema: TEST_SCHEMA,
		table: TEST_TABLE,
	});

	for await (const tx of transactions) {
		timestamps.push(tx.timestamp);
	}
}

/**
 * Reset the state of the test stream.
 * @returns {Promise<void>}
 */
async function resetStream() {
	const jsm = await nats_utils.getJetStreamManager();
	await jsm.streams.purge(TEST_STREAM_NAME);
	await createTestStream();
	await getTimeStamps();
}

/**
 * Accumulates transaction log messages into an array
 * @param req
 * @returns {Promise<*[]>}
 */
async function transactionLogArray(req) {
	const transactions = await transaction_log.readTransactionLog(req);
	let result = [];
	for await (const tx of transactions) {
		result.push(tx);
	}

	return result;
}

describe('Test transactionLog module', () => {
	const sandbox = sinon.createSandbox();

	// These tests rely on Nats streams, so we spin up a test nats leaf server.
	before(async function () {
		this.timeout(TEST_TIMEOUT);
		env_mgr.setProperty(hdb_terms.CONFIG_PARAMS.CLUSTERING_ENABLED, true);
		await test_utils.launchTestLeafServer();
		test_utils.setFakeClusterUser();
		await createTestStream();
		test_utils.setGlobalSchema('id', TEST_SCHEMA, TEST_TABLE, ['id']);
		await getTimeStamps();
	});

	after(async function () {
		this.timeout(TEST_TIMEOUT);
		await nats_utils.deleteLocalStream(TEST_STREAM_NAME);
		test_utils.unsetFakeClusterUser();
		await test_utils.stopTestLeafServer();
		sandbox.restore();
	});

	describe('Test readTransactionLog function', () => {
		it('Test that all transaction logs are returned', async () => {
			const test_req = {
				operation: 'read_transaction_log',
				schema: TEST_SCHEMA,
				table: TEST_TABLE,
			};
			const transactions = await transaction_log.readTransactionLog(test_req);

			const result = [];
			let x = 0;
			for await (const tx of transactions) {
				if (x < 99) {
					expect(tx.operation).to.equal('insert');
					expect(tx.user).to.equal('admin');
					expect(tx).to.haveOwnProperty('timestamp');
					expect(tx.records[0].record).to.equal(x);
				} else {
					expect(tx.operation).to.equal('delete');
					expect(tx.user).to.equal('admin');
					expect(tx).to.haveOwnProperty('timestamp');
					expect(tx.hash_values).to.eql([1, 4, 6]);
				}
				x++;
				result.push(tx);
			}

			expect(result.length).to.equal(100);
		}).timeout(TEST_TIMEOUT);

		it('Test limit filter works', async () => {
			const test_req = {
				operation: 'read_transaction_log',
				schema: TEST_SCHEMA,
				table: TEST_TABLE,
				limit: 50,
			};

			const result = await transactionLogArray(test_req);

			expect(result.length).to.equal(50);
			expect(result[0].timestamp).to.equal(timestamps[0]);
			expect(result[25].timestamp).to.equal(timestamps[25]);
			expect(result[49].timestamp).to.equal(timestamps[49]);
		}).timeout(TEST_TIMEOUT);

		it('Test to filter works', async () => {
			const test_req = {
				operation: 'read_transaction_log',
				schema: TEST_SCHEMA,
				table: TEST_TABLE,
				to: timestamps[20],
			};
			const result = await transactionLogArray(test_req);

			expect(result[result.length - 1].records[0]).to.eql({ record: 20 });
			expect(result[result.length - 1].timestamp).to.equal(timestamps[20]);
			expect(result[0].timestamp).to.equal(timestamps[0]);
		}).timeout(TEST_TIMEOUT);

		it('Test from filter works', async () => {
			const test_req = {
				operation: 'read_transaction_log',
				schema: TEST_SCHEMA,
				table: TEST_TABLE,
				from: timestamps[90],
			};
			const result = await transactionLogArray(test_req);

			expect(result[0].timestamp).to.equal(timestamps[90]);
			expect(result[result.length - 1].timestamp).to.equal(timestamps[99]);
		}).timeout(TEST_TIMEOUT);

		it('Test to and from filters', async () => {
			const test_req = {
				operation: 'read_transaction_log',
				schema: TEST_SCHEMA,
				table: TEST_TABLE,
				to: timestamps[55],
				from: timestamps[40],
			};
			const result = await transactionLogArray(test_req);

			expect(result[0].timestamp).to.equal(timestamps[40]);
			expect(result[0].records[0]).to.eql({ record: 40 });
			expect(result[result.length - 1].timestamp).to.equal(timestamps[55]);
			expect(result[result.length - 1].records[0]).to.eql({ record: 55 });
		}).timeout(TEST_TIMEOUT);

		it('Test limit and from filters', async () => {
			const test_req = {
				operation: 'read_transaction_log',
				schema: TEST_SCHEMA,
				table: TEST_TABLE,
				limit: 20,
				from: timestamps[40],
			};
			const result = await transactionLogArray(test_req);

			expect(result.length).to.equal(20);
			expect(result[0].timestamp).to.equal(timestamps[40]);
			expect(result[0].records[0]).to.eql({ record: 40 });
			expect(result[result.length - 1].timestamp).to.equal(timestamps[59]);
			expect(result[result.length - 1].records[0]).to.eql({ record: 59 });
		}).timeout(TEST_TIMEOUT);

		it('Test limit and from filters end of log', async () => {
			const test_req = {
				operation: 'read_transaction_log',
				schema: TEST_SCHEMA,
				table: TEST_TABLE,
				limit: 20,
				from: timestamps[90],
			};
			const result = await transactionLogArray(test_req);

			expect(result.length).to.equal(10);
			expect(result[0].timestamp).to.equal(timestamps[90]);
			expect(result[0].records[0]).to.eql({ record: 90 });
			expect(result[result.length - 1].timestamp).to.equal(timestamps[99]);
			expect(result[result.length - 1].hash_values).to.eql([1, 4, 6]);
		}).timeout(TEST_TIMEOUT);

		it('Test to, from and limit filter', async () => {
			const test_req = {
				operation: 'read_transaction_log',
				schema: TEST_SCHEMA,
				table: TEST_TABLE,
				limit: 13,
				from: timestamps[0],
				to: timestamps[12],
			};
			const result = await transactionLogArray(test_req);

			expect(result[0].records[0]).to.eql({ record: 0 });
			expect(result[0].timestamp).to.equal(timestamps[0]);
			expect(result[result.length - 1].timestamp).to.equal(timestamps[12]);
		}).timeout(TEST_TIMEOUT);

		it('Test to and limit filter', async () => {
			const test_req = {
				operation: 'read_transaction_log',
				schema: TEST_SCHEMA,
				table: TEST_TABLE,
				limit: 23,
				to: timestamps[50],
			};
			const result = await transactionLogArray(test_req);

			expect(result.length).to.equal(23);
		}).timeout(TEST_TIMEOUT);
	});

	describe('Test deleteTransactionLogsBefore function', () => {
		let reset_stream = false;
		it('Test that no logs are deleted if timestamp less than oldest log', async () => {
			const test_req = {
				operation: 'delete_transaction_logs_before',
				schema: TEST_SCHEMA,
				table: TEST_TABLE,
				timestamp: timestamps[0],
			};
			const result = await transaction_log.deleteTransactionLogsBefore(test_req);
			const stream = await nats_utils.viewStream(TEST_STREAM_NAME);

			expect(result).to.equal(`No transactions exist before: ${timestamps[0]}`);
			expect(stream.length).to.equal(100);
		}).timeout(TEST_TIMEOUT);

		it('Test all logs are deleted if timestamp greater than most recent logs', async () => {
			reset_stream = true;
			const test_req = {
				operation: 'delete_transaction_logs_before',
				schema: TEST_SCHEMA,
				table: TEST_TABLE,
				timestamp: timestamps[99] + 1,
			};
			const result = await transaction_log.deleteTransactionLogsBefore(test_req);
			const stream = await nats_utils.viewStream(TEST_STREAM_NAME);

			expect(result).to.equal('All logs successfully deleted from transaction log.');
			expect(stream.length).to.equal(0);
		}).timeout(TEST_TIMEOUT);

		it('Test partial deletion of logs', async () => {
			if (reset_stream) {
				await resetStream();
			}

			const test_req = {
				operation: 'delete_transaction_logs_before',
				schema: TEST_SCHEMA,
				table: TEST_TABLE,
				timestamp: timestamps[50],
			};

			const result = await transaction_log.deleteTransactionLogsBefore(test_req);
			const stream = await nats_utils.viewStream(TEST_STREAM_NAME);
			reset_stream = true;

			expect(result).to.equal('Logs successfully deleted from transaction log.');
			expect(stream.length).to.equal(50);
		}).timeout(TEST_TIMEOUT);

		it('Two partial deletes of logs', async () => {
			if (reset_stream) {
				await resetStream();
			}

			const test_req = {
				operation: 'delete_transaction_logs_before',
				schema: TEST_SCHEMA,
				table: TEST_TABLE,
				timestamp: timestamps[25],
			};

			const result = await transaction_log.deleteTransactionLogsBefore(test_req);
			const stream = await nats_utils.viewStream(TEST_STREAM_NAME);

			expect(result).to.equal('Logs successfully deleted from transaction log.');
			expect(stream.length).to.equal(75);

			const test_req_b = {
				operation: 'delete_transaction_logs_before',
				schema: TEST_SCHEMA,
				table: TEST_TABLE,
				timestamp: timestamps[30],
			};

			const result_b = await transaction_log.deleteTransactionLogsBefore(test_req_b);
			const stream_b = await nats_utils.viewStream(TEST_STREAM_NAME);
			reset_stream = true;

			expect(result_b).to.equal('Logs successfully deleted from transaction log.');
			expect(stream_b.length).to.equal(70);
		}).timeout(TEST_TIMEOUT);
	});
});<|MERGE_RESOLUTION|>--- conflicted
+++ resolved
@@ -41,15 +41,9 @@
 			},
 		];
 
-<<<<<<< HEAD
-		await nats_utils.publishToStream('unit_test.panda', TEST_STREAM_NAME, entry);
-		// Make sure there is gap to ensure that each entry has a unique timestamp
-		await hdb_utils.async_set_timeout(2);
-=======
 		await nats_utils.publishToStream('unit_test.panda', TEST_STREAM_NAME, undefined, entry);
 		// Make sure there is gap to ensure that each entry has a unique timestamp
 		await hdb_utils.async_set_timeout(50);
->>>>>>> bdb066b8
 	}
 
 	const del_entry = {
