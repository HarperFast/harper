'use strict';

const test_utils = require('../../test_utils');
const sinon = require('sinon');
const chai = require('chai');
const path = require('path');
const os = require('os');
const moment = require('moment');
const mock_require = require('mock-require');
const fs_extra = require('fs-extra');
const fs = require('fs');
const sinon_chai = require('sinon-chai');
const expect = chai.expect;
chai.use(sinon_chai);
const rewire = require('rewire');

let harper_logger_rw;
let pino_logger;

const LOG_DIR_TEST = 'testLogger';
const LOG_NAME_TEST = 'log_unit_test.log';
const TEST_LOG_DIR = path.join(__dirname, LOG_DIR_TEST);
const LOG_PATH_TEST = path.join(TEST_LOG_DIR, LOG_NAME_TEST);
const HDB_ROOT_TEST = __dirname;
const LOG_LEVEL = {
    NOTIFY: 'notify',
    FATAL: 'fatal',
    ERROR: 'error',
    WARN: 'warn',
    INFO: 'info',
    DEBUG: 'debug',
    TRACE: 'trace'
};

const LOG_MSGS_TEST = {
    NOTIFY: 'notify log',
    FATAL: 'fatal log',
    ERROR: 'error log',
    WARN: 'warn log',
    INFO: 'info log',
    DEBUG: 'debug log',
    TRACE: 'trace log'
};

function setMockPropParams(daily_rotate, daily_max, log_level, log_path, hdb_root) {
    const props_reader_mock = () => ({
        append: () => {},
        get: (value) => {
            switch (value) {
                case 'LOG_DAILY_ROTATE':
                    return daily_rotate;
                case 'LOG_MAX_DAILY_FILES':
                    return daily_max;
                case 'LOG_LEVEL':
                    return log_level;
                case 'LOG_PATH':
                    return log_path;
                case 'HDB_ROOT':
                    return hdb_root;
                default:
                    break;
            }
        }
    });

    mock_require('properties-reader', props_reader_mock);
}

function logAllTheLevels() {
    harper_logger_rw.trace(LOG_MSGS_TEST.TRACE);
    harper_logger_rw.debug(LOG_MSGS_TEST.DEBUG);
    harper_logger_rw.info(LOG_MSGS_TEST.INFO);
    harper_logger_rw.warn(LOG_MSGS_TEST.WARN);
    harper_logger_rw.error(LOG_MSGS_TEST.ERROR);
    harper_logger_rw.fatal(LOG_MSGS_TEST.FATAL);
    harper_logger_rw.notify(LOG_MSGS_TEST.NOTIFY);
}

function testAllTheLevelsLogged(log) {
    expect(log.includes(LOG_MSGS_TEST.TRACE)).to.be.equal(true, "Log does not contain trace message");
    expect(log.includes(LOG_MSGS_TEST.DEBUG)).to.be.equal(true, "Log does not contain debug message");
    expect(log.includes(LOG_MSGS_TEST.INFO)).to.be.equal(true, "Log does not contain info message");
    expect(log.includes(LOG_MSGS_TEST.WARN)).to.be.equal(true, "Log does not contain warn message");
    expect(log.includes(LOG_MSGS_TEST.ERROR)).to.be.equal(true, "Log does not contain error message");
    expect(log.includes(LOG_MSGS_TEST.FATAL)).to.be.equal(true, "Log does not contain fatal message");
    expect(log.includes(LOG_MSGS_TEST.NOTIFY)).to.be.equal(true, "Log does not contain notify message");
}

function testWriteLogBulkWrite() {
    harper_logger_rw.writeLog(LOG_LEVEL.TRACE, LOG_MSGS_TEST.TRACE);
    harper_logger_rw.writeLog(LOG_LEVEL.DEBUG, LOG_MSGS_TEST.DEBUG);
    harper_logger_rw.writeLog(LOG_LEVEL.INFO, LOG_MSGS_TEST.INFO);
    harper_logger_rw.writeLog(LOG_LEVEL.WARN, LOG_MSGS_TEST.WARN);
    harper_logger_rw.writeLog(LOG_LEVEL.ERROR, LOG_MSGS_TEST.ERROR);
    harper_logger_rw.writeLog(LOG_LEVEL.FATAL, LOG_MSGS_TEST.FATAL);
    harper_logger_rw.writeLog(LOG_LEVEL.NOTIFY, LOG_MSGS_TEST.NOTIFY);
}

function convertLogToJson(log_path) {
    const log = fs_extra.readFileSync(log_path).toString().replace(/\n/g, ",");
    let log_json = `[${log.slice(0, -1)}]`;
    return JSON.parse(log_json);
}

function testWriteLogBulkTests(log_path) {
    const log_json = convertLogToJson(log_path);

    let trace_found, debug_found, info_found, warn_found, error_found, fatal_found, notify_found;
    for (const log of log_json) {
        if (log.level === LOG_LEVEL.TRACE && log.hasOwnProperty('timestamp') && log.message === LOG_MSGS_TEST.TRACE) {
            trace_found = true;
        }

        if (log.level === LOG_LEVEL.DEBUG && log.hasOwnProperty('timestamp') && log.message === LOG_MSGS_TEST.DEBUG) {
            debug_found = true;
        }

        if (log.level === LOG_LEVEL.INFO && log.hasOwnProperty('timestamp') && log.message === LOG_MSGS_TEST.INFO) {
            info_found = true;
        }

        if (log.level === LOG_LEVEL.WARN && log.hasOwnProperty('timestamp') && log.message === LOG_MSGS_TEST.WARN) {
            warn_found = true;
        }

        if (log.level === LOG_LEVEL.ERROR && log.hasOwnProperty('timestamp') && log.message === LOG_MSGS_TEST.ERROR) {
            error_found = true;
        }

        if (log.level === LOG_LEVEL.FATAL && log.hasOwnProperty('timestamp') && log.message === LOG_MSGS_TEST.FATAL) {
            fatal_found = true;
        }

        if (log.level === LOG_LEVEL.NOTIFY && log.hasOwnProperty('timestamp') && log.message === LOG_MSGS_TEST.NOTIFY) {
            notify_found = true;
        }
    }

    expect(trace_found).to.be.equal(true, "Log does not contain trace message");
    expect(debug_found).to.be.equal(true, "Log does not contain debug message");
    expect(info_found).to.be.equal(true, "Log does not contain info message");
    expect(warn_found).to.be.equal(true, "Log does not contain warn message");
    expect(error_found).to.be.equal(true, "Log does not contain error message");
    expect(fatal_found).to.be.equal(true, "Log does not contain fatal message");
    expect(notify_found).to.be.equal(true, "Log does not contain notify message");
}

function requireUncached(module) {
    delete require.cache[require.resolve(module)];
    return rewire(module);
}

describe('Test harper_logger module', () => {
    const sandbox = sinon.createSandbox();

    before(() => {
        fs_extra.mkdirpSync(TEST_LOG_DIR);
    });

    after(() => {
        mock_require.stopAll();
        sandbox.restore();
        fs_extra.removeSync(TEST_LOG_DIR);
    });

    afterEach((done) => {
        setTimeout(() => done(), 1000);
    });

    describe('Test createLog function', () => {
        after(() => {
            fs_extra.emptyDirSync(TEST_LOG_DIR);
        });

        afterEach(() => {
            mock_require.stopAll();
        });

        it('Test log is create with file name provided and contains logs', (done) => {
            try {
                setMockPropParams(false, 2, LOG_LEVEL.TRACE, LOG_PATH_TEST, HDB_ROOT_TEST);
                harper_logger_rw = requireUncached('../../../utility/logging/harper_logger');
                logAllTheLevels();

                // The log buffer gets flushed every 5 seconds so we wait for the flush to happen before reading.
                setTimeout(() => {
                    try {
                        const file_exists = fs_extra.pathExistsSync(LOG_PATH_TEST);
                        expect(file_exists).to.be.true;
                        const log = fs_extra.readFileSync(LOG_PATH_TEST).toString();
                        testAllTheLevelsLogged(log);
                        done();
                    } catch(err) {
                        console.error(err);
                        done(err);
                    }
                }, 5000);
            } catch(err) {
                console.error(err);
                done(err);
            }
        }).timeout(8000);

        it('Test log is create with default name and contains logs', (done) => {
            try {
                setMockPropParams(false, 2, LOG_LEVEL.TRACE, TEST_LOG_DIR, HDB_ROOT_TEST);
                harper_logger_rw = requireUncached('../../../utility/logging/harper_logger');
                logAllTheLevels();

                // The log buffer gets flushed every 5 seconds so we wait for the flush to happen before reading.
                setTimeout(() => {
                    try {
                        const file_exists = fs_extra.pathExistsSync(path.join(TEST_LOG_DIR, 'hdb_log.log'));
                        expect(file_exists).to.be.true;
                        const log = fs_extra.readFileSync(LOG_PATH_TEST).toString();
                        testAllTheLevelsLogged(log);
                        done();
                    } catch(err) {
                        console.error(err);
                        done(err);
                    }
                }, 5000);
            } catch(err) {
                console.error(err);
                done(err);
            }
        }).timeout(8000);

        it('Test log is created when log location not defined', () => {
            const temp_log_dir = path.join(__dirname, 'log');
            fs_extra.mkdirpSync(temp_log_dir);
            setMockPropParams(false, 2, LOG_LEVEL.TRACE, undefined, HDB_ROOT_TEST);
            harper_logger_rw = requireUncached('../../../utility/logging/harper_logger');
            const file_exists = fs_extra.pathExistsSync(temp_log_dir);
            expect(file_exists).to.be.true;
            fs_extra.removeSync(temp_log_dir);
        });

        it('Test log is created if log path provided but dir does not exist', () => {
            const temp_log_dir = path.join(__dirname, 'log');
            const temp_log_path = path.join(temp_log_dir, 'my_log.log');
            setMockPropParams(false, 2, LOG_LEVEL.TRACE, temp_log_path, HDB_ROOT_TEST);
            harper_logger_rw = requireUncached('../../../utility/logging/harper_logger');
            const file_exists = fs_extra.pathExistsSync(temp_log_path);
            expect(file_exists).to.be.true;
            fs_extra.removeSync(temp_log_dir);
        });

        it('Test log is create when just dir is provided and it does not exist', () => {
            const temp_log_dir = path.join(__dirname, 'log');
            const expected_log_path = path.join(temp_log_dir, 'hdb_log.log');
            setMockPropParams(false, 2, LOG_LEVEL.TRACE, temp_log_dir, HDB_ROOT_TEST);
            harper_logger_rw = requireUncached('../../../utility/logging/harper_logger');
            const file_exists = fs_extra.pathExistsSync(expected_log_path);
            expect(file_exists).to.be.true;
            fs_extra.removeSync(temp_log_dir);
        });

        it('Test log includes date in name if daily rotate set', (done) => {
            try {
                setMockPropParams(true, 2, LOG_LEVEL.TRACE, LOG_PATH_TEST, HDB_ROOT_TEST);
                harper_logger_rw = requireUncached('../../../utility/logging/harper_logger');
                const expected_log_path = path.join(TEST_LOG_DIR, `${moment().utc().format('YYYY-MM-DD')}_${LOG_NAME_TEST}`);
                logAllTheLevels();

                // The log buffer gets flushed every 5 seconds so we wait for the flush to happen before reading.
                setTimeout(() => {
                    try {
                        const file_exists = fs_extra.pathExistsSync(expected_log_path);
                        expect(file_exists).to.be.true;
                        const log = fs_extra.readFileSync(LOG_PATH_TEST).toString();
                        testAllTheLevelsLogged(log);
                        done();
                    } catch(err) {
                        console.error(err);
                        done(err);
                    }
                }, 5000);
            } catch(err) {
                console.error(err);
                done(err);
            }
        }).timeout(8000);

        // These tests were causing a sh: line 1: 74770 Segmentation fault: 11  nyc --reporter=lcov ../node_modules/mocha/bin/_mocha '../unitTests/**/*.js' --config '../unitTests/.mocharc.json'
        // error which was exiting out of the unit tests. I couldn't fix the error so commented out the tests.
/*        it('Test error from create log with log file provided handled correctly', (done) => {
            let fs_mkdir_stub = undefined;
            try {
                const temp_default_log_dir = path.join(__dirname, 'log');
                fs_extra.mkdirpSync(temp_default_log_dir);
                const temp_log_dir = path.join(__dirname, 'log_here', 'my_log.log');
                const expected_log_path = path.join(temp_default_log_dir, 'hdb_log.log');
                setMockPropParams(false, 2, LOG_LEVEL.TRACE, temp_log_dir, HDB_ROOT_TEST);
                fs_mkdir_stub = sandbox.stub(fs, 'mkdirSync').throws(new Error('There has been an error'));
                harper_logger_rw = requireUncached('../../../utility/logging/harper_logger');
                fs_mkdir_stub.restore();

                // The log buffer gets flushed every 5 seconds so we wait for the flush to happen before reading.
                setTimeout(() => {
                    try {
                        const file_exists = fs_extra.pathExistsSync(expected_log_path);
                        expect(file_exists).to.be.true;
                        const log = fs_extra.readFileSync(expected_log_path).toString();
                        expect(log.includes("message\":\"Attempted to create log directory from settings file but failed.  Using default log path - 'hdb/log/hdb_log.log'")).to.be.true;
                        fs_extra.removeSync(temp_default_log_dir);
                        done();
                    } catch(err) {
                        if (fs_mkdir_stub) fs_mkdir_stub.restore();
                        console.error(err);
                        done(err);
                    }
                }, 5000);
            } catch(err) {
                if (fs_mkdir_stub) fs_mkdir_stub.restore();
                console.error(err);
                done(err);
            }
        }).timeout(8000);

        it('Test error from create log with no log file provided handled correctly', (done) => {
            let fs_mkdir_stub = undefined;
            try {
                const temp_default_log_dir = path.join(__dirname, 'log');
                fs_extra.mkdirpSync(temp_default_log_dir);
                const temp_log_dir = path.join(__dirname, 'log_here');
                const expected_log_path = path.join(temp_default_log_dir, 'hdb_log.log');
                setMockPropParams(false, 2, LOG_LEVEL.TRACE, temp_log_dir, HDB_ROOT_TEST);
                fs_mkdir_stub = sandbox.stub(fs, 'mkdirSync').throws(new Error('There has been an error'));
                harper_logger_rw = requireUncached('../../../utility/logging/harper_logger');
                fs_mkdir_stub.restore();

                // The log buffer gets flushed every 5 seconds so we wait for the flush to happen before reading.
                setTimeout(() => {
                    try {
                        const file_exists = fs_extra.pathExistsSync(expected_log_path);
                        expect(file_exists).to.be.true;
                        const log = fs_extra.readFileSync(expected_log_path).toString();
                        expect(log.includes("message\":\"Attempted to create log directory from settings file but failed.  Using default log path - 'hdb/log/hdb_log.log'")).to.be.true;
                        fs_extra.removeSync(temp_default_log_dir);
                        done();
                    } catch(err) {
                        if (fs_mkdir_stub) fs_mkdir_stub.restore();
                        console.error(err);
                        done(err);
                    }
                }, 5000);
            } catch(err) {
                if (fs_mkdir_stub) fs_mkdir_stub.restore();
                console.error(err);
                done(err);
            }
        }).timeout(8000);

        it('Test error from create log handled correctly', (done) => {
<<<<<<< HEAD
            const temp_default_log_dir = path.join(__dirname, 'log');
            fs_extra.mkdirpSync(temp_default_log_dir);
            const expected_log_path = path.join(temp_default_log_dir, 'hdb_log.log');
            setMockPropParams(false, 2, LOG_LEVEL.TRACE, 123, HDB_ROOT_TEST);
            harper_logger_rw = rewire('../../../utility/logging/harper_logger');
            const file_exists = fs_extra.pathExistsSync(expected_log_path);
            expect(file_exists).to.be.true;

            // The log buffer gets flushed every 5 seconds so we wait for the flush to happen before reading.
            setTimeout(() => {
                const log = fs_extra.readFileSync(expected_log_path).toString();
                expect(log.includes("message\":\"Attempted to create log directory from settings file but failed.  Using default log path - 'hdb/log/hdb_log.log'")).to.be.true;
                fs_extra.removeSync(temp_default_log_dir);
                done();
            }, 5000);
        }).timeout(8000);

        it('Test default run_log location is correct', () => {
            const err_mock = () => ({
                append: () => { throw 'err' }
            });
            mock_require('properties-reader', err_mock)
            harper_logger_rw = rewire('../../../utility/logging/harper_logger');
            const run_log_path = harper_logger_rw.__get__('log_location');
            expect(run_log_path).to.include('harperdb/run_log.log');
        });
=======
            try {
                const temp_default_log_dir = path.join(__dirname, 'log');
                fs_extra.mkdirpSync(temp_default_log_dir);
                const expected_log_path = path.join(temp_default_log_dir, 'hdb_log.log');
                setMockPropParams(false, 2, LOG_LEVEL.TRACE, 123, HDB_ROOT_TEST);
                harper_logger_rw = requireUncached('../../../utility/logging/harper_logger');

                // The log buffer gets flushed every 5 seconds so we wait for the flush to happen before reading.
                setTimeout(() => {
                    try {
                        const file_exists = fs_extra.pathExistsSync(expected_log_path);
                        expect(file_exists).to.be.true;
                        const log = fs_extra.readFileSync(expected_log_path).toString();
                        expect(log.includes("message\":\"Attempted to create log directory from settings file but failed.  Using default log path - 'hdb/log/hdb_log.log'")).to.be.true;
                        fs_extra.removeSync(temp_default_log_dir);
                        done();
                    } catch(err) {
                        console.error(err);
                        done(err);
                    }
                }, 5000);
            } catch(err) {
                console.error(err);
                done(err);
            }
        }).timeout(8000);*/
>>>>>>> 54cdccdc
    });
    
    describe('Test writeLog function', () => {
        after(() => {
            fs_extra.emptyDirSync(LOG_PATH_TEST);
        });

        afterEach(() => {
            mock_require.stopAll();
        });

        it('Test writeLog writes to log as expected happy path', (done) => {
            try {
                setMockPropParams(false, 2, LOG_LEVEL.TRACE, LOG_PATH_TEST, HDB_ROOT_TEST);
                harper_logger_rw = requireUncached('../../../utility/logging/harper_logger');
                pino_logger = harper_logger_rw.__get__('pino_logger');
                testWriteLogBulkWrite(LOG_PATH_TEST);

                setTimeout(() => {
                    try {
                        const file_exists = fs_extra.pathExistsSync(LOG_PATH_TEST);
                        expect(file_exists).to.be.true;
                        pino_logger.flush();
                        testWriteLogBulkTests(LOG_PATH_TEST);
                        done();
                    } catch(err) {
                        console.error(err);
                        done(err);
                    }
                }, 1000);
            } catch(err) {
                console.error(err);
                done(err);
            }
        }).timeout(3000);

        // This test relies on the one above to create logger.
        it('Test writeLog sets level to error if param not passed', (done) => {
            try {
                harper_logger_rw.writeLog(undefined, 'Undefined level log');

                setTimeout(() => {
                    try {
                        pino_logger.flush();
                        const log_json = convertLogToJson(LOG_PATH_TEST);
                        let log_found = false;
                        for (const log of log_json) {
                            if (log.level === LOG_LEVEL.ERROR && log.hasOwnProperty('timestamp') && log.message === 'Undefined level log') {
                                log_found = true;
                            }
                        }

                        expect(log_found).to.be.true;
                        fs_extra.removeSync(LOG_PATH_TEST);
                        done();
                    } catch(err) {
                        console.error(err);
                        done(err);
                    }
                }, 1000);
            } catch(err) {
                console.error(err);
                done(err);
            }
        }).timeout(3000);

        it('Test writeLog with daily rotate', (done) => {
            try {
                setMockPropParams(true, 3, LOG_LEVEL.TRACE, LOG_PATH_TEST, HDB_ROOT_TEST);
                harper_logger_rw = requireUncached('../../../utility/logging/harper_logger');
                pino_logger = harper_logger_rw.__get__('pino_logger');
                const expected_log_path = path.join(TEST_LOG_DIR, `${moment().utc().format('YYYY-MM-DD')}_${LOG_NAME_TEST}`);
                testWriteLogBulkWrite();

                setTimeout(() => {
                    try {
                        const file_exists = fs_extra.pathExistsSync(expected_log_path);
                        expect(file_exists).to.equal(true, `file not found at ${expected_log_path}`);
                        pino_logger.flush();
                        testWriteLogBulkTests(expected_log_path);
                        done();
                    } catch(err) {
                        console.error(err);
                        done(err);
                    }
                }, 5000);
            } catch(err) {
                console.error(err);
                done(err);
            }
        }).timeout(11000);

        it('Test writeLog removes old log with daily max set', () => {
            let date_stub = undefined;
            try {
                const tomorrows_date = moment().utc().add(3, 'days');
                const fake_timer = sandbox.useFakeTimers({now: new Date(tomorrows_date.format('YYYY,MM,DD'))});
                setMockPropParams(true, 2, LOG_LEVEL.TRACE, LOG_PATH_TEST, HDB_ROOT_TEST);
                harper_logger_rw = requireUncached('../../../utility/logging/harper_logger');
                fake_timer.restore();
                const date_now = Date.now();
                date_stub = sandbox.stub(Date, 'now').returns(date_now);
                date_stub.onFirstCall().returns(9999999999999);
                harper_logger_rw.writeLog('fatal', 'Test a new date log is created please');
                const expected_log_path = path.join(TEST_LOG_DIR, `${tomorrows_date.format('YYYY-MM-DD')}_${LOG_NAME_TEST}`);
                const file_exists = fs_extra.pathExistsSync(expected_log_path);
                const all_log_files = fs.readdirSync(TEST_LOG_DIR);
                expect(file_exists).to.be.true;
                expect(all_log_files.length).to.equal(2);
                date_stub.restore();
            } catch(err) {
                if (date_stub) date_stub.restore();
                console.error(err);
                throw err;
            }
        });
    });

    describe('Test finalLogger function', () => {
        before(() => {
            fs_extra.emptyDirSync(TEST_LOG_DIR);
        });

        after(() => {
            fs_extra.emptyDirSync(TEST_LOG_DIR);
        });

        afterEach(() => {
            mock_require.stopAll();
        });

        it('Test final logger instance is returned', () => {
            setMockPropParams(false, 2, LOG_LEVEL.TRACE, LOG_PATH_TEST, HDB_ROOT_TEST);
            harper_logger_rw = requireUncached('../../../utility/logging/harper_logger');
            const final_logger = harper_logger_rw.finalLogger();
            expect(typeof final_logger).to.equal('object');
        });

        // This test relies on the one above to create logger.
        it('Test final logger instance is returned when pino undefined', () => {
            harper_logger_rw.__set__('pino_logger', undefined);
            const final_logger = harper_logger_rw.finalLogger();
            expect(typeof final_logger).to.equal('object');
            const pino_logger = harper_logger_rw.__get__('pino_logger');
            expect(typeof pino_logger).to.equal('object');
        });
    });
    
    describe('Test removeOldLogs function', () => {
        after(() => {
            fs_extra.emptyDirSync(TEST_LOG_DIR);
        });

        afterEach(() => {
            mock_require.stopAll();
        });
        
        it('Test old log is removed happy path', () => {
            setMockPropParams(true, 2, LOG_LEVEL.TRACE, LOG_PATH_TEST, HDB_ROOT_TEST);
            harper_logger_rw = requireUncached('../../../utility/logging/harper_logger');
            const date_now = Date.now();
            const date_stub = sandbox.stub(Date, 'now').returns(date_now);
            date_stub.onFirstCall().returns(9999999999999);
            fs_extra.ensureFileSync(path.join(TEST_LOG_DIR, '2021-04-25_log_unit_test.log'));
            fs_extra.ensureFileSync(path.join(TEST_LOG_DIR, '2021-03-01_log_unit_test.log'));
            harper_logger_rw.writeLog('info', 'This log will trigger daily max');
            const file_exists = fs_extra.pathExistsSync(path.join(TEST_LOG_DIR, '2021-03-01_log_unit_test.log'));
            expect(file_exists).to.be.false;
            date_stub.restore();
        });
    });
    
    describe('Test setLogLevel function', () => {
        before(() => {
            setMockPropParams(false, null, LOG_LEVEL.NOTIFY, LOG_PATH_TEST, HDB_ROOT_TEST);
            harper_logger_rw = requireUncached('../../../utility/logging/harper_logger');
            pino_logger = harper_logger_rw.__get__('pino_logger');
        });

        after(() => {
            fs_extra.emptyDirSync(TEST_LOG_DIR);
        });

        afterEach((done) => {
            setTimeout(() => done(), 1000);
        });

        it('Test debug log level works as expected', () => {
            harper_logger_rw.setLogLevel(LOG_LEVEL.DEBUG);
            testWriteLogBulkWrite();
            pino_logger.flush();
            const log = fs_extra.readFileSync(LOG_PATH_TEST);
            expect(log.includes('"level":"trace"')).to.be.false;
            expect(log.includes('"level":"debug"')).to.be.true;
            expect(log.includes('"level":"info"')).to.be.true;
            expect(log.includes('"level":"warn"')).to.be.true;
            expect(log.includes('"level":"error"')).to.be.true;
            expect(log.includes('"level":"fatal"')).to.be.true;
            expect(log.includes('"level":"notify"')).to.be.true;
        });

        it('Test info log level works as expected', () => {
            fs_extra.writeFileSync(LOG_PATH_TEST, '');
            harper_logger_rw.setLogLevel(LOG_LEVEL.INFO);
            testWriteLogBulkWrite();
            pino_logger.flush();
            const log = fs_extra.readFileSync(LOG_PATH_TEST);
            expect(log.includes('"level":"trace"')).to.be.false;
            expect(log.includes('"level":"debug"')).to.be.false;
            expect(log.includes('"level":"info"')).to.be.true;
            expect(log.includes('"level":"warn"')).to.be.true;
            expect(log.includes('"level":"error"')).to.be.true;
            expect(log.includes('"level":"fatal"')).to.be.true;
            expect(log.includes('"level":"notify"')).to.be.true;
        });

        it('Test warn log level works as expected', () => {
            fs_extra.writeFileSync(LOG_PATH_TEST, '');
            harper_logger_rw.setLogLevel(LOG_LEVEL.WARN);
            testWriteLogBulkWrite();
            pino_logger.flush();
            const log = fs_extra.readFileSync(LOG_PATH_TEST);
            expect(log.includes('"level":"trace"')).to.be.false;
            expect(log.includes('"level":"debug"')).to.be.false;
            expect(log.includes('"level":"info"')).to.be.false;
            expect(log.includes('"level":"warn"')).to.be.true;
            expect(log.includes('"level":"error"')).to.be.true;
            expect(log.includes('"level":"fatal"')).to.be.true;
            expect(log.includes('"level":"notify"')).to.be.true;
        });

        it('Test error log level works as expected', () => {
            fs_extra.writeFileSync(LOG_PATH_TEST, '');
            harper_logger_rw.setLogLevel(LOG_LEVEL.ERROR);
            testWriteLogBulkWrite();
            pino_logger.flush();
            const log = fs_extra.readFileSync(LOG_PATH_TEST);
            expect(log.includes('"level":"trace"')).to.be.false;
            expect(log.includes('"level":"debug"')).to.be.false;
            expect(log.includes('"level":"info"')).to.be.false;
            expect(log.includes('"level":"warn"')).to.be.false;
            expect(log.includes('"level":"error"')).to.be.true;
            expect(log.includes('"level":"fatal"')).to.be.true;
            expect(log.includes('"level":"notify"')).to.be.true;
        });

        it('Test fatal log level works as expected', () => {
            fs_extra.writeFileSync(LOG_PATH_TEST, '');
            harper_logger_rw.setLogLevel(LOG_LEVEL.FATAL);
            testWriteLogBulkWrite();
            pino_logger.flush();
            const log = fs_extra.readFileSync(LOG_PATH_TEST);
            expect(log.includes('"level":"trace"')).to.be.false;
            expect(log.includes('"level":"debug"')).to.be.false;
            expect(log.includes('"level":"info"')).to.be.false;
            expect(log.includes('"level":"warn"')).to.be.false;
            expect(log.includes('"level":"error"')).to.be.false;
            expect(log.includes('"level":"fatal"')).to.be.true;
            expect(log.includes('"level":"notify"')).to.be.true;
        });

        it('Test notify log level works as expected', () => {
            fs_extra.writeFileSync(LOG_PATH_TEST, '');
            harper_logger_rw.setLogLevel(LOG_LEVEL.NOTIFY);
            testWriteLogBulkWrite();
            pino_logger.flush();
            const log = fs_extra.readFileSync(LOG_PATH_TEST);
            expect(log.includes('"level":"trace"')).to.be.false;
            expect(log.includes('"level":"debug"')).to.be.false;
            expect(log.includes('"level":"info"')).to.be.false;
            expect(log.includes('"level":"warn"')).to.be.false;
            expect(log.includes('"level":"error"')).to.be.false;
            expect(log.includes('"level":"fatal"')).to.be.false;
            expect(log.includes('"level":"notify"')).to.be.true;
        });
    });
    
    describe('Test readLog function', () => {
        const log_msg_test = "I am an old error message";

        before((done) => {
            try {
                setMockPropParams(false, null, LOG_LEVEL.TRACE, LOG_PATH_TEST, HDB_ROOT_TEST);
                harper_logger_rw = requireUncached('../../../utility/logging/harper_logger');
                const fake_timer = sandbox.useFakeTimers({now: new Date(2021,1,1,0,0)});
                harper_logger_rw.error(log_msg_test);
                fake_timer.restore();
                testWriteLogBulkWrite();
                pino_logger = harper_logger_rw.__get__('pino_logger');
                setTimeout(() => {
                    try {
                        pino_logger.flush();
                        done();
                    } catch(err) {
                        console.error(err);
                        done(err);
                    }
                }, 500);
            } catch(err) {
                console.error(err);
                done(err);
            }
        });

        it('Test read log no query ', async () => {
            const read_obj = {
                "operation": "read_log"
            };
            const result = await harper_logger_rw.readLog(read_obj);
            expect(result.file.length).to.equal(9);
        });

        it('Test read log from', async () => {
            const read_obj = {
                "operation": "read_log",
                "from": "2021-04-26T01:10:00.000Z"
            };
            const result = await harper_logger_rw.readLog(read_obj);
            let test_msg_found = false;
            result.file.forEach((log) => {
                if (log.message === log_msg_test) {
                    test_msg_found = true;
                }
            });

            expect(result.file.length).to.equal(8);
            expect(test_msg_found).to.be.false;
        });

        it('Test read log until', async () => {
            const read_obj = {
                "operation": "read_log",
                "until": "2021-02-01T07:00:10.000Z"
            };
            const result = await harper_logger_rw.readLog(read_obj);
            expect(result.file.length).to.equal(1);
            expect(result.file[0].message).to.be.equal(log_msg_test);
        });

        it('Test read log level', async () => {
            const read_obj = {
                "operation": "read_log",
                "level": "fatal"
            };
            const result = await harper_logger_rw.readLog(read_obj);
            expect(result.file.length).to.equal(1);
            expect(result.file[0].message).to.be.equal('fatal log');
        });

        it('Test read log limit', async () => {
            const read_obj = {
                "operation": "read_log",
                "limit": 3
            };
            const result = await harper_logger_rw.readLog(read_obj);
            expect(result.file.length).to.equal(3);
        });

        it('Test read log order desc', async () => {
            const read_obj = {
                "operation": "read_log",
                "order": "desc"
            };
            const result = await harper_logger_rw.readLog(read_obj);
            expect(result.file.length).to.equal(9);
            expect(result.file[8].message).to.include('Initialized pino logger');
        });

        it('Test read log order asc', async () => {
            const read_obj = {
                "operation": "read_log",
                "order": "asc"
            };
            const result = await harper_logger_rw.readLog(read_obj);
            expect(result.file.length).to.equal(9);
            expect(result.file[0].message).to.include('Initialized pino logger');
        });

        it('Test read log start', async () => {
            const read_obj = {
                "operation": "read_log",
                "order": "asc",
                "start": 7
            };
            const result = await harper_logger_rw.readLog(read_obj);
            expect(result.file.length).to.equal(2);
            expect(result.file[0].message).to.equal('fatal log');
            expect(result.file[1].message).to.equal('notify log');
        });

        it('Test for validation error', async () => {
            const read_obj = {
                "operation": "read_log",
                "level": "eror"
            };
            await test_utils.assertErrorAsync(harper_logger_rw.readLog, [read_obj], new Error('Level not valid'));
        });
    });
    
    describe('Test getPropsFilePath', () => {
        let getPropsFilePath;

        before(() => {
            setMockPropParams(false, null, LOG_LEVEL.TRACE, LOG_PATH_TEST, HDB_ROOT_TEST);
            harper_logger_rw = requireUncached('../../../utility/logging/harper_logger');
            getPropsFilePath = harper_logger_rw.__get__('getPropsFilePath');
        });
        
        it('Test home dir returned if os.homedir throws error', () => {
            const homedir_stub = sandbox.stub(os, 'homedir').throws(new Error('error'));
            const result = getPropsFilePath();
            expect(result.includes('.harperdb/hdb_boot_properties.file'));
            homedir_stub.restore();
        });

        it('Test root dir used if home dir undefined', () => {
            const homedir_stub = sandbox.stub(os, 'homedir').returns(undefined);
            const result = getPropsFilePath();
            expect(result.includes('harperdb/utility/hdb_boot_properties.file'));
            homedir_stub.restore();
        });
    });
});<|MERGE_RESOLUTION|>--- conflicted
+++ resolved
@@ -353,34 +353,6 @@
         }).timeout(8000);
 
         it('Test error from create log handled correctly', (done) => {
-<<<<<<< HEAD
-            const temp_default_log_dir = path.join(__dirname, 'log');
-            fs_extra.mkdirpSync(temp_default_log_dir);
-            const expected_log_path = path.join(temp_default_log_dir, 'hdb_log.log');
-            setMockPropParams(false, 2, LOG_LEVEL.TRACE, 123, HDB_ROOT_TEST);
-            harper_logger_rw = rewire('../../../utility/logging/harper_logger');
-            const file_exists = fs_extra.pathExistsSync(expected_log_path);
-            expect(file_exists).to.be.true;
-
-            // The log buffer gets flushed every 5 seconds so we wait for the flush to happen before reading.
-            setTimeout(() => {
-                const log = fs_extra.readFileSync(expected_log_path).toString();
-                expect(log.includes("message\":\"Attempted to create log directory from settings file but failed.  Using default log path - 'hdb/log/hdb_log.log'")).to.be.true;
-                fs_extra.removeSync(temp_default_log_dir);
-                done();
-            }, 5000);
-        }).timeout(8000);
-
-        it('Test default run_log location is correct', () => {
-            const err_mock = () => ({
-                append: () => { throw 'err' }
-            });
-            mock_require('properties-reader', err_mock)
-            harper_logger_rw = rewire('../../../utility/logging/harper_logger');
-            const run_log_path = harper_logger_rw.__get__('log_location');
-            expect(run_log_path).to.include('harperdb/run_log.log');
-        });
-=======
             try {
                 const temp_default_log_dir = path.join(__dirname, 'log');
                 fs_extra.mkdirpSync(temp_default_log_dir);
@@ -407,7 +379,6 @@
                 done(err);
             }
         }).timeout(8000);*/
->>>>>>> 54cdccdc
     });
     
     describe('Test writeLog function', () => {
