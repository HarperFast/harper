import { table } from '../resources/databases.ts';
import { keyArrayToString, resources } from '../resources/Resources.ts';
import { getNextMonotonicTime } from '../utility/lmdb/commonUtility.js';
import { warn, trace } from '../utility/logging/harper_logger.js';
import { transaction } from '../resources/transaction.ts';
import { getWorkerIndex } from '../server/threads/manageThreads.js';
import { whenComponentsLoaded } from '../server/threads/threadServer.js';
import { server } from '../server/Server.ts';

const AWAITING_ACKS_HIGH_WATER_MARK = 100;
const DurableSession = table({
	database: 'system',
	table: 'hdb_durable_session',
	attributes: [
		{ name: 'id', isPrimaryKey: true },
		{
			name: 'subscriptions',
			type: 'array',
			elements: {
				attributes: [{ name: 'topic' }, { name: 'qos' }, { name: 'startTime' }, { name: 'acks' }],
			},
		},
	],
});
const LastWill = table({
	database: 'system',
	table: 'hdb_session_will',
	attributes: [
		{ name: 'id', isPrimaryKey: true },
		{ name: 'topic', type: 'string' },
		{ name: 'data' },
		{ name: 'qos', type: 'number' },
		{ name: 'retain', type: 'boolean' },
		{ name: 'user', type: 'any' },
	],
});
if (getWorkerIndex() === 0) {
	(async () => {
		await whenComponentsLoaded;
		await new Promise((resolve) => setTimeout(resolve, 2000));
		for await (const will of LastWill.search({})) {
			const data = will.data;
			const message = { ...will };
			if (message.user?.username) message.user = await server.getUser(message.user.username);
			try {
				await publish(message, data, message);
			} catch (error) {
				warn('Failed to publish will', data);
			}
			LastWill.delete(will.id);
		}
	})();
}

/**
 * This is used for durable sessions, that is sessions in MQTT that are not "clean" sessions (and with QoS >= 1
 * subscriptions) and durable AMQP queues, with real-time communication and reliable delivery that requires tracking
 * delivery and acknowledgement. This particular function is used to start or retrieve such a session.
 * A session can be durable (maintains state) or clean (no state). A durable session is stored in a system table as a
 * record that holds a list of subscriptions (topic and QoS), the timestamp of last message, and any unacked messages
 * before the timestamp. Once this is returned, it makes the subscription "live", actively routing data through it. Any
 * catch-up from topics, that is subscriptions to records, need to be performed first.
 * The structure is designed such that no changes need to be made to it while it is at "rest". That means that if there
 * are no active listeners to this session, no active processing of subscriptions and matching messages needs to be
 * performed. All subscription handling can be resumed when the session is reconnected, and can be performed on the
 * node that is active. The timestamps indicate all updates that need to be retrieved prior to being live again.
 * Note, that this could be contrasted with a continuously active session or queue, that is continually monitoring
 * for published messages on subscribed topics. This would require a continuous process to perform routing, and on
 * a distributed network, it could be extremely difficult and unclear who should manage and handle this. This would also
 * involve extra overhead when sessions are not active, and may never be accessed again. With our approach, an
 * abandoned durable session can simply sit idle with no resources taken, and optionally expired by simply deleting the
 * session record at some point.
 * However, because resuming durable sessions requires catch-up on subscriptions, this means we must have facilities in
 * place for being able to query for the log of changes/messages on each of the subscribed records of interest. We do
 * this by querying the audit log, but we will need to ensure the audit log is enabled on any tables/records that receive
 * subscriptions.
 * @param sessionId
 * @param user
 * @param nonDurable
 */
export async function getSession({
	clientId: sessionId,
	user,
	clean: nonDurable,
	will,
	keepalive,
}: {
	clientId;
	user;
	listener: Function;
	clean?: boolean;
	will: any;
	keepalive?: number;
}) {
	let session;
	if (sessionId && !nonDurable) {
		const sessionResource = await DurableSession.get(sessionId, { returnNonexistent: true });
		session = new DurableSubscriptionsSession(sessionId, user, sessionResource);
		if (sessionResource) session.sessionWasPresent = true;
	} else {
		if (sessionId) {
			// connecting with a clean session and session id is how durable sessions are deleted
			const sessionResource = await DurableSession.get(sessionId);
			if (sessionResource) sessionResource.delete();
		}
		session = new SubscriptionsSession(sessionId, user);
	}
	if (will) {
		will.id = sessionId;
		will.user = { username: user?.username };
		LastWill.put(will);
	}
	if (keepalive) {
		// keep alive is the interval in seconds that the client will send a ping to the server
		// if the server does not receive a ping within 1.5 times the keep alive interval, it will
		// disconnect the client
		session.keepalive = keepalive;
		session.receivedPacket(); // start the keepalive timer
	}
	return session;
}
let nextMessageId = 1;
function getNextMessageId() {
	nextMessageId++;
	// MQTT only supports 16-bit message ids, so must roll over before getting beyond 16-bit ids.
	if (nextMessageId > 65500) nextMessageId = 1;
	return nextMessageId;
}
type Acknowledgement = {
	topic?: string;
	timestamp?: number;
	acknowledge?: () => any;
};

class SubscriptionsSession {
	listener: (message, subscription, timestamp, qos) => any;
	sessionId: any;
	user: any;
	request: any;
	socket: any;
	subscriptions = [];
	awaitingAcks: Map<number, Acknowledgement>;
	sessionWasPresent: boolean;
	keepalive: number;
	keepaliveTimer: any;
	constructor(sessionId, user) {
		this.sessionId = sessionId;
		this.user = user;
	}
	async addSubscription(subscriptionRequest, needsAck, filter?) {
		const { topic, rh: retainHandling, startTime: startTime } = subscriptionRequest;
		const searchIndex = topic.indexOf('?');
		let search, path;
		if (searchIndex > -1) {
			search = topic.slice(searchIndex);
			path = topic.slice(0, searchIndex);
		} else path = topic;
		if (!path) throw new Error('No topic provided');
		if (path.indexOf('.') > -1) throw new Error('Dots are not allowed in topic names');
		// might be faster to somehow modify existing subscription and re-get the retained record, but this should work for now
		const existingSubscription = this.subscriptions.find((subscription) => subscription.topic === topic);
		let omitCurrent;
		if (existingSubscription) {
			omitCurrent = retainHandling > 0;
			existingSubscription.end();
			this.subscriptions.splice(this.subscriptions.indexOf(existingSubscription), 1);
		} else {
			omitCurrent = retainHandling === 2;
		}
		const request = {
			search,
			async: true,
			user: this.user,
			startTime,
			omitCurrent,
			url: '',
		};
		if (startTime) trace('Resuming subscription from', topic, 'from', startTime);
		const entry = resources.getMatch(path, 'mqtt');
		if (!entry) {
			const notFoundError = new Error(
				`The topic ${topic} does not exist, no resource has been defined to handle this topic`
			);
			notFoundError.statusCode = 404;
			throw notFoundError;
		}
		request.url = entry.relativeURL;
		if (request.url.indexOf('+') > -1 || request.url.indexOf('#') > -1) {
			const path = request.url.slice(1); // remove leading slash
			if (path.indexOf('#') > -1 && path.indexOf('#') !== path.length - 1)
				throw new Error('Multi-level wildcards can only be used at the end of a topic');
			// treat as a collection to get all children, but we will need to filter out any that are not direct children or matching the pattern
			request.isCollection = true; // used by Resource to determine if the resource should be treated as a collection
			if (path.indexOf('+') === path.length - 1) {
				// if it is only a trailing single-level wildcard, we can treat it as a shallow wildcard
				// and use the optimized onlyChildren option, which will be faster, and does not require any filtering
				request.onlyChildren = true;
				request.url = '/' + path.slice(0, path.length - 1);
			} else {
				// otherwise we have a potentially complex wildcard, so we will need to filter out any that are not direct children or matching the pattern
				const matchingPath = path.split('/');
				let needsFilter;
				for (let i = 0; i < matchingPath.length; i++) {
					if (matchingPath[i].indexOf('+') > -1) {
						if (matchingPath[i] === '+') needsFilter = true;
						else throw new Error('Single-level wildcards can only be used as a topic level (between or after slashes)');
					}
				}
				if (filter && needsFilter) throw new Error('Filters can not be combined');

				let mustMatchLength = true;
				if (matchingPath[matchingPath.length - 1] === '#') {
					// only for any extra topic levels beyond the matching path
					matchingPath.length--;
					mustMatchLength = false;
				}
				if (needsFilter) {
					filter = (update) => {
						let updatePath = update.id;
						if (!Array.isArray(updatePath)) {
							if (updatePath?.indexOf?.('/') > -1) {
								// if it is a string with slashes, we can split it into an array
								updatePath = updatePath.split('/');
							} else {
								return false;
							}
						}
						if (mustMatchLength && updatePath.length !== matchingPath.length) return false;
						for (let i = 0; i < matchingPath.length; i++) {
							if (matchingPath[i] !== '+' && matchingPath[i] !== updatePath[i]) return false;
						}
						return true;
					};
				}
				const firstWildcard = matchingPath.indexOf('+');
				request.url =
					'/' + (firstWildcard > -1 ? matchingPath.slice(0, firstWildcard) : matchingPath).concat('').join('/');
			}
		} else request.isCollection = false; // must explicitly turn this off so topics that end in a slash are not treated as collections

		const resourcePath = entry.path;
		const resource = entry.Resource;
		const subscription = await transaction(request, async () => {
			const context = this.createContext();
			context.topic = topic;
<<<<<<< HEAD
			context.retainHandling = retainHandling;
=======
			context.retainHandling = retain_handling;
			context.isCollection = request.isCollection;
>>>>>>> 9f7be492
			const subscription = await resource.subscribe(request, context);
			if (!subscription) {
				return; // if no subscription, nothing to return
			}
			if (!subscription[Symbol.asyncIterator])
				throw new Error(`Subscription is not (async) iterable for topic ${topic}`);
			const result = (async () => {
				for await (const update of subscription) {
					try {
						let messageId;
						if (
							update.type &&
							update.type !== 'put' &&
							update.type !== 'delete' &&
							update.type !== 'message' &&
							update.type !== 'patch'
						)
							continue;
						if (filter && !filter(update)) continue;
						if (needsAck) {
							update.topic = topic;
							messageId = this.needsAcknowledge(update);
						} else {
							// There is no ack to wait for. We can immediately notify any interested source
							// that we have sent the message
							update.acknowledge?.();
							messageId = getNextMessageId();
						}
						let path = update.id;
						if (Array.isArray(path)) path = keyArrayToString(path);
						if (path == null) path = '';
						const result = await this.listener(
							resourcePath + '/' + path,
							update.value,
							messageId,
							subscriptionRequest
						);
						if (result === false) break;
						if (this.awaitingAcks?.size > AWAITING_ACKS_HIGH_WATER_MARK) {
							// slow it down if we are getting too far ahead in acks
							await new Promise((resolve) =>
								setTimeout(resolve, this.awaitingAcks.size - AWAITING_ACKS_HIGH_WATER_MARK)
							);
						} else await new Promise(setImmediate); // yield event turn
					} catch (error) {
						warn(error);
					}
				}
			})();
			return subscription;
		});
		if (!subscription) return;
		subscription.topic = topic;
		subscription.qos = subscriptionRequest.qos;
		this.subscriptions.push(subscription);
		return subscription;
	}
	resume() {
		// nothing to do in a clean session
	}
	needsAcknowledge(update) {
		const messageId = getNextMessageId();
		if (update.acknowledge) {
			// only need to track if the source wants acknowledgements
			if (!this.awaitingAcks) this.awaitingAcks = new Map();
			this.awaitingAcks.set(messageId, { acknowledge: update.acknowledge });
		}
		return messageId;
	}
	acknowledge(messageId) {
		const acknowledgement = this.awaitingAcks?.get(messageId);
		if (acknowledgement) {
			this.awaitingAcks.delete(messageId);
			acknowledgement.acknowledge();
		}
	}
	async removeSubscription(topic) {
		// might be faster to somehow modify existing subscription and re-get the retained record, but this should work for now
		const existingSubscription = this.subscriptions.find((subscription) => subscription.topic === topic);
		if (existingSubscription) {
			// end the subscription, cleanup
			existingSubscription.end();
			// remove from our list of subscriptions
			this.subscriptions.splice(this.subscriptions.indexOf(existingSubscription), 1);
			return true;
		}
	}
	async publish(message, data) {
		// each publish gets it own context so that each publish gets it own transaction
		return publish(message, data, this.createContext());
	}
	createContext(): any {
		const context = {
			session: this,
			socket: this.socket,
			user: this.user,
			authorize: true, // authorize each action
		};
		if (this.request) {
			context.request = this.request;
			context.url = this.request.url;
			context.headers = this.request.headers;
		}
		return context;
	}
	setListener(listener: (message) => any) {
		this.listener = listener;
	}
	disconnect(clientTerminated) {
		if (this.keepaliveTimer) clearTimeout(this.keepaliveTimer);
		const context = this.createContext();
		transaction(context, async () => {
			try {
				if (!clientTerminated) {
					const will = await LastWill.get(this.sessionId);
					if (will?.doesExist()) {
						await publish(will, will.data, context);
					}
				}
			} finally {
				await LastWill.delete(this.sessionId);
			}
		}).catch((error) => {
			warn(`Error publishing MQTT will for ${this.sessionId}`, error);
		});

		for (const subscription of this.subscriptions) {
			subscription.end();
		}
		this.subscriptions = [];
	}
	receivedPacket() {
		if (this.keepalive) {
			clearTimeout(this.keepaliveTimer);
			this.keepaliveTimer = setTimeout(() => {
				if (this.socket?.destroy) this.socket.destroy(new Error('Keepalive timeout'));
				else this.socket?.terminate();
			}, this.keepalive * 1500);
		}
	}
}
function publish(message, data, context) {
	const { topic, retain } = message;
	message.data = data;
	message.async = true;
	context.authorize = true;
	const entry = resources.getMatch(topic, 'mqtt');
	if (!entry)
		throw new Error(
			`Can not publish to topic ${topic} as it does not exist, no resource has been defined to handle this topic`
		);
	message.url = entry.relativeURL;
	const resource = entry.Resource;

	return transaction(context, () => {
		return retain
			? data === undefined
				? resource.delete(message, context)
				: resource.put(message, message.data, context)
			: resource.publish(message, message.data, context);
	});
}
export class DurableSubscriptionsSession extends SubscriptionsSession {
	sessionRecord: any;
	constructor(sessionId, user, record?) {
		super(sessionId, user);
		this.sessionRecord = record || { id: sessionId, subscriptions: [] };
	}
	async resume() {
		// resuming a session, we need to resume each subscription
		for (const subscription of this.sessionRecord.subscriptions || []) {
			await this.resumeSubscription(
				{ omitCurrent: true, topic: subscription.topic, qos: subscription.qos, startTime: subscription.startTime },
				true,
				subscription.acks
					? (update) => {
							return !subscription.acks.includes(update.localTime);
						}
					: null
			);
		}
	}
	resumeSubscription(subscription, needsAck, filter?) {
		return super.addSubscription(subscription, needsAck, filter);
	}
	needsAcknowledge(update) {
		if (!this.awaitingAcks) this.awaitingAcks = new Map();
		const messageId = getNextMessageId();
		const ackInfo: Acknowledgement = {
			topic: update.topic,
			timestamp: update.localTime,
		};
		if (update.acknowledge) ackInfo.acknowledge = update.acknowledge;
		this.awaitingAcks.set(messageId, ackInfo);
		return messageId;
	}
	acknowledge(messageId) {
		const update = this.awaitingAcks?.get(messageId);
		if (!update) return;
		this.awaitingAcks?.delete(messageId);
		update.acknowledge?.();
		const topic = update.topic;
		for (const [, remainingUpdate] of this.awaitingAcks) {
			if (remainingUpdate.topic === topic) {
				if (remainingUpdate.timestamp < update.timestamp) {
					// this is an out of order ack, so instead of updating the timestamp, we record as an out-of-order ack
					for (const subscription of this.sessionRecord.subscriptions) {
						if (subscription.topic === topic) {
							if (!subscription.acks) {
								subscription.acks = [];
							}
							subscription.acks.push(update.timestamp);
							trace('Received ack', topic, update.timestamp);
							this.sessionRecord.update();
							return;
						}
					}
				}
			}
		}

		for (const subscription of this.sessionRecord.subscriptions) {
			if (subscription.topic === topic) {
				subscription.startTime = update.timestamp;
			}
		}
		this.sessionRecord.update();
		// TODO: Increment the timestamp for the corresponding subscription, possibly recording any interim unacked messages
	}

	async addSubscription(subscription, needsAck) {
		await this.resumeSubscription(subscription, needsAck);
		const { qos, startTime: startTime } = subscription;
		if (qos > 0 && !startTime) this.saveSubscriptions();
		return subscription.qos;
	}
	removeSubscription(topic) {
		const existingSubscription = this.subscriptions.find((subscription) => subscription.topic === topic);
		const result = super.removeSubscription(topic);
		if (existingSubscription.qos > 0) this.saveSubscriptions();
		return result;
	}
	saveSubscriptions() {
		this.sessionRecord.subscriptions = this.subscriptions.map((subscription) => {
			let startTime = subscription.startTime;
			if (!startTime) startTime = subscription.startTime = getNextMonotonicTime();
			trace('Added durable subscription', subscription.topic, startTime);
			return {
				qos: subscription.qos,
				topic: subscription.topic,
				startTime,
			};
		});
		DurableSession.put(this.sessionRecord);
	}
}<|MERGE_RESOLUTION|>--- conflicted
+++ resolved
@@ -243,12 +243,8 @@
 		const subscription = await transaction(request, async () => {
 			const context = this.createContext();
 			context.topic = topic;
-<<<<<<< HEAD
 			context.retainHandling = retainHandling;
-=======
-			context.retainHandling = retain_handling;
 			context.isCollection = request.isCollection;
->>>>>>> 9f7be492
 			const subscription = await resource.subscribe(request, context);
 			if (!subscription) {
 				return; // if no subscription, nothing to return
@@ -280,12 +276,7 @@
 						let path = update.id;
 						if (Array.isArray(path)) path = keyArrayToString(path);
 						if (path == null) path = '';
-						const result = await this.listener(
-							resourcePath + '/' + path,
-							update.value,
-							messageId,
-							subscriptionRequest
-						);
+						const result = await this.listener(resourcePath + '/' + path, update.value, messageId, subscriptionRequest);
 						if (result === false) break;
 						if (this.awaitingAcks?.size > AWAITING_ACKS_HIGH_WATER_MARK) {
 							// slow it down if we are getting too far ahead in acks
