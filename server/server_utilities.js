--- conflicted
+++ resolved
@@ -40,22 +40,14 @@
     operation_function(req.body, (error, data) => {
         if (error) {
             harper_logger.info(error);
-<<<<<<< HEAD
             if(error === UNAUTH_RESPONSE) {
                 error = UNAUTHORIZED_TEXT;
             }
-            if (typeof error !== 'object') {
-=======
-            if (typeof error !== 'object')
->>>>>>> 505ab277
+            if(typeof error !== 'object')
                 error = {"error": error};
             }
             res.status(500).json({error: (error.message ? error.message : error.error)});
             return callback(error);
-<<<<<<< HEAD
-=======
-            ;
->>>>>>> 505ab277
         }
         if (typeof data !== 'object')
             data = {"message": data};
@@ -231,13 +223,8 @@
     }
     // We need to do something different for sql operations as we don't want to parse
     // the SQL command twice.
-<<<<<<< HEAD
     if(operation_function !== sql) {
         if (op_auth.verifyPerms(json, operation_function) === false) {
-=======
-    if (operation_function !== sql) {
-        if (op_auth.verify_perms(json, operation_function) === false) {
->>>>>>> 505ab277
             harper_logger.error(UNAUTH_RESPONSE);
             return callback(UNAUTH_RESPONSE, null);
         }
