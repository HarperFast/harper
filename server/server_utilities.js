--- conflicted
+++ resolved
@@ -9,22 +9,16 @@
     user = require('../security/user'),
     role = require('../security/role'),
     read_log = require('../utility/logging/read_logs'),
-<<<<<<< HEAD
     winston = require('../utility/logging/winston_logger'),
     clusert_utilities = require('./clustering/cluster_utilities'),
     auth = require('../security/auth');
-
-=======
     harper_logger = require('../utility/logging/harper_logger'),
     op_auth = require('../utility/operation_authorization'),
-    cluser_utilities = require('./clustering/cluster_utilities');
->>>>>>> 3ad6ffca
 
 const UNAUTH_RESPONSE = 403;
 let OPERATION_PARAM_ERROR_MSG = `operation parameter is undefined`;
 
-
-    module.exports = {
+module.exports = {
     chooseOperation: chooseOperation,
     processLocalTransaction: processLocalTransaction,
     proccessDelegatedTransaction: proccessDelegatedTransaction,
@@ -87,10 +81,18 @@
     });
 }
 
-<<<<<<< HEAD
-
-
+
+//TODO: operation_function is not used, do we need it?
 function proccessDelegatedTransaction(operation, operation_function, callback){
+    if(!operationParameterValid(operation)) {
+        return callback(OPERATION_PARAM_ERROR_MSG, null);
+    }
+    if(global.forks === undefined || global.forks === null ) {
+        let message = 'global forks is undefined';
+        harper_logger.error(message);
+        return callback(message, null);
+    }
+
     req = {};
     req.headers = {};
     req.headers.authorization = operation.hdb_auth_header;
@@ -106,7 +108,7 @@
             "id": uuidv1(),
             "body":operation,
             "type":"delegate_transaction"
-        }
+        };
         global.delegate_callback_queue[payload.id] = callback;
         global.forks[f].send(payload);
 
@@ -114,26 +116,6 @@
 
 
 
-=======
-//TODO: operation_function is not used, do we need it?
-function proccessDelegatedTransaction(operation, operation_function, callback) {
-    if(!operationParameterValid(operation)) {
-        return callback(OPERATION_PARAM_ERROR_MSG, null);
-    }
-    if(global.forks === undefined || global.forks === null ) {
-        let message = 'global forks is undefined';
-        harper_logger.error(message);
-        return callback(message, null);
-    }
-    let f = Math.floor(Math.random() * Math.floor(global.forks.length));
-    let payload = {
-        "id": uuidv1(),
-        "body":operation,
-        "type":"delegate_transaction"
-    };
-    global.delegate_callback_queue[payload.id] = callback;
-    global.forks[f].send(payload);
->>>>>>> 3ad6ffca
 }
 
 // TODO: This doesn't really need a callback, should simplify it to a return statement.
