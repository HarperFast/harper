const write = require('../data_layer/insert'),
    uuidv1 = require('uuid/v1'),
    search = require('../data_layer/search'),
    sql = require('../sqlTranslator/index').evaluateSQL,
    csv = require('../data_layer/csvBulkLoad'),
    schema = require('../data_layer/schema'),
    delete_ = require('../data_layer/delete'),
    user = require('../security/user'),
    role = require('../security/role'),
    read_log = require('../utility/logging/read_logs'),
<<<<<<< HEAD
    harper_logger = require('../utility/logging/harper_logger'),
    op_auth = require('../utility/operation_authorization'),
    cluser_utilities = require('./clustering/cluster_utilities'),
    export_ = require('../data_layer/export');
=======
    winston = require('../utility/logging/winston_logger'),
    clusert_utilities = require('./clustering/cluster_utilities'),
    auth = require('../security/auth');
harper_logger = require('../utility/logging/harper_logger'),
    op_auth = require('../utility/operation_authorization');
>>>>>>> 505ab277

const UNAUTH_RESPONSE = 403;
let OPERATION_PARAM_ERROR_MSG = `operation parameter is undefined`;

module.exports = {
    chooseOperation: chooseOperation,
    processLocalTransaction: processLocalTransaction,
    proccessDelegatedTransaction: proccessDelegatedTransaction,
    processInThread: processInThread,
    UNAUTH_RESPONSE
}

function processLocalTransaction(req, res, operation_function, callback) {
    try {
        if (req.body.operation !== 'read_log')
            harper_logger.info(JSON.stringify(req.body));
    } catch (e) {
        harper_logger.error(e);
        callback(e);
        return res.status(500).json(e);
    }

    operation_function(req.body, (error, data) => {
        if (error) {
            harper_logger.info(error);
            if (typeof error !== 'object')
                error = {"error": error};
            res.status(500).json({error: (error.message ? error.message : error.error)});
            return callback(error);
            ;
        }
        if (typeof data !== 'object')
            data = {"message": data};

        res.status(200).json(data);
        return callback(null, data);
    });
}

function processInThread(operation, operation_function, callback) {
    if (!operationParameterValid(operation)) {
        return callback(OPERATION_PARAM_ERROR_MSG, null);
    }
    if (operation_function === undefined || operation_function === null) {
        let msg = `operation_function parameter in processInThread is undefined`;
        harper_logger.error(msg);
        return callback(msg, null);
    }
    try {
        if (operation.operation !== 'read_log')
            harper_logger.info(JSON.stringify(operation));
    } catch (e) {
        harper_logger.error(e);
        return callback(e);
    }
    operation_function(operation, (error, data) => {
        if (error) {
            harper_logger.info(error);
            if (typeof error !== 'object')
                error = {"error": error};
            return callback(error, null);
        }
        if (typeof data !== 'object')
            data = {"message": data};
        return callback(null, data);
    });
}


//TODO: operation_function is not used, do we need it?
function proccessDelegatedTransaction(operation, operation_function, callback) {
    if (!operationParameterValid(operation)) {
        return callback(OPERATION_PARAM_ERROR_MSG, null);
    }
    if (global.forks === undefined || global.forks === null) {
        let message = 'global forks is undefined';
        harper_logger.error(message);
        return callback(message, null);
    }

    req = {};
    req.headers = {};
    req.headers.authorization = operation.hdb_auth_header;

    auth.authorize(req, null, function (err, user) {
        if (err) {
            return callback(err);
        }

        operation.hdb_user = user;
        let f = Math.floor(Math.random() * Math.floor(global.forks.length))
        let payload = {
            "id": uuidv1(),
            "body": operation,
            "type": "delegate_transaction"
        };
        global.delegate_callback_queue[payload.id] = callback;
        global.forks[f].send(payload);

    });


}

// TODO: This doesn't really need a callback, should simplify it to a return statement.
function chooseOperation(json, callback) {
    if (json === undefined || json === null) {
        harper_logger.error(`invalid message body parameters found`);
        return nullOperation(json, callback);
    }
    let operation_function = nullOperation;

    switch (json.operation) {
        case 'insert':
            operation_function = write.insert;
            break;
        case 'update':
            operation_function = write.update;
            break;
        case 'search_by_hash':
            operation_function = search.searchByHash;
            break;
        case 'search_by_value':
            operation_function = search.searchByValue;
            break;
        case 'search':
            operation_function = search.search;
            break;
        case 'sql':
            operation_function = sql;
            break;
        case 'csv_data_load':
            operation_function = csv.csvDataLoad;
            break;
        case 'csv_file_load':
            operation_function = csv.csvFileLoad;
            break;
        case 'csv_url_load':
            operation_function = csv.csvURLLoad;
            break;
        case 'create_schema':
            operation_function = schema.createSchema;
            break;
        case 'create_table':
            operation_function = schema.createTable;
            break;
        case 'create_attribute':
            operation_function = schema.createAttribute;
            break;
        case 'drop_schema':
            operation_function = schema.dropSchema;
            break;
        case 'drop_table':
            operation_function = schema.dropTable;
            break;
        case 'describe_schema':
            operation_function = schema.describeSchema;
            break;
        case 'describe_table':
            operation_function = schema.describeTable;
            break;
        case 'describe_all':
            operation_function = schema.describeAll;
            break;
        case 'delete':
            operation_function = delete_.delete;
            break;
        case 'add_user':
            operation_function = user.addUser;
            break;
        case 'alter_user':
            operation_function = user.alterUser;
            break;
        case 'drop_user':
            operation_function = user.dropUser;
            break;
        case 'list_users':
            operation_function = user.listUsers;
            break;
        case 'list_roles':
            operation_function = role.listRoles;
            break;
        case 'add_role':
            operation_function = role.addRole;
            break;
        case 'alter_role':
            operation_function = role.alterRole;
            break;
        case 'drop_role':
            operation_function = role.dropRole;
            break;
        case 'user_info':
            operation_function = user.userInfo;
            break;
        case 'read_log':
            operation_function = read_log.read_log;
            break;
        case 'add_node':
            operation_function = cluser_utilities.addNode;
            break;
        case 'export_to_s3':
            operation_function = export_.export_to_s3;
        default:
            break;
    }
    // We need to do something different for sql operations as we don't want to parse
    // the SQL command twice.
    if (operation_function !== sql) {
        if (op_auth.verify_perms(json, operation_function) === false) {
            harper_logger.error(UNAUTH_RESPONSE);
            return callback(UNAUTH_RESPONSE, null);
        }
    }
    callback(null, operation_function);
}

function nullOperation(json, callback) {
    callback('Invalid operation');
}

function operationParameterValid(operation) {
    if (operation === undefined || operation === null) {
        harper_logger.error(OPERATION_PARAM_ERROR_MSG);
        return false;
    }
    return true;
}<|MERGE_RESOLUTION|>--- conflicted
+++ resolved
@@ -8,18 +8,11 @@
     user = require('../security/user'),
     role = require('../security/role'),
     read_log = require('../utility/logging/read_logs'),
-<<<<<<< HEAD
-    harper_logger = require('../utility/logging/harper_logger'),
-    op_auth = require('../utility/operation_authorization'),
-    cluser_utilities = require('./clustering/cluster_utilities'),
-    export_ = require('../data_layer/export');
-=======
     winston = require('../utility/logging/winston_logger'),
     clusert_utilities = require('./clustering/cluster_utilities'),
     auth = require('../security/auth');
 harper_logger = require('../utility/logging/harper_logger'),
     op_auth = require('../utility/operation_authorization');
->>>>>>> 505ab277
 
 const UNAUTH_RESPONSE = 403;
 let OPERATION_PARAM_ERROR_MSG = `operation parameter is undefined`;
@@ -87,7 +80,6 @@
         return callback(null, data);
     });
 }
-
 
 //TODO: operation_function is not used, do we need it?
 function proccessDelegatedTransaction(operation, operation_function, callback) {
