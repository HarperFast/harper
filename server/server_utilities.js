--- conflicted
+++ resolved
@@ -15,13 +15,10 @@
 const harper_logger = require('../utility/logging/harper_logger');
 const export_ = require('../data_layer/export');
 const op_auth = require('../utility/operation_authorization');
-<<<<<<< HEAD
 const JobObject = require('./JobObject');
+const hdb_terms = require('../utility/hdbTerms');
 const jobs = require('jobs');
 const signal = require('../utility/signalling');
-=======
-const jobs = require('./jobs');
->>>>>>> 4f84e946
 
 const UNAUTH_RESPONSE = 403;
 const UNAUTHORIZED_TEXT = 'You are not authorized to perform the operation specified';
@@ -266,7 +263,7 @@
 }
 
 function signalJob(json, callback) {
-    //let new_job_object = new JobObject()
+    //let new_job_object = new JobObject(hdb_terms.JOB_TYPE_ENUM.CSV_DATA_LOAD, '', json.hdb_user.name);
     //let job_signal_message = signal.JobAddedSignalObject()
 }
 
