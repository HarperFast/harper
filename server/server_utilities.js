const write = require('../data_layer/insert'),
    uuidv1 = require('uuid/v1'),
    search = require('../data_layer/search'),
    sql = require('../sqlTranslator/index').evaluateSQL,
    csv = require('../data_layer/csvBulkLoad'),
    schema = require('../data_layer/schema'),
    delete_ = require('../data_layer/delete'),
    user = require('../security/user'),
    role = require('../security/role'),
    read_log = require('../utility/logging/read_logs'),
<<<<<<< HEAD
    auth = require('../security/auth'),
    harper_logger = require('../utility/logging/harper_logger'),
=======
    winston = require('../utility/logging/winston_logger'),
    cluster_utilities = require('./clustering/cluster_utilities'),
    auth = require('../security/auth');
    harper_logger = require('../utility/logging/harper_logger'),
    export_ = require('../data_layer/export') ;
>>>>>>> e0c87277
    op_auth = require('../utility/operation_authorization');

const UNAUTH_RESPONSE = 403;
const UNAUTHORIZED_TEXT = 'You are not authorized to perform the operation specified';
let OPERATION_PARAM_ERROR_MSG = `operation parameter is undefined`;

module.exports = {
    chooseOperation: chooseOperation,
    processLocalTransaction: processLocalTransaction,
    proccessDelegatedTransaction: proccessDelegatedTransaction,
    processInThread: processInThread,
    UNAUTH_RESPONSE,
    UNAUTHORIZED_TEXT
};

function processLocalTransaction(req, res, operation_function, callback) {
    try {
        if (req.body.operation !== 'read_log')
            harper_logger.info(JSON.stringify(req.body));
    } catch (e) {
        harper_logger.error(e);
        callback(e);
        return res.status(500).json(e);
    }

    operation_function(req.body, (error, data) => {
        if (error) {
            harper_logger.info(error);
            if(error === UNAUTH_RESPONSE) {
                error = UNAUTHORIZED_TEXT;
            }
            if(typeof error !== 'object') {
                error = {"error": error};
            }
            res.status(500).json({error: (error.message ? error.message : error.error)});
            return callback(error);
        }
        if (typeof data !== 'object')
            data = {"message": data};

        res.status(200).json(data);
        return callback(null, data);
    });
}

function processInThread(operation, operation_function, callback) {
    if (!operationParameterValid(operation)) {
        return callback(OPERATION_PARAM_ERROR_MSG, null);
    }
    if (operation_function === undefined || operation_function === null) {
        let msg = `operation_function parameter in processInThread is undefined`;
        harper_logger.error(msg);
        return callback(msg, null);
    }
    try {
        if (operation.operation !== 'read_log')
            harper_logger.info(JSON.stringify(operation));
    } catch (e) {
        harper_logger.error(e);
        return callback(e);
    }
    operation_function(operation, (error, data) => {
        if (error) {
            harper_logger.info(error);
            if (typeof error !== 'object')
                error = {"error": error};
            return callback(error, null);
        }
        if (typeof data !== 'object')
            data = {"message": data};
        return callback(null, data);
    });
}

//TODO: operation_function is not used, do we need it?
function proccessDelegatedTransaction(operation, operation_function, callback) {
    if (!operationParameterValid(operation)) {
        return callback(OPERATION_PARAM_ERROR_MSG, null);
    }
    if (global.forks === undefined || global.forks === null) {
        let message = 'global forks is undefined';
        harper_logger.error(message);
        return callback(message, null);
    }

    req = {};
    req.headers = {};
    req.headers.authorization = operation.hdb_auth_header;

    auth.authorize(req, null, function (err, user) {
        if (err) {
            return callback(err);
        }

        operation.hdb_user = user;
        let f = Math.floor(Math.random() * Math.floor(global.forks.length))
        let payload = {
            "id": uuidv1(),
            "body": operation,
            "type": "delegate_transaction"
        };
        global.delegate_callback_queue[payload.id] = callback;
        global.forks[f].send(payload);

    });


}

// TODO: This doesn't really need a callback, should simplify it to a return statement.
function chooseOperation(json, callback) {
    if (json === undefined || json === null) {
        harper_logger.error(`invalid message body parameters found`);
        return nullOperation(json, callback);
    }
    let operation_function = nullOperation;

    switch (json.operation) {
        case 'insert':
            operation_function = write.insert;
            break;
        case 'update':
            operation_function = write.update;
            break;
        case 'search_by_hash':
            operation_function = search.searchByHash;
            break;
        case 'search_by_value':
            operation_function = search.searchByValue;
            break;
        case 'search':
            operation_function = search.search;
            break;
        case 'sql':
            operation_function = sql;
            break;
        case 'csv_data_load':
            operation_function = csv.csvDataLoad;
            break;
        case 'csv_file_load':
            operation_function = csv.csvFileLoad;
            break;
        case 'csv_url_load':
            operation_function = csv.csvURLLoad;
            break;
        case 'create_schema':
            operation_function = schema.createSchema;
            break;
        case 'create_table':
            operation_function = schema.createTable;
            break;
        case 'create_attribute':
            operation_function = schema.createAttribute;
            break;
        case 'drop_schema':
            operation_function = schema.dropSchema;
            break;
        case 'drop_table':
            operation_function = schema.dropTable;
            break;
        case 'describe_schema':
            operation_function = schema.describeSchema;
            break;
        case 'describe_table':
            operation_function = schema.describeTable;
            break;
        case 'describe_all':
            operation_function = schema.describeAll;
            break;
        case 'delete':
            operation_function = delete_.delete;
            break;
        case 'add_user':
            operation_function = user.addUser;
            break;
        case 'alter_user':
            operation_function = user.alterUser;
            break;
        case 'drop_user':
            operation_function = user.dropUser;
            break;
        case 'list_users':
            operation_function = user.listUsers;
            break;
        case 'list_roles':
            operation_function = role.listRoles;
            break;
        case 'add_role':
            operation_function = role.addRole;
            break;
        case 'alter_role':
            operation_function = role.alterRole;
            break;
        case 'drop_role':
            operation_function = role.dropRole;
            break;
        case 'user_info':
            operation_function = user.userInfo;
            break;
        case 'read_log':
            operation_function = read_log.read_log;
            break;
        case 'add_node':
            operation_function = cluster_utilities.addNode;
            break;
        case 'export_to_s3':
            operation_function = export_.export_to_s3;
        default:
            break;
    }
    // We need to do something different for sql operations as we don't want to parse
    // the SQL command twice.
    if(operation_function !== sql) {
        if (op_auth.verifyPerms(json, operation_function) === false) {
            harper_logger.error(UNAUTH_RESPONSE);
            return callback(UNAUTH_RESPONSE, null);
        }
    }
    callback(null, operation_function);
}

function nullOperation(json, callback) {
    callback('Invalid operation');
}

function operationParameterValid(operation) {
    if (operation === undefined || operation === null) {
        harper_logger.error(OPERATION_PARAM_ERROR_MSG);
        return false;
    }
    return true;
}<|MERGE_RESOLUTION|>--- conflicted
+++ resolved
@@ -8,16 +8,10 @@
     user = require('../security/user'),
     role = require('../security/role'),
     read_log = require('../utility/logging/read_logs'),
-<<<<<<< HEAD
+    cluster_utilities = require('./clustering/cluster_utilities'),
     auth = require('../security/auth'),
     harper_logger = require('../utility/logging/harper_logger'),
-=======
-    winston = require('../utility/logging/winston_logger'),
-    cluster_utilities = require('./clustering/cluster_utilities'),
-    auth = require('../security/auth');
-    harper_logger = require('../utility/logging/harper_logger'),
     export_ = require('../data_layer/export') ;
->>>>>>> e0c87277
     op_auth = require('../utility/operation_authorization');
 
 const UNAUTH_RESPONSE = 403;
