<<<<<<< HEAD

const write = require('../data_layer/insert'),
    uuidv1 = require('uuid/v1'),
    search = require('../data_layer/search'),
    sql = require('../sqlTranslator/index').evaluateSQL,
    csv = require('../data_layer/csvBulkLoad'),
    schema = require('../data_layer/schema'),
    delete_ = require('../data_layer/delete'),
    user = require('../security/user'),
    role = require('../security/role'),
    read_log = require('../utility/logging/read_logs'),
    cluster_utilities = require('./clustering/cluster_utilities'),
    auth = require('../security/auth'),
    harper_logger = require('../utility/logging/harper_logger'),
    export_ = require('../data_layer/export'),
    op_auth = require('../utility/operation_authorization');
=======
"use strict";

const write = require('../data_layer/insert');
const uuidv1 = require('uuid/v1');
const search = require('../data_layer/search');
const sql = require('../sqlTranslator/index').evaluateSQL;
const csv = require('../data_layer/csvBulkLoad');
const schema = require('../data_layer/schema');
const delete_ = require('../data_layer/delete');
const user = require('../security/user');
const role = require('../security/role');
const read_log = require('../utility/logging/read_logs');
const cluster_utilities = require('./clustering/cluster_utilities');
const auth = require('../security/auth');
const harper_logger = require('../utility/logging/harper_logger');
const export_ = require('../data_layer/export');
const op_auth = require('../utility/operation_authorization');
>>>>>>> 837c1cd8

const UNAUTH_RESPONSE = 403;
const UNAUTHORIZED_TEXT = 'You are not authorized to perform the operation specified';
let OPERATION_PARAM_ERROR_MSG = `operation parameter is undefined`;

module.exports = {
    chooseOperation: chooseOperation,
    processLocalTransaction: processLocalTransaction,
    proccessDelegatedTransaction: proccessDelegatedTransaction,
    processInThread: processInThread,
    UNAUTH_RESPONSE,
    UNAUTHORIZED_TEXT
};

function processLocalTransaction(req, res, operation_function, callback) {
    try {
        if (req.body.operation !== 'read_log')
            harper_logger.info(JSON.stringify(req.body));
    } catch (e) {
        harper_logger.error(e);
        callback(e);
        return res.status(500).json(e);
    }

    operation_function(req.body, (error, data) => {
        if (error) {
            harper_logger.info(error);
            if(error === UNAUTH_RESPONSE) {
                res.status(403).json({error: UNAUTHORIZED_TEXT});
                return callback(error);
            }
            if(typeof error !== 'object') {
                error = {"error": error};
            }
            res.status(500).json({error: (error.message ? error.message : error.error)});
            return callback(error);
        }
        if (typeof data !== 'object')
            data = {"message": data};
        res.status(200).json(data);
        return callback(null, data);
    });
}

function processInThread(operation, operation_function, callback) {
    if (!operationParameterValid(operation)) {
        return callback(OPERATION_PARAM_ERROR_MSG, null);
    }
    if (operation_function === undefined || operation_function === null) {
        let msg = `operation_function parameter in processInThread is undefined`;
        harper_logger.error(msg);
        return callback(msg, null);
    }
    try {
        if (operation.operation !== 'read_log')
            harper_logger.info(JSON.stringify(operation));
    } catch (e) {
        harper_logger.error(e);
        return callback(e);
    }
    operation_function(operation, (error, data) => {
        if (error) {
            harper_logger.info(error);
            if (typeof error !== 'object')
                error = {"error": error};
            return callback(error, null);
        }
        if (typeof data !== 'object')
            data = {"message": data};
        return callback(null, data);
    });
}

//TODO: operation_function is not used, do we need it?
function proccessDelegatedTransaction(operation, operation_function, callback) {
    if (!operationParameterValid(operation)) {
        return callback(OPERATION_PARAM_ERROR_MSG, null);
    }
    if (global.forks === undefined || global.forks === null) {
        let message = 'global forks is undefined';
        harper_logger.error(message);
        return callback(message, null);
    }

    let req = {};
    req.headers = {};
    req.headers.authorization = operation.hdb_auth_header;

    auth.authorize(req, null, function (err, user) {
        if (err) {
            return callback(err);
        }

        operation.hdb_user = user;
        let f = Math.floor(Math.random() * Math.floor(global.forks.length))
        let payload = {
            "id": uuidv1(),
            "body": operation,
            "type": "delegate_transaction"
        };
        global.delegate_callback_queue[payload.id] = callback;
        global.forks[f].send(payload);

    });


}

// TODO: This doesn't really need a callback, should simplify it to a return statement.
function chooseOperation(json, callback) {
    if (json === undefined || json === null) {
        harper_logger.error(`invalid message body parameters found`);
        return nullOperation(json, callback);
    }
    let operation_function = nullOperation;

    switch (json.operation) {
        case 'insert':
            operation_function = write.insert;
            break;
        case 'update':
            operation_function = write.update;
            break;
        case 'search_by_hash':
            operation_function = search.searchByHash;
            break;
        case 'search_by_value':
            operation_function = search.searchByValue;
            break;
        case 'search':
            operation_function = search.search;
            break;
        case 'sql':
            operation_function = sql;
            break;
        case 'csv_data_load':
            operation_function = csv.csvDataLoad;
            break;
        case 'csv_file_load':
            operation_function = csv.csvFileLoad;
            break;
        case 'csv_url_load':
            operation_function = csv.csvURLLoad;
            break;
        case 'create_schema':
            operation_function = schema.createSchema;
            break;
        case 'create_table':
            operation_function = schema.createTable;
            break;
        case 'create_attribute':
            operation_function = schema.createAttribute;
            break;
        case 'drop_schema':
            operation_function = schema.dropSchema;
            break;
        case 'drop_table':
            operation_function = schema.dropTable;
            break;
        case 'describe_schema':
            operation_function = schema.describeSchema;
            break;
        case 'describe_table':
            operation_function = schema.describeTable;
            break;
        case 'describe_all':
            operation_function = schema.describeAll;
            break;
        case 'delete':
            operation_function = delete_.delete;
            break;
        case 'add_user':
            operation_function = user.addUser;
            break;
        case 'alter_user':
            operation_function = user.alterUser;
            break;
        case 'drop_user':
            operation_function = user.dropUser;
            break;
        case 'list_users':
            operation_function = user.listUsersExternal;
            break;
        case 'list_roles':
            operation_function = role.listRoles;
            break;
        case 'add_role':
            operation_function = role.addRole;
            break;
        case 'alter_role':
            operation_function = role.alterRole;
            break;
        case 'drop_role':
            operation_function = role.dropRole;
            break;
        case 'user_info':
            operation_function = user.userInfo;
            break;
        case 'read_log':
            operation_function = read_log.read_log;
            break;
        case 'add_node':
            operation_function = cluster_utilities.addNode;
            break;
        case 'export_to_s3':
            operation_function = export_.export_to_s3;
            break;
<<<<<<< HEAD
        case 'delete_files_before':
            operation_function = delete_.deleteFilesBefore;
=======
        case 'export_local':
            operation_function = export_.export_local;
>>>>>>> 837c1cd8
            break;
        default:
            break;
    }
    // We need to do something different for sql operations as we don't want to parse
    // the SQL command twice.
    if(operation_function !== sql) {
        if (op_auth.verifyPerms(json, operation_function) === false) {
            harper_logger.error(UNAUTH_RESPONSE);
            return callback(UNAUTH_RESPONSE, null);
        }
    }
    callback(null, operation_function);
}

function nullOperation(json, callback) {
    callback('Invalid operation');
}

function operationParameterValid(operation) {
    if (operation === undefined || operation === null) {
        harper_logger.error(OPERATION_PARAM_ERROR_MSG);
        return false;
    }
    return true;
}<|MERGE_RESOLUTION|>--- conflicted
+++ resolved
@@ -1,21 +1,3 @@
-<<<<<<< HEAD
-
-const write = require('../data_layer/insert'),
-    uuidv1 = require('uuid/v1'),
-    search = require('../data_layer/search'),
-    sql = require('../sqlTranslator/index').evaluateSQL,
-    csv = require('../data_layer/csvBulkLoad'),
-    schema = require('../data_layer/schema'),
-    delete_ = require('../data_layer/delete'),
-    user = require('../security/user'),
-    role = require('../security/role'),
-    read_log = require('../utility/logging/read_logs'),
-    cluster_utilities = require('./clustering/cluster_utilities'),
-    auth = require('../security/auth'),
-    harper_logger = require('../utility/logging/harper_logger'),
-    export_ = require('../data_layer/export'),
-    op_auth = require('../utility/operation_authorization');
-=======
 "use strict";
 
 const write = require('../data_layer/insert');
@@ -33,7 +15,6 @@
 const harper_logger = require('../utility/logging/harper_logger');
 const export_ = require('../data_layer/export');
 const op_auth = require('../utility/operation_authorization');
->>>>>>> 837c1cd8
 
 const UNAUTH_RESPONSE = 403;
 const UNAUTHORIZED_TEXT = 'You are not authorized to perform the operation specified';
@@ -241,13 +222,11 @@
         case 'export_to_s3':
             operation_function = export_.export_to_s3;
             break;
-<<<<<<< HEAD
         case 'delete_files_before':
             operation_function = delete_.deleteFilesBefore;
-=======
+            break;
         case 'export_local':
             operation_function = export_.export_local;
->>>>>>> 837c1cd8
             break;
         default:
             break;
