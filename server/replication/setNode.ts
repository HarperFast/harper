import {
	createCsr,
	setCertTable,
	signCertificate,
	getReplicationCert,
	getReplicationCertAuth,
} from '../../security/keys.js';
import { validateBySchema } from '../../validation/validationWrapper.js';
import Joi from 'joi';
import { basename } from 'path';
const { pki } = require('node-forge');
import { get } from '../../utility/environment/environmentManager.js';
import { OPERATIONS_ENUM, CONFIG_PARAMS } from '../../utility/hdbTerms.ts';
import { PRIVATEKEY_PEM_NAME } from '../../utility/terms/certificates.js';
import { ensureNode } from './subscriptionManager.ts';
import { getHDBNodeTable } from './knownNodes.ts';
import { getThisNodeUrl, sendOperationToNode, urlToNodeName, getThisNodeName, hostnameToUrl } from './replicator.ts';
import * as hdbLogger from '../../utility/logging/harper_logger.js';
import { handleHDBError, hdbErrors, ClientError } from '../../utility/errors/hdbError.js';
const { HTTP_STATUS_CODES } = hdbErrors;

const validationSchema = Joi.object({
	hostname: Joi.string(),
	verify_tls: Joi.boolean(),
	replicates: Joi.boolean(),
	subscriptions: Joi.array(),
	revoked_certificates: Joi.array(),
	shard: Joi.number(),
});

/**
 * Can add, update or remove a node from replication
 * @param req
 */
export async function setNode(req: object) {
	if (req.node_name && !req.hostname) req.hostname = req.node_name;
	if (req.verify_tls !== undefined) req.rejectUnauthorized = req.verify_tls;
	let { url, hostname } = req;
	if (!url) url = hostnameToUrl(hostname);
	else if (!hostname) hostname = req.hostname = urlToNodeName(url);
	const validation = validateBySchema(req, validationSchema);
	if (validation) {
		throw handleHDBError(validation, validation.message, HTTP_STATUS_CODES.BAD_REQUEST, undefined, undefined, true);
	}

	if (req.operation === 'remove_node') {
		if (!url && !hostname) throw new ClientError('url or hostname is required for remove_node operation');
		const nodeRecordId = hostname;
		const hdbNodes = getHDBNodeTable();
		const record = await hdbNodes.get(nodeRecordId);
		if (!record) throw new ClientError(nodeRecordId + ' does not exist');

		try {
			// we delete record and req that other node also deletes record (or mark itself as non-replicating)
			// we do not wait for the other node to respond, it may not even be online anymore
			await sendOperationToNode(
				{ url: record.url },
				{
					operation: OPERATIONS_ENUM.REMOVE_NODE_BACK,
					name:
						record?.subscriptions?.length > 0
							? getThisNodeName() // if we are doing a removal with explicit subscriptions, we want to the other node to remove the record for this node
							: nodeRecordId, // if we are doing a removal with full replication, we want the other node to remove its own record to indicate it is not replicating
				},
				undefined
			);
		} catch (err) {
			hdbLogger.warn(
				`Error removing node from target node ${nodeRecordId}, if it is offline and we be online in the future, you may need to clean up this node manually, or retry:`,
				err
			);
		}

		await hdbNodes.delete(nodeRecordId);

		return `Successfully removed '${nodeRecordId}' from cluster`;
	}

	if (!url) throw new ClientError('url required for this operation');

	const thisUrl = getThisNodeUrl();
	if (thisUrl == null) throw new ClientError('replication url is missing from harperdb-config.yaml');

	let rep;
	let csr;
	let cert_auth;
	if (url?.startsWith('wss:')) {
		rep = await getReplicationCert();
		const caRecord = await getReplicationCertAuth();
		if (!rep) throw new Error('Unable to find a certificate to use for replication');
		if (rep.options.is_self_signed) {
			// Create the certificate signing request that will be sent to the other node
			csr = await createCsr();
			hdbLogger.info('Sending CSR to target node:', url);
		} else if (caRecord) {
			cert_auth = caRecord.certificate;
			hdbLogger.info('Sending CA named', caRecord.name, 'to target node', url);
		}
	}

	// This is the record that will be added to the other nodes hdbNodes table
	const targetAddNodeObj = {
		operation: OPERATIONS_ENUM.ADD_NODE_BACK,
		hostname: get(CONFIG_PARAMS.REPLICATION_HOSTNAME),
		target_hostname: hostname,
		url: thisUrl,
		csr,
		cert_auth,
		authorization: req.retain_authorization ? req.authorization : null,
	};
	if (get(CONFIG_PARAMS.REPLICATION_SHARD) !== undefined) targetAddNodeObj.shard = get(CONFIG_PARAMS.REPLICATION_SHARD);

	if (req.subscriptions) {
		targetAddNodeObj.subscriptions = req.subscriptions.map(reverseSubscription);
	} else targetAddNodeObj.subscriptions = null;

	if (req.hasOwnProperty('subscribe') || req.hasOwnProperty('publish')) {
		const rev = reverseSubscription(req);
		targetAddNodeObj.subscribe = rev.subscribe;
		targetAddNodeObj.publish = rev.publish;
	}

	if (req?.authorization?.username && req?.authorization?.password) {
		req.authorization =
			'Basic ' + Buffer.from(req.authorization.username + ':' + req.authorization.password).toString('base64');
	}

	let targetNodeResponse: any;
	let targetNodeResponseError: Error;
	try {
		targetNodeResponse = await sendOperationToNode({ url }, targetAddNodeObj, req);
	} catch (err) {
		err.message = `Error returned from ${url}: ` + err.message;
		hdbLogger.warn('Error adding node:', url, 'to cluster:', err);
		targetNodeResponseError = err;
	}

	if (csr && (!targetNodeResponse?.certificate || !targetNodeResponse?.certificate?.includes?.('BEGIN CERTIFICATE'))) {
		if (targetNodeResponseError) {
			targetNodeResponseError.message += ' and connection was required to sign certificate';
			throw targetNodeResponseError;
		}
		throw new Error(
			`Unexpected certificate signature response from node ${url} response: ${JSON.stringify(targetNodeResponse)}`
		);
	}

	if (csr) {
		hdbLogger.info('CSR response received from node:', url, 'saving certificate and CA in hdb_certificate');

		await setCertTable({
			name: pki.certificateFromPem(targetNodeResponse.signingCA).issuer.getField('CN').value,
			certificate: targetNodeResponse.signingCA,
			is_authority: true,
		});

		if (targetNodeResponse.certificate) {
			await setCertTable({
				name: getThisNodeName(),
				uses: ['https', 'operations', 'wss'],
				certificate: targetNodeResponse.certificate,
				private_key_name: rep?.options?.key_file,
				is_authority: false,
				is_self_signed: false,
			});
		}
		cert_auth = targetNodeResponse.signingCA;
	}

	const nodeRecord = { url, ca: targetNodeResponse?.usingCA };
	if (req.hostname) nodeRecord.name = req.hostname;
	if (req.subscriptions) nodeRecord.subscriptions = req.subscriptions;
	else nodeRecord.replicates = true;
	if (req.start_time) {
		nodeRecord.start_time = typeof req.start_time === 'string' ? new Date(req.start_time).getTime() : req.start_time;
	}
<<<<<<< HEAD
	if (req.retain_authorization) nodeRecord.authorization = req.authorization;
	if (req.revoked_certificates) nodeRecord.revoked_certificates = req.revoked_certificates;
	if (targetNodeResponse.shard !== undefined) nodeRecord.shard = targetNodeResponse.shard;
	else if (req.shard !== undefined) nodeRecord.shard = req.shard;
=======
	if (req.retain_authorization) node_record.authorization = req.authorization;
	if (req.revoked_certificates) node_record.revoked_certificates = req.revoked_certificates;
	if (target_node_response?.shard !== undefined) node_record.shard = target_node_response.shard;
	else if (req.shard !== undefined) node_record.shard = req.shard;
>>>>>>> a9158419

	if (nodeRecord.replicates) {
		const thisNode = {
			url: thisUrl,
			ca: cert_auth,
			replicates: true,
			subscriptions: null,
		};
		if (get(CONFIG_PARAMS.REPLICATION_SHARD) !== undefined) thisNode.shard = get(CONFIG_PARAMS.REPLICATION_SHARD);

		if (req.retain_authorization) thisNode.authorization = req.authorization;
		if (req.start_time) thisNode.start_time = req.start_time;
		await ensureNode(getThisNodeName(), thisNode);
	}
	await ensureNode(
		targetNodeResponse ? targetNodeResponse.nodeName : (nodeRecord.name ?? urlToNodeName(url)),
		nodeRecord
	);
	let message: string;
	if (req.operation === 'update_node') {
		message = `Successfully updated '${url}'`;
	} else message = `Successfully added '${url}' to cluster`;
	if (targetNodeResponseError)
		message += ' but there was an error updating target node: ' + targetNodeResponseError.message;
	return message;
}

/**
 * Is called by other node when an add_node operation is requested
 * @param req
 */
export async function addNodeBack(req) {
	hdbLogger.trace('addNodeBack received request:', req);

	const certs = await signCertificate(req);
	// If the add_node req has a CSR attached, return the CA that was used to issue the CSR,
	// else return whatever CA this node is using for replication
	let originCa: string;
	if (!req.csr) {
		// If there is no CSR in the request there should be a CA, use this CA in the hdbNodes record for origin node
		originCa = req?.cert_auth;
		hdbLogger.info('addNodeBack received CA from node:', req.url);
	} else {
		originCa = certs.signingCA;
		hdbLogger.info(
			'addNodeBack received CSR from node:',
			req.url,
			'this node will use and respond with CA that was used to issue CSR'
		);
	}

	const nodeRecord = { url: req.url, ca: originCa };
	if (req.subscriptions) nodeRecord.subscriptions = req.subscriptions;
	else {
		nodeRecord.replicates = true;
		nodeRecord.subscriptions = null;
	}

	if (req.start_time) nodeRecord.start_time = req.start_time;
	if (req.authorization) nodeRecord.authorization = req.authorization;
	if (req.shard !== undefined) nodeRecord.shard = req.shard;

	const repCa = await getReplicationCertAuth();
	if (nodeRecord.replicates) {
		const thisNode = {
			url: getThisNodeUrl(),
			ca: repCa?.certificate,
			replicates: true,
			subscriptions: null,
		};
		if (get(CONFIG_PARAMS.REPLICATION_SHARD) !== undefined) {
			thisNode.shard = get(CONFIG_PARAMS.REPLICATION_SHARD);
			certs.shard = thisNode.shard;
		}

		if (req.start_time) thisNode.start_time = req.start_time;
		if (req.authorization) thisNode.authorization = req.authorization;
		await ensureNode(getThisNodeName(), thisNode);
	}
	await ensureNode(req.hostname, nodeRecord);
	certs.nodeName = getThisNodeName();

	certs.usingCA = repCa?.certificate; // in addition to the signed CA, we need to return the CA that is being used for the active certificate
	hdbLogger.info('addNodeBack responding to:', req.url, 'with CA named:', repCa?.name);

	return certs;
}

/**
 * Is called by other node when remove_node is requested and
 * system tables are not replicating
 */
export async function removeNodeBack(req) {
	hdbLogger.trace('removeNodeBack received request:', req);
	const hdbNodes = getHDBNodeTable();
	//  delete the record
	await hdbNodes.delete(req.name);
}

function reverseSubscription(subscription) {
	const { subscribe, publish } = subscription;
	return { ...subscription, subscribe: publish, publish: subscribe };
}<|MERGE_RESOLUTION|>--- conflicted
+++ resolved
@@ -174,17 +174,10 @@
 	if (req.start_time) {
 		nodeRecord.start_time = typeof req.start_time === 'string' ? new Date(req.start_time).getTime() : req.start_time;
 	}
-<<<<<<< HEAD
 	if (req.retain_authorization) nodeRecord.authorization = req.authorization;
 	if (req.revoked_certificates) nodeRecord.revoked_certificates = req.revoked_certificates;
-	if (targetNodeResponse.shard !== undefined) nodeRecord.shard = targetNodeResponse.shard;
+	if (targetNodeResponse?.shard !== undefined) nodeRecord.shard = targetNodeResponse.shard;
 	else if (req.shard !== undefined) nodeRecord.shard = req.shard;
-=======
-	if (req.retain_authorization) node_record.authorization = req.authorization;
-	if (req.revoked_certificates) node_record.revoked_certificates = req.revoked_certificates;
-	if (target_node_response?.shard !== undefined) node_record.shard = target_node_response.shard;
-	else if (req.shard !== undefined) node_record.shard = req.shard;
->>>>>>> a9158419
 
 	if (nodeRecord.replicates) {
 		const thisNode = {
