/**
 * This module is responsible for managing the subscriptions for replication. It determines the connections and
 * subscriptions that are needed and delegates them to the available threads. It also manages when connections are
 * lost and delegating subscriptions through other nodes
 */
import { getDatabases, onUpdatedTable, table } from '../../resources/databases.ts';
import { workers, onMessageByType, whenThreadsStarted } from '../threads/manageThreads.js';
import { tableUpdateListeners } from './replicationConnection.ts';
import {
	getThisNodeName,
	getThisNodeUrl,
	subscribeToNode,
	urlToNodeName,
	forEachReplicatedDatabase,
	unsubscribeFromNode,
	lastTimeInAuditStore,
} from './replicator.ts';
import { parentPort } from 'worker_threads';
import { subscribeToNodeUpdates, getHDBNodeTable, iterateRoutes, shouldReplicateToNode } from './knownNodes.ts';
import * as logger from '../../utility/logging/harper_logger.js';
import { cloneDeep } from 'lodash';
import env from '../../utility/environment/environmentManager.js';
import { CONFIG_PARAMS } from '../../utility/hdbTerms.ts';
import { X509Certificate } from 'crypto';

const NODE_SUBSCRIBE_DELAY = 200; // delay before sending node subscribe to other nodes, so operations can complete first
const connectionReplicationMap = new Map();
export let disconnectedFromNode; // this is set by thread to handle when a node is disconnected (or notify main thread so it can handle)
export let connectedToNode; // this is set by thread to handle when a node is connected (or notify main thread so it can handle)
const nodeMap = new Map(); // this is a map of all nodes that are available to connect to
const selfCatchupOfDatabase = new Map<string, number>(); // this is a map of databases that need to catch up to themselves, and the time of the last audit entry (to start from)
export async function startOnMainThread(options) {
	// we do all of the main management of tracking connections and subscriptions on the main thread and delegate
	// the actual work to the worker threads
	let nextWorkerIndex = 0;
	const databases = getDatabases();
	// find all the databases last recorded audit entry so that we can inquire from the first node for self catch-up
	// of any records that may have been missed
	for (const dbName of Object.getOwnPropertyNames(databases)) {
		const database = databases[dbName];
		for (const tableName in database) {
			const table = database[tableName];
			if (table.auditStore) {
				selfCatchupOfDatabase.set(dbName, lastTimeInAuditStore(table.auditStore));
				break;
			}
		}
	}
	// we need to wait for the threads to start before we can start adding nodes
	// but don't await this because this start function has to finish before the threads can start
	whenThreadsStarted.then(async () => {
		const nodes = [];
		// if we are getting notified of system table updates, hdbNodes could be absent
		for await (const node of databases.system.hdb_nodes?.search([]) || []) {
			nodes.push(node);
		}
		const thisName = getThisNodeName();
		function ensureThisNode() {
			// If it doesn't exist and or needs to be updated.
			const existing = getHDBNodeTable().primaryStore.get(thisName);
			if (existing !== null) {
				// if this was null it has previously been deleted, and we don't want to recreate nodes for deleted nodes
				const url = options.url ?? getThisNodeUrl();
				if (existing === undefined || existing.url !== url || existing.shard !== options.shard) {
					return ensureNode(thisName, {
						name: thisName,
						url,
						shard: options.shard,
						replicates: true,
					});
				}
			}
		}
		if (getHDBNodeTable().primaryStore.get(thisName)) ensureThisNode(); // if this node record already exists, check for config changes
		for (const route of iterateRoutes(options)) {
			try {
				const replicateAll = !route.subscriptions;
				if (replicateAll) {
					await ensureThisNode();
				}
				if (replicateAll) {
					if (route.replicates == undefined) route.replicates = true;
				}
				if (nodes.find((node) => node.url === route.url)) continue;
				// just tentatively add this node to the list of nodes in memory
				onNodeUpdate(route);
			} catch (error) {
				console.error(error);
			}
		}
		subscribeToNodeUpdates(onNodeUpdate);
	});
	let isFullyReplicating;
	/**
	 * This is called when a new node is added to the hdbNodes table
	 * @param node
	 */
	function onNodeUpdate(node, hostname = node?.name) {
		const isSelf =
			(getThisNodeName() && hostname === getThisNodeName()) || (getThisNodeUrl() && node?.url === getThisNodeUrl());
		if (isSelf) {
			// this is just this node, we don't need to connect to ourselves, but if we get removed, we need to remove all fully replicating connections,
			// so we update each one
			const shouldFullyReplicate = Boolean(node?.replicates);
			if (isFullyReplicating !== undefined && isFullyReplicating !== shouldFullyReplicate) {
				for (const node of getHDBNodeTable().search([])) {
					if (node.replicates && node.name !== hostname) onNodeUpdate(node, node.name);
				}
			}
			isFullyReplicating = shouldFullyReplicate;
		}
		logger.trace('Setting up node replication for', node);
		if (!node) {
			// deleted node
			for (const [url, dbReplicationWorkers] of connectionReplicationMap) {
				let foundNode;
				for (const [database, { worker, nodes }] of dbReplicationWorkers) {
					const node = nodes[0];
					if (!node) continue;
					if (node.name == hostname) {
						foundNode = true;
						for (const [database, { worker }] of dbReplicationWorkers) {
							dbReplicationWorkers.delete(database);
							logger.warn('Node was deleted, unsubscribing from node', hostname, database, url);
							worker?.postMessage({ type: 'unsubscribe-from-node', node: hostname, database, url });
						}
						break;
					}
				}
				if (foundNode) {
					const dbReplicationWorkers = connectionReplicationMap.get(url);
					dbReplicationWorkers.iterator.remove();
					connectionReplicationMap.delete(url);
					return;
				}
			}
			return;
		}
		if (isSelf) return;
		if (!node.url) {
			logger.info(`Node ${node.name} is missing url`);
			return;
		}
		let dbReplicationWorkers = connectionReplicationMap.get(node.url);
		if (dbReplicationWorkers) dbReplicationWorkers.iterator.remove(); // we need to remove the old iterator so we can create a new one
		if (!(node.replicates === true || node.replicates?.sends) && !node.subscriptions?.length && !dbReplicationWorkers)
			return; // we don't have any subscriptions and we haven't connected yet, so just return
		logger.info(`Added node ${node.name} at ${node.url} for process ${getThisNodeName()}`);
		if (node.replicates && node.subscriptions) {
			node = { ...node, subscriptions: null }; // if we have replicates flag set and have subscriptions, remove the subscriptions, they are just there for NATS
		}
		if (node.name) {
			// don't add to a map if we don't have a name (yet)
			// replace any node with same url
			for (const [key, existingNode] of nodeMap) {
				if (node.url === existingNode.url) {
					nodeMap.delete(key);
					break;
				}
			}
			nodeMap.set(node.name, node);
		}
		const databases = getDatabases();
		if (!dbReplicationWorkers) {
			dbReplicationWorkers = new Map();
			connectionReplicationMap.set(node.url, dbReplicationWorkers);
		}
		dbReplicationWorkers.iterator = forEachReplicatedDatabase(options, (database, databaseName, replicateByDefault) => {
			if (replicateByDefault) {
				onDatabase(databaseName, true);
			} else {
				onDatabase(databaseName, false);
			}
		});
		// check to see if there are any explicit subscriptions to databases that don't exist yet
		if (node.subscriptions) {
			// if we can't find any more granular subscriptions, then we skip this database
			// check to see if we have any explicit node subscriptions
			for (const sub of node.subscriptions) {
				const databaseName = sub.database || sub.schema;
				if (!databases[databaseName]) {
					logger.warn(`Database ${databaseName} not found for node ${node.name}, making a subscription anyway`);
					onDatabase(databaseName, false);
				}
			}
		}

		function onDatabase(databaseName, tablesReplicateByDefault) {
			logger.trace('Setting up replication for database', databaseName, 'on node', node.name);
			const existingEntry = dbReplicationWorkers.get(databaseName);
			let worker;
			const nodes = [{ replicateByDefault: tablesReplicateByDefault, ...node }];
			// Self catchup is done in case we have replicated any records that weren't actually written to our storage
			// before a crash.
			if (selfCatchupOfDatabase.has(databaseName)) {
				// if we have a self catchup, we need to add this node to the list of nodes that need to catch up
				// and then we will remove it when it is done
				nodes.push({
					replicateByDefault: tablesReplicateByDefault,
					name: getThisNodeName(),
					startTime: selfCatchupOfDatabase.get(databaseName),
					endTime: Date.now(),
					replicates: true,
				});
				selfCatchupOfDatabase.delete(databaseName);
			}
			const shouldSubscribe = shouldReplicateToNode(node, databaseName);
			const httpWorkers = workers.filter((worker) => worker.name === 'http');
			if (existingEntry) {
				worker = existingEntry.worker;
				existingEntry.nodes = nodes;
			} else if (shouldSubscribe) {
				nextWorkerIndex = nextWorkerIndex % httpWorkers.length; // wrap around as necessary
				worker = httpWorkers[nextWorkerIndex++];

				dbReplicationWorkers.set(databaseName, {
					worker,
					nodes,
					url: node.url,
				});
				worker?.on('exit', () => {
					// when a worker exits, we need to remove the entry from the map, and then reassign the subscriptions
					if (dbReplicationWorkers.get(databaseName)?.worker === worker) {
						// first verify it is still the worker
						dbReplicationWorkers.delete(databaseName);
						onDatabase(databaseName, tablesReplicateByDefault);
					}
				});
			}
			if (shouldSubscribe) {
				setTimeout(() => {
					const request = {
						type: 'subscribe-to-node',
						database: databaseName,
						nodes,
					};
					if (worker) {
						worker.postMessage(request);
					} else subscribeToNode(request);
				}, NODE_SUBSCRIBE_DELAY);
			} else {
				logger.info('Node no longer should be used, unsubscribing from node', {
					replicates: node.replicates,
					databaseName,
					node,
					subscriptions: node.subscriptions,
					hasDatabase: !!databases[databaseName],
					thisReplicates: getHDBNodeTable().primaryStore.get(getThisNodeName())?.replicates,
				});
				if (!getHDBNodeTable().primaryStore.get(getThisNodeName())?.replicates) {
					// if we are not fully replicating because it is turned off, make sure we set this
					// flag so that we actually turn on subscriptions if full replication is turned on
					isFullyReplicating = false;
					logger.info(
						'Disabling replication, this node name',
						getThisNodeName(),
						getHDBNodeTable().primaryStore.get(getThisNodeName()),
						databaseName
					);
				}
				const request = {
					type: 'unsubscribe-from-node',
					database: databaseName,
					url: node.url,
					name: node.name,
				};
				if (worker) {
					worker.postMessage(request);
				} else unsubscribeFromNode(request);
			}
		}
	}
	// only assign these if we are on the main thread
	disconnectedFromNode = function (connection) {
		// if a node is disconnected, we need to reassign the subscriptions to another node
		// we try to do this in a deterministic way so that we don't end up with a cycle that short circuits
		// a node that may have more recent updates, so we try to go to the next node in the list, using
		// a sorted list of node names that all nodes should have and use.
		try {
			logger.info('Disconnected from node', connection.name, connection.url, 'finished', !!connection.finished);
			const nodeMapKeys = Array.from(nodeMap.keys());
			const nodeNames = nodeMapKeys.sort();
			const existingIndex = nodeNames.indexOf(connection.name || urlToNodeName(connection.url));
			if (existingIndex === -1) {
				logger.warn('Disconnected node not found in node map', connection.name, nodeMapKeys);
				return;
			}
			let dbReplicationWorkers = connectionReplicationMap.get(connection.url);
			const existingWorkerEntry = dbReplicationWorkers?.get(connection.database);
			if (!existingWorkerEntry) {
				logger.warn('Disconnected node not found in replication map', connection.database, dbReplicationWorkers);
				return;
			}
			existingWorkerEntry.connected = false;
			if (connection.finished) return; // intentionally closed connection
<<<<<<< HEAD
			const mainNode = existingWorkerEntry.nodes[0];
			if (!(mainNode.replicates === true || mainNode.replicates?.sends || mainNode.subscriptions?.length)) {
=======
			if (env.get(CONFIG_PARAMS.REPLICATION_FAILOVER) === false) {
				// if failover is disabled, immediately return
				return;
			}
			const main_node = existing_worker_entry.nodes[0];
			if (!(main_node.replicates === true || main_node.replicates?.sends || main_node.subscriptions?.length)) {
>>>>>>> e3de9db3
				// no replication, so just return
				return;
			}
			const shard = mainNode.shard;
			let nextIndex = (existingIndex + 1) % nodeNames.length;
			while (existingIndex !== nextIndex) {
				const nextNodeName = nodeNames[nextIndex];
				const nextNode = nodeMap.get(nextNodeName);
				dbReplicationWorkers = connectionReplicationMap.get(nextNode.url);
				const failoverWorkerEntry = dbReplicationWorkers?.get(connection.database);
				if (
					!failoverWorkerEntry ||
					failoverWorkerEntry.connected === false ||
					failoverWorkerEntry.nodes[0].shard !== shard
				) {
					// try the next node if this isn't connected or isn't in the same shard
					nextIndex = (nextIndex + 1) % nodeNames.length;
					continue;
				}
				const { worker, nodes } = failoverWorkerEntry;
				// record which node we are now redirecting to
				let hasMovedNodes = false;
				for (const node of existingWorkerEntry.nodes) {
					if (nodes.some((n) => n.name === node.name)) {
						logger.info(`Disconnected node is already failing over to ${nextNodeName} for ${connection.database}`);
						continue;
					}
					if (node.endTime < Date.now()) continue; // already expired
					nodes.push(node);
					hasMovedNodes = true;
				}
				existingWorkerEntry.nodes = [existingWorkerEntry.nodes[0]]; // only keep our own subscription
				if (!hasMovedNodes) {
					logger.info(`Disconnected node ${connection.name} has no nodes to fail over to ${nextNodeName}`);
					return;
				}
				logger.info(`Failing over ${connection.database} from ${connection.name} to ${nextNodeName}`);
				if (worker) {
					worker.postMessage({
						type: 'subscribe-to-node',
						database: connection.database,
						nodes,
					});
				} else subscribeToNode({ database: connection.database, nodes });
				return;
			}
			logger.warn('Unable to find any other node to fail over to', connection.name, connection.url);
		} catch (error) {
			logger.error('Error failing over node', error);
		}
	};

	connectedToNode = function (connection) {
		// Basically undo what we did in disconnectedFromNode and also update the latency
		const dbReplicationWorkers = connectionReplicationMap.get(connection.url);
		const mainWorkerEntry = dbReplicationWorkers?.get(connection.database);
		if (!mainWorkerEntry) {
			logger.warn(
				'Connected node not found in replication map, this may be because the node is being removed',
				connection.database,
				dbReplicationWorkers
			);
			return;
		}
		mainWorkerEntry.connected = true;
		mainWorkerEntry.latency = connection.latency;
		const restoredNode = mainWorkerEntry.nodes[0];
		if (!restoredNode) {
			logger.warn('Newly connected node has no node subscriptions', connection.database, mainWorkerEntry);
			return;
		}
		if (!restoredNode.name) {
			logger.debug('Connected node is not named yet', connection.database, mainWorkerEntry);
			return;
		}
		mainWorkerEntry.nodes = [restoredNode]; // restart with just our own connection
		let hasChanges = false;
		for (const nodeWorkers of connectionReplicationMap.values()) {
			const failOverConnections = nodeWorkers.get(connection.database);
			if (!failOverConnections || failOverConnections == mainWorkerEntry) continue;
			const { worker: failOverWorker, nodes: failOverNodes, connected } = failOverConnections;
			if (!failOverNodes) continue;
			if (connected === false && failOverNodes[0].shard === restoredNode.shard) {
				// if it is not connected and has extra nodes, grab them
				hasChanges = true;
				mainWorkerEntry.nodes.push(failOverNodes[0]);
			} else {
				// remove the restored node from any other connections list of node
				const filtered = failOverNodes.filter((node) => node && node.name !== restoredNode.name);
				if (filtered.length < failOverNodes.length) {
					// if we were in the list, reset the subscription
					failOverConnections.nodes = filtered;
					failOverWorker.postMessage({
						type: 'subscribe-to-node',
						database: connection.database,
						nodes: failOverNodes,
					});
				}
			}
		}
		if (hasChanges && mainWorkerEntry.worker) {
			// if the reconnected node changed subscriptions reissue the subscriptions
			mainWorkerEntry.worker.postMessage({
				type: 'subscribe-to-node',
				database: connection.database,
				nodes: mainWorkerEntry.nodes,
			});
		}
	};
	onMessageByType('disconnected-from-node', disconnectedFromNode);
	onMessageByType('connected-to-node', connectedToNode);
	onMessageByType('request-cluster-status', requestClusterStatus);
}

/**
 * This is called when a request is made to get the cluster status. This should be executed only on the main thread
 * and will return the status of all replication connections (for each database)
 * @param message
 * @param port
 */
export function requestClusterStatus(message, port) {
	const connections = [];
	for (const [node_name, node] of nodeMap) {
		try {
			const dbReplicationMap = connectionReplicationMap.get(node.url);
			logger.info('Getting cluster status for', node_name, node.url, 'has dbs', dbReplicationMap?.size);
			const databases = [];
			if (dbReplicationMap) {
				for (const [database, { worker, connected, nodes, latency }] of dbReplicationMap) {
					databases.push({
						database,
						connected,
						latency,
						threadId: worker?.threadId,
						nodes: nodes.filter((node) => !(node.endTime < Date.now())).map((node) => node.name),
					});
				}

				const res = cloneDeep(node);
				res.database_sockets = databases;
				delete res.ca;
				delete res.node_name;
				delete res.__updatedtime__;
				delete res.__createdtime__;
				connections.push(res);
			}
		} catch (error) {
			logger.warn('Error getting cluster status for', node?.url, error);
		}
	}
	port?.postMessage({
		type: 'cluster-status',
		connections,
	});
	return { connections };
}

if (parentPort) {
	disconnectedFromNode = (connection) => {
		parentPort.postMessage({ type: 'disconnected-from-node', ...connection });
	};
	connectedToNode = (connection) => {
		parentPort.postMessage({ type: 'connected-to-node', ...connection });
	};
	onMessageByType('subscribe-to-node', (message) => {
		subscribeToNode(message);
	});
	onMessageByType('unsubscribe-from-node', (message) => {
		unsubscribeFromNode(message);
	});
}

export async function ensureNode(name: string, node) {
	const table = getHDBNodeTable();
	name = name ?? urlToNodeName(node.url);
	node.name = name;

	try {
		if (node.ca) {
			const cert = new X509Certificate(node.ca);
			node.ca_info = {
				issuer: cert.issuer.replace(/\n/g, ' '),
				subject: cert.subject.replace(/\n/g, ' '),
				subjectAltName: cert.subjectAltName,
				serialNumber: cert.serialNumber,
				validFrom: cert.validFrom,
				validTo: cert.validTo,
			};
		}
	} catch (err) {
		logger.error('Error parsing replication CA info for hdb_nodes table', err.message);
	}

	const existing = table.primaryStore.get(name);
	logger.debug(`Ensuring node ${name} at ${node.url}, existing record:`, existing, 'new record:', node);
	if (!existing) {
		await table.patch(node);
	} else {
		if (node.replicates && !env.get(CONFIG_PARAMS.CLUSTERING_ENABLED)) node.subscriptions = null; // if we are fully replicating without NATS, we don't need to have subscriptions
		for (const key in node) {
			if (existing[key] !== node[key] && key === 'subscriptions' && node[key] && existing[key]) {
				// Update any existing subscriptions or append to subscriptions array
				const newSubs = [];
				const existingSubs = cloneDeep(existing[key]);
				for (const newSub of node[key]) {
					let matchFound = false;
					for (const existingSub of existingSubs) {
						if (
							(newSub.database ?? newSub.schema) === (existingSub.database ?? existingSub.schema) &&
							newSub.table === existingSub.table
						) {
							existingSub.publish = newSub.publish;
							existingSub.subscribe = newSub.subscribe;
							matchFound = true;
							break;
						}
					}

					if (!matchFound) newSubs.push(newSub);
				}

				node.subscriptions = [...existingSubs, ...newSubs];
				break;
			}
		}

		if (Array.isArray(node.revoked_certificates)) {
			const existingRevoked = existing.revoked_certificates || [];
			node.revoked_certificates = [...new Set([...existingRevoked, ...node.revoked_certificates])];
		}

		logger.info(`Updating node ${name} at ${node.url}`);
		await table.patch(node);
	}
}<|MERGE_RESOLUTION|>--- conflicted
+++ resolved
@@ -293,17 +293,12 @@
 			}
 			existingWorkerEntry.connected = false;
 			if (connection.finished) return; // intentionally closed connection
-<<<<<<< HEAD
-			const mainNode = existingWorkerEntry.nodes[0];
-			if (!(mainNode.replicates === true || mainNode.replicates?.sends || mainNode.subscriptions?.length)) {
-=======
 			if (env.get(CONFIG_PARAMS.REPLICATION_FAILOVER) === false) {
 				// if failover is disabled, immediately return
 				return;
 			}
-			const main_node = existing_worker_entry.nodes[0];
-			if (!(main_node.replicates === true || main_node.replicates?.sends || main_node.subscriptions?.length)) {
->>>>>>> e3de9db3
+			const mainNode = existingWorkerEntry.nodes[0];
+			if (!(mainNode.replicates === true || mainNode.replicates?.sends || mainNode.subscriptions?.length)) {
 				// no replication, so just return
 				return;
 			}
