--- conflicted
+++ resolved
@@ -359,7 +359,6 @@
 			);
 			return;
 		}
-<<<<<<< HEAD
 		mainWorkerEntry.connected = true;
 		mainWorkerEntry.latency = connection.latency;
 		const restoredNode = mainWorkerEntry.nodes[0];
@@ -367,21 +366,11 @@
 			logger.warn('Newly connected node has no node subscriptions', connection.database, mainWorkerEntry);
 			return;
 		}
+		if (!restoredNode.name) {
+			logger.debug('Connected node is not named yet', connection.database, mainWorkerEntry);
+			return;
+		}
 		mainWorkerEntry.nodes = [restoredNode]; // restart with just our own connection
-=======
-		main_worker_entry.connected = true;
-		main_worker_entry.latency = connection.latency;
-		const restored_node = main_worker_entry.nodes[0];
-		if (!restored_node) {
-			logger.info('Connected node has no nodes', connection.database, main_worker_entry);
-			return;
-		}
-		if (!restored_node.name) {
-			logger.debug('Connected node is not named yet', connection.database, main_worker_entry);
-			return;
-		}
-		main_worker_entry.nodes = [restored_node]; // restart with just our own connection
->>>>>>> 79ec59b0
 		let hasChanges = false;
 		for (const nodeWorkers of connectionReplicationMap.values()) {
 			const failOverConnections = nodeWorkers.get(connection.database);
