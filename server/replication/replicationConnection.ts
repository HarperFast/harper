--- conflicted
+++ resolved
@@ -44,10 +44,7 @@
 import { PassThrough } from 'node:stream';
 import { getLastVersion } from 'lmdb';
 import minimist from 'minimist';
-<<<<<<< HEAD
 const logger = forComponent('replication').conditional;
-=======
->>>>>>> 0056e99d
 
 // these are the codes we use for the different commands
 const SUBSCRIPTION_REQUEST = 129;
@@ -623,17 +620,10 @@
 							} else stream.write(message[2]);
 						} catch (error) {
 							logger.error?.(
-<<<<<<< HEAD
 								`Error receiving blob for ${stream.recordId} from ${remoteNodeName} and streaming to storage`,
 								error
 							);
 							blobsInFlight.delete(fileId);
-=======
-								`Error receiving blob for ${stream.recordId} from ${remote_node_name} and streaming to storage`,
-								error
-							);
-							blobs_in_flight.delete(fileId);
->>>>>>> 0056e99d
 						}
 						break;
 					}
@@ -1499,17 +1489,10 @@
 		if (!auditStore && tableSubscriptionToReplicator) auditStore = tableSubscriptionToReplicator.auditStore;
 		if (options.connection?.isFinished)
 			throw new Error('Can not make a subscription request on a connection that is already closed');
-<<<<<<< HEAD
 		const lastTxnTimes = new Map();
 		if (!auditStore)
 			// if it hasn't been set yet, do so now
 			auditStore = tableSubscriptionToReplicator?.auditStore;
-=======
-		const last_txn_times = new Map();
-		if (!audit_store)
-			// if it hasn't been set yet, do so now
-			audit_store = table_subscription_to_replicator?.auditStore;
->>>>>>> 0056e99d
 		// iterate through all the sequence entries and find the newest txn time for each node
 		try {
 			for (const entry of tableSubscriptionToReplicator?.dbisDB?.getRange({
