import { getDatabases, databases, table as ensureTable, onUpdatedTable, onRemovedDB } from '../../resources/databases';
import {
	createAuditEntry,
	Decoder,
	getLastRemoved,
	HAS_CURRENT_RESIDENCY_ID,
	HAS_PREVIOUS_RESIDENCY_ID,
	readAuditEntry,
} from '../../resources/auditStore';
import { exportIdMapping, getIdOfRemoteNode, remoteToLocalNodeId } from './nodeIdMapping';
import { whenNextTransaction } from '../../resources/transactionBroadcast';
import {
	cluster_certificate_authorities,
	forEachReplicatedDatabase,
	getThisNodeName,
	urlToNodeName,
} from './replicator';
import env from '../../utility/environment/environmentManager';
import { readAuditEntry, Decoder, REMOTE_SEQUENCE_UPDATE } from '../../resources/auditStore';
import { HAS_STRUCTURE_UPDATE } from '../../resources/RecordEncoder';
import { CERT_PREFERENCE_REP } from '../../utility/terms/certificates';
import { decode, encode, Packr } from 'msgpackr';
import { WebSocket } from 'ws';
import { readFileSync } from 'fs';
import { threadId } from 'worker_threads';
import * as logger from '../../utility/logging/logger';
import { disconnectedFromNode, connectedToNode, ensureNode } from './subscriptionManager';
import { EventEmitter } from 'events';
import { createSecureContext } from 'node:tls';
import { broadcast } from '../../server/threads/manageThreads';
import { createTLSSelector } from '../../security/keys';
import * as https from 'node:https';
import * as tls from 'node:tls';
import { getHDBNodeTable } from './knownNodes';
//import { operation } from '../../server/serverHelpers/serverUtilities';

const SUBSCRIPTION_REQUEST = 129;
const NODE_NAME = 140;
const NODE_NAME_TO_ID_MAP = 141;
const DISCONNECT = 142;
const RESIDENCY_LIST = 130;
const TABLE_STRUCTURE = 131;
const TABLE_FIXED_STRUCTURE = 132;
export const OPERATION_REQUEST = 136;
const OPERATION_RESPONSE = 137;
const SEQUENCE_ID_UPDATE = 143;
const COMMITTED_UPDATE = 144;
export const table_update_listeners = new Map();
export const database_subscriptions = new Map();
const DEBUG_MODE = true;
const SKIPPED_MESSAGE_SEQUENCE_UPDATE_DELAY = 300;
// The amount time to await after a commit before sending out a committed update (and aggregating all updates).
// We want it be fairly quick so we can let the sending node know that we have received and committed the update.
const COMMITTED_UPDATE_DELAY = 2;
const PING_INTERVAL = 300000;
export let awaiting_response = new Map();
let SNICallback;
/**
 * Handles reconnection, and requesting catch-up
 */

export async function createWebSocket(url, options?) {
	const { authorization, rejectUnauthorized } = options || {};

	let node_name = getThisNodeName();
	let secure_context;
	if (url.includes('wss://')) {
		if (!SNICallback) {
			SNICallback = createTLSSelector('operations-api');
		}
		await SNICallback.initialize();
		secure_context = SNICallback.defaultContext;
		if (secure_context)
			logger.debug?.('Creating web socket for URL', url, 'with certificate named:', secure_context.name);
		if (!secure_context && rejectUnauthorized !== false) {
			throw new Error('Unable to find a valid certificate to use for replication to connect to ' + url);
		}
	}
	const headers = {};
	if (authorization) {
		headers.Authorization = authorization;
	}
	if (rejectUnauthorized === false) {
		return new WebSocket(url, 'harperdb-replication-v1', {
			headers,
			rejectUnauthorized: false,
		});
	}
	return new WebSocket(url, 'harperdb-replication-v1', {
		headers,
		rejectUnauthorized: true,
		localAddress: node_name?.startsWith('127.0') ? node_name : undefined,
		noDelay: true,
		secureContext:
			secure_context &&
			createSecureContext(
				Object.assign({}, secure_context.options, {
					ca: [...cluster_certificate_authorities.values(), ...secure_context.certificateAuthorities.values()].map(
						(cert) => cert.asString
					),
				})
			),
		// we set this very high (2x times the v22 default) because it performs better
		highWaterMark: 128 * 1024,
	});
}
export class NodeReplicationConnection extends EventEmitter {
	socket: WebSocket;
	startTime: number;
	retryTime = 2000;
	retries = 0;
	hasConnected: boolean;
	nodeSubscriptions = [];
	replicateTablesByDefault: boolean;
	nodeName: string;
	constructor(public url, public subscription, public databaseName) {
		super();
		this.nodeName = urlToNodeName(url);
	}

	async connect() {
		const tables = [];
		// TODO: Need to do this specifically for each node
		this.socket = await createWebSocket(this.url);

		let session;
		this.socket.on('open', () => {
			logger.info?.('Connected to ' + this.url, this.socket._socket.writableHighWaterMark);
			this.retries = 0;
			this.retryTime = 2000;
			// if we have already connected, we need to send a reconnected event
			connectedToNode({
				name: this.nodeName,
				database: this.databaseName,
				url: this.url,
			});
			this.hasConnected = true;
			session = replicateOverWS(
				this.socket,
				{
					database: this.databaseName,
					subscription: this.subscription,
					url: this.url,
					connection: this,
				},
				{ replicates: true } // pre-authorized, but should only make publish: true if we are allowing reverse subscriptions
			);
		});
		this.socket.on('error', (error) => {
			if (error.code !== 'ECONNREFUSED') {
				if (error.code === 'UNABLE_TO_VERIFY_LEAF_SIGNATURE')
					logger.error?.(
						`Can not connect to ${this.url}, the certificate is not trusted, this node needs to be added to the cluster, or a certificate authority needs to be added`
					);
				else logger.error?.(`Error in connection to ${this.url} due to ${error.message}`);
			}
		});
		this.socket.on('close', (code, reason_buffer) => {
			session?.disconnected();
			if (this.socket.isFinished) {
				this.isFinished = true;
				session?.end();
				this.emit('finished');
				return;
			}
			if (++this.retries % 20 === 1) {
				const reason = reason_buffer?.toString();
				logger.warn?.(
					`${session ? 'Disconnected from' : 'Failed to connect to'} ${this.url} (db: "${this.databaseName}"), due to ${
						reason ? '"' + reason + '" ' : ''
					}(code: ${code})`
				);
			}
			session = null;
			// try to reconnect
			setTimeout(() => {
				this.connect();
			}, this.retryTime).unref();
			this.retryTime += this.retryTime >> 3; // increase by 12% each time
		});
	}
	subscribe(node_subscriptions, replicate_tables_by_default) {
		this.nodeSubscriptions = node_subscriptions;
		this.replicateTablesByDefault = replicate_tables_by_default;
		this.emit('subscriptions-updated', node_subscriptions);
	}
	unsubscribe() {
		this.socket.isFinished = true;
		this.socket.close(1008, 'No longer subscribed');
	}

	send(message) {}
}

/**
 * This handles both incoming and outgoing WS allowing either one to issue a subscription and get replication and/or handle subscription requests
 */
export function replicateOverWS(ws, options, authorization) {
	const p = options.port || options.securePort;
	const connection_id =
		(process.pid % 1000) +
		'-' +
		threadId +
		(p ? 's:' + p : 'c:' + options.url?.slice(-4)) +
		' ' +
		Math.random().toString().slice(2, 3);
	logger.info?.(connection_id, 'registering');

	let encoding_start = 0;
	let encoding_buffer = Buffer.allocUnsafeSlow(1024);
	let position = 0;
	let data_view = new DataView(encoding_buffer.buffer, 0, 1024);
	let database_name = options.database;
	const db_subscriptions = options.databaseSubscriptions || database_subscriptions;
	let audit_store;
	let replication_confirmation_float64;
	// this is the subscription that the local table makes to this replicator, and incoming messages
	// are sent to this subscription queue:
	let subscribed = false;
	let table_subscription_to_replicator = options.subscription;
	let tables = options.tables || (database_name && getDatabases()[database_name]);
	if (!authorization) {
		logger.error?.('No authorization provided');
		// don't send disconnect because we want the client to potentially retry
		close(1008, 'Unauthorized');
		return;
	}
	let remote_node_name = authorization.name;
	if (remote_node_name && options.connection) options.connection.nodeName = remote_node_name;
	let last_sequence_id_received, last_sequence_id_committed;
	const this_node_url = env.get('replication_url');
	let send_ping_interval, receive_ping_timer, last_ping_time, skipped_message_sequence_update_timer;
	if (options.url) {
		const send_ping = () => {
			if (last_ping_time) ws.terminate(); // timeout
			else {
				last_ping_time = performance.now();
				ws.ping();
			}
		};
		send_ping_interval = setInterval(send_ping, PING_INTERVAL);
		send_ping(); // send the first ping immediately so we can measure latency
	} else {
		resetPingTimer();
	}
	function resetPingTimer() {
		clearTimeout(receive_ping_timer);
		receive_ping_timer = setTimeout(() => {
			logger.warn?.(`Timeout waiting for ping from ${remote_node_name}, terminating connection and reconnecting`);
			ws.terminate();
		}, PING_INTERVAL * 2);
	}
	if (database_name) {
		setDatabase(database_name);
	}
	let schema_update_listener, db_removal_listener;
	const table_decoders = [];
	let incoming_subscription_nodes;
	const residency_map = [];
	const sent_residency_lists = [];
	const received_residency_lists = [];
	const MAX_OUTSTANDING_COMMITS = 150;
	let outstanding_commits = 0;
	let replication_paused;
	let subscription_request, audit_subscription;
	let remote_sequence_number;
	let remote_short_id_to_local_id: Map<number, number>;
	ws.on('message', (body) => {
		// A replication header should consist of:
		// transaction timestamp
		// the record-transaction key (encoded using ordered-binary):
		//   table id
		//   record id
		// predicate information? (alternately we may send stream synchronization messages)
		// routing plan id (id for the route from source node to all receiving nodes)
		//
		// otherwise it a MessagePack encoded message
		try {
			const decoder = (body.dataView = new Decoder(body.buffer, body.byteOffset, body.byteLength));
			if (body[0] > 127) {
				// not a transaction, special message
				const message = decode(body);
				const [command, data, table_id] = message;
				switch (command) {
					case NODE_NAME: {
						logger.info?.(
							connection_id,
							'Received table definitions for',
							message[3].map((t) => t.table)
						);
						for (let table_definition of message[3]) {
							const database_name = message[2];
							table_definition.database = database_name;
							// TODO: We need to check the permissions for the table before we just allow creating new tables
							if (database_name === 'system') {
								// for system connection, we only update new tables
								if (!databases[database_name]?.[table_definition.table])
									ensureTableIfChanged(table_definition, databases[database_name]?.[table_definition.table]);
							} else {
								ensureTableIfChanged(table_definition, databases[database_name]?.[table_definition.table]);
							}
						}
						if (data) {
							// this is the node name
							if (remote_node_name) {
								if (remote_node_name !== data) {
									logger.error?.(
										connection_id,
										`Node name mismatch, expecting to connect to ${remote_node_name}, but peer reported name as ${data}, disconnecting`
									);
									ws.send(encode([DISCONNECT]));
									close(1008, 'Node name mismatch');
									return;
								}
							} else {
								remote_node_name = data;
								if (options.connection?.tentativeNode) {
									// if this was a tentative node, we need to update the node name
									const node_to_add = options.connection.tentativeNode;
									node_to_add.name = remote_node_name;
									options.connection.tentativeNode = null;
									ensureNode(remote_node_name, node_to_add);
								}
							}
							if (options.connection) options.connection.nodeName = remote_node_name;
							//const url = message[3] ?? this_node_url;
							logger.info?.(connection_id, 'received node id', remote_node_name, database_name);
							if (!database_name) {
								// this means we are the server
								try {
									setDatabase((database_name = message[2]));
									if (database_name === 'system') {
										schema_update_listener = forEachReplicatedDatabase(options, (database, database_name) => {
											sendDatabaseInfo(null, database_name);
										});
									}
								} catch (error) {
									// if this fails, we should close the connection and indicate that we should not reconnect
									ws.send(encode([DISCONNECT]));
									close(1008, error.message);
									return;
								}
							}
							logger.info?.(connection_id, 'setDatabase', database_name, tables && Object.keys(tables));
							sendSubscriptionRequestUpdate();
						}

						break;
					}
					case DISCONNECT:
						close();
						break;
					case OPERATION_REQUEST:
						try {
							let is_authorized_node = authorization?.replicates || authorization?.subscribers || authorization?.name;
							server.operation(data, { user: authorization }, !is_authorized_node).then(
								(response) => {
									response.requestId = data.requestId;
									ws.send(encode([OPERATION_RESPONSE, response]));
								},
								(error) => {
									ws.send(
										encode([
											OPERATION_RESPONSE,
											{
												requestId: data.requestId,
												error: error instanceof Error ? error.toString() : error,
											},
										])
									);
								}
							);
						} catch (error) {
							ws.send(
								encode([
									OPERATION_RESPONSE,
									{
										requestId: data.requestId,
										error: error instanceof Error ? error.toString() : error,
									},
								])
							);
						}
						break;
					case OPERATION_RESPONSE:
						const { resolve, reject } = awaiting_response.get(data.requestId);
						if (data.error) reject(new Error(data.error));
						else resolve(data);
						awaiting_response.delete(data.requestId);
						break;
					case TABLE_FIXED_STRUCTURE:
						const table_name = message[3];
						if (!tables) {
							if (database_name) logger.error?.(connection_id, 'No tables found for', database_name);
							else logger.error?.(connection_id, 'Database name never received');
						}
						let table = tables[table_name];
						table = ensureTableIfChanged(
							{
								table: table_name,
								database: database_name,
								attributes: data.attributes,
								schemaDefined: data.schemaDefined,
							},
							table
						);
						table_decoders[table_id] = {
							name: table_name,
							decoder: new Packr({
								useBigIntExtension: true,
								randomAccessStructure: true,
								freezeData: true,
								typedStructs: data.typedStructs,
								structures: data.structures,
							}),
							getEntry(id) {
								return table.primaryStore.getEntry(id);
							},
							rootStore: table.primaryStore.rootStore,
						};
						break;
					case NODE_NAME_TO_ID_MAP:
						remote_short_id_to_local_id = remoteToLocalNodeId(remote_node_name, data, audit_store);
						incoming_subscription_nodes = message[2];
						logger.info?.(
							connection_id,
							`Acknowledged subscription request, receiving messages for nodes: ${incoming_subscription_nodes}`
						);
						break;
					case RESIDENCY_LIST:
						const residency_id = table_id;
						received_residency_lists[residency_id] = data;
						break;
					case COMMITTED_UPDATE:
						// we need to record the sequence number that the remote node has received
						const replication_key = ['replicated', database_name, remote_node_name];
						if (!replication_confirmation_float64)
							replication_confirmation_float64 = new Float64Array(
								audit_store.getUserSharedBuffer(replication_key, new ArrayBuffer(8))
							);
						replication_confirmation_float64[0] = data;
						logger.info?.(connection_id, 'received and broadcasting committed update', data);
						replication_confirmation_float64.buffer.notify();
						break;
					case SEQUENCE_ID_UPDATE:
						// we need to record the sequence number that the remote node has received
						last_sequence_id_received = data;
						table_subscription_to_replicator.send({
							type: 'end_txn',
							localTime: last_sequence_id_received,
							remoteNodes: incoming_subscription_nodes,
						});
						break;
					case SUBSCRIPTION_REQUEST:
						const [action, db, , , node_subscriptions] = message;
						// permission check to make sure that this node is allowed to subscribe to this database, that is that
						// we have publish permission for this node/database
						let subscription_to_hdb_nodes, when_subscribed_to_hdb_nodes;
						let closed = false;
						if (authorization.name) {
							// TODO: Maybe await?
							when_subscribed_to_hdb_nodes = getHDBNodeTable().subscribe(authorization.name);
							when_subscribed_to_hdb_nodes.then(async (subscription) => {
								subscription_to_hdb_nodes = subscription;
								for await (let event of subscription_to_hdb_nodes) {
									let node = event.value;
									if (
										!(
											node?.replicates === true ||
											node?.replicates?.receives ||
											node?.subscriptions?.some(
												// TODO: Verify the table permissions for each table listed in the subscriptions
												(sub) => (sub.database || sub.schema) === database_name && sub.publish !== false
											)
										)
									) {
										closed = true;
										ws.send(encode([DISCONNECT]));
										close(1008, `Unauthorized database subscription to ${database_name}`);
										return;
									}
								}
							});
						} else {
							if (!(authorization?.permissions?.super_user || authorization.replicates)) {
								ws.send(encode([DISCONNECT]));
								close(1008, `Unauthorized database subscription to ${database_name}`);
								return;
							}
						}

						if (table_subscription_to_replicator) {
							if (database_name !== table_subscription_to_replicator.databaseName) {
								logger.error?.(
									'Subscription request for wrong database',
									database_name,
									table_subscription_to_replicator.databaseName
								);
								return;
							}
						} else table_subscription_to_replicator = db_subscriptions.get(database_name);
						logger.info?.(connection_id, 'received subscription request for', database_name, 'at', node_subscriptions);
						if (!table_subscription_to_replicator) {
							logger.error?.('No database is registered to receive updates for', database_name);
							return;
						}
						if (audit_subscription) {
							logger.info?.(connection_id, 'stopping previous subscription', database_name);
							audit_subscription.emit('close');
						}
						if (node_subscriptions.length === 0)
							// use to unsubscribe
							return;
						let first_table;
						let first_node = node_subscriptions[0];
						const tableToTableEntry = (table) => {
							if (
								table &&
								(first_node.replicateByDefault
									? !first_node.tables.includes(table.tableName)
									: first_node.tables.includes(table.tableName))
							) {
								first_table = table;
								return { table };
							}
						};
						const table_by_id = table_subscription_to_replicator.tableById.map(tableToTableEntry);
						const subscribed_node_ids = [];
						for (let { name, startTime } of node_subscriptions) {
							const local_id = getIdOfRemoteNode(name, audit_store);
							subscribed_node_ids[local_id] = startTime;
						}
						// Send a message to the remote node with the node id mapping, indicating how each node name is mapped to a short id
						// and a list of the node names that are subscribed to this node
						ws.send(
							encode([
								NODE_NAME_TO_ID_MAP,
								exportIdMapping(table_subscription_to_replicator.auditStore),
								node_subscriptions.map(({ name }) => name),
							])
						);
						if (!schema_update_listener) {
							schema_update_listener = onUpdatedTable((table) => {
								if (table.database === database_name) {
									sendDatabaseInfo(null, database_name);
								}
							});
							db_removal_listener = onRemovedDB((db) => {
								// I guess we if a database is removed then we disconnect. This is kind of weird situation for replication,
								// as the replication system will try to preserve consistency between nodes and their databases, and
								// it is unclear what to do if a database is removed and what that means for consistency seekingd
								if (db === database_name) {
									ws.send(encode([DISCONNECT]));
									close();
								}
							});
						}
						const encoder = new Encoder();
						const current_transaction = { txnTime: 0 };
						let listening_for_overload = false;
						let current_sequence_id = Infinity; // the last sequence number in the audit log that we have processed, set this with a finite number from the subscriptions
						let sent_sequence_id; // the last sequence number we have sent
						const sendAuditRecord = (record_id, audit_record, local_time, begin_txn) => {
							current_sequence_id = local_time;
							// TOOD: Use begin_txn instead to find transaction delimiting
							if (audit_record.type === 'end_txn') {
								if (current_transaction.txnTime) {
									//if (DEBUG_MODE) logger.info?.(connection_id, 'sending replication message', encoding_start, position);
									if (encoding_buffer[encoding_start] !== 66) {
										logger.error?.('Invalid encoding of message');
									}
									writeInt(9); // replication message of nine bytes long
									writeInt(REMOTE_SEQUENCE_UPDATE); // action id
									writeFloat64((sent_sequence_id = local_time)); // send the local time so we know what sequence number to start from next time.
									sendQueuedData();
								}
								encoding_start = position;
								current_transaction.txnTime = 0;
								return; // end of transaction, nothing more to do
							}
							const node_id = audit_record.nodeId;
							const table_id = audit_record.tableId;
							let table_entry = table_by_id[table_id];
							if (!table_entry) {
								table_entry = table_by_id[table_id] = tableToTableEntry(
									table_subscription_to_replicator.tableById[table_id]
								);
								if (!table_entry) {
									return logger.trace?.('Not subscribed to table', table_id);
								}
							}
							const table = table_entry.table;
							let primary_store = table.primaryStore;
							let encoder = primary_store.encoder;
							if (audit_record.extendedType & HAS_STRUCTURE_UPDATE || !encoder.typedStructs) {
								// there is a structure update, fully load the entire record so it is all loaded into memory
								const value = audit_record.getValue(primary_store, true);
								JSON.stringify(value);
							}
							if (!(subscribed_node_ids[node_id] < local_time)) {
								if (DEBUG_MODE)
									logger.info?.(
										connection_id,
										'skipping replication update',
										audit_record.recordId,
										'to:',
										remote_node_name,
										'from:',
										node_id,
										'subscribed:',
										subscribed_node_ids
									);
								// we are skipping this message because it is being sent from another node, but we still want to
								// occasionally send a sequence update so that if we reconnect we don't have to go back to far in the
								// audit log
								if (!skipped_message_sequence_update_timer) {
									skipped_message_sequence_update_timer = setTimeout(() => {
										skipped_message_sequence_update_timer = null;
										// check to see if we are too far behind, but if so, send a sequence update
										if ((sent_sequence_id || 0) + SKIPPED_MESSAGE_SEQUENCE_UPDATE_DELAY / 2 < current_sequence_id) {
											if (DEBUG_MODE)
												logger.info?.(connection_id, 'sending skipped sequence update', current_sequence_id);
											ws.send(encode([SEQUENCE_ID_UPDATE, current_sequence_id]));
										}
									}, SKIPPED_MESSAGE_SEQUENCE_UPDATE_DELAY).unref();
								}
								return;
							}
							if (DEBUG_MODE)
								logger.info?.(
									connection_id,
									'preparing replication update',
									audit_record.recordId,
									'to:',
									remote_node_name,
									'from:',
									node_id,
									'subscribed:',
									subscribed_node_ids
								);
							const txn_time = audit_record.version;
							if (current_transaction.txnTime !== txn_time) {
								// send the queued transaction
								if (current_transaction.txnTime) {
									if (DEBUG_MODE)
										logger.info?.(connection_id, 'new txn time, sending queued txn', current_transaction.txnTime);
									if (encoding_buffer[encoding_start] !== 66) {
										logger.error?.('Invalid encoding of message');
									}
									sendQueuedData();
								}
								current_transaction.txnTime = txn_time;
								encoding_start = position;
								writeFloat64(txn_time);
							}

							const residency_id = audit_record.residencyId;
							const residency = getResidence(residency_id, table);
							if (audit_record.previousResidencyId != undefined) {
								// or does it have a special type? auditRecord.type === 'residency-change') {
								// TODO: handle residency change, based on previous residency, we may need to send out full records
								// to the new owners of the record.
								// For previous owners, that are no longer owners, we need to send out invalidation messages
								const previous_residency = getResidence(audit_record.previousResidencyId, table);
								if (
									(!previous_residency || previous_residency.includes(remote_node_name)) &&
									residency &&
									!residency.includes(remote_node_name)
								) {
									const record_id = audit_record.recordId;
									// send out invalidation messages
									logger.info?.(connection_id, 'sending invalidation', record_id, remote_node_name, 'from', node_id);
									let extended_type = 0;
									if (residency_id) extended_type |= HAS_CURRENT_RESIDENCY_ID;
									if (audit_record.previousResidencyId) extended_type |= HAS_PREVIOUS_RESIDENCY_ID;
									const encoded_invalidation_entry = createAuditEntry(
										audit_record.version,
										table_id,
										record_id,
										null,
										node_id,
										audit_record.user,
										'invalidate',
										encoder.encode({ [table.primaryKey]: record_id }),
										extended_type,
										residency_id,
										audit_record.previousResidencyId
									);
									writeInt(encoded_invalidation_entry.length);
									writeBytes(encoded_invalidation_entry);
								}
								if (previous_residency && !previous_residency[remote_node_name] && audit_record.type !== 'put') {
									// send out full record if it is not a put
								}
							}
							const typed_structs = encoder.typedStructs;
							const structures = encoder.structures;
							if (
								typed_structs?.length != table_entry.typed_length ||
								structures?.length != table_entry.structure_length
							) {
								table_entry.typed_length = typed_structs?.length;
								table_entry.structure_length = structures.length;
								logger.info?.(
									connection_id,
									'send table struct',
									table_entry.typed_length,
									table_entry.structure_length
								);
								if (!table_entry.sentName) {
									// TODO: only send the table name once
									table_entry.sentName = true;
								}
								ws.send(
									encode([
										TABLE_FIXED_STRUCTURE,
										{
											typedStructs: typed_structs,
											structures: structures,
											attributes: table.attributes,
											schemaDefined: table.schemaDefined,
										},
										table_id,
										table_entry.table.tableName,
									])
								);
							}
							if (residency_id && !sent_residency_lists[residency_id]) {
								ws.send(encode([RESIDENCY_LIST, residency, residency_id]));
								sent_residency_lists[residency_id] = true;
							}
							if (residency && !residency.includes(remote_node_name)) return; // we don't need to send this record to this node, is it doesn't have a copy of it and doesn't own it
							/*
							TODO: At some point we may want some fancier logic to elide the version (which is the same as txn_time)
							and username from subsequent audit entries in multiple entry transactions*/
							/*
							writeInt(table_id);
							const key_length = record_id_binary.length;
							writeInt(key_length);
							writeBytes(record_id_binary);
							const encoded_record = audit_record.getBinaryValue();
							writeInt(encoded_record.length);
							writeBytes(encoded_record);
							*/
							// directly write the audit record. If it starts with the previous local time, we omit that
							const encoded = audit_record.encoded;
							const start = encoded[0] === 66 ? 8 : 0;
							writeInt(encoded.length - start);
							writeBytes(encoded, start);
						};
						const sendQueuedData = () => {
							ws.send(encoding_buffer.subarray(encoding_start, position));
						};

						audit_subscription = new EventEmitter();
						audit_subscription.once('close', () => {
							closed = true;
							schema_update_listener?.remove();
							db_removal_listener?.remove();
							schema_update_listener = null;
							subscription_to_hdb_nodes?.end();
						});
						for (let { startTime } of node_subscriptions) {
							if (startTime < current_sequence_id) current_sequence_id = startTime;
						}

						(when_subscribed_to_hdb_nodes || Promise.resolve()).then(async () => {
							let is_first = true;
							do {
								// We run subscriptions as a loop where we can alternate between our two message delivery modes:
								// The catch-up pull mode where we are iterating a query since the last start time
								// and sending out the results while applying back-pressure from the socket.
								// Then we switch to the real-time push subscription mode where we are listening for updates
								// and sending them out immediately as we get them. If/when this mode gets overloaded, we switch back to
								// the catch-up mode.
								if (isFinite(current_sequence_id)) {
									let queued_entries;
									if (is_first) {
										is_first = false;
										let last_removed = getLastRemoved(audit_store);
										if (!(last_removed <= current_sequence_id)) {
											// this means the audit log doesn't extend far enough back, so we need to replicate all the tables
											// TODO: This should only be done on a single node, we don't want full table replication from all the
											// nodes that are connected to this one.
											let last_sequence_id = current_sequence_id;
											for (let table_name in tables) {
												const table = tables[table_name];
												for (const entry of table.primaryStore.getRange({
													snapshot: false,
												})) {
													if (closed) return;
													logger.info?.(
														connection_id,
														'Copying record from',
														database_name,
														table_name,
														entry.key,
														entry.localTime
													);
													if (entry.localTime >= current_sequence_id) {
														last_sequence_id = Math.max(entry.localTime, last_sequence_id);
														queued_entries = true;
														sendAuditRecord(null, entry, entry.localTime);
													}
												}
											}
											current_sequence_id = last_sequence_id;
										}
									}
									for (const { key, value: audit_entry } of audit_store.getRange({
										start: current_sequence_id || 1,
										exclusiveStart: true,
										snapshot: false, // don't want to use a snapshot, and we want to see new entries
									})) {
										if (closed) return;
										const audit_record = readAuditEntry(audit_entry);
										sendAuditRecord(null, audit_record, key);
										// wait if there is back-pressure
										if (ws._socket.writableNeedDrain) {
											await new Promise((resolve) => ws._socket.once('drain', resolve));
										}
										//await rest(); // possibly yield occasionally for fairness
										audit_subscription.startTime = key; // update so don't double send
										queued_entries = true;
									}
									if (queued_entries)
										sendAuditRecord(
											null,
											{
												type: 'end_txn',
											},
											current_sequence_id
										);
								}
								let listeners = table_update_listeners.get(first_table);
								if (!listeners) table_update_listeners.set(first_table, (listeners = []));
								listeners.push((table) => {
									// TODO: send table update
								});
								logger.info?.(connection_id, 'Waiting for next transaction', database_name);
								await whenNextTransaction(audit_store);
								logger.info?.(connection_id, 'Next transaction is ready', database_name);
							} while (!closed);
						});
						break;
				}
				return;
			}
			// else we are handling a replication message
			decoder.position = 8;
			let begin_txn = true;
			//const txn_time = decoder.getFloat64(0);
			let sequence_id_received;
			do {
				/*const table_id = decoder.readInt();
				const key_length = decoder.readInt();
				const record_key = readKey(body, decoder.position, (decoder.position += key_length));*/
				const event_length = decoder.readInt();
				if (event_length === 9 && decoder.getUint8(decoder.position) == REMOTE_SEQUENCE_UPDATE) {
					decoder.position++;
					last_sequence_id_received = sequence_id_received = decoder.readFloat64();
					logger.info?.('received remote sequence update', last_sequence_id_received, database_name);
					break;
				}
				const start = decoder.position;
				const audit_record = readAuditEntry(body.subarray(start, start + event_length));
				const table_decoder = table_decoders[audit_record.tableId];
				if (!table_decoder) {
					logger.error?.(`No table found with an id of ${audit_record.tableId}`);
				}
				let residency_list;
				if (audit_record.residencyId) {
					residency_list = received_residency_lists[audit_record.residencyId];
					logger.info?.(
						connection_id,
						'received residency list',
						residency_list,
						audit_record.type,
						audit_record.recordId
					);
				}
				const event = {
					table: table_decoder.name,
					id: audit_record.recordId,
					type: audit_record.type,
					nodeId: remote_short_id_to_local_id.get(audit_record.nodeId),
					residencyList: residency_list,
					timestamp: audit_record.version,
					value: audit_record.getValue(table_decoders[audit_record.tableId]),
					user: audit_record.user,
					beginTxn: begin_txn,
				};
				begin_txn = false;
				// TODO: Once it is committed, also record the localtime in the table with symbol metadata, so we can resume from that point
				if (DEBUG_MODE)
					logger.info?.(
						connection_id,
						'received replication message, id:',
						event.id,
						'version:',
						audit_record.version,
						'nodeId',
						event.nodeId,
						'name',
						event.value?.name
					);
				table_subscription_to_replicator.send(event);
				decoder.position = start + event_length;
			} while (decoder.position < body.byteLength);
			outstanding_commits++;
			if (outstanding_commits > MAX_OUTSTANDING_COMMITS && !replication_paused) {
				replication_paused = true;
				ws.pause();
			}
			table_subscription_to_replicator.send({
				type: 'end_txn',
				localTime: last_sequence_id_received,
				remoteNodes: incoming_subscription_nodes,
				onCommit() {
					outstanding_commits--;
					if (replication_paused) {
						replication_paused = false;
						ws.resume();
					}
					if (!last_sequence_id_committed && sequence_id_received) {
						logger.info?.(connection_id, 'queuing confirmation of a commit at', sequence_id_received);
						setTimeout(() => {
							ws.send(encode([COMMITTED_UPDATE, last_sequence_id_committed]));
							logger.info?.(connection_id, 'sent confirmation of a commit at', last_sequence_id_committed);
							last_sequence_id_committed = null;
						}, COMMITTED_UPDATE_DELAY);
					}
					last_sequence_id_committed = sequence_id_received;
				},
			});
		} catch (error) {
			logger.error?.(connection_id, 'Error handling incoming replication message', error);
		}
	});
	ws.on('ping', resetPingTimer);
	ws.on('pong', () => {
		if (options.connection)
			connectedToNode({
				name: remote_node_name,
				database: database_name,
				url: options.url,
				latency: performance.now() - last_ping_time,
			});
		last_ping_time = null;
	});
	ws.on('close', (code, reason_buffer) => {
		clearInterval(send_ping_interval);
		clearTimeout(receive_ping_timer);
		if (audit_subscription) audit_subscription.emit('close');
		if (subscription_request) subscription_request.end();
		logger.info?.(connection_id, 'closed', code, reason_buffer?.toString());
	});

	function recordRemoteNodeSequence() {}

	function close(code?, reason?) {
		ws.isFinished = true;
		ws.close(code, reason);
	}
	function sendSubscriptionRequestUpdate() {
		// once we have received the node name, and we know the database name that this connection is for,
		// we can send a subscription request, if no other threads have subscribed.
		if (!subscribed) {
			subscribed = true;
			options.connection?.on('subscriptions-updated', sendSubscriptionRequestUpdate);
		}
		if (options.connection?.isFinished)
			throw new Error('Can not make a subscription request on a connection that is already closed');
		/*		if (!last_sequence_id_received) {
			last_sequence_id_received =
				table_subscription_to_replicator.dbisDB.get([Symbol.for('seq'), remote_node_name]) ?? 1;
		}*/
		const node_subscriptions = options.connection?.nodeSubscriptions.map((node, index) => {
			let table_subs = [];
			let { replicateByDefault: replicate_by_default } = node;
			if (node.subscriptions) {
				// if the node has explicit subscriptions, we need to use that to determine subscriptions
				for (let subscription of node.subscriptions) {
					// if there is an explicit subscription listed
					if (subscription.subscribe && (subscription.schema || subscription.database) === database_name) {
						const table_name = subscription.table;
						if (tables[table_name]?.replicate !== false)
							// if replication is enabled for this table
							table_subs.push(table_name);
					}
				}
				replicate_by_default = false; // now turn off the default replication because it was an explicit list of subscriptions
			} else {
				// note that if replicateByDefault is enabled, we are listing the *excluded* tables
				for (let table_name in tables) {
					if (replicate_by_default ? tables[table_name].replicate === false : tables[table_name].replicate)
						table_subs.push(table_name);
				}
			}
			let start_time = table_subscription_to_replicator.dbisDB.get([Symbol.for('seq'), node.name]) ?? 1;
			if (index > 0 && start_time > 1) {
				// if we are subscribing to secondary nodes to catch up, we aren't guaranteed the same sequence ids
				// so we go back in time a bit to make sure we get all the records
				start_time -= 10000;
			}
			return {
				name: node.name,
				replicateByDefault: replicate_by_default,
				tables: table_subs, // omitted or included based on flag above
				startTime: start_time,
			};
		});
		logger.info?.(
			connection_id,
			'sending subscription request',
			node_subscriptions,
			table_subscription_to_replicator?.dbisDB.path
		);

		if (node_subscriptions) {
			if (node_subscriptions.length > 0)
				ws.send(encode([SUBSCRIPTION_REQUEST, database_name, last_sequence_id_received, null, node_subscriptions]));
			// no nodes means we are unsubscribing/disconnecting
			else close(1008, 'No nodes to subscribe to');
		}
	}

	function getResidence(residency_id, table) {
		if (!residency_id) return;
		let residency = residency_map[residency_id];
		if (!residency) {
			residency = table.getResidencyRecord(residency_id);
			residency_map[residency_id] = residency;
			// TODO: Send the residency record
		}
		return residency;
	}

	function setDatabase(database_name) {
		table_subscription_to_replicator = table_subscription_to_replicator || db_subscriptions.get(database_name);
		if (!table_subscription_to_replicator) {
			return logger.warn(`No database named "${database_name}" was declared and registered`);
		}
		audit_store = table_subscription_to_replicator.auditStore;
		if (!audit_store) {
			throw new Error('No audit store found in ' + database_name);
		}
		if (!tables) tables = getDatabases()?.[database_name];

		const this_node_name = getThisNodeName();
		if (this_node_name === remote_node_name) {
			if (!this_node_name) throw new Error('Node name not defined');
			else throw new Error('Should not connect to self', this_node_name);
		}
		sendDatabaseInfo(this_node_name, database_name);
		return true;
	}
	function sendDatabaseInfo(this_node_name, database_name) {
		let database = getDatabases()?.[database_name];
		let tables = [];
		for (let table_name in database) {
			let table = database[table_name];
			tables.push({
				table: table_name,
				schemaDefined: table.schemaDefined,
				attributes: table.attributes.map((attr) => ({
					name: attr.name,
					type: attr.type,
					isPrimaryKey: attr.isPrimaryKey,
				})),
			});
		}
<<<<<<< HEAD
		logger.trace('Sending database info for node', this_node_name, 'database name', database_name, tables);
=======
		logger.info?.(
			'Sending database info for node',
			this_node_name,
			'database name',
			database_name,
			Object.keys(tables)
		);
>>>>>>> 80d1e31c
		ws.send(encode([NODE_NAME, this_node_name, database_name, tables]));
	}

	return {
		end() {
			// cleanup
			if (subscription_request) subscription_request.end();
			if (audit_subscription) audit_subscription.emit('close');
		},
		disconnected() {
			// if we get disconnected, notify subscriptions manager so we can reroute through another node
			disconnectedFromNode({
				name: remote_node_name,
				database: database_name,
				url: options.url,
			});
			// TODO: When we get reconnected, we need to undo this
		},
	};

	function writeInt(number) {
		checkRoom(5);
		if (number < 128) {
			encoding_buffer[position++] = number;
		} else if (number < 0x4000) {
			data_view.setUint16(position, number | 0x8000);
			position += 2;
		} else if (number < 0x3f000000) {
			data_view.setUint32(position, number | 0xc0000000);
			position += 4;
		} else {
			encoding_buffer[position] = 0xff;
			data_view.setUint32(position + 1, number);
			position += 5;
		}
	}

	function writeBytes(src, start = 0, end = src.length) {
		const length = end - start;
		checkRoom(length);
		src.copy(encoding_buffer, position, start, end);
		position += length;
	}

	function writeFloat64(number) {
		checkRoom(8);
		data_view.setFloat64(position, number);
		position += 8;
	}
	function checkRoom(length) {
		if (length + 16 > encoding_buffer.length - position) {
			const new_buffer = Buffer.allocUnsafeSlow(((position + length - encoding_start + 0x10000) >> 10) << 11);
			encoding_buffer.copy(new_buffer, 0, encoding_start, position);
			position = position - encoding_start;
			encoding_start = 0;
			encoding_buffer = new_buffer;
			data_view = new DataView(encoding_buffer.buffer, 0, encoding_buffer.length);
		}
	}
}

class Encoder {
	constructor() {}
}
// Check the attributes in the msg vs the table and if they dont match call ensureTable to create them
function ensureTableIfChanged(table_definition, existing_table) {
	if (!existing_table) existing_table = {};
	let has_changes = false;
	let attributes = existing_table.attributes || [];
	for (let i = 0; i < table_definition.attributes.length; i++) {
		let ensure_attribute = table_definition.attributes[i];
		let existing_attribute = attributes[i];
		if (
			!existing_attribute ||
			existing_attribute.name !== ensure_attribute.name ||
			existing_attribute.type !== ensure_attribute.type
		) {
			has_changes = true;
			attributes[i] = ensure_attribute;
		}
	}
	if (has_changes) {
		logger.error?.('(Re)creating', table_definition);
		return ensureTable({
			table: table_definition.table,
			database: table_definition.database,
			schemaDefined: table_definition.schemaDefined,
			attributes,
			...existing_table,
		});
	}
	return existing_table;
}<|MERGE_RESOLUTION|>--- conflicted
+++ resolved
@@ -1070,17 +1070,13 @@
 				})),
 			});
 		}
-<<<<<<< HEAD
-		logger.trace('Sending database info for node', this_node_name, 'database name', database_name, tables);
-=======
-		logger.info?.(
+		logger.trace?.(
 			'Sending database info for node',
 			this_node_name,
 			'database name',
 			database_name,
 			Object.keys(tables)
 		);
->>>>>>> 80d1e31c
 		ws.send(encode([NODE_NAME, this_node_name, database_name, tables]));
 	}
 
