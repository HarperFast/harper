/**
 * This is the entry module is responsible for replicating data between nodes. It is a source for tables that are replicated
 * A typical exchange should look like:
 * 1. Node A connects to node B, and sends its node name and the database name (and the mapping of its node id to short ids?)
 * 2. Node B sends back its node name and the mapping of its node id to short ids
 * 3. Node A sends a subscription request to node B
 * 3a. Node B may also send a subscription request to node A
 * 4. Node B sends back the table names and structures
 * 5. Node B sends back the audit records
 */

import { databases, getDatabases, onUpdatedTable, onRemovedDB } from '../../resources/databases.ts';
import { Resource } from '../../resources/Resource.ts';
import { IterableEventQueue } from '../../resources/IterableEventQueue.ts';
import {
	NodeReplicationConnection,
	createWebSocket,
	replicateOverWS,
	databaseSubscriptions,
	tableUpdateListeners,
	LATENCY_POSITION,
} from './replicationConnection.ts';
import { server } from '../Server.ts';
import env from '../../utility/environment/environmentManager.js';
import * as logger from '../../utility/logging/harper_logger.js';
import { X509Certificate } from 'crypto';
import { readFileSync } from 'fs';
export { startOnMainThread } from './subscriptionManager';
import {
	subscribeToNodeUpdates,
	getHDBNodeTable,
	iterateRoutes,
	shouldReplicateToNode,
	getReplicationSharedStatus,
} from './knownNodes.ts';
import { CONFIG_PARAMS } from '../../utility/hdbTerms.ts';
import { exportIdMapping } from './nodeIdMapping.ts';
import * as tls from 'node:tls';
import { ServerError } from '../../utility/errors/hdbError.js';
import { isMainThread } from 'worker_threads';
import { Database } from 'lmdb';
import { getHostnamesFromCertificate } from '../../security/keys.js';

let replicationDisabled;
let nextId = 1; // for request ids

export const servers = [];
// This is the set of acceptable root certificates for replication, which includes the publicly trusted CAs if enabled
// and any CAs that have been replicated across the cluster
export const replicationCertificateAuthorities =
	env.get(CONFIG_PARAMS.REPLICATION_ENABLEROOTCAS) !== false ? new Set(tls.rootCertificates) : new Set();
/**
 * Start the replication server. This will start a WebSocket server that will accept replication requests from other nodes.
 * @param options
 */
export function start(options) {
	if (!options.port && !options.securePort) {
		// if no replication ports are specified at all, default to using operations API ports
		options.port = env.get(CONFIG_PARAMS.OPERATIONSAPI_NETWORK_PORT);
		options.securePort = env.get(CONFIG_PARAMS.OPERATIONSAPI_NETWORK_SECUREPORT);
	}
	if (!getThisNodeName()) throw new Error('Can not load replication without a url (see replication.url in the config)');
	const routeByHostname = new Map();
	for (const node of iterateRoutes(options)) {
		routeByHostname.set(urlToNodeName(node.url), node);
	}
	assignReplicationSource(options);
	options = {
		// We generally expect this to use the same settings as the operations API port
		mtls: true, // make sure that we request a certificate from the client
		isOperationsServer: true, // we default to using the operations server ports
		maxPayload: 10 * 1024 * 1024 * 1024, // 10 GB max payload, primarily to support replicating applications
		...options,
	};
	// noinspection JSVoidFunctionReturnValueUsed
	// @ts-expect-error
	const wsServers = server.ws(async (ws, request, chainCompletion, next) => {
		logger.debug('Incoming WS connection received ' + request.url);
		if (request.headers.get('sec-websocket-protocol') !== 'harperdb-replication-v1') {
			return next(ws, request, chainCompletion);
		}
		await chainCompletion;
		ws._socket.unref(); // we don't want the socket to keep the thread alive
		replicateOverWS(ws, options, request?.user);
		ws.on('error', (error) => {
			if (error.code !== 'ECONNREFUSED') logger.error('Error in connection to ' + this.url, error.message);
		});
	}, options);
	options.runFirst = true;
	// now setup authentication for the replication server, authorizing by certificate
	// or IP address and then falling back to standard authorization, we set up an http middleware listener
	server.http((request, nextHandler) => {
		if (request.isWebSocket && request.headers.get('Sec-WebSocket-Protocol') === 'harperdb-replication-v1') {
			logger.debug('Incoming replication WS connection received, authorized: ' + request.authorized);
			if (!request.authorized && request._nodeRequest.socket.authorizationError) {
				logger.error(
					`Incoming client connection from ${request.ip} did not have valid certificate, you may need turn on enableRootCAs in the config if you are using a publicly signed certificate, or add the CA to the server's trusted CAs`,
					request._nodeRequest.socket.authorizationError
				);
			}
			const hdbNodesStore = getHDBNodeTable().primaryStore;
			// attempt to authorize by certificate common name, this is the most common means of auth
			if (request.authorized && request.peerCertificate.subjectaltname) {
				const hostnames = getHostnamesFromCertificate(request.peerCertificate);
				let node: any;
				for (const hostname of hostnames) {
					node = hostname && (hdbNodesStore.get(hostname) || routeByHostname.get(hostname));
					if (node) break;
				}
				if (node) {
					if (node?.revoked_certificates?.includes(request.peerCertificate.serialNumber)) {
						logger.warn(
							'Revoked certificate used in attempt to connect to node',
							node.name,
							'certificate serial number',
							request.peerCertificate.serialNumber
						);
						return;
					} else {
						request.user = node;
					}
				} else {
					// technically if there are credentials, we could still allow the connection, but give a warning, because we don't usually do that
					logger.warn(
						`No node found for certificate common name/SANs: ${hostnames}, available nodes are ${Array.from(
							hdbNodesStore
								.getRange({})
								.filter(({ value }) => value)
								.map(({ key }) => key)
						).join(', ')} and routes ${Array.from(routeByHostname.keys()).join(
							', '
						)}, connection will require credentials.`
					);
				}
			} else {
				// try by IP address
				const node = hdbNodesStore.get(request.ip) || routeByHostname.get(request.ip);
				if (node) {
					request.user = node;
				} else {
					logger.warn(
						`No node found for IP address ${request.ip}, available nodes are ${Array.from(
							new Set([...hdbNodesStore.getKeys(), ...routeByHostname.keys()])
						).join(', ')}, connection will require credentials.`
					);
				}
			}
		}
		return nextHandler(request);
	}, options);

	// we need to keep track of the servers so we can update the secure contexts
	const contextUpdaters: (() => void)[] = [];
	// @ts-expect-error
	for (const wsServer of wsServers) {
		if (wsServer.secureContexts) {
			// we have secure contexts, so we can update the replication variants with the replication CAs
			const updateContexts = () => {
				// on any change to the list of replication CAs or the certificates, we update the replication security contexts
				// note that we do not do this for the main security contexts, because all the CAs
				// add a big performance penalty on connection setup
				const contextsToUpdate = new Set(wsServer.secureContexts.values());
				if (wsServer.defaultContext) contextsToUpdate.add(wsServer.defaultContext);
				for (const context of contextsToUpdate) {
					try {
						const ca = Array.from(replicationCertificateAuthorities);
						// add the replication CAs (and root CAs) to any existing CAs for the context
						if (context.options.availableCAs) ca.push(...context.options.availableCAs.values());
						const tlsOptions =
							// make sure we use the overriden tls.createSecureContext
							// create a new security context with the extra CAs
							{ ...context.options, ca };
						context.updatedContext = tls.createSecureContext(tlsOptions);
					} catch (error) {
						logger.error('Error creating replication TLS config', error);
					}
				}
			};
			wsServer.secureContextsListeners.push(updateContexts);
			// we need to stay up-to-date with any CAs that have been replicated across the cluster
			contextUpdaters.push(updateContexts);
			if (env.get(CONFIG_PARAMS.REPLICATION_ENABLEROOTCAS) !== false) {
				// if we are using root CAs, then we need to at least update the contexts for this even if none of the nodes have (explicit) CAs
				updateContexts();
			}
		}
	}
	// we always need to monitor for node changes, because this also does the essential step of setting up the server.shards
	monitorNodeCAs(() => {
		for (const updateContexts of contextUpdaters) updateContexts();
	});
}
export function monitorNodeCAs(listener: () => void) {
	let lastCaCount = 0;
	subscribeToNodeUpdates((node) => {
		if (node?.ca) {
			// we only care about nodes that have a CA
			replicationCertificateAuthorities.add(node.ca);
			// created a set of all the CAs that have been replicated, if changed, update the secure context
			if (replicationCertificateAuthorities.size !== lastCaCount) {
				lastCaCount = replicationCertificateAuthorities.size;
				listener?.();
			}
		}
	});
}
export function disableReplication(disabled = true) {
	replicationDisabled = disabled;
}
export let enabledDatabases;
/**
 * Replication functions by acting as a "source" for tables. With replicated tables, the local tables are considered
 * a "cache" of the cluster's data. The tables don't resolve gets to the cluster, but they do propagate
 * writes and subscribe to the cluster.
 * This function will assign the NATS replicator as a source to all tables don't have an otherwise defined source (basically
 * any tables that aren't caching tables for another source).
 */
function assignReplicationSource(options) {
	if (replicationDisabled) return;
	getDatabases();
	enabledDatabases = options.databases;
	// we need to set up the replicator as a source for each database that is replicated
	forEachReplicatedDatabase(options, (database, databaseName) => {
		if (!database) {
			// if no database, then the notification means the database was removed
			const dbSubscriptions = options.databaseSubscriptions || databaseSubscriptions;
			for (const [url, dbConnections] of connections) {
				const dbConnection = dbConnections.get(databaseName);
				if (dbConnection) {
					dbConnection.subscribe([], false);
					dbConnections.delete(databaseName);
				}
			}
			dbSubscriptions.delete(databaseName);
			return;
		}
		for (const tableName in database) {
			const Table = database[tableName];
			setReplicator(databaseName, Table, options);
			tableUpdateListeners.get(Table)?.forEach((listener) => listener(Table));
		}
	});
}

/**
 * Get/create a replication resource that can be assigned as a source to tables
 * @param tableName
 * @param dbName
 */
export function setReplicator(dbName: string, table: any, options: any) {
	if (!table) {
		return console.error(`Attempt to replicate non-existent table ${table.name} from database ${dbName}`);
	}
	if (table.replicate === false || table.sources?.some((source) => source.isReplicator)) return;
	let source;
	// We may try to consult this to get the other nodes for back-compat
	// const { hub_routes } = getClusteringRoutes();
	table.sourcedFrom(
		class Replicator extends Resource {
			/**
			 * This subscribes to the other nodes. Subscription events are notifications rather than
			 * requests for data changes, so they circumvent the validation and replication layers
			 * of the table classes.
			 */
			static connection: NodeReplicationConnection;
			static subscription: IterableEventQueue;
			static async subscribe() {
				const dbSubscriptions = options.databaseSubscriptions || databaseSubscriptions;
				let subscription = dbSubscriptions.get(dbName);
				const tableById = subscription?.tableById || [];
				tableById[table.tableId] = table;
				const resolve = subscription?.ready;
				logger.trace('Setting up replicator subscription to database', dbName);
				if (!subscription?.auditStore) {
					// if and only if we are the first table for the database, then we set up the subscription.
					// We only need one subscription for the database
					// TODO: Eventually would be nice to have a real database subscription that delegated each specific table
					// event to each table
					this.subscription = subscription = new IterableEventQueue();
					dbSubscriptions.set(dbName, subscription);
					subscription.tableById = tableById;
					subscription.auditStore = table.auditStore;
					subscription.dbisDB = table.dbisDB;
					subscription.databaseName = dbName;
					if (resolve) resolve(subscription);
					return subscription;
				}
				this.subscription = subscription;
			}
			static subscribeOnThisThread(workerIndex, totalWorkers) {
				// we need a subscription on every thread because we could get subscription requests from any
				// incoming TCP connection
				return true;
			}

			/**
			 * This should be called when there is a local invalidated entry, or an entry that is known to be available
			 * elsewhere on the cluster, and will retrieve from the appropriate node
			 * @param query
			 */
			static async load(entry: any) {
				if (entry) {
					const residencyId = entry.residencyId;
					const residency: string[] = entry.residency || table.dbisDB.get([Symbol.for('residency_by_id'), residencyId]);
					if (residency) {
						let firstError: Error;
						const attemptedNodes = new Set<string>();
						do {
							// This loop is for trying multiple nodes if the first one fails. With each iteration, we add the node to the attemptedConnections,
							// so after fails we progressively try the next best node each time.
							let bestConnection: NodeReplicationConnection;
							let bestNode = '';
							let bestLatency = Infinity;
							for (const nodeName of residency) {
								if (attemptedNodes.has(nodeName)) continue;
								if (nodeName === server.hostname) continue; // don't both connecting to ourselves
								const connection = getRetrievalConnectionByName(nodeName, Replicator.subscription, dbName);
								// find a connection, needs to be connected and we haven't tried it yet
								if (connection?.isConnected) {
									// is connected and not ourselves
									const latency = getReplicationSharedStatus(table.auditStore, dbName, nodeName)[LATENCY_POSITION];
									// choose this as the best connection if latency is lower (or hasn't been tested yet)
									if (!bestConnection || latency < bestLatency) {
										bestConnection = connection;
										bestNode = nodeName;
										bestLatency = latency;
									}
								}
							}
							// if there are no connections left, throw an error
							if (!bestConnection)
								throw (
									firstError || new ServerError(`No connection to any other nodes are available: ${residency}`, 502)
								);
							const request = {
								requestId: nextId++,
								table,
								entry,
								id: entry.key,
							};
							attemptedNodes.add(bestNode);
							try {
								return await bestConnection.getRecord(request);
							} catch (error) {
								// if we are still connected, must be a non-network error
								if (bestConnection.isConnected) throw error;
								// if we got a network error, record it and try the next node (continuing through the loop)
								logger.warn('Error in load from node', node_name, error);
								if (!firstError) firstError = error;
							}
							// eslint-disable-next-line no-constant-condition
						} while (true);
					}
				}
			}
			static isReplicator = true;
		},
		{ intermediateSource: true }
	);
}
const connections = new Map();

/**
 * Get or create a connection to the specified node
 * @param url
 * @param subscription
 * @param dbName
 */
function getSubscriptionConnection(
	url: string,
	subscription: any,
	dbName: string,
	node_name?: string,
	authorization?: string
) {
	let dbConnections = connections.get(url);
	if (!dbConnections) {
		connections.set(url, (dbConnections = new Map()));
	}
	let connection = dbConnections.get(dbName);
	if (connection) return connection;
	if (subscription) {
		dbConnections.set(
			dbName,
			(connection = new NodeReplicationConnection(url, subscription, dbName, node_name, authorization))
		);
		connection.connect();
		connection.once('finished', () => dbConnections.delete(dbName));
		return connection;
	}
}
const nodeNameToRetrievalConnections = new Map<string, Map<string, NodeReplicationConnection>>();
/**
 * Get connection by node name, using caching
 * */
function getRetrievalConnectionByName(nodeName, subscription, dbName): NodeReplicationConnection {
	let dbConnections = nodeNameToRetrievalConnections.get(node_name);
	if (!dbConnections) {
		dbConnections = new Map();
		nodeNameToRetrievalConnections.set(node_name, dbConnections);
	}
	let connection = dbConnections.get(dbName);
	if (connection) return connection;
	const node = getHDBNodeTable().primaryStore.get(nodeName);
	if (node?.url) {
		connection = new NodeReplicationConnection(node.url, subscription, dbName, node_name, node.authorization);
		// cache the connection
<<<<<<< HEAD
		dbConnections.set(nodeName, connection);
=======
		dbConnections.set(db_name, connection);
>>>>>>> 193e18de
		connection.connect();
		connection.once('finished', () => dbConnections.delete(dbName));
	}
	return connection;
}

export async function sendOperationToNode(node, operation, options) {
	if (!options) options = {};
	options.serverName = node.name;
	const socket = await createWebSocket(node.url, options);
	const session = replicateOverWS(socket, {}, {});
	return new Promise((resolve, reject) => {
		socket.on('open', () => {
			logger.debug('Sending operation connection to ' + node.url + ' opened', operation);
			resolve(session.sendOperation(operation));
		});
		socket.on('error', (error) => {
			reject(error);
		});
		socket.on('close', (error) => {
			logger.info('Sending operation connection to ' + node.url + ' closed', error);
		});
	}).finally(() => {
		socket.close();
	});
}

/**
 * Subscribe to a node for a database, getting the necessary connection and subscription and signaling the start of the subscription
 * @param request
 */
export function subscribeToNode(request) {
	try {
		if (isMainThread) {
			logger.trace(
				`Subscribing on main thread (should not happen in multi-threaded instance)`,
				request.nodes[0].url,
				request.database
			);
		}
		let subscriptionToTable = databaseSubscriptions.get(request.database);
		if (!subscriptionToTable) {
			// Wait for it to be created
			let ready;
			subscriptionToTable = new Promise((resolve) => {
				logger.info('Waiting for subscription to database ' + request.database);
				ready = resolve;
			});
			subscriptionToTable.ready = ready;
			databaseSubscriptions.set(request.database, subscriptionToTable);
		}
		const connection = getSubscriptionConnection(
			request.nodes[0].url,
			subscriptionToTable,
			request.database,
			request.nodes[0].name,
			request.nodes[0].authorization
		);
		if (request.nodes[0].name === undefined) {
			// we don't have the node name yet
			connection.tentativeNode = request.nodes[0];
		} else {
			connection.nodeName = request.nodes[0].name;
		}
		connection.subscribe(
			request.nodes.filter((node) => {
				return shouldReplicateToNode(node, request.database);
			}),
			request.replicateByDefault
		);
	} catch (error) {
		logger.error('Error in subscription to node', request.nodes[0]?.url, error);
	}
}
export async function unsubscribeFromNode({ name, url, database }) {
	logger.trace(
		'Unsubscribing from node',
		name,
		url,
		database,
		'nodes',
		Array.from(getHDBNodeTable().primaryStore.getRange({}))
	);
	const dbConnections = connections.get(url);
	if (dbConnections) {
		const connection = dbConnections.get(database);
		if (connection) {
			connection.unsubscribe();
			dbConnections.delete(database);
		}
	}
}

let commonNameFromCert: string;
function getCommonNameFromCert() {
	if (commonNameFromCert !== undefined) return commonNameFromCert;
	const certificatePath =
		env.get(CONFIG_PARAMS.OPERATIONSAPI_TLS_CERTIFICATE) || env.get(CONFIG_PARAMS.TLS_CERTIFICATE);
	if (certificatePath) {
		// we can use this to get the hostname if it isn't provided by config
		const certParsed = new X509Certificate(readFileSync(certificatePath));
		const subject = certParsed.subject;
		return (commonNameFromCert = subject.match(/CN=(.*)/)?.[1] ?? null);
	}
}
let node_name;

/** Attempt to figure out the host/node name, using direct or indirect settings
 * @returns {string}
 */
export function getThisNodeName() {
	return (
		node_name ||
		(node_name =
			env.get('replication_hostname') ??
			urlToNodeName(env.get('replication_url')) ??
			getCommonNameFromCert() ??
			getHostFromListeningPort('operationsapi_network_secureport') ??
			getHostFromListeningPort('operationsapi_network_port') ??
			'127.0.0.1')
	);
}

export function clearThisNodeName() {
	node_name = undefined;
}

Object.defineProperty(server, 'hostname', {
	get() {
		return getThisNodeName();
	},
});
function getHostFromListeningPort(key) {
	const port = env.get(key);
	const lastColon = port?.lastIndexOf?.(':');
	if (lastColon > 0) return port.slice(0, lastColon);
}
function getPortFromListeningPort(key) {
	const port = env.get(key);
	const lastColon = port?.lastIndexOf?.(':');
	if (lastColon > 0) return +port.slice(lastColon + 1).replace(/[\[\]]/g, '');
	return +port;
}
export function getThisNodeId(auditStore: any) {
	return exportIdMapping(auditStore)?.[getThisNodeName()];
}
server.replication = {
	getThisNodeId,
	exportIdMapping,
};
export function getThisNodeUrl() {
	const url = env.get('replication_url');
	if (url) return url;
	return hostnameToUrl(getThisNodeName());
}
export function hostnameToUrl(hostname) {
	let port = getPortFromListeningPort('replication_port');
	if (port) return `ws://${hostname}:${port}`;
	port = getPortFromListeningPort('replication_secureport');
	if (port) return `wss://${hostname}:${port}`;
	port = getPortFromListeningPort('operationsapi_network_port');
	if (port) return `ws://${hostname}:${port}`;
	port = getPortFromListeningPort('operationsapi_network_secureport');
	if (port) return `wss://${hostname}:${port}`;
}
export function urlToNodeName(nodeUrl) {
	if (nodeUrl) return new URL(nodeUrl).hostname; // this the part of the URL that is the node name, as we want it to match common name in the certificate
}

/**
 * Iterate through all the databases and tables that are replicated, both those that exist now, and future databases that
 * are added or removed, calling the callback for each
 * @param options
 * @param callback
 */
export function forEachReplicatedDatabase(options, callback) {
	for (const databaseName of Object.getOwnPropertyNames(databases)) {
		forDatabase(databaseName);
	}
	onRemovedDB((databaseName) => {
		forDatabase(databaseName);
	});
	return onUpdatedTable((Table, isChanged) => {
		forDatabase(Table.databaseName);
	});
	function forDatabase(databaseName) {
		const database = databases[databaseName];
		logger.trace('Checking replication status of ', databaseName, options?.databases);
		if (
			options?.databases === undefined ||
			options.databases === '*' ||
			options.databases.includes(databaseName) ||
			options.databases.some?.((dbConfig) => dbConfig.name === databaseName) ||
			!database
		)
			callback(database, databaseName, true);
		else if (hasExplicitlyReplicatedTable(databaseName)) callback(database, databaseName, false);
	}
}
function hasExplicitlyReplicatedTable(databaseName) {
	const database = databases[databaseName];
	for (const tableName in database) {
		const table = database[tableName];
		if (table.replicate) return true;
	}
}

/**
 * Get the last time that an audit record was added to the audit store
 * @param auditStore
 */
export function lastTimeInAuditStore(auditStore: Database) {
	for (const timestamp of auditStore.getKeys({
		limit: 1,
		reverse: true,
	})) {
		return timestamp;
	}
}

export async function replicateOperation(req) {
	const response = { message: '' };
	if (req.replicated) {
		req.replicated = false; // don't send a replicated flag to the nodes we are sending to
		logger.trace?.(
			'Replicating operation',
			req.operation,
			'to nodes',
			server.nodes.map((node) => node.name)
		);
		const replicatedResults = await Promise.allSettled(
			server.nodes.map((node) => {
				// do all the nodes in parallel
				return sendOperationToNode(node, req);
			})
		);
		// map the settled results to the response
		response.replicated = replicatedResults.map((settledResult, index) => {
			const result =
				settledResult.status === 'rejected'
					? { status: 'failed', reason: settledResult.reason.toString() }
					: settledResult.value;
			result.node = server.nodes[index]?.name; // add the node to the result so we know which node succeeded/failed
			return result;
		});
	}
	return response;
}<|MERGE_RESOLUTION|>--- conflicted
+++ resolved
@@ -405,11 +405,7 @@
 	if (node?.url) {
 		connection = new NodeReplicationConnection(node.url, subscription, dbName, node_name, node.authorization);
 		// cache the connection
-<<<<<<< HEAD
-		dbConnections.set(nodeName, connection);
-=======
-		dbConnections.set(db_name, connection);
->>>>>>> 193e18de
+		dbConnections.set(dbName, connection);
 		connection.connect();
 		connection.once('finished', () => dbConnections.delete(dbName));
 	}
