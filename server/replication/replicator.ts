--- conflicted
+++ resolved
@@ -187,13 +187,8 @@
 		for (const updateContexts of contextUpdaters) updateContexts();
 	});
 }
-<<<<<<< HEAD
-export function monitorNodeCAs(listener) {
+export function monitorNodeCAs(listener: () => void) {
 	let lastCaCount = 0;
-=======
-export function monitorNodeCAs(listener: () => void) {
-	let last_ca_count = 0;
->>>>>>> 3a845258
 	subscribeToNodeUpdates((node) => {
 		if (node?.ca) {
 			// we only care about nodes that have a CA
