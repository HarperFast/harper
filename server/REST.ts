--- conflicted
+++ resolved
@@ -44,31 +44,31 @@
 			resource_request.async = true;
 			resource = entry.Resource;
 		}
-<<<<<<< HEAD
-
-		const cache_control = headers_object['cache-control'];
-		if (cache_control) {
-			const cache_control_parts = parseHeaderValue(cache_control);
-			for (const part of cache_control_parts) {
-				switch (part.name) {
-					case 'max-age':
-						request.expiresAt = part.value * 1000 + Date.now();
-						break;
-					case 'only-if-cached':
-						request.onlyIfCached = true;
-						break;
-					case 'no-cache':
-						request.noCache = true;
-						break;
-					case 'no-store':
-						request.noCacheStore = true;
-						break;
-					case 'stale-if-error':
-						request.staleIfError = true;
-						break;
-					case 'must-revalidate':
-						request.mustRevalidate = true;
-						break;
+		if (resource.isCaching) {
+			const cache_control = headers_object['cache-control'];
+			if (cache_control) {
+				const cache_control_parts = parseHeaderValue(cache_control);
+				for (const part of cache_control_parts) {
+					switch (part.name) {
+						case 'max-age':
+							request.expiresAt = part.value * 1000 + Date.now();
+							break;
+						case 'only-if-cached':
+							request.onlyIfCached = true;
+							break;
+						case 'no-cache':
+							request.noCache = true;
+							break;
+						case 'no-store':
+							request.noCacheStore = true;
+							break;
+						case 'stale-if-error':
+							request.staleIfError = true;
+							break;
+						case 'must-revalidate':
+							request.mustRevalidate = true;
+							break;
+					}
 				}
 			}
 		}
@@ -89,20 +89,6 @@
 		const replicate_from = headers_object['x-replicate-from'];
 		if (replicate_from === 'none') {
 			request.replicateFrom = false;
-=======
-		if (resource.isCaching) {
-			let cache_control = headers_object['cache-control'];
-			if (cache_control) {
-				cache_control = cache_control.toLowerCase();
-				const max_age = cache_control.match(/max-age=(\d+)/)?.[1];
-				if (max_age) request.expiresAt = max_age * 1000 + Date.now();
-				if (cache_control.includes('only-if-cached')) request.onlyIfCached = true;
-				if (cache_control.includes('no-cache')) request.noCache = true;
-				if (cache_control.includes('no-store')) request.noCacheStore = true;
-				if (cache_control.includes('stale-if-error')) request.staleIfError = true;
-				if (cache_control.includes('must-revalidate')) request.mustRevalidate = true;
-			}
->>>>>>> 9e890bde
 		}
 		let response_data = await transaction(request, () => {
 			if (headers_object['content-length'] || headers_object['transfer-encoding']) {
