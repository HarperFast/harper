--- conflicted
+++ resolved
@@ -138,14 +138,8 @@
 		const execution_time = performance.now() - start;
 		recordAction(execution_time, 'TTFB', resource_path, method);
 		recordActionBinary(false, 'success', resource_path, method);
-<<<<<<< HEAD
 		if (!error.statusCode) console.error(error);
-		const headers = {};
 		if (error.statusCode === 405) {
-=======
-		if (!error.http_resp_code) console.error(error);
-		if (error.http_resp_code === 405) {
->>>>>>> 76a8bad9
 			if (error.method) error.message += ` to handle HTTP method ${error.method.toUpperCase() || ''}`;
 			if (error.allow) {
 				error.allow.push('trace', 'head', 'options');
