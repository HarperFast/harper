--- conflicted
+++ resolved
@@ -11,12 +11,9 @@
 const utils = require('../../../utility/common_utils');
 const get_cluster_user = require('../../../utility/common_utils').getClusterUser;
 const password_utility = require('../../../utility/password');
-<<<<<<< HEAD
+const types = require('../types');
 const global_schema = require('../../../utility/globalSchema');
 const {promisify} = require('util');
-=======
-const types = require('../types');
->>>>>>> 20844060
 
 const SC_TOKEN_EXPIRATION = '1d';
 const CATCHUP_OFFSET_MS = 100;
@@ -142,38 +139,6 @@
  * @param socket
  * @returns {Promise<void>}
  */
-<<<<<<< HEAD
-async function catchupHandler(channel, start_timestamp, end_timestamp) {
-    let catch_up_msg = {};
-    try {
-        let catchup = new CatchUp(hdb_queue_path + channel, start_timestamp, end_timestamp);
-        await catchup.run();
-
-        if (Array.isArray(catchup.results) && catchup.results.length > 0) {
-            let catchup_response = {
-                channel: channel,
-                operation: 'catchup',
-                transactions: catchup.results
-            };
-
-            if (!global.hdb_schema) {
-                try {
-                    await p_set_schema_to_global();
-                } catch (err) {
-                    log.error(`Error settings schema to global.`);
-                    log.error(err);
-                }
-            }
-            let catch_up_msg = utils.getClusterMessage(hdb_terms.CLUSTERING_MESSAGE_TYPES.HDB_TRANSACTION);
-            catch_up_msg.transaction = catchup_response;
-            let channel_split = channel.split(':');
-            if (channel_split[0] && channel_split[1]) {
-                catch_up_msg.catchup_schema = global.hdb_schema[channel_split[0]][channel_split[1]];
-            }
-        }
-    } catch(err) {
-        log.info('There is no catchup data to respond with.');
-=======
 async function catchupHandler(channel, start_timestamp, end_timestamp = Date.now()){
     if(!channel){
         throw new Error('channel is required');
@@ -233,9 +198,7 @@
         }
     }catch(e){
         log.error(e);
->>>>>>> 20844060
-    }
-    return catch_up_msg;
+    }
 }
 
 /**
