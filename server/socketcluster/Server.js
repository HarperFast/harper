--- conflicted
+++ resolved
@@ -167,12 +167,7 @@
  * @param workerClusterInfo
  */
 function workerClusterStartHandler(worker_cluster_info){
-<<<<<<< HEAD
-    console.log('worker cluster start');
-    log.trace('Worker Cluster started.');
-=======
     log.trace('worker cluster start');
->>>>>>> 845b17c4
 }
 
 /**
@@ -182,12 +177,7 @@
  * @param worker_cluster_info
  */
 function workerClusterReadyHandler(worker_cluster_info){
-<<<<<<< HEAD
-    console.log('worker cluster ready');
-    log.trace('Worker Cluster Ready.');
-=======
     log.trace('worker cluster ready');
->>>>>>> 845b17c4
 }
 
 /**
@@ -207,13 +197,8 @@
  * @param broker_info
  */
 function brokerStartHandler(broker_info){
-<<<<<<< HEAD
-    console.log('broker start', broker_info);
-    log.trace('Broker Started.');
-=======
     log.trace('broker start', broker_info);
     log.notify('The message broker has started.');
->>>>>>> 845b17c4
 }
 
 /**
@@ -222,11 +207,7 @@
  * @param broker_info
  */
 function brokerExitHandler(broker_info){
-<<<<<<< HEAD
-    log.trace('Broker Exited.');
-=======
     log.notify('The message broker has stopped.');
->>>>>>> 845b17c4
 }
 
 /**
