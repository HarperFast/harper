--- conflicted
+++ resolved
@@ -245,12 +245,8 @@
     evalRoomPublishOutMiddleware(req, next) {
         log.trace(`____evaluating room publish out middleware on message type: ${req.type}____`);
         let result = this.evalRoomMiddleware(req, next, types.MIDDLEWARE_TYPE.MIDDLEWARE_PUBLISH_OUT);
-<<<<<<< HEAD
         if(!result && req.data.__originator !== req.socket.id) {
-=======
-        if(!result) {
             log.trace(`____passed all publish out middleware____`);
->>>>>>> 4be7fa64
             return next();
         }
         log.trace(`____finished evaluating room publish out middleware____`);
