"use strict";

const WorkerIF = require('./WorkerIF');
const SCServer = require('../handlers/SCServer');
const types = require('../types');
const {promisify} = require('util');
const log = require('../../../utility/logging/harper_logger');
const NodeConnector = require('../handlers/NodeConnectionsHandler');
const password_utility = require('../../../utility/password');
const get_cluster_user = require('../../../utility/common_utils').getClusterUser;
const terms = require('../../../utility/hdbTerms');
const {inspect} = require('util');
const RoomMessageObjects = require('../room/RoomMessageObjects');

let worker_subscriptions = {};

/**
 * Represents a WorkerIF implementation for socketcluster.
 */
class ClusterWorker extends WorkerIF {
    constructor() {
        super();
    }

    /**
     * Check to see if a room exists for a given message when it is received.  If the room does not exist, it will be
     * created before moving on to the next middleware.
     * @param req
     * @param next
     * @returns {*}
     */
    checkNewRoom(req, next) {
        log.trace('In checkNewRoom');
        try {
            if(!req || !req.channel) {
                log.error('Got an invalid request.');
                return next('Got an invalid request.');
            }
<<<<<<< HEAD
            if(!this.getRoom(req.channel)) {
                // TODO - we will need a way to distinguish from the req if ths room is
                // for a core connection or a cluster connection.
                log.debug('Creating room: ' + req.channel);
                let newRoom = room_factory.createRoom(req.channel, types.ROOM_TYPE.STANDARD);
                this.addRoom(newRoom);
                next();
            } else {
                next();
            }
=======
            this.ensureRoomExists(req.channel);
            next();
>>>>>>> 4be7fa64
        } catch(err) {
            log.error(`got an error checking for rooms.`);
            log.error(err);
            return next(err);
        }
    }

    /**
     * If a room does not yet exist for the specified channel, create one.  Will also subscribe to and watch the channel.
     * @param channel - the name of the channel to watch.
     */
    ensureRoomExists(channel) {
        if(!this.getRoom(channel)) {
            log.debug(`Creating room:  ${channel}`);
            let newRoom = this.createRoom(channel);
            if (newRoom) {
                this.addRoom(newRoom);
            }
        }
    }

    /**
     * Run this worker.
     */
    run() {
        log.debug('Cluster Worker starting up.');

        this.on('masterMessage', this.masterMessageHandler.bind(this));
        this.hdb_workers = [];
        this.hdb_users = {};

        this.exchange_get = promisify(this.exchange.get).bind(this.exchange);
        this.exchange_set = promisify(this.exchange.set).bind(this.exchange);
        this.exchange_remove = promisify(this.exchange.remove).bind(this.exchange);

        this.scServer.addMiddleware(this.scServer.MIDDLEWARE_PUBLISH_IN, this.checkNewRoom.bind(this));
        this.scServer.addMiddleware(this.scServer.MIDDLEWARE_PUBLISH_IN, this.messagePrepMiddleware.bind(this));
        this.scServer.addMiddleware(this.scServer.MIDDLEWARE_PUBLISH_IN, this.evalRoomPublishInMiddleware.bind(this));
        this.scServer.addMiddleware(this.scServer.MIDDLEWARE_PUBLISH_IN, this.evalRoomPublishInRules.bind(this));

        this.scServer.addMiddleware(this.scServer.MIDDLEWARE_HANDSHAKE_SC, this.evalRoomHandshakeSCMiddleware.bind(this));
        this.scServer.addMiddleware(this.scServer.MIDDLEWARE_PUBLISH_OUT, this.evalRoomPublishOutMiddleware.bind(this));
        this.scServer.addMiddleware(this.scServer.MIDDLEWARE_PUBLISH_OUT, this.evalRoomPublishOutRules.bind(this));
        this.scServer.addMiddleware(this.scServer.MIDDLEWARE_SUBSCRIBE, this.checkNewRoom.bind(this));
        this.scServer.addMiddleware(this.scServer.MIDDLEWARE_SUBSCRIBE, this.evalRoomSubscribeMiddleware.bind(this));
        new SCServer(this);

        // Create a room for and subscribe to internal hdb channels.
        this.ensureRoomExists(terms.INTERNAL_SC_CHANNELS.HDB_USERS);
        this.ensureRoomExists(terms.INTERNAL_SC_CHANNELS.HDB_WORKERS);
        this.ensureRoomExists(terms.INTERNAL_SC_CHANNELS.WORKER_ROOM);
        if(this.isLeader){
            log.trace('Calling processArgs');
            this.processArgs().then(hdb_data=>{
<<<<<<< HEAD
                this.node_connector = new NodeConnector(hdb_data.nodes, hdb_data.cluster_user, this);
                this.node_connector.initialize().then(()=>{});
=======
                if(hdb_data && hdb_data.nodes && hdb_data.cluster_user) {
                    this.node_connector = new NodeConnector(hdb_data.nodes, hdb_data.cluster_user, this);
                }
>>>>>>> 4be7fa64
            });
            this.ensureRoomExists(terms.INTERNAL_SC_CHANNELS.ADD_USER);
            this.ensureRoomExists(terms.INTERNAL_SC_CHANNELS.ALTER_USER);
            this.ensureRoomExists(terms.INTERNAL_SC_CHANNELS.DROP_USER);
        }
    }

    async processArgs() {
        log.trace('processArgs');
        try{
            let data = process.argv[2];
            let hdb_data = JSON.parse(data);
            if(hdb_data !== undefined) {
                await this.setHDBDatatoExchange(hdb_data);
                log.info('hdb_data successfully set to exchange');
                return hdb_data;
            }
        } catch(e){
            log.error(e);
        }
    }

    masterMessageHandler(data, respond) {
        log.trace('masterMessageHandler.');
        try {
            if (data.hdb_data !== undefined) {
                this.setHDBDatatoExchange(data.hdb_data).then(() => {
                    log.info('hdb_data successfully set to exchange');
                });
            }
            respond();
        }catch(e){
            respond(e);
        }
    }

    async setHDBDatatoExchange(hdb_data) {
        log.trace('setHDBDatatoExchange');
        try {
            if (hdb_data.schema !== undefined) {
                await this.exchange_set('hdb_schema', hdb_data.schema);
            }

            //convert the users array into an object where the key is the username, this allows for easier searching of users
            if (hdb_data.users !== undefined) {
                let users = {};
                hdb_data.users.forEach((user) => {
                    users[user.username] = user;
                });
                this.hdb_users = users;
                let hdb_users_msg = new RoomMessageObjects.SyncHdbUsersMessage();
                hdb_users_msg.users = users;
                // Don't post the message to the exchange, just the users.
                await this.exchange_set(terms.INTERNAL_SC_CHANNELS.HDB_USERS, users);
                await this.exchange.publish(terms.INTERNAL_SC_CHANNELS.HDB_USERS, hdb_users_msg);
            }

            if (hdb_data.nodes !== undefined) {
                await this.exchange_set('hdb_nodes', hdb_data.nodes);
            }
        }catch(e){
            log.error(e);
        }
    }

    /**
     * This needs to happen on IN, and needs to be before we evaluate the room middleware, as the data source designates
     * which middleware collection to evaluate.  It would be nice to move this to a middleware type somehow, but
     * RoomIF.evalMiddlware needs this setting.
     * @param req - The request
     * @param next - the next function to call.
     */
    messagePrepMiddleware(req, next) {
        log.debug('Preparing message for processing.');
        req.hdb_header = {};
        if(req.data) {
            req.hdb_header[types.REQUEST_HEADER_ATTRIBUTE_NAMES.DATA_SOURCE] = (req.data.__transacted === undefined ?
                types.CONNECTOR_TYPE_ENUM.CLUSTER :
                types.CONNECTOR_TYPE_ENUM.CORE);
        }
        next();
    }

    /**
     * Get and evaluate the middleware for authenticate.  Will call next middleware if all middleware passes, and swallow
     * the message if it fails.
     * @param req - the request
     * @param next - the next middleware function to call.
     * @returns {*}
     */
    evalRoomHandshakeSCMiddleware(req, next) {
        // TODO: We should be able to make this a premade middleware.
        log.trace('starting evalRoomHandshakeSCMiddleware');

        req.socket.emit('login', 'send login credentials', (error, credentials)=>{
            if(error){
                console.error(error);
                return false;
            }

            if(!credentials || !credentials.username || !credentials.password){
                console.error('Invalid credentials');
                return false;
            }

            this.handleLoginResponse(req, credentials).then(()=>{
                log.info('socket successfully authenticated');
            });
        });

        next();
    }

    async handleLoginResponse(req, credentials) {
        log.trace('handleLoginResponse');
        try {
            let users = Object.values(this.hdb_users);
            let found_user = get_cluster_user(users, credentials.username);

            if (found_user === undefined || !password_utility.validate(found_user.password, credentials.password)) {
                req.socket.destroy();
                return log.error('invalid user, access denied');
            }

            //we may need to handle this scenario: https://github.com/SocketCluster/socketcluster/issues/343
            //set the JWT to expire in 1 day
            req.socket.setAuthToken({username: credentials.username}, {expiresIn: '1d'});
        } catch(e){
            log.error(e);
        }
    }
}
new ClusterWorker();<|MERGE_RESOLUTION|>--- conflicted
+++ resolved
@@ -36,21 +36,8 @@
                 log.error('Got an invalid request.');
                 return next('Got an invalid request.');
             }
-<<<<<<< HEAD
-            if(!this.getRoom(req.channel)) {
-                // TODO - we will need a way to distinguish from the req if ths room is
-                // for a core connection or a cluster connection.
-                log.debug('Creating room: ' + req.channel);
-                let newRoom = room_factory.createRoom(req.channel, types.ROOM_TYPE.STANDARD);
-                this.addRoom(newRoom);
-                next();
-            } else {
-                next();
-            }
-=======
             this.ensureRoomExists(req.channel);
             next();
->>>>>>> 4be7fa64
         } catch(err) {
             log.error(`got an error checking for rooms.`);
             log.error(err);
@@ -105,14 +92,10 @@
         if(this.isLeader){
             log.trace('Calling processArgs');
             this.processArgs().then(hdb_data=>{
-<<<<<<< HEAD
-                this.node_connector = new NodeConnector(hdb_data.nodes, hdb_data.cluster_user, this);
-                this.node_connector.initialize().then(()=>{});
-=======
                 if(hdb_data && hdb_data.nodes && hdb_data.cluster_user) {
                     this.node_connector = new NodeConnector(hdb_data.nodes, hdb_data.cluster_user, this);
+                    this.node_connector.initialize().then(()=>{});
                 }
->>>>>>> 4be7fa64
             });
             this.ensureRoomExists(terms.INTERNAL_SC_CHANNELS.ADD_USER);
             this.ensureRoomExists(terms.INTERNAL_SC_CHANNELS.ALTER_USER);
