"use strict";
const RuleIF = require('./RulesIF');
const types = require('../../types');
/**
 * This rule is used in the RulesCollection unit tests.  It should probably exist in unitTests, but could serve as documentation so I left it here.
 */
class TestRule extends RuleIF {
    constructor() {
        super();
        this.type = types.RULE_TYPE_ENUM.TEST_RULE;
    }
<<<<<<< HEAD
    async evaluateRule(req, args, worker) {
        console.log("Test rule");
=======
    evaluateRule(req, args, worker) {
>>>>>>> 845b17c4
        return true;
    }
}
module.exports = TestRule;<|MERGE_RESOLUTION|>--- conflicted
+++ resolved
@@ -9,12 +9,7 @@
         super();
         this.type = types.RULE_TYPE_ENUM.TEST_RULE;
     }
-<<<<<<< HEAD
-    async evaluateRule(req, args, worker) {
-        console.log("Test rule");
-=======
     evaluateRule(req, args, worker) {
->>>>>>> 845b17c4
         return true;
     }
 }
