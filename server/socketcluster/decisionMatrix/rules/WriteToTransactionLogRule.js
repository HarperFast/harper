--- conflicted
+++ resolved
@@ -18,11 +18,8 @@
     constructor() {
         super();
         this.setRuleOrder(types.COMMAND_EVAL_ORDER_ENUM.LOW);
-<<<<<<< HEAD
-=======
         this.type = types.RULE_TYPE_ENUM.WRITE_TO_TRANSACTION_LOG;
         this.pending_transaction_stream = undefined;
->>>>>>> 4be7fa64
         this.transaction_stream = undefined;
     }
 
@@ -44,13 +41,9 @@
             return true;
         }
 
-<<<<<<< HEAD
-        if(VALID_OPERATIONS.indexOf(req.data.operation) < 0){
-=======
         delete req.data.__transacted;
 
         if(VALID_OPERATIONS.indexOf(req.data.transaction.operation) < 0){
->>>>>>> 4be7fa64
             log.debug('Invalid operation, not writing to transaction log.');
             return true;
         }
@@ -62,18 +55,10 @@
 
             let transaction_csv = req.data.timestamp + ',' + req.data.__id + ',' + req.data.operation + ',';
 
-<<<<<<< HEAD
-            if(req.data.operation === 'insert' || req.data.operation === 'update'){
-                transaction_csv += JSON.stringify(req.data.records, this.escape);
-            } else if(req.data.operation === 'delete') {
-                transaction_csv += JSON.stringify(req.data.hash_values, this.escape);
-=======
-            let keys = [];
-            if(req.data.transaction.operation === 'insert' || req.data.transaction.update === 'insert'){
-                keys = INSERT_UPDATE_FIELDS;
+            if(req.data.transaction.operation === 'insert' || req.data.transaction.operation === 'update'){
+                transaction_csv += JSON.stringify(req.data.transaction.records, this.escape);
             } else if(req.data.transaction.operation === 'delete') {
-                keys = DELETE_FIELDS;
->>>>>>> 4be7fa64
+                transaction_csv += JSON.stringify(req.data.transaction.hash_values, this.escape);
             }
 
             transaction_csv += LINE_DELIMITER;
