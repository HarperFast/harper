const SocketConnector = require('./SocketConnector');
const get_operation_function = require('../../serverUtilities').getOperationFunction;
const log = require('../../../utility/logging/harper_logger');
const terms = require('../../../utility/hdbTerms');
const ClusterStatusEmitter = require('../../../events/ClusterStatusEmitter');
const {inspect} = require('util');

class HDBSocketConnector extends SocketConnector{
    constructor(socket_client, additional_info, options, credentials){
        super(socket_client, additional_info, options, credentials);
        this.addEventListener('connect', this.connectHandler.bind(this));
        this.addEventListener('disconnect', this.disconnectHandler.bind(this));
    }

    connectHandler(status){
        this.subscribe(this.socket.id, this.hdbWorkerWatcher.bind(this));
    }

    disconnectHandler(status){
        log.debug(`worker_${process.pid} disconnected with status: ${status}`);
    }

    // When a response is sent from clustering, it ends up here.
    hdbWorkerWatcher(req) {
        try {
            // Assume the message contains an operation, but in the case of cluster status we need to act a little differently.
            if(req.type) {
                switch(req.type) {
                    case terms.CLUSTERING_MESSAGE_TYPES.CLUSTER_STATUS_RESPONSE: {
                        ClusterStatusEmitter.clusterEmitter.emit(ClusterStatusEmitter.EVENT_NAME, req);
                        break;
                    }
                    case terms.CLUSTERING_MESSAGE_TYPES.HDB_TRANSACTION: {
<<<<<<< HEAD
                        log.trace(`Received transaction message with operation: ${req.operation}`);
=======
                        log.trace(`Received transaction message with operation: ${req.transaction.operation}`);
>>>>>>> 88e65b57
                        log.trace(`request: ${inspect(req)}`);
                        let {operation_function} = get_operation_function(req.transaction);
                        operation_function(req.transaction, (err, result) => {
                            //TODO possibly would be good to have a queue on the SC side holding pending transactions, on error we send back stating a fail.
                            if (err) {
                                log.error(err);
                            } else {
                                log.debug(result);
                            }
                        });
                        break;
                    }
                    default: {
                        log.info('Invalid message type in hdbWorkerWatcher.');
                        break;
                    }
                }
            } else {
                let {operation_function} = get_operation_function(req);
                operation_function(req, (err, result) => {
                    //TODO possibly would be good to have a queue on the SC side holding pending transactions, on error we send back stating a fail.
                    if (err) {
                        log.error(err);
                    } else {
                        log.debug(result);
                    }
                });
            }
        } catch(e){
            log.error(e);
        }

    }

}

module.exports = HDBSocketConnector;<|MERGE_RESOLUTION|>--- conflicted
+++ resolved
@@ -31,11 +31,7 @@
                         break;
                     }
                     case terms.CLUSTERING_MESSAGE_TYPES.HDB_TRANSACTION: {
-<<<<<<< HEAD
-                        log.trace(`Received transaction message with operation: ${req.operation}`);
-=======
                         log.trace(`Received transaction message with operation: ${req.transaction.operation}`);
->>>>>>> 88e65b57
                         log.trace(`request: ${inspect(req)}`);
                         let {operation_function} = get_operation_function(req.transaction);
                         operation_function(req.transaction, (err, result) => {
