const SocketConnector = require('./SocketConnector');
const server_utilities = require('../../serverUtilities');
const log = require('../../../utility/logging/harper_logger');
const terms = require('../../../utility/hdbTerms');
const ClusterStatusEmitter = require('../../../events/ClusterStatusEmitter');
const {promisify, inspect} = require('util');
const global_schema = require('../../../utility/globalSchema');
const operation_function_caller = require('../../../utility/OperationFunctionCaller');
const common_utils = require(`../../../utility/common_utils`);
const env = require('../../../utility/environment/environmentManager');

const p_set_schema_to_global = promisify(global_schema.setSchemaDataToGlobal);

const ENTITY_TYPE_ENUM = {
    SCHEMA: `schema`,
    TABLE: `table`,
    ATTRIBUTE: `attribute`
};

class HDBSocketConnector extends SocketConnector{
    constructor(socket_client, additional_info, options, credentials){
        super(socket_client, additional_info, options, credentials);
        this.addEventListener('connect', this.connectHandler.bind(this));
        this.addEventListener('disconnect', this.disconnectHandler.bind(this));
    }

    connectHandler(status){
        // TODO: The worker watch function is now async, may need to callbackify this.
        this.subscribe(this.socket.id, this.hdbWorkerWatcher.bind(this));
    }

    disconnectHandler(status){
        log.debug(`worker_${process.pid} disconnected with status: ${status}`);
    }

    // When a response is sent from clustering, it ends up here.
    async hdbWorkerWatcher(req) {
        try {
            // Assume the message contains an operation, but in the case of cluster status we need to act a little differently.
            if(req.type) {
                switch(req.type) {
                    case terms.CLUSTERING_MESSAGE_TYPES.CLUSTER_STATUS_RESPONSE: {
                        ClusterStatusEmitter.clusterEmitter.emit(ClusterStatusEmitter.EVENT_NAME, req);
                        break;
                    }
                    case terms.CLUSTERING_MESSAGE_TYPES.HDB_TRANSACTION: {
                        log.trace(`Received transaction message with operation: ${req.transaction.operation}`);
                        log.trace(`request: ${inspect(req)}`);
<<<<<<< HEAD

                        if(req && req.catchup_schema) {
                            log.trace('Found schema in transaction message, processing.');
                            await this.compareSchemas(req.catchup_schema);
                        }

                        if(req && req.transaction && Object.keys(req.transaction).length > 0) {
                            let {operation_function} = server_utilities.getOperationFunction(req.transaction);
                            operation_function_caller.callOperationFunctionAsCallback(operation_function, req.transaction, this.postOperationHandler)
                                .then((result) => {
                                    log.debug(result);
                                })
                                .catch((err) => {
                                    log.error(err);
                                });
                        }
=======
                        let {operation_function} = get_operation_function(req.transaction);
                        operation_function_caller.callOperationFunctionAsAwait(operation_function, req.transaction, this.postOperationHandler)
                            .then((result) => {
                                log.debug(result);
                            })
                            .catch((err) => {
                                log.error(err);
                            });
>>>>>>> d108c588
                        break;
                    }
                    default: {
                        log.info('Invalid message type in hdbWorkerWatcher.');
                        break;
                    }
                }
            } else {
                let {operation_function} = server_utilities.getOperationFunction(req);
                operation_function(req, (err, result) => {
                    //TODO possibly would be good to have a queue on the SC side holding pending transactions, on error we send back stating a fail.
                    if (err) {
                        log.error(err);
                    } else {
                        log.debug(result);
                    }
                });
            }
        } catch(e){
            log.error(e);
        }
    }

    /**
     * Compare the schemas stored in global.hdb_schema vs the schemas contained in the catchup response.  Create anything missing.
     * @param message_schema_object
     * @returns {Promise<void>}
     */
    async compareSchemas(message_schema_object) {
        log.trace('in compareSchema');
        if(!message_schema_object) {
            let msg = 'Invalid parameter in compareSchemas';
            log.error(msg);
        }
        try {
            if (!global.hdb_schema) {
                try {
                    log.info('Empty global schema, setting schema.');
                    await p_set_schema_to_global();
                } catch (err) {
                    log.error(`Error settings schema to global.`);
                    log.error(err);
                }
            }
            let schema_keys = Object.keys(message_schema_object);
            for(let i=0; i<schema_keys.length; i++) {
                let curr_schema_name = schema_keys[i];
                if(!global.hdb_schema[curr_schema_name]) {
                    let msg = this.generateOperationFunctionCall(ENTITY_TYPE_ENUM.SCHEMA, message_schema_object[curr_schema_name], curr_schema_name);
                    let {operation_function} = server_utilities.getOperationFunction(msg);
                    const async_func = promisify(operation_function);
                    log.trace(`Calling operation in compare schema for schema: ${msg.schema}`);
                    // Pass a null followup function so we don't send a schema update message back to the sender.
                    let result = operation_function_caller.callOperationFunctionAsAwait(async_func, msg, null);
                    //let result = await async_func(msg);
                    // need to wait for the schema to be added to global.hdb_schema, or compareTableKeys will fail.
                    await p_set_schema_to_global();
                }
                // no point in doing system schema.
                if(curr_schema_name !== terms.SYSTEM_SCHEMA_NAME) {
                    await this.compareTableKeys(message_schema_object[curr_schema_name], curr_schema_name);
                }
            }
        } catch(err) {
            log.error('Error comparing schemas.');
            log.error(err);
        }
    }

    async compareTableKeys(schema_object, schema_name) {
        log.trace('in compareTableKeys');
        if(!schema_object || !schema_name) {
            let msg = 'Invalid parameters in compareTableKeys.';
            log.error(msg);
            throw new Error(msg);
        }
        try {
            let table_keys = Object.keys(schema_object);
            for(let i=0; i<table_keys.length; i++) {
                let curr_table_name = table_keys[i];
                if(!global.hdb_schema[schema_name] || !global.hdb_schema[schema_name][curr_table_name]) {
                    let msg = this.generateOperationFunctionCall(ENTITY_TYPE_ENUM.TABLE, schema_object[curr_table_name], schema_name, curr_table_name);
                    let {operation_function} = server_utilities.getOperationFunction(msg);
                    const async_func = promisify(operation_function);
                    log.trace(`Calling createTable for table: ${msg.table}`);
                    let result = operation_function_caller.callOperationFunctionAsAwait(async_func, msg, null);
                    //let result = await async_func(msg);
                    // need to wait for the table to be added to global.hdb_schema, or compareAttributeKeys will fail.
                    await p_set_schema_to_global();
                }
                await this.compareAttributeKeys(schema_object[curr_table_name], schema_name, curr_table_name);
            }
        } catch(err) {
            log.error(err);
        }
    }

    /**
     * Compares the attributes with a table passed in with the matching table in global.hdb_schema.  If there are
     * additional attributes in the passed table object, each new attribute will be created.
     * @param table_object - A table description object
     * @param schema_name - The schema the specified table should reside in
     * @param table_name - The name of the table being compared.
     * @returns {Promise<void>}
     */
    async compareAttributeKeys(table_object, schema_name, table_name) {
        log.trace('In compareAttributeKeys');
        if(!table_object || !schema_name || !table_name) {
            throw new Error('Invalid parameter passed to compareAttributeKeys');
        }

        if(!global.hdb_schema[schema_name] || !global.hdb_schema[schema_name][table_name]) {
            throw new Error(`Schema:${schema_name} or table: ${table_name} not found in compareAttributeKeys`);
        }
        try {
            for(let i=0; i< table_object.attributes.length; i++) {
                let curr_attribute_name = table_object.attributes[i].attribute;
                // Attributes may not yet exist if this is a new table. If so,create the first one and then iterate in the
                // else statement for all the rest of the attributes
                if(!global.hdb_schema[schema_name][table_name].attributes) {
                    let msg = this.generateOperationFunctionCall(ENTITY_TYPE_ENUM.ATTRIBUTE, table_object.attributes[i], schema_name, table_name);
                    let {operation_function} = server_utilities.getOperationFunction(msg);
                    if(!msg || !operation_function) {
                        // OK to be caught locally, just want to exit processing.
                        throw new Error('Invalid operation function in compareAttributeKeys.');
                    }
                    log.trace(`Calling create Attribute on attribute: ${msg.attribute}`);
                    const async_func = promisify(operation_function);
                    let result = operation_function_caller.callOperationFunctionAsAwait(async_func, msg, null);
                    //let result = await async_func(msg);
                } else {
                    let create_attribute = true;
                    if(!global.hdb_schema[schema_name][table_name].attributes) {
                        // should never get here, but log an error if we do
                        throw new Error(`attributes for schema: ${schema_name} and table: ${table_name} do not exist in compareAttributeKeys.`);
                    }
                    for(let i=0; i<global.hdb_schema[schema_name][table_name].attributes.length; i++) {
                        if(global.hdb_schema[schema_name][table_name].attributes[i].attribute === curr_attribute_name) {
                            // this attribute already exists, break out of the loop and move onto the next attribute.
                            create_attribute = false;
                            break;
                        }
                    }
                    if(create_attribute) {
                        log.trace(`compareAttributeKeys Creating attribute: ${table_object.attributes[i].attribute}`);
                        let msg = this.generateOperationFunctionCall(ENTITY_TYPE_ENUM.ATTRIBUTE, table_object.attributes[i], schema_name, table_name);
                        let {operation_function} = server_utilities.getOperationFunction(msg);
                        const async_func = promisify(operation_function);
                        try {
                            let result = operation_function_caller.callOperationFunctionAsAwait(async_func, msg, null);
                            //let result = await async_func(msg);
                        } catch(err) {
                            log.info(`There was a problem creating attribute ${msg.attribute}.  It probably already exists.`);
                            // no-op, some attributes may already exist so do nothing
                        }
                    }
                }
            }
        } catch(err) {
            log.error(`Failed to create attribute in table: ${table_name}`);
            log.error(err);
        }
    }

    /**
     This function generates an object that resembles an API message call in order to create schema/table/attributes that
     are found missing during a catchup call.  Using this allows us to avoid importing all the create functions and just
     use the api as it stands.
     **/
    generateOperationFunctionCall(entity_type_enum, new_entity_object, target_schema_name, target_table_name) {
        log.trace(`Processing generateOperationFunctionCall`);
        if(!entity_type_enum || !new_entity_object) {
            log.info(`Invalid parameter for getOperationFunctionCall`);
            return null;
        }
        let api_msg = {};
        switch(entity_type_enum) {
            case ENTITY_TYPE_ENUM.SCHEMA:
                api_msg.operation = terms.OPERATIONS_ENUM.CREATE_SCHEMA;
                api_msg.schema = target_schema_name;
                log.trace(`Generated create schema call`);
                break;
            case ENTITY_TYPE_ENUM.TABLE:
                api_msg.operation = terms.OPERATIONS_ENUM.CREATE_TABLE;
                api_msg.schema = target_schema_name;
                api_msg.table = target_table_name;
                api_msg.hash_attribute = new_entity_object.hash_attribute;
                log.trace(`Generated create table call`);
                break;
            case ENTITY_TYPE_ENUM.ATTRIBUTE:
                api_msg.operation = terms.OPERATIONS_ENUM.CREATE_ATTRIBUTE;
                api_msg.schema = target_schema_name;
                api_msg.table = target_table_name;
                api_msg.attribute = new_entity_object.attribute;
                log.trace(`Generated create attribute call`);
                break;
            default:
                break;
        }
        return api_msg;
    }
    postOperationHandler(request_body, result) {
        switch(request_body.operation) {
            case terms.OPERATIONS_ENUM.INSERT:
                if(global.hdb_socket_client !== undefined && request_body.schema !== 'system' && Array.isArray(result.inserted_hashes) && result.inserted_hashes.length > 0){
                    let transaction = {
                        operation: "insert",
                        schema: request_body.schema,
                        table: request_body.table,
                        records:[]
                    };

                    result.inserted_hashes.forEach(record =>{
                        transaction.records.push(record);
                    });
                    let insert_msg = common_utils.getClusterMessage(terms.CLUSTERING_MESSAGE_TYPES.HDB_TRANSACTION);
                    insert_msg.transaction = transaction;
                    insert_msg.__originator[env.get(terms.HDB_SETTINGS_NAMES.CLUSTERING_NODE_NAME_KEY)] = '';
                    insert_msg.__transacted = true;
                    common_utils.sendTransactionToSocketCluster(`${request_body.schema}:${request_body.table}`, insert_msg);
                    return result;
                }
                break;
            default:
                //do nothing
                break;
        }
    }
}

module.exports = HDBSocketConnector;<|MERGE_RESOLUTION|>--- conflicted
+++ resolved
@@ -46,7 +46,6 @@
                     case terms.CLUSTERING_MESSAGE_TYPES.HDB_TRANSACTION: {
                         log.trace(`Received transaction message with operation: ${req.transaction.operation}`);
                         log.trace(`request: ${inspect(req)}`);
-<<<<<<< HEAD
 
                         if(req && req.catchup_schema) {
                             log.trace('Found schema in transaction message, processing.');
@@ -55,7 +54,7 @@
 
                         if(req && req.transaction && Object.keys(req.transaction).length > 0) {
                             let {operation_function} = server_utilities.getOperationFunction(req.transaction);
-                            operation_function_caller.callOperationFunctionAsCallback(operation_function, req.transaction, this.postOperationHandler)
+                            operation_function_caller.callOperationFunctionAsAwait(operation_function, req.transaction, this.postOperationHandler)
                                 .then((result) => {
                                     log.debug(result);
                                 })
@@ -63,16 +62,6 @@
                                     log.error(err);
                                 });
                         }
-=======
-                        let {operation_function} = get_operation_function(req.transaction);
-                        operation_function_caller.callOperationFunctionAsAwait(operation_function, req.transaction, this.postOperationHandler)
-                            .then((result) => {
-                                log.debug(result);
-                            })
-                            .catch((err) => {
-                                log.error(err);
-                            });
->>>>>>> d108c588
                         break;
                     }
                     default: {
