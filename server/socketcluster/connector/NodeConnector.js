"use strict";

const SocketConnector = require('./SocketConnector');
const socket_client = require('socketcluster-client');
const sc_objects = require('../socketClusterObjects');
const AssignToHdbChildWorkerRule = require('../decisionMatrix/rules/AssignToHdbChildWorkerRule');
const log = require('../../../utility/logging/harper_logger');
const crypto_hash = require('../../../security/cryptoHash');
const SubscriptionObject = sc_objects.SubscriptionObject;
const NodeObject = sc_objects.NodeObject;
const promisify = require('util').promisify;
const terms = require('../../../utility/hdbTerms');

class NodeConnector {
    constructor(nodes, cluster_user, worker){
        if(!cluster_user){
            log.warn('no cluster_user, cannot connect to other nodes');
            return;
        }

        //spawn local connection
        this.worker = worker;

        if(this.worker === undefined || this.worker === null){
            throw new Error('worker is undefined, cannot spawn connections to other nodes');
        }

        this.publishin_promises = [];
        this.creds = {
            username: cluster_user.username,
            password: crypto_hash.decrypt(cluster_user.hash)
        };

        this.worker.scServer._middleware.publishIn.forEach(middleware_function=>{
            this.publishin_promises.push(promisify(middleware_function).bind(this.worker.scServer));
        });

        //used to auto pub/sub the hdb_schema channel across the cluster
        this.HDB_Schema_Subscription = new SubscriptionObject(terms.INTERNAL_SC_CHANNELS.CREATE_SCHEMA, true, true);
        this.HDB_Table_Subscription = new SubscriptionObject(terms.INTERNAL_SC_CHANNELS.CREATE_TABLE, true, true);
        this.HDB_Attribute_Subscription = new SubscriptionObject(terms.INTERNAL_SC_CHANNELS.CREATE_ATTRIBUTE, true, true);

        this.AssignToHdbChildWorkerRule = new AssignToHdbChildWorkerRule();
        this.connections = socket_client;
        this.spawnRemoteConnections(nodes);

        //get nodes & spwan them, watch for node changes
<<<<<<< HEAD
        this.worker.exchange.subscribe(terms.INTERNAL_SC_CHANNELS.HDB_NODES).watch(data=>{
            //TODO create / destroy node here
=======
        this.worker.exchange.subscribe('internal:hdb_nodes').watch(data=>{
            if(data.add_node !== undefined){
                this.addNewNode(data.add_node);
            } else if(data.remove_node !== undefined){
                this.removeNode(data.remove_node);
            }
>>>>>>> 4c41514f
        });
    }

    /**
     *
     * @param  {Array.<NodeObject>} nodes
     */
    spawnRemoteConnections(nodes){
        nodes.forEach(node =>{
            this.createNewConnection(node);
        });
    }

    createNewConnection(node){
        let options = require('../../../json/connectorOptions');
        options.hostname = node.host;
        options.port = node.port;
        let additional_info = {
            name: node.name,
            subscriptions: node.subscriptions
        };
        let connection = new SocketConnector(socket_client, additional_info,options, this.creds);

        if(node.subscriptions){
            node.subscriptions.push(this.HDB_Schema_Subscription);
            node.subscriptions.push(this.HDB_Table_Subscription);
            node.subscriptions.push(this.HDB_Attribute_Subscription);
            node.subscriptions.forEach(this.subscriptionManager.bind(this, connection));
        }
    }

    addNewNode(new_node){
        try {
            let node_exists = false;
            let connect_keys = Object.keys(this.connections.clients);
            for (let x = 0; x < connect_keys.length; x++) {
                let key = connect_keys[x];
                let socket = this.connections.clients[key];
                if (socket.host === new_node.host && socket.port === new_node.port) {
                    node_exists = true;
                    return;
                }
            }

            if (node_exists) {
                return;
            }

            this.createNewConnection(new_node);
        }catch(e){
            log.error(e);
        }
    }

    removeNode(remove_node){
        try {
            let connect_keys = Object.keys(this.connections.clients);
            for (let x = 0; x < connect_keys.length; x++) {
                let key = connect_keys[x];
                let socket = this.connections.clients[key];
                if (socket.additional_info.name === remove_node.name) {
                    this.connections.destroy(socket);
                }
            }
        } catch(e){
            log.error(e);
        }
    }

    /**
     *
     * @param connection
     * @param {SubscriptionObject} subscription
     */
    subscriptionManager(connection, subscription){
        if(subscription.publish === true){
            //we need to observe the channel locally and push the data remotely.
            let sub_channel = this.worker.exchange.subscribe(subscription.channel);
            sub_channel.watch(data=>{
                console.log('sending out');
                connection.publish(subscription.channel, data);
            });
        }

        if(subscription.subscribe === true){
            //we need to observe the channel remotely and send the data locally
            connection.subscribe(subscription.channel, this.assignTransactionToChild.bind(this, subscription.channel, connection.socket));
        }
    }

    async assignTransactionToChild(channel, socket, data){
        let req = {
            channel: channel,
            data: data,
            socket: socket
        };

        this.runMiddleware(req).then(()=>{

        });
    }

    async runMiddleware(request){
        for (let x = 0; x < this.publishin_promises.length; x++) {
            try {
                await this.publishin_promises[x](request);
            } catch(e){
                console.error(e);
            }
        }
    }

}

module.exports = NodeConnector;<|MERGE_RESOLUTION|>--- conflicted
+++ resolved
@@ -45,17 +45,12 @@
         this.spawnRemoteConnections(nodes);
 
         //get nodes & spwan them, watch for node changes
-<<<<<<< HEAD
         this.worker.exchange.subscribe(terms.INTERNAL_SC_CHANNELS.HDB_NODES).watch(data=>{
-            //TODO create / destroy node here
-=======
-        this.worker.exchange.subscribe('internal:hdb_nodes').watch(data=>{
             if(data.add_node !== undefined){
                 this.addNewNode(data.add_node);
             } else if(data.remove_node !== undefined){
                 this.removeNode(data.remove_node);
             }
->>>>>>> 4c41514f
         });
     }
 
