'use strict';

const env_manager = require('../../../utility/environment/environmentManager');
env_manager.initSync();

const fs = require('fs-extra');
const semver = require('semver');
const path = require('path');
const { monotonicFactory } = require('ulidx');
const ulid = monotonicFactory();
const util = require('util');
const child_process = require('child_process');
const exec = util.promisify(child_process.exec);
const spawn = child_process.spawn;
const nats_terms = require('./natsTerms');
const hdb_terms = require('../../../utility/hdbTerms');
const hdb_utils = require('../../../utility/common_utils');
const hdb_logger = require('../../../utility/logging/harper_logger');
const crypto_hash = require('../../../security/cryptoHash');
const transaction = require('../../../data_layer/transaction');
const config_utils = require('../../../config/configUtils');
const { encode, decode } = require('msgpackr');

const { isEmpty } = hdb_utils;
const user = require('../../../security/user');

const SearchByHashObject = require('../../../data_layer/SearchByHashObject');
const search = require('../../../data_layer/search');
const p_search_by_hash = util.promisify(search.searchByHash);

const {
	connect,
	StorageType,
	RetentionPolicy,
	AckPolicy,
	DeliverPolicy,
	DiscardPolicy,
	NatsConnection,
	JetStreamManager,
	JetStreamClient,
	StringCodec,
	JSONCodec,
	createInbox,
	StreamSource,
	headers,
	toJsMsg,
	nuid,
	JetStreamOptions,
	ErrorCode,
	nanos,
} = require('nats');
const { PACKAGE_ROOT } = require('../../../utility/hdbTerms');

const pkg_json = require('../../../package.json');

const jc = JSONCodec();
const HDB_CLUSTERING_FOLDER = 'clustering';
const REQUIRED_NATS_SERVER_VERSION = pkg_json.engines[nats_terms.NATS_SERVER_NAME];
const DEPENDENCIES_PATH = path.join(PACKAGE_ROOT, 'dependencies');
const NATS_SERVER_PATH = path.join(
	DEPENDENCIES_PATH,
	`${process.platform}-${process.arch}`,
	nats_terms.NATS_BINARY_NAME
);

let leaf_config;
let hub_config;
let jsm_server_name;
let jetstream_manager;
let jetstream;

// Nats connection it cached here.
let nats_connection;

module.exports = {
	runCommand,
	checkNATSServerInstalled,
	createConnection,
	getConnection,
	getJetStreamManager,
	getJetStream,
	getNATSReferences,
	getServerList,
	createLocalStream,
	listStreams,
	deleteLocalStream,
	getServerConfig,
	listRemoteStreams,
	viewStream,
	publishToStream,
	createWorkQueueStream,
	addSourceToWorkStream,
	request,
	removeSourceFromWorkStream,
	reloadNATS,
	reloadNATSHub,
	reloadNATSLeaf,
	extractServerName,
	requestErrorHandler,
	updateWorkStream,
	createLocalTableStream,
	createTableStreams,
	purgeTableStream,
	purgeSchemaTableStreams,
	getStreamInfo,
	updateLocalStreams,
	closeConnection,
};

/**
 * Runs a bash script in a new shell
 * @param {String} command - the command to execute
 * @param {String=} cwd - path to the current working directory
 * @returns {Promise<*>}
 */
async function runCommand(command, cwd = undefined) {
	const { stdout, stderr } = await exec(command, { cwd });

	if (stderr) {
		throw new Error(stderr.replace('\n', ''));
	}

	return stdout.replace('\n', '');
}

/**
 * checks if the NATS Server binary is present, if so is it the correct version
 * @returns {Promise<boolean>}
 */
async function checkNATSServerInstalled() {
	try {
		//check if binary exists
		await fs.access(NATS_SERVER_PATH);
	} catch (e) {
		return false;
	}

	//if nats-server exists check the version
	let version_str = await runCommand(`${NATS_SERVER_PATH} --version`, undefined);
	let version = version_str.substring(version_str.lastIndexOf('v') + 1, version_str.length);
	return semver.eq(version, REQUIRED_NATS_SERVER_VERSION);
}

/**
 * creates a connection to a NATS server.
 * Returns a connection that you can use to interact with the server.
 * @param port - port to access the NATS server
 * @param username
 * @param password
 * @param wait_on_first_connect
 * @param host - the host name of the NATS server
 * @returns {Promise<*>}
 */
async function createConnection(port, username, password, wait_on_first_connect = true, host = '127.0.0.1') {
	return connect({
		name: host,
		port: port,
		user: username,
		pass: password,
		maxReconnectAttempts: -1,
		waitOnFirstConnect: wait_on_first_connect,
		tls: {
			keyFile: env_manager.get(hdb_terms.CONFIG_PARAMS.CLUSTERING_TLS_PRIVATEKEY),
			certFile: env_manager.get(hdb_terms.CONFIG_PARAMS.CLUSTERING_TLS_CERTIFICATE),
			caFile: env_manager.get(hdb_terms.CONFIG_PARAMS.CLUSTERING_TLS_CERT_AUTH),
			insecure: env_manager.get(hdb_terms.CONFIG_PARAMS.CLUSTERING_TLS_INSECURE),
		},
	});
}

/**
 * Disconnect from nats-server
 * @returns {Promise<void>}
 */
async function closeConnection() {
	if (nats_connection) {
		await nats_connection.close();
		nats_connection = undefined;
	}
}

/**
 * gets a reference to a NATS connection, if one is stored in global cache then that is returned, otherwise a new connection is created, added to global & returned
 * @returns {Promise<NatsConnection>}
 */
async function getConnection() {
	if (!nats_connection) {
		const cluster_user = await user.getClusterUser();
		if (isEmpty(cluster_user)) {
			throw new Error('Unable to get nats connection. Cluster user is undefined.');
		}

		const leaf_port = env_manager.get(hdb_terms.CONFIG_PARAMS.CLUSTERING_LEAFSERVER_NETWORK_PORT);
		nats_connection = await createConnection(leaf_port, cluster_user.username, cluster_user.decrypt_hash);
	}

	return nats_connection;
}

/**
 * gets a reference to a NATS server JS manager, to do things like created, remove, edit streams & consumers
 * @returns {Promise<JetStreamManager>}
 */
async function getJetStreamManager() {
	if (jetstream_manager) return jetstream_manager;
	if (isEmpty(nats_connection)) {
		await getConnection();
	}

	const { domain } = getServerConfig(hdb_terms.PROCESS_DESCRIPTORS.CLUSTERING_LEAF);
	if (isEmpty(domain)) {
		throw new Error('Error getting JetStream domain. Unable to get JetStream manager.');
	}

	jetstream_manager = await nats_connection.jetstreamManager({ domain });
	return jetstream_manager;
}

/**
 * gets a reference to a NATS server JS client, to do things add / delete items from a stream
 * @returns {Promise<JetStreamClient>}
 */
async function getJetStream() {
	if (jetstream) return jetstream;
	if (isEmpty(nats_connection)) {
		await getConnection();
	}

	const { domain } = getServerConfig(hdb_terms.PROCESS_DESCRIPTORS.CLUSTERING_LEAF);
	if (isEmpty(domain)) {
		throw new Error('Error getting JetStream domain. Unable to get JetStream manager.');
	}

	jetstream = nats_connection.jetstream({ domain });
	return jetstream;
}

/**
 * creates & returns items that are important for interacting with NATS & Jetstream
 * @returns {Promise<{jsm: JetStreamManager, js: JetStreamClient, connection: NatsConnection}>}
 */
async function getNATSReferences() {
<<<<<<< HEAD
	const connection = nats_connection || await getConnection();
	const jsm = jetstream_manager || await getJetStreamManager();
	const js = jetstream || await getJetStream();
=======
	const connection = nats_connection || (await getConnection());
	const jsm = jetstream_manager || (await getJetStreamManager());
	const js = jetstream || (await getJetStream());
>>>>>>> 60d5c209

	return {
		connection,
		jsm,
		js,
	};
}

/**
 * gets a list of all nats servers in the cluster
 * @returns {Promise<*[]>}
 */
async function getServerList() {
	const leaf_port = env_manager.get(hdb_terms.CONFIG_PARAMS.CLUSTERING_LEAFSERVER_NETWORK_PORT);
	const { sys_name, decrypt_hash } = await user.getClusterUser();
	const connection = await createConnection(leaf_port, sys_name, decrypt_hash);
	const subj = createInbox();
	const sub = connection.subscribe(subj);
	let servers = [];
	const get_servers = (async () => {
		// get the servers in parallel
		for await (const m of sub) {
			servers.push(jc.decode(m.data));
		}
	})();

	await connection.publish('$SYS.REQ.SERVER.PING.VARZ', undefined, { reply: subj });
	await connection.flush();
	await hdb_utils.async_set_timeout(50); // delay for NATS to process published messages
	await sub.drain();
	await connection.close();
	await get_servers; // make sure we have finished getting the servers

	return servers;
}

/**
 * creates a stream to listen to specific subjects (this is intended to create transaction log streams, other general streams but not for work queues)
 * @param {String} stream_name - name of stream to create
 * @param {[String]} subjects - list of subject that will have messages for the stream
 * @returns {Promise<void>}
 */
async function createLocalStream(stream_name, subjects) {
	const { jsm } = await getNATSReferences();
	let max_age = env_manager.get(hdb_terms.CONFIG_PARAMS.CLUSTERING_LEAFSERVER_STREAMS_MAXAGE);
	// If no max age in hdb config set to 0 which is unlimited. If config exists convert second to nanosecond
	max_age = max_age === null ? 0 : max_age * 1000000000;
	let max_msgs = env_manager.get(hdb_terms.CONFIG_PARAMS.CLUSTERING_LEAFSERVER_STREAMS_MAXMSGS);
	max_msgs = max_msgs === null ? -1 : max_msgs; // -1 is unlimited
	let max_bytes = env_manager.get(hdb_terms.CONFIG_PARAMS.CLUSTERING_LEAFSERVER_STREAMS_MAXBYTES);
	max_bytes = max_bytes === null ? -1 : max_bytes; // -1 is unlimited

	await jsm.streams.add({
		name: stream_name,
		storage: StorageType.File,
		retention: RetentionPolicy.Limits,
		subjects: subjects,
		discard: DiscardPolicy.Old,
		max_msgs,
		max_bytes,
		max_age,
	});
}

/**
 * lists all of the streams on this node
 * @returns {Promise<*[]>}
 */
async function listStreams() {
	const { jsm } = await getNATSReferences();
	const streams = await jsm.streams.list().next();
	let streams_info = [];
	streams.forEach((si) => {
		streams_info.push(si);
	});

	return streams_info;
}

/**
 * Delete a stream
 * @param {String} stream_name - name of stream to delete
 * @returns {Promise<void>}
 */
async function deleteLocalStream(stream_name) {
	const { jsm } = await getNATSReferences();
	await jsm.streams.delete(stream_name);
}

/**
 * list the streams from a remote node, based on it's domain name
 * @param {String} domain_name
 * @returns {Promise<*[]>}
 */
async function listRemoteStreams(domain_name) {
	const { connection } = await getNATSReferences();
	let streams = [];
	const subj = createInbox();
	const sub = connection.subscribe(subj);

	const get_streams = (async () => {
		for await (const m of sub) {
			streams.push(jc.decode(m.data));
		}
	})();

	await connection.publish(`$JS.${domain_name}.API.STREAM.LIST`, undefined, { reply: subj });
	await connection.flush();
	await sub.drain();
	// Make sure we have got all the streams
	await get_streams;

	return streams;
}

/**
 * returns the contents of a stream
 * @param stream_name
 * @param start_time - get messages from this time onward
 * @param max - maximum number of messages to receive
 * @returns {Promise<*[]>}
 */
async function viewStream(stream_name, start_time = undefined, max = undefined) {
	const { jsm, connection } = await getNATSReferences();
	const consumer_name = ulid();
	let entries = [];

	const consumer_config = {
		ack_policy: AckPolicy.None,
		durable_name: consumer_name,
		deliver_subject: consumer_name,
		deliver_policy: DeliverPolicy.All,
	};

	// If a start time is passed add a policy that will receive msgs from that time onward.
	if (start_time) {
		consumer_config.deliver_policy = DeliverPolicy.StartTime;
		consumer_config.opt_start_time = new Date(start_time).toISOString();
	}

	try {
		await jsm.consumers.add(stream_name, consumer_config);

		const sub_config = { timeout: 2000 };
		if (max) sub_config.max = max;
		const sub = await connection.subscribe(consumer_name, sub_config);

		for await (const m of sub) {
			const jmsg = toJsMsg(m);
			const obj = decode(jmsg.data);
			let wrapper = {
				nats_timestamp: jmsg.info.timestampNanos,
				nats_sequence: jmsg.info.streamSequence,
				entry: obj,
				originators: [],
			};
			let orig = [];
			if (jmsg.headers) {
				let orig_raw = jmsg.headers.get('originators');
				if (orig_raw) {
					orig = orig_raw.split(',');
					wrapper.originators = orig;
				}
			}

			entries.push(wrapper);
			if (sub.getPending() === 1 && jmsg.info.pending === 0) {
				sub.stop();
			}
		}

		await jsm.consumers.delete(stream_name, consumer_name);

		return entries;
	} catch (err) {
		await jsm.consumers.delete(stream_name, consumer_name);

		// If the stream has no entries function will timeout. This is handled here.
		if (err.code === 'TIMEOUT') {
			return entries;
		}

		throw err;
	}
}

/**
 * publishes message(s) to a stream
 * @param {String} subject_name - name of subject to publish to
 * @param {String} stream_name - the name of the NATS stream
 * @param {[]} entries - array of entries to publish to the stream
 * @param {[]} originators - list of node names which have previous processed the entry(ies)
 * @returns {Promise<void>}
 */
async function publishToStream(subject_name, stream_name, entries = [], originators = []) {
	hdb_logger.trace(
		`publishToStream called with subject: ${subject_name}, stream: ${stream_name}, entries:`,
		entries,
		`originators:`,
		originators
	);
	const { connection, js } = await getNATSReferences();
	const nats_server = await getJsmServerName();
	const subject = `${subject_name}.${nats_server}`;
	const h = headers();
	originators.push(nats_server);
	h.append('originators', originators.join());
	for (let x = 0, length = entries.length; x < length; x++) {
		try {
			hdb_logger.trace(`publishToStream publishing to subject: ${subject}, data:`, entries[x]);
			await js.publish(subject, encode(entries[x]), { headers: h });
		} catch (err) {
			// If the stream doesn't exist it is created and published to
			if (err.code && err.code.toString() === '503') {
				hdb_logger.trace(`publishToStream creating stream: ${stream_name}`);
				await createLocalStream(stream_name, [subject]);
				await js.publish(subject, encode(entries[x]), { headers: h });
			} else {
				throw err;
			}
		}
	}
}

/**
 * Gets some of the server config that is needed by other functions
 * @param process_name - The process name pm2 gives the server
 * @returns {undefined|{server_name: string, port: *}}
 */
function getServerConfig(process_name) {
	process_name = process_name.toLowerCase();
	const hdb_nats_path = path.join(env_manager.get(hdb_terms.CONFIG_PARAMS.ROOTPATH), HDB_CLUSTERING_FOLDER);

	if (process_name === hdb_terms.PROCESS_DESCRIPTORS.CLUSTERING_HUB.toLowerCase()) {
		if (isEmpty(hub_config)) {
			hub_config = {
				port: config_utils.getConfigFromFile(hdb_terms.CONFIG_PARAMS.CLUSTERING_HUBSERVER_NETWORK_PORT),
				server_name:
					config_utils.getConfigFromFile(hdb_terms.CONFIG_PARAMS.CLUSTERING_NODENAME) + nats_terms.SERVER_SUFFIX.HUB,
				config_file: nats_terms.NATS_CONFIG_FILES.HUB_SERVER,
				pid_file_path: path.join(hdb_nats_path, nats_terms.PID_FILES.HUB),
				hdb_nats_path,
			};
		}

		return hub_config;
	}

	if (process_name === hdb_terms.PROCESS_DESCRIPTORS.CLUSTERING_LEAF.toLowerCase()) {
		if (isEmpty(leaf_config)) {
			leaf_config = {
				port: config_utils.getConfigFromFile(hdb_terms.CONFIG_PARAMS.CLUSTERING_LEAFSERVER_NETWORK_PORT),
				server_name:
					config_utils.getConfigFromFile(hdb_terms.CONFIG_PARAMS.CLUSTERING_NODENAME) + nats_terms.SERVER_SUFFIX.LEAF,
				config_file: nats_terms.NATS_CONFIG_FILES.LEAF_SERVER,
				domain:
					config_utils.getConfigFromFile(hdb_terms.CONFIG_PARAMS.CLUSTERING_NODENAME) + nats_terms.SERVER_SUFFIX.LEAF,
				pid_file_path: path.join(hdb_nats_path, nats_terms.PID_FILES.LEAF),
				hdb_nats_path,
			};
		}

		return leaf_config;
	}

	hdb_logger.error(`Unable to get Nats server config. Unrecognized process: ${process_name}`);
	return undefined;
}

/**
 * creates a stream intended to act as a work queue & it's related consumer
 * @param {Object} CONSUMER_NAMES
 * @returns {Promise<void>}
 */
async function createWorkQueueStream(CONSUMER_NAMES) {
	const { jsm } = await getNATSReferences();
	const server_name = await getJsmServerName();
	try {
		// create the stream
		await jsm.streams.add({
			name: CONSUMER_NAMES.stream_name,
			storage: StorageType.File,
			retention: RetentionPolicy.Workqueue,
			// txn subject is here because filter_subject in the consumer wouldn't work without it. No message will be published to it.
			subjects: [
				`${nats_terms.SUBJECT_PREFIXES.MSGID}.${server_name}`,
				`${nats_terms.SUBJECT_PREFIXES.TXN}.${CONSUMER_NAMES.stream_name}.${server_name}`,
			],
		});
	} catch (err) {
		// If the stream already exists ignore error that is thrown.
		if (err.code !== '400') {
			throw err;
		}
	}

	//check if the consumer exists, if not create a pull based consumer.
	try {
		await jsm.consumers.info(CONSUMER_NAMES.stream_name, CONSUMER_NAMES.durable_name);
	} catch (e) {
		if (e.code.toString() === '404') {
			await jsm.consumers.add(CONSUMER_NAMES.stream_name, {
				ack_policy: AckPolicy.Explicit,
				deliver_subject: `${CONSUMER_NAMES.deliver_subject}.${server_name}`,
				durable_name: CONSUMER_NAMES.durable_name,
				deliver_policy: DeliverPolicy.All,
				max_ack_pending: 10000,
				deliver_group: CONSUMER_NAMES.deliver_group,
				filter_subject: `${nats_terms.SUBJECT_PREFIXES.TXN}.>`,
			});
		} else {
			throw e;
		}
	}
}

/**
 * sources the message from remote node's stream to a local stream
 * @param {String} node - name of node to derive source from
 * @param {String} work_queue_name - name of local stream to add source to
 * @param {object} subscription - an object that contains the schema/table and pub/sub relationship between source and work stream
 * @returns {Promise<void>}
 */
async function addSourceToWorkStream(node, work_queue_name, subscription) {
	const { jsm } = await getNATSReferences();
	const w_q_stream = await jsm.streams.info(work_queue_name);
	const server_name = extractServerName(jsm.prefix);
	// When (how far back) to start sourcing transaction from the source being added to stream in format YYYY-MM-DDTHH:mm:ss.sssZ
	const start_time = subscription.start_time ? subscription.start_time : new Date(Date.now()).toISOString();
	const { schema, table } = subscription;
	// Name of remote stream to source from
	const stream_name = crypto_hash.createNatsTableStreamName(schema, table);

	// Check to see if the source is being added to a local stream. Local streams require a slightly different config.
	const is_local_stream = server_name === node;

	let source;
	let source_index;
	let found = false;
	if (!Array.isArray(w_q_stream.config.sources) || w_q_stream.config.sources.length === 0) {
		w_q_stream.config.sources = [];
	} else {
		for (let x = 0, length = w_q_stream.config.sources.length; x < length; x++) {
			source = w_q_stream.config.sources[x];
			source_index = x;
			if (
				(is_local_stream && source.name === stream_name) ||
				(!is_local_stream &&
					source.name === stream_name &&
					source.external &&
					source.external.api === `$JS.${node}.API`)
			) {
				found = true;
				break;
			}
		}
	}

	if (found === true) {
		// If the source already exists in the work stream and there is no change to the start time, do nothing.
		if (source.opt_start_time === start_time) return;

		// Purge any msgs from source in work stream. This ensures new start time is honoured
		await purgeSourceFromWorkStream(schema, table, source, work_queue_name);

		// When updating an exising source that source first needs to be removed from the work stream.
		w_q_stream.config.sources.splice(source_index, 1);
		await jsm.streams.update(work_queue_name, w_q_stream.config);
	}

	let new_source = {
		name: stream_name,
		opt_start_time: start_time,
		filter_subject: `${nats_terms.SUBJECT_PREFIXES.TXN}.>`,
	};

	if (!is_local_stream) {
		new_source.external = {
			api: `$JS.${node}.API`,
			deliver: '',
		};
	}

	w_q_stream.config.sources.push(new_source);
	await jsm.streams.update(work_queue_name, w_q_stream.config);
}

/**
 * Gets the server name from the API prefix assuming that the prefix follows
 * this convention $JS.testLeafServer-leaf.API
 * @param api_prefix
 * @returns {*}
 */
function extractServerName(api_prefix) {
	return api_prefix.split('.')[1];
}

/**
 * Removes a remote node's stream from the source on the local stream
 * @param node - name of node
 * @param work_queue_name - name of local stream to remove source from
 * @param subscription - the subscription that makes up the source
 * @returns {Promise<void>}
 */
async function removeSourceFromWorkStream(node, work_queue_name, subscription) {
	const { schema, table } = subscription;
	// Name of remote stream to no longer source from
	const stream_name = crypto_hash.createNatsTableStreamName(schema, table);
	const { jsm } = await getNATSReferences();
	const w_q_stream = await jsm.streams.info(work_queue_name);
	if (!Array.isArray(w_q_stream.config.sources) || w_q_stream.config.sources.length === 0) {
		return;
	}

	let i = w_q_stream.config.sources.length;
	let source;
	while (i--) {
		source = w_q_stream.config.sources[i];
		if (source.name === stream_name && source.external.api === `$JS.${node}.API`) {
			w_q_stream.config.sources.splice(i, 1);
			break;
		}
	}

	await jsm.streams.update(work_queue_name, w_q_stream.config);

	// Remove any messages from source that may be in work stream.
	// Note - when a source is used in a work stream we always keep the most recent message in the stream for tracking.
	// For this reason purge is called.
	await purgeSourceFromWorkStream(schema, table, source, work_queue_name);
}

/**
 * Purge all messages from work stream that match the source subject name.
 * @param schema - schema the table (source) is in.
 * @param table - the table which is the source.
 * @param source - unique node name where the sourcing from.
 * @param wq_name - name of work queue.
 * @returns {Promise<void>}
 */
async function purgeSourceFromWorkStream(schema, table, source, wq_name) {
	const jsm = await getJetStreamManager();
	let source_subject_name;
	try {
		// Purge any messaged from source in the work stream
		source_subject_name = createSubjectName(schema, table, source.external.api.split('.')[1]);
		await jsm.streams.purge(wq_name, { filter: source_subject_name });
	} catch (err) {
		hdb_logger.error('Error purging source subject', source_subject_name, 'from work stream', wq_name);
	}
}

/**
 * Makes a request to other nodes
 * @param {String} subject - the subject the request broadcast upon
 * @param {String|Object} data - the data being sent in the request
 * @param {String} [reply] - the subject name that the receiver will use to reply back - optional (defaults to createInbox())
 * @param {Number} [timeout] - how long to wait for a response - optional (defaults to 2000 ms)
 * @returns {Promise<*>}
 */
async function request(subject, data, timeout = 2000, reply = createInbox()) {
	if (!hdb_utils.isObject(data)) {
		throw new Error('data param must be an object');
	}

	const request_data = encode(data);

	const { connection } = await getNATSReferences();
	let options = {
		timeout,
	};

	if (reply) {
		options.reply = reply;
		options.noMux = true;
	}

	const response = await connection.request(subject, request_data, options);
	return decode(response.data);
}

/**
 * reloads a NATS server based on the supplied pid file
 * @param {String} pid_file_path - path to the pid file for the server to reload
 * @returns {Promise<unknown>}
 */
function reloadNATS(pid_file_path) {
	return new Promise(async (resolve, reject) => {
		const reload = spawn(NATS_SERVER_PATH, ['--signal', `reload=${pid_file_path}`], { cwd: __dirname });
		let proc_err;
		let proc_data;

		reload.on('error', (err) => {
			reject(err);
		});

		reload.stdout.on('data', (data) => {
			proc_data += data.toString();
		});

		reload.stderr.on('data', (data) => {
			proc_err += data.toString();
		});

		reload.stderr.on('close', (data) => {
			if (proc_err) {
				reject(proc_err);
			}

			resolve(proc_data);
		});
	});
}

/**
 * calls reload to the NATS hub server
 * @returns {Promise<void>}
 */
async function reloadNATSHub() {
	const { pid_file_path } = getServerConfig(hdb_terms.PROCESS_DESCRIPTORS.CLUSTERING_HUB);
	await reloadNATS(pid_file_path);
}

/**
 * calls reload to the NATS leaf server
 * @returns {Promise<void>}
 */
async function reloadNATSLeaf() {
	const { pid_file_path } = getServerConfig(hdb_terms.PROCESS_DESCRIPTORS.CLUSTERING_LEAF);
	await reloadNATS(pid_file_path);
}

/**
 * Handles any errors from the request function.
 * @param err
 * @param operation
 * @param remote_node
 * @returns {string|*}
 */
function requestErrorHandler(err, operation, remote_node) {
	let err_msg;
	switch (err.code) {
		case ErrorCode.NoResponders:
			err_msg = `Unable to ${operation}, node '${remote_node}' is not listening.`;
			break;
		case ErrorCode.Timeout:
			err_msg = `Unable to ${operation}, node '${remote_node}' is listening but did not respond.`;
			break;
		default:
			err_msg = err.message;
			break;
	}

	return err_msg;
}

/**
 * Adds or removes a remote stream sourcing from the work queue stream.
 * @param subscription - a node subscription object
 * @param node_name - name of remote node being added to the work stream
 * @returns {Promise<void>}
 */
async function updateWorkStream(subscription, node_name) {
	const node_domain_name = node_name + nats_terms.SERVER_SUFFIX.LEAF;

	// Nats has trouble concurrently updating a work stream. This code uses transaction locking to ensure that
	// all updateWorkStream calls run synchronously.
	await transaction.writeTransaction(
		hdb_terms.SYSTEM_SCHEMA_NAME,
		hdb_terms.SYSTEM_TABLE_NAMES.NODE_TABLE_NAME,
		async () => {
			// The connection between nodes can only be a "pull" relationship. This means we only care about the subscribe param.
			// If a node is publishing to another node that publishing relationship is setup by have the opposite node subscribe to the node that is publishing.
			if (subscription.subscribe === true) {
				await addSourceToWorkStream(node_domain_name, nats_terms.WORK_QUEUE_CONSUMER_NAMES.stream_name, subscription);
			} else {
				await removeSourceFromWorkStream(
					node_domain_name,
					nats_terms.WORK_QUEUE_CONSUMER_NAMES.stream_name,
					subscription
				);
			}
		}
	);
}

/**
 * Creates a local stream for a table.
 * @param schema
 * @param table
 * @returns {Promise<void>}
 */
async function createLocalTableStream(schema, table) {
	const stream_name = crypto_hash.createNatsTableStreamName(schema, table);
	const nats_server = await getJsmServerName();
	const subject = createSubjectName(schema, table, nats_server);
	await createLocalStream(stream_name, [subject]);
}

/**
 * Creates multiple streams for multiple tables
 * @param subscriptions - subscription array that is passed into add/update node
 * @returns {Promise<void>}
 */
async function createTableStreams(subscriptions) {
	for (let j = 0, sub_length = subscriptions.length; j < sub_length; j++) {
		const schema = subscriptions[j].schema;
		const table = subscriptions[j].table;
		await createLocalTableStream(schema, table);
	}
}

/**
 * Removes all entries from a local tables stream.
 * @param schema
 * @param table
 * @returns {Promise<void>}
 */
async function purgeTableStream(schema, table) {
	if (env_manager.get(hdb_terms.CONFIG_PARAMS.CLUSTERING_ENABLED)) {
		try {
			const stream_name = crypto_hash.createNatsTableStreamName(schema, table);
			const { jsm } = await getNATSReferences();
			await jsm.streams.purge(stream_name);
		} catch (err) {
			if (err.message === 'stream not found') {
				// There can be situations where we are trying to purge a stream that doesn't exist.
				// For this reason we do not throw the error if that occurs.
				hdb_logger.warn(err);
			} else {
				throw err;
			}
		}
	}
}

/**
 * Loops through an array of tables and purges each one of their streams.
 * @param schema - schema the tables are in.
 * @param tables - array of table names that are part of the schema.
 * @returns {Promise<void>}
 */
async function purgeSchemaTableStreams(schema, tables) {
	if (env_manager.get(hdb_terms.CONFIG_PARAMS.CLUSTERING_ENABLED)) {
		for (let x = 0, table_length = tables.length; x < table_length; x++) {
			await purgeTableStream(schema, tables[x]);
		}
	}
}

/**
 * Retrieve info about a stream by its name
 * @param stream_name
 * @returns {Promise<StreamInfo>}
 */
async function getStreamInfo(stream_name) {
	const jsm = await getJetStreamManager();
	return jsm.streams.info(stream_name);
}

/**
 * Creates a subject name used for a table when publishing to a stream
 * @param schema
 * @param table
 * @param server
 * @returns {string}
 */
function createSubjectName(schema, table, server) {
	return `${nats_terms.SUBJECT_PREFIXES.TXN}.${schema}.${table}.${server}`;
}

/**
 * Get the name of the server running the jetstream manager - most likely the leaf
 * @returns {Promise<*>}
 */
async function getJsmServerName() {
	if (jsm_server_name) return jsm_server_name;
	const jsm = await getJetStreamManager();
	jsm_server_name = jsm?.nc?.info?.server_name;
	if (jsm_server_name === undefined) throw new Error('Unable to get jetstream manager server name');
	return jsm_server_name;
}

/**
 * Updates the node name part of the subject of all local streams or stream limits, if it needs updating.
 * @returns {Promise<void>}
 */
async function updateLocalStreams() {
	const jsm = await getJetStreamManager();
	// Server name is the node name with `-leaf` appended to the end of it.
	const server_name = await getJsmServerName();

	const streams = await listStreams();
	for (const stream of streams) {
		const stream_config = stream.config;
		const stream_subject = stream_config.subjects[0];
		if (!stream_subject) continue;

		const limit_updated = updateStreamLimits(stream);

		// Dots are not allowed in node name so spilt on dot, get last item in array which gives us server name (node name with -leaf on the end).
		const stream_subject_array = stream_subject.split('.');
		const subject_server_name = stream_subject_array[stream_subject_array.length - 1];
		if (subject_server_name === server_name && !limit_updated) continue;

		// Build the new subject name and replace existing one with it.
		if (stream_config.name === nats_terms.SCHEMA_QUEUE_CONSUMER_NAMES.stream_name) {
			const new_subject_name = `${nats_terms.SCHEMA_QUEUE_CONSUMER_NAMES.deliver_subject}.${server_name}`;
			hdb_logger.trace(`Updating stream subject name from: ${stream_subject} to: ${new_subject_name}`);
			stream_config.subjects[0] = new_subject_name;
		} else if (stream_config.name === nats_terms.WORK_QUEUE_CONSUMER_NAMES.stream_name) {
			const new_subject_name = `${nats_terms.WORK_QUEUE_CONSUMER_NAMES.stream_name}.${server_name}`;
			hdb_logger.trace(`Updating stream subject name from: ${stream_subject} to: ${new_subject_name}`);
			stream_config.subjects[0] = new_subject_name;

			// Work queue uses a consumer to consume messages in stream. This needs to be updated also.
			await jsm.consumers.update(
				nats_terms.WORK_QUEUE_CONSUMER_NAMES.stream_name,
				nats_terms.WORK_QUEUE_CONSUMER_NAMES.durable_name,
				{ deliver_subject: `${nats_terms.WORK_QUEUE_CONSUMER_NAMES.deliver_subject}.${server_name}` }
			);
		} else {
			const subject_array = stream_subject.split('.');
			subject_array[subject_array.length - 1] = server_name;
			const new_subject_name = subject_array.join('.');
			hdb_logger.trace(`Updating stream subject name from: ${stream_subject} to: ${new_subject_name}`);
			stream_config.subjects[0] = new_subject_name;
		}

		await jsm.streams.update(stream_config.name, stream_config);
	}
}

/**
 * Will compare the stream limit config vs what's in harperdb config.
 * If values are different it will update the stream config so it matches harperdb config.
 * @param stream
 * @returns {boolean}
 */
function updateStreamLimits(stream) {
	const { config } = stream;
	let update = false;
	if (
		config.name === nats_terms.SCHEMA_QUEUE_CONSUMER_NAMES.stream_name ||
		config.name === nats_terms.WORK_QUEUE_CONSUMER_NAMES.stream_name
	)
		return update;

	let max_age = env_manager.get(hdb_terms.CONFIG_PARAMS.CLUSTERING_LEAFSERVER_STREAMS_MAXAGE);
	// We don't store the default (unlimited) values in our config, so we must update for comparison to work.
	// We use seconds for max age, nats uses nanoseconds. This is why we are doing the conversion.
	max_age = max_age === null ? 0 : max_age * 1000000000; // 0 is unlimited
	let max_bytes = env_manager.get(hdb_terms.CONFIG_PARAMS.CLUSTERING_LEAFSERVER_STREAMS_MAXBYTES);
	max_bytes = max_bytes === null ? -1 : max_bytes; // -1 is unlimited
	let max_msgs = env_manager.get(hdb_terms.CONFIG_PARAMS.CLUSTERING_LEAFSERVER_STREAMS_MAXMSGS);
	max_msgs = max_msgs === null ? -1 : max_msgs; // -1 is unlimited

	if (max_age !== config.max_age) {
		config.max_age = max_age;
		update = true;
	}

	if (max_bytes !== config.max_bytes) {
		config.max_bytes = max_bytes;
		update = true;
	}

	if (max_msgs !== config.max_msgs) {
		config.max_msgs = max_msgs;
		update = true;
	}

	return update;
}<|MERGE_RESOLUTION|>--- conflicted
+++ resolved
@@ -240,15 +240,9 @@
  * @returns {Promise<{jsm: JetStreamManager, js: JetStreamClient, connection: NatsConnection}>}
  */
 async function getNATSReferences() {
-<<<<<<< HEAD
-	const connection = nats_connection || await getConnection();
-	const jsm = jetstream_manager || await getJetStreamManager();
-	const js = jetstream || await getJetStream();
-=======
 	const connection = nats_connection || (await getConnection());
 	const jsm = jetstream_manager || (await getJetStreamManager());
 	const js = jetstream || (await getJetStream());
->>>>>>> 60d5c209
 
 	return {
 		connection,
