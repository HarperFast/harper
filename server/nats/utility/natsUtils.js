--- conflicted
+++ resolved
@@ -31,11 +31,7 @@
 const INGEST_MAX_BYTES = 5000000000;
 
 if (isMainThread) {
-<<<<<<< HEAD
-	onMessageByType(hdb_terms.ITC_EVENT_TYPES.RESTART, (message) => {
-=======
 	onMessageByType(hdb_terms.ITC_EVENT_TYPES.RESTART, () => {
->>>>>>> 43bef51b
 		nats_connection = undefined
 		nats_connection_promise = undefined
 	});
