'use strict';

const util = require('util');
const path = require('path');
const fg = require('fast-glob');
const fs = require('fs');

const fastify = require('fastify');
const fastify_cors = require('@fastify/cors');
const fastify_static = require('@fastify/static');
const autoload = require('@fastify/autoload');
const request_time_plugin = require('../serverHelpers/requestTimePlugin');
const env = require('../../utility/environment/environmentManager');
const terms = require('../../utility/hdbTerms');
const harper_logger = require('../../utility/logging/harper_logger');
const global_schema = require('../../utility/globalSchema');
const user_schema = require('../../security/user');
const IPCClient = require('../ipc/IPCClient');
const ipc_server_handlers = require('../ipc/serverHandlers');
const { PACKAGE_ROOT } = require('../../utility/hdbTerms');

const getServerOptions = require('./helpers/getServerOptions');
const getCORSOptions = require('./helpers/getCORSOptions');
const getHeaderTimeoutConfig = require('./helpers/getHeaderTimeoutConfig');

const p_schema_to_global = util.promisify(global_schema.setSchemaDataToGlobal);

const {
	handleServerUncaughtException,
	serverErrorHandler,
	handleBeforeExit,
	handleExit,
	handleSigint,
	handleSigquit,
	handleSigterm,
} = require('../serverHelpers/serverHandlers');

const TRUE_COMPARE_VAL = 'TRUE';
let server = undefined;
let CF_ROUTES_DIR = env.get(terms.HDB_SETTINGS_NAMES.CUSTOM_FUNCTIONS_DIRECTORY_KEY);

/**
 * Function called to start up server instance on a forked process - this method is called from customFunctionServer after process is
 * forked in the serverParent module
 *
 * @returns {Promise<void>}
 */
async function customFunctionsServer() {
	try {
		// Instantiate new instance of HDB IPC client and assign it to global.
		try {
			global.hdb_ipc = new IPCClient(process.pid, ipc_server_handlers);
		} catch (err) {
			harper_logger.error('Error instantiating new instance of IPC client in Custom Functions server');
			harper_logger.error(err);
			throw err;
		}

		harper_logger.info('In Custom Functions Fastify server' + process.cwd());
		harper_logger.info(`Custom Functions Running with NODE_ENV set as: ${process.env.NODE_ENV}`);
		harper_logger.debug(`Custom Functions server process ${process.pid} starting up.`);

		process.on('uncaughtException', handleServerUncaughtException);
		process.on('beforeExit', handleBeforeExit);
		process.on('exit', handleExit);
		process.on('SIGINT', handleSigint);
		process.on('SIGQUIT', handleSigquit);
		process.on('SIGTERM', handleSigterm);

		await setUp();

		const props_http_secure_on = env.get(terms.CONFIG_PARAMS.CUSTOMFUNCTIONS_NETWORK_HTTPS);
		const props_server_port = parseInt(env.get(terms.CONFIG_PARAMS.CUSTOMFUNCTIONS_NETWORK_PORT), 10);
		const is_https =
			props_http_secure_on &&
			(props_http_secure_on === true || props_http_secure_on.toUpperCase() === TRUE_COMPARE_VAL);

		try {
			//generate a Fastify server instance
			server = buildServer(is_https);
		} catch (err) {
			harper_logger.error(`Custom Functions buildServer error: ${err}`);
			throw err;
		}

		try {
			//make sure the process waits for the server to be fully instantiated before moving forward
			await server.ready();
		} catch (err) {
			harper_logger.error(`Custom Functions server.ready() error: ${err}`);
			throw err;
		}

		try {
			//now that server is fully loaded/ready, start listening on port provided in config settings
			harper_logger.info(`Custom Functions process starting on port ${props_server_port}`);
			await server.listen({ port: props_server_port, host: '::' });
			harper_logger.info(`Custom Functions process running on port ${props_server_port}`);
		} catch (err) {
			server.close();
			harper_logger.error(`Custom Functions server.listen() error: ${err}`);
			throw err;
		}
	} catch (err) {
		harper_logger.error(`Custom Functions ${process.pid} Error: ${err}`);
		harper_logger.error(err);
		process.exit(1);
	}
}

/**
 * Makes sure global values are set and that clustering connections are set/ready before server starts.
 * @returns {Promise<void>}
 */
async function setUp() {
	try {
		harper_logger.info('Custom Functions starting configuration.');
		await p_schema_to_global();
		await user_schema.setUsersToGlobal();
		harper_logger.info('Custom Functions completed configuration.');
	} catch (e) {
		harper_logger.error(e);
	}
}

// eslint-disable-next-line require-await
async function buildRoutes(cf_server) {
	try {
		harper_logger.info('Custom Functions starting buildRoutes');

<<<<<<< HEAD
		cf_server
			.register(autoload, {
				dir: path.join(__dirname, 'plugins'),
			})
			.after((err, instance, next) => {
				if (err && err.message) {
					harper_logger.error(err.message);
				} else if (err) {
					harper_logger.error(err);
				}

				next();
			});

		const project_folders = fs.readdirSync(CF_ROUTES_DIR, { withFileTypes: true });
=======
		await cf_server.register(require('./plugins/hdbCore'))
		await cf_server.after()
		const project_folders = fg.sync(`${CF_ROUTES_DIR}/*`, { onlyDirectories: true });
>>>>>>> e5a2566a

		// loop through all the projects
		project_folders.forEach((project_entry) => {
			if (!project_entry.isDirectory()) return;
			harper_logger.trace('Loading project folder ' + project_folder);
			const project_name = project_entry.name;
			const project_folder = path.join(CF_ROUTES_DIR, project_name);
			const routes_directory = `${project_folder}/routes`;
			const static_directory = `${project_folder}/static`;
			const static_index = `${project_folder}/static/index.html`;
			const static_route = `/${project_name}/static`;

			const set_up_routes = fs.existsSync(routes_directory);
			const set_up_static_route = fs.existsSync(static_directory) && fs.existsSync(static_index);

			// check for a routes folder and, if present, ingest each of the route files in the project's routes folder
			if (set_up_routes) {
				cf_server
					.register(autoload, (parent) => ({
						dir: routes_directory,
						dirNameRoutePrefix: false,
						options: {
							hdbCore: parent.hdbCore,
							logger: harper_logger,
							prefix: `/${project_name}`,
						},
					}))
					.after((err, instance, next) => {
						if (err && err.message) {
							harper_logger.error(err.message);
						} else if (err) {
							harper_logger.error(err);
						}
						next();
					});
			}

			// check for a public folder and, if present, add @fastify/static to the server and set up its route, too
			if (set_up_static_route) {
				harper_logger.info(`Custom Functions setting up webserver for ${project_name}`);
				cf_server
					.register(fastify_static, {
						root: static_directory,
					})
					.after((err, instance, next) => {
						if (err && err.message) {
							harper_logger.error(err.message);
						} else if (err) {
							harper_logger.error(err);
						}
						next();
					});
				cf_server.get(static_route, (req, reply) => reply.sendFile('index.html', static_directory));
			}
		});

		harper_logger.info('Custom Functions completed buildRoutes');
	} catch (e) {
		harper_logger.error(`Custom Functions errored buildRoutes: ${e}`);
	}
}

/**
 * This method configures and returns a Fastify server - for either HTTP or HTTPS  - based on the provided config settings
 *
 * @param is_https - <boolean> - type of communication protocol to build server for
 * @returns {FastifyInstance}
 */
function buildServer(is_https) {
	try {
		harper_logger.info(`Custom Functions starting buildServer.`);
		let server_opts = getServerOptions(is_https);

		const app = fastify(server_opts);
		//Fastify does not set this property in the initial app construction
		app.server.headersTimeout = getHeaderTimeoutConfig();

		//set top-level error handler for server - all errors caught/thrown within the API will bubble up to this handler so they
		// can be handled in a coordinated way
		app.setErrorHandler(serverErrorHandler);

		const cors_options = getCORSOptions();
		if (cors_options) {
			app.register(fastify_cors, cors_options);
		}

		app.register(request_time_plugin);

		// build routes using the file system
		app.register(buildRoutes);

		harper_logger.info(`Custom Functions completed buildServer.`);

		return app;
	} catch (err) {
		harper_logger.error(`Custom Functions process ${process.pid} buildServer error: ${err}`);
		harper_logger.fatal(err);
		process.exit(1);
	}
}

(async () => {
	await customFunctionsServer();
})();<|MERGE_RESOLUTION|>--- conflicted
+++ resolved
@@ -128,7 +128,6 @@
 	try {
 		harper_logger.info('Custom Functions starting buildRoutes');
 
-<<<<<<< HEAD
 		cf_server
 			.register(autoload, {
 				dir: path.join(__dirname, 'plugins'),
@@ -143,12 +142,9 @@
 				next();
 			});
 
-		const project_folders = fs.readdirSync(CF_ROUTES_DIR, { withFileTypes: true });
-=======
 		await cf_server.register(require('./plugins/hdbCore'))
 		await cf_server.after()
-		const project_folders = fg.sync(`${CF_ROUTES_DIR}/*`, { onlyDirectories: true });
->>>>>>> e5a2566a
+		const project_folders = fs.readdirSync(CF_ROUTES_DIR, { withFileTypes: true });
 
 		// loop through all the projects
 		project_folders.forEach((project_entry) => {
