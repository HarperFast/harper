--- conflicted
+++ resolved
@@ -29,10 +29,7 @@
 
 module.exports = {
 	customFunctionsServer,
-<<<<<<< HEAD
 	start: customFunctionsServer,
-=======
->>>>>>> bdb066b8
 };
 const TRUE_COMPARE_VAL = 'TRUE';
 let server = undefined;
@@ -52,11 +49,6 @@
 		harper_logger.info(`Custom Functions Running with NODE_ENV set as: ${process.env.NODE_ENV}`);
 		harper_logger.debug(`Custom Functions server process ${process.pid} starting up.`);
 
-<<<<<<< HEAD
-=======
-		process.on('uncaughtException', handleServerUncaughtException);
-
->>>>>>> bdb066b8
 		await setUp();
 
 		const props_http_secure_on = env.get(terms.CONFIG_PARAMS.CUSTOMFUNCTIONS_NETWORK_HTTPS);
@@ -84,11 +76,7 @@
 		try {
 			//now that server is fully loaded/ready, start listening on port provided in config settings
 			harper_logger.info(`Custom Functions process starting on port ${props_server_port}`);
-<<<<<<< HEAD
 			registerServer(props_server_port, server.server);
-=======
-			registerServer(terms.SERVICES.CUSTOM_FUNCTIONS, server);
->>>>>>> bdb066b8
 			if (isMainThread) {
 				await server.listen({ port: props_server_port, host: '::' });
 				harper_logger.info(`Custom Functions process running on port ${props_server_port}`);
