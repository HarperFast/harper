const server_utilities = require('../server_utilities'),
    winston = require('../../utility/logging/winston_logger'),
    retry = require('retry-as-promised'),
    ioc = require('socket.io-client'),
    schema = require('../../data_layer/schema'),
    _ = require('lodash');


class Socket_Client {
    constructor(node) {
        this.node = node;

    }

    establishConnections(next) {
        try {
            const async = require('async');

            let node = this.node;

            async.each(node.other_nodes, function (o_node, caller) {
                global.cluster_server.connectToNode(node, o_node, function (err) {
                    if (err) {
                        caller(err);
                    }

                    caller();

                });
            }, function (err) {
<<<<<<< HEAD
                if(err)
                    return  next(err);
=======
                if (err)
                    return next(err);
>>>>>>> 505ab277

                return next();
            });
        } catch (e) {
            winston.error(e);
            next(e)
        }
    }


    connectToNode(node, o_node, callback) {
        if (node.port == o_node.port && o_node.host == node.host) {
            callback("cannot connect to thyself. ");
        }
        //TODO needs to be HTTPS
        winston.info(`${node.name} is attempting to connect to ${o_node.name} at ${o_node.host}:${o_node.port}`);
        var client = ioc.connect(`http://${o_node.host}:${o_node.port}`);

        client.on("connect", function () {
            o_node.status = 'connected';
            global.o_nodes[o_node.name] = o_node;

            winston.info('Client: Connected to port ' + o_node.port);
            client.emit('identify', node.name);
            client.emit('schema_update_request');
        });

        client.on('connect_error', (error) => {


        });

        client.on('catchup', function (queue_string) {
            winston.info('catchup' + queue_string);
            let queue = JSON.parse(queue_string);
            for (let item in queue) {
                server_utilities.chooseOperation(queue[item].body, function (err, operation_function) {
                    if (err) {
                        return winston.error(err);
                    }

                    server_utilities.proccessDelegatedTransaction(queue[item].body,
<<<<<<< HEAD
                        operation_function, function(err, result){
                            if(err){
=======
                        operation_function, function (err, result) {
                            if (err) {
>>>>>>> 505ab277
                                client.emit('error', err);
                                return winston.error(err);
                            }
                            queue[item].node = global.cluster_server.socket_server.node;
                            client.emit('confirm_msg', queue[item]);
                        });
<<<<<<< HEAD
                });
            }
        });

        client.on('schema_update_response', function(cluster_schema){
            schema.describeAll(null, function(err, my_schema){
                let missing_schemas = [];
                let missing_tables = [];
                let missing_attributes = [];
                let residence_table_map = {};

                Object.keys(cluster_schema).forEach(function(this_schema) {
                    if (!my_schema[this_schema]) {
                        missing_schemas.push(this_schema);
                        Object.keys(cluster_schema[this_schema]).forEach(function(table){
                            missing_tables.push(this_schema + "." + table + "." + cluster_schema[this_schema][table].hash_attribute);
                            if(cluster_schema[this_schema][table].residence){
                                residence_table_map[this_schema + "." + table] = [];
                                Object.keys(cluster_schema[this_schema][table].residence).forEach(function(r){
                                    residence_table_map[this_schema + "." + table].push(cluster_schema[this_schema][table].residence[r])
                                });
                            }

                            Object.keys(cluster_schema[this_schema][table].attributes).forEach(function(attribute){
                                missing_attributes.push(this_schema + "." + table + "." + cluster_schema[this_schema][table].attributes[attribute].attribute);
                            });
                        });

                    } else {
                        Object.keys(cluster_schema[this_schema]).forEach(function(table){
                            if (!my_schema[this_schema][table]) {
                                missing_tables.push(this_schema + "." + table + "." + cluster_schema[this_schema][table].hash_attribute);
                                if(cluster_schema[this_schema][table].residence){
                                    residence_table_map[this_schema + "." + table] = [];
                                    Object.keys(cluster_schema[this_schema][table].residence).forEach(function(r){
                                        residence_table_map[this_schema + "." + table].push(cluster_schema[this_schema][table].residence[r])
                                    });

                                }
                                Object.keys(cluster_schema[this_schema][table].attributes).forEach(function(attribute){
                                    missing_attributes.push(this_schema + "." + table + "." + cluster_schema[this_schema][table].attributes[attribute].attribute);

                                });

                            } else {
                                let their_attributes = [];
                                Object.keys(cluster_schema[this_schema][table].attributes).forEach(function(attribute){
                                    their_attributes.push(cluster_schema[this_schema][table].attributes[attribute].attribute);

                                });

                                let my_attributes = [];

                                Object.keys(my_schema[this_schema][table].attributes).forEach(function(attribute){
                                    my_attributes.push(my_schema[this_schema][table].attributes[attribute].attribute);
                                });

                                let missing_attrs = _.difference(their_attributes, my_attributes);
                                for(attr in missing_attrs){
                                    missing_attributes.push(this_schema + "." + table +"."+  missing_attrs[attr]);
                                }
                            }
                        });
                    }
                });

                createMissingSchemas(missing_schemas, function(err, result){
                    if(err){
                        return console.error(err);
                    }
                    createMissingTables(missing_tables, function(err, result){
                        if(err){
                            return console.error(err);
                        }

                        createMissingAttributes(missing_attributes, function(err, result){
                            if(err){
                                return console.error(err);
                            }
                        });
                    });
=======
>>>>>>> 505ab277
                });

                function createMissingSchemas(missing_schemas, callback){
                    async.each(missing_schemas, function(this_schema, schema_callback) {
                        schema.createSchema({"schema": this_schema}, function(err, result){
                            if(err && err != 'schema already exists'){
                                return schema_callback(err);
                            }
                            schema_callback(null, result);

                        });
                    }, function(err) {
                        if(err){
                            return callback(err);
                        }
                        return callback();
                    });
                }

                function createMissingTables(missing_tables, callback){
                    async.each(missing_tables, function(table, table_callback) {
                        let tokens = table.split(".");
                        let table_create_object = {
                            "schema": tokens[0],
                            "table":tokens[1],
                            "hash_attribute":tokens[2]
                        }
                        if(residence_table_map[tokens[0] + "." + tokens[1]]){
                            table_create_object.residence = residence_table_map[tokens[0] + "." + tokens[1]];
                        }
                        schema.createTable(table_create_object, function(err, result){
                            if(err && err != `table ${table_create_object.table} already exists in schema ${table_create_object.schema}`){
                                return table_callback(err);
                            }
                            return table_callback(null, result);

                        });
                    }, function(err) {
                        if(err){
                            return callback(err);
                        }
                        return callback();
                    });
                }

                function createMissingAttributes(missing_attributes, callback){


                    async.each(missing_attributes, function(attribute, attr_callback) {
                        let tokens = attribute.split(".");
                        let attr_create_object = {
                            "schema": tokens[0],
                            "table":tokens[1],
                            "attribute":tokens[2]
                        }

                        schema.createAttribute(attr_create_object, function(err, result){
                            attr_callback(err, result);

                        })


                    }, function(err) {
                        if(err){
                            return callback(err);
                        }
                        return callback();
                    });
                }

            });

        });


        client.on('confirm_identity', function (msg) {

            callback();
        });

        client.on('msg', (msg, fn) => {
            winston.info(`received by ${node.name} : msg = ${JSON.stringify(msg)}`);
            server_utilities.chooseOperation(msg.body, (err, operation_function) => {
                server_utilities.proccessDelegatedTransaction(msg.body, operation_function, function (err, data) {
                    let payload = {
                        "id": msg.id,
                        "error": err,
                        "data": data,
                        "node": node
                    };
                    client.emit('confirm_msg', payload);
                });
            });
        });

        client.on('disconnect', function (reason) {
            o_node.status = 'disconnected';
            global.o_nodes[o_node.name] = o_node;
            winston.info(`server ${o_node.name} down`);
        });
    }
}


module.exports = Socket_Client;<|MERGE_RESOLUTION|>--- conflicted
+++ resolved
@@ -28,13 +28,8 @@
 
                 });
             }, function (err) {
-<<<<<<< HEAD
-                if(err)
-                    return  next(err);
-=======
                 if (err)
                     return next(err);
->>>>>>> 505ab277
 
                 return next();
             });
@@ -77,20 +72,14 @@
                     }
 
                     server_utilities.proccessDelegatedTransaction(queue[item].body,
-<<<<<<< HEAD
                         operation_function, function(err, result){
                             if(err){
-=======
-                        operation_function, function (err, result) {
-                            if (err) {
->>>>>>> 505ab277
                                 client.emit('error', err);
                                 return winston.error(err);
                             }
                             queue[item].node = global.cluster_server.socket_server.node;
                             client.emit('confirm_msg', queue[item]);
                         });
-<<<<<<< HEAD
                 });
             }
         });
@@ -172,8 +161,6 @@
                             }
                         });
                     });
-=======
->>>>>>> 505ab277
                 });
 
                 function createMissingSchemas(missing_schemas, callback){
