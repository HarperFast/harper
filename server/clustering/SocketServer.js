"use strict";

const log = require('../../utility/logging/harper_logger');
const schema = require('../../data_layer/schema');
const http = require('http');
const https = require('https');
const sio = require('socket.io');
const {promisify} = require('util');
const fs = require('fs');
const terms = require('../../utility/hdbTerms');
const SocketClient = require('./SocketClient');
const cluster_handlers = require('./clusterHandlers');
const sio_server_stopped = require('../../events/SioServerStoppedEvent');
const version = require('../../bin/version');

const p_schema_describe_all = promisify(schema.describeAll);
const env = require('../../utility/environment/environmentManager');

const privateKeyPath = env.get(terms.HDB_SETTINGS_NAMES.PRIVATE_KEY_KEY);
const certificatePath = env.get(terms.HDB_SETTINGS_NAMES.CERT_KEY);

let credentials = undefined;
try {
    credentials = {key: fs.readFileSync(`${privateKeyPath}`), cert: fs.readFileSync(`${certificatePath}`)};
} catch(err) {
    log.error('Error reading https private key and credential files');
    credentials = undefined;
}

class SocketServer {
    constructor(node) {
        this.node = node;
        this.name = node.name;
        this.port = node.port;
        this.other_nodes = node.other_nodes;
        this.io = null;
        global.msg_queue = [];
        global.o_nodes = [];
        global.cluster_queue = {};
        this.server = undefined;
    }

    init(next) {
        try {
            let server = undefined;
            log.debug('Starting Socket Server.');
            if(!credentials) {
                server = http.createServer().listen(this.port, function () {
                });
            } else {
                server = https.createServer(credentials, () => {

                }).listen(this.port);
            }
            this.server = server;
            let node = this.node;
            this.io = sio.listen(server);
            this.io.sockets.on(terms.CLUSTER_EVENTS_DEFS_ENUM.CONNECTION, function (socket) {
                try {
                    log.debug('Received Connection request.  Validating handshake.');
                    let client_version = socket.handshake.headers[terms.CLUSTERING_VERSION_HEADER_NAME];
                    let this_version = version.version();
                    if (client_version !== this_version) {
                        let msg = `HDB version mismatch with connecting client.  Client is using version: ${client_version}. This server is using version: ${this_version}. There may be a loss of functionality.`;
                        log.warn(msg);
                        socket.emit(terms.CLUSTER_EVENTS_DEFS_ENUM.VERSION_MISMATCH, msg);
                    }
                } catch(err) {
                    log.error(`Error trying to read client version.  ${err}`);
                }
                socket.on(terms.CLUSTER_EVENTS_DEFS_ENUM.IDENTIFY, function (msg) {
                    log.info(`${msg.name} connected to cluster`);
                    //this is the remote ip address of the client connecting to this server.
                    try {
                        let raw_remote_ip = socket.conn.remoteAddress;
                        let raw_remote_ip_array = raw_remote_ip ? raw_remote_ip.split(':') : [];
                        msg.host = Array.isArray(raw_remote_ip_array) && raw_remote_ip_array.length > 0 ? raw_remote_ip_array[raw_remote_ip_array.length - 1] : '';
                        let new_client = new SocketClient(node, msg, terms.CLUSTER_CONNECTION_DIRECTION_ENUM.INBOUND);
                        log.debug('Creating socket client.');
                        new_client.client = socket;
                        new_client.createClientMessageHandlers();

                        let found_client = undefined;
                        if(global.cluster_server.socket_client) {
                            found_client = global.cluster_server.socket_client.filter((client) => {
                                return client.other_node.host === msg.host && client.other_node.port === msg.port;
                            });
                        }

                        // if we do not have a client connection for this other node we need to ask it for what we may have missed since last connection
                        let catchup_request = true;
                        for(let k = 0; k < node.other_nodes.length; k++) {
                            if(node.other_nodes[k].host === msg.host && node.other_nodes[k].port === msg.port) {
                                catchup_request = false;
                                break;
                            }
                        }

                        if(catchup_request) {
<<<<<<< HEAD
                            log.trace(`emitting ${terms.CLUSTER_EVENTS_DEFS_ENUM.CATCHUP_REQUEST}`);
=======
                            log.debug('emitting catchup request event.');
>>>>>>> 63b68df9
                            socket.emit(terms.CLUSTER_EVENTS_DEFS_ENUM.CATCHUP_REQUEST, {name: node.name});
                        }

                        if (!found_client || found_client.length === 0) {
                            log.debug('No existing client found.  Adding client to server list.');
                            global.cluster_server.socket_client.push(new_client);
                        } else {
                            // This client already exists and is connected, this means we are establishing a bidirectional connection.
                            // We probably should never return more than 1, but set them all just in case.
                            if (found_client.length > 1) {
                                log.warn(`Multiple socket clients with the same host: ${found_client[0].host} and port: ${found_client[0].port} were found`);
                            }
                            for (let client of found_client) {
                                log.info('Setting direction to bidirectional.');
                                log.info(`Emitting direction change to direction: ${terms.CLUSTER_CONNECTION_DIRECTION_ENUM.BIDIRECTIONAL}`);
                                socket.emit(terms.CLUSTER_EVENTS_DEFS_ENUM.DIRECTION_CHANGE, {direction: terms.CLUSTER_CONNECTION_DIRECTION_ENUM.BIDIRECTIONAL});
                                client.direction = terms.CLUSTER_CONNECTION_DIRECTION_ENUM.BIDIRECTIONAL;
                            }
                        }
                    } catch(err) {
                        log.error(err);
                    }

                    log.debug('Attemping to join room.');

                    socket.join(msg.name, async () => {
                        log.info(node.name + ' joined room ' + msg.name);
                        // retrieve the queue and send to this node.
                        await cluster_handlers.fetchQueue(msg, socket);
                    });
                });

                socket.on(terms.CLUSTER_EVENTS_DEFS_ENUM.CATCHUP_REQUEST, async msg => {
                    log.info(msg.name + ' catchup_request');
                    await cluster_handlers.fetchQueue(msg, socket);
                });

                socket.on(terms.CLUSTER_EVENTS_DEFS_ENUM.CONFIRM_MSG, async msg => {
                    log.debug(`Got confirm message`);
                    await cluster_handlers.onConfirmMessageHandler(msg);
                });

                socket.on(terms.CLUSTER_EVENTS_DEFS_ENUM.ERROR, error => {
                    log.error(`Clustering error: ${error}`);
                });

                socket.on(terms.CLUSTER_EVENTS_DEFS_ENUM.DISCONNECT, error => {
                    if (error !== 'transport close') {
                        log.error(error);
                    } else {
                        log.error(`Got transport close message ${error}`);
                    }
                    log.info('Tearing down socket client.');
                    for(let i=0; i<global.cluster_server.socket_client.length; i++) {
                        if(global.cluster_server.socket_client[i].client === socket) {
                            global.cluster_server.socket_client[i].stop_reconnect = true;
                            global.cluster_server.socket_client.splice(i,1);
                        }
                    }
                });

                socket.on('schema_update_request', async () => {
                    try {
                        let schema = await p_schema_describe_all({});
                        socket.emit(terms.CLUSTER_EVENTS_DEFS_ENUM.SCHEMA_UPDATE_RES, schema);
                    } catch(e){
                        log.error(e);
                    }
                });
            });
            next();

        } catch (e) {
            log.error(e);
            next(e);
        }
    }
    disconnect() {
        try {
            log.warn('Stopping the SocketServer.');

            // Promisifying server.close() caused an exception about a missing _handle, so instead of using async/await
            // We are relying on the event to notify when the stop is done.
            this.server.close( () => {
                log.info("Done shutting down");
                log.info('Socket server closed, emitting server stopped event');
                sio_server_stopped.sioServerStoppedEmitter.emit(sio_server_stopped.EVENT_NAME, new sio_server_stopped.SioServerStoppedMessage());
            });


        } catch(err) {
            log.error(`Error disconnecting the sio server. ${err}`);
        }

    }
}

module.exports = SocketServer;<|MERGE_RESOLUTION|>--- conflicted
+++ resolved
@@ -97,11 +97,7 @@
                         }
 
                         if(catchup_request) {
-<<<<<<< HEAD
                             log.trace(`emitting ${terms.CLUSTER_EVENTS_DEFS_ENUM.CATCHUP_REQUEST}`);
-=======
-                            log.debug('emitting catchup request event.');
->>>>>>> 63b68df9
                             socket.emit(terms.CLUSTER_EVENTS_DEFS_ENUM.CATCHUP_REQUEST, {name: node.name});
                         }
 
@@ -124,9 +120,7 @@
                     } catch(err) {
                         log.error(err);
                     }
-
                     log.debug('Attemping to join room.');
-
                     socket.join(msg.name, async () => {
                         log.info(node.name + ' joined room ' + msg.name);
                         // retrieve the queue and send to this node.
