--- conflicted
+++ resolved
@@ -10,7 +10,6 @@
 const terms = require('../../utility/hdbTerms');
 const SocketClient = require('./SocketClient');
 const cluster_handlers = require('./clusterHandlers');
-const {inspect} = require('util');
 
 const p_schema_describe_all = promisify(schema.describeAll);
 
@@ -55,17 +54,13 @@
             let node = this.node;
             this.io = sio.listen(server);
             this.io.sockets.on("connection", function (socket) {
-<<<<<<< HEAD
                 socket.on("identify", function (msg) {
-=======
-                socket.on("identify", function (msg, callback) {
                     log.info(`${msg.name} connected to cluster`);
->>>>>>> 9727101e
                     //this is the remote ip address of the client connecting to this server.
                     try {
                         let raw_remote_ip = socket.conn.remoteAddress;
                         let raw_remote_ip_array = raw_remote_ip ? raw_remote_ip.split(':') : [];
-                        msg.host = Array.isArray(raw_remote_ip_array) && raw_remote_ip_array.length > 0 ?  raw_remote_ip_array[raw_remote_ip_array.length - 1] : '';
+                        msg.host = Array.isArray(raw_remote_ip_array) && raw_remote_ip_array.length > 0 ? raw_remote_ip_array[raw_remote_ip_array.length - 1] : '';
                         let new_client = new SocketClient(node, msg, terms.CLUSTER_CONNECTION_DIRECTION_ENUM.INBOUND);
                         new_client.client = socket;
                         new_client.createClientMessageHandlers();
