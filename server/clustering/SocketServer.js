"use strict";

const log = require('../../utility/logging/harper_logger');
const schema = require('../../data_layer/schema');
const http = require('http');
const https = require('https');
const sio = require('socket.io');
const {promisify} = require('util');
const fs = require('fs');
const terms = require('../../utility/hdbTerms');
const SocketClient = require('./SocketClient');
const cluster_handlers = require('./clusterHandlers');
<<<<<<< HEAD
const sio_server_stopped = require('../../events/SioServerStoppedEvent');
=======
const version = require('../../bin/version');
>>>>>>> b67114cd

const p_schema_describe_all = promisify(schema.describeAll);

const PropertiesReader = require('properties-reader');
let hdb_properties = PropertiesReader(`${process.cwd()}/../hdb_boot_properties.file`);
hdb_properties.append(hdb_properties.get('settings_path'));

const privateKeyPath = hdb_properties.get(terms.HDB_SETTINGS_NAMES.PRIVATE_KEY_KEY);
const certificatePath = hdb_properties.get(terms.HDB_SETTINGS_NAMES.CERT_KEY);

let credentials = undefined;
try {
    credentials = {key: fs.readFileSync(`${privateKeyPath}`), cert: fs.readFileSync(`${certificatePath}`)};
} catch(err) {
    log.error('Error reading https private key and credential files');
    credentials = undefined;
}

class SocketServer {
    constructor(node) {
        this.node = node;
        this.name = node.name;
        this.port = node.port;
        this.other_nodes = node.other_nodes;
        this.io = null;
        global.msg_queue = [];
        global.o_nodes = [];
        global.cluster_queue = {};
        this.server = undefined;
    }

    init(next) {
        try {
            let server = undefined;
            if(!credentials) {
                server = http.createServer().listen(this.port, function () {
                });
            } else {
                server = https.createServer(credentials, () => {

                }).listen(this.port);
            }
            this.server = server;
            let node = this.node;
            this.io = sio.listen(server);
            this.io.sockets.on(terms.CLUSTER_EVENTS_DEFS_ENUM.CONNECTION, function (socket) {
                try {
                    let client_version = socket.handshake.headers[terms.CLUSTERING_VERSION_HEADER_NAME];
                    let this_version = version.version();
                    if (client_version !== this_version) {
                        let msg = `HDB version mismatch with connecting client.  Client is using version: ${client_version}. This server is using version: ${this_version}. There may be a loss of functionality.`;
                        log.warn(msg);
                        socket.emit(terms.CLUSTER_EVENTS_DEFS_ENUM.VERSION_MISMATCH, msg);
                    }
                } catch(err) {
                    log.error(`Error trying to read client version.  ${err}`);
                }
                socket.on(terms.CLUSTER_EVENTS_DEFS_ENUM.IDENTIFY, function (msg) {
                    log.info(`${msg.name} connected to cluster`);
                    //this is the remote ip address of the client connecting to this server.
                    try {
                        let raw_remote_ip = socket.conn.remoteAddress;
                        let raw_remote_ip_array = raw_remote_ip ? raw_remote_ip.split(':') : [];
                        msg.host = Array.isArray(raw_remote_ip_array) && raw_remote_ip_array.length > 0 ? raw_remote_ip_array[raw_remote_ip_array.length - 1] : '';
                        let new_client = new SocketClient(node, msg, terms.CLUSTER_CONNECTION_DIRECTION_ENUM.INBOUND);
                        new_client.client = socket;
                        new_client.createClientMessageHandlers();

                        let found_client = undefined;
                        if(global.cluster_server.socket_client) {
                            found_client = global.cluster_server.socket_client.filter((client) => {
                                return client.other_node.host === msg.host && client.other_node.port === msg.port;
                            });
                        }

                        // if we do not have a client connection for this other node we need to ask it for what we may have missed since last connection
                        let catchup_request = true;
                        for(let k = 0; k < node.other_nodes.length; k++) {
                            if(node.other_nodes[k].host === msg.host && node.other_nodes[k].port === msg.port) {
                                catchup_request = false;
                                break;
                            }
                        }

                        if(catchup_request) {
                            log.debug(`emitting ${terms.CLUSTER_EVENTS_DEFS_ENUM.CATCHUP_REQUEST}`);
                            socket.emit(terms.CLUSTER_EVENTS_DEFS_ENUM.CATCHUP_REQUEST, {name: node.name});
                        }

                        if (!found_client || found_client.length === 0) {
                            global.cluster_server.socket_client.push(new_client);
                        } else {
                            // This client already exists and is connected, this means we are establishing a bidirectional connection.
                            // We probably should never return more than 1, but set them all just in case.
                            if (found_client.length > 1) {
                                log.warn(`Multiple socket clients with the same host: ${found_client[0].host} and port: ${found_client[0].port} were found`);
                            }
                            for (let client of found_client) {
                                client.direction = terms.CLUSTER_CONNECTION_DIRECTION_ENUM.BIDIRECTIONAL;
                            }
                        }
                    } catch(err) {
                        log.error(err);
                    }

                    socket.join(msg.name, async () => {
                        log.info(node.name + ' joined room ' + msg.name);
                        // retrieve the queue and send to this node.
                        await cluster_handlers.fetchQueue(msg, socket);
                    });
                });


                socket.on(terms.CLUSTER_EVENTS_DEFS_ENUM.CATCHUP_REQUEST, async msg => {
                    log.info(msg.name + ' catchup_request');
                    await cluster_handlers.fetchQueue(msg, socket);
                });

                socket.on(terms.CLUSTER_EVENTS_DEFS_ENUM.CONFIRM_MSG, async msg => {
                    log.debug(`Got confirm message`);
                    await cluster_handlers.onConfirmMessageHandler(msg);
                });

                socket.on(terms.CLUSTER_EVENTS_DEFS_ENUM.ERROR, error => {
                    log.error(`Clustering error: ${error}`);
                });

                socket.on(terms.CLUSTER_EVENTS_DEFS_ENUM.DISCONNECT, error => {
                    if (error !== 'transport close') {
                        log.error(error);
                    } else {
                        log.error(`Got transport close message ${error}`);
                    }
                });

                socket.on('schema_update_request', async () => {
                    try {
                        let schema = await p_schema_describe_all({});
                        socket.emit(terms.CLUSTER_EVENTS_DEFS_ENUM.SCHEMA_UPDATE_RES, schema);
                    } catch(e){
                        log.error(e);
                    }
                });
            });
            next();

        } catch (e) {
            log.error(e);
            next(e);
        }
    }
    disconnect() {
        try {
            log.warn('Stopping the SocketServer.');

            // Promisifying server.close() caused an exception about a missing _handle, so instead of using async/await
            // We are relying on the event to notify when the stop is done.
            this.server.close( () => {
                log.info("Done shutting down");
                log.info('Socket server closed, emitting server stopped event');
                sio_server_stopped.sioServerStoppedEmitter.emit(sio_server_stopped.EVENT_NAME, new sio_server_stopped.SioServerStoppedMessage());
            });


        } catch(err) {
            log.error(`Error disconnecting the sio server. ${err}`);
        }

    }
}

module.exports = SocketServer;<|MERGE_RESOLUTION|>--- conflicted
+++ resolved
@@ -10,11 +10,8 @@
 const terms = require('../../utility/hdbTerms');
 const SocketClient = require('./SocketClient');
 const cluster_handlers = require('./clusterHandlers');
-<<<<<<< HEAD
 const sio_server_stopped = require('../../events/SioServerStoppedEvent');
-=======
 const version = require('../../bin/version');
->>>>>>> b67114cd
 
 const p_schema_describe_all = promisify(schema.describeAll);
 
@@ -100,7 +97,7 @@
                         }
 
                         if(catchup_request) {
-                            log.debug(`emitting ${terms.CLUSTER_EVENTS_DEFS_ENUM.CATCHUP_REQUEST}`);
+                            log.trace(`emitting ${terms.CLUSTER_EVENTS_DEFS_ENUM.CATCHUP_REQUEST}`);
                             socket.emit(terms.CLUSTER_EVENTS_DEFS_ENUM.CATCHUP_REQUEST, {name: node.name});
                         }
 
