--- conflicted
+++ resolved
@@ -1,15 +1,5 @@
 "use strict";
 
-<<<<<<< HEAD
-const harper_logger = require('../../utility/logging/harper_logger');
-const schema = require('../../data_layer/schema');
-const {promisify} = require('util');
-
-const SocketClient = require('./SocketClient');
-const cluster_handlers = require('./clusterHandlers');
-
-const p_schema_describe_all = promisify(schema.describeAll);
-=======
 const log = require('../../utility/logging/harper_logger');
 const search = require('../../data_layer/search');
 const insert = require('../../data_layer/insert');
@@ -22,6 +12,10 @@
 const {promisify} = require('util');
 const fs = require('fs');
 const terms = require('../../utility/hdbTerms');
+const SocketClient = require('./SocketClient');
+const cluster_handlers = require('./clusterHandlers');
+
+const p_schema_describe_all = promisify(schema.describeAll);
 
 const PropertiesReader = require('properties-reader');
 let hdb_properties = PropertiesReader(`${process.cwd()}/../hdb_boot_properties.file`);
@@ -37,7 +31,6 @@
     log.error('Error reading https private key and credential files');
     credentials = undefined;
 }
->>>>>>> dbc82946
 
 class SocketServer {
     constructor(node) {
@@ -74,17 +67,9 @@
                     new_client.client = socket;
                     new_client.createClientMessageHandlers();
 
-<<<<<<< HEAD
                     let found_client = global.cluster_server.socket_client.filter((client)=>{
                         return client.other_node.name === msg.name;
                     });
-=======
-                    global.cluster_server.establishConnection(msg);
-                    socket.join(msg.name, () => {
-
-                        log.info(node.name + ' joined room ' + msg.name);
-                        // retrive the queue and send to this node.
->>>>>>> dbc82946
 
                     // if we do not have a client connection for this other node we need to ask it for what we may have missed since last connection
                     let catchup_request = true;
@@ -105,74 +90,26 @@
 
                     socket.join(msg.name, async () => {
 
-<<<<<<< HEAD
                         harper_logger.info(node.name + ' joined room ' + msg.name);
                         // retrieve the queue and send to this node.
                         await cluster_handlers.fetchQueue(msg, socket)
-=======
-                            if (global.cluster_queue && global.cluster_queue[msg.name]) {
-                                log.info('sent msg');
-                                log.info(global.cluster_queue[msg.name]);
->>>>>>> dbc82946
 
                     });
                 });
 
-<<<<<<< HEAD
                 socket.on('catchup_request', async msg => {
                     harper_logger.info(msg.name + ' catchup_request');
                     await cluster_handlers.fetchQueue(msg, socket);
                 });
-=======
-
-                socket.on('confirm_msg', function (msg) {
-                    log.info(msg);
-                    msg.type = 'cluster_response';
-                    let queded_msg = global.forkClusterMsgQueue[msg.id];
-                    if (queded_msg) {
-                        for (let f in global.forks) {
-                            if (global.forks[f].process.pid === queded_msg.pid) {
-                                global.forks[f].send(msg);
-                            }
-                        }
-
-                        // delete from memory
-                        delete global.cluster_queue[msg.node.name][msg.id];
-                        delete global.forkClusterMsgQueue[msg.id];
-                        // delete from disk
-                        let delete_obj = {
-                            "table": "hdb_queue",
-                            "schema": "system",
-                            "hash_values": [msg.id]
-
-                        };
-                        log.info("delete_obj === " + JSON.stringify(delete_obj));
-                        delete_.delete(delete_obj, function (err, result) {
-                            if (err) {
-                                log.error(err);
-                            }
-                        });
-
-                    }
->>>>>>> dbc82946
 
 
 
-<<<<<<< HEAD
                 socket.on('confirm_msg', async msg => {
                     await cluster_handlers.onConfirmMessageHandler(msg);
                 });
 
                 socket.on('error', error => {
                     harper_logger.error(error);
-=======
-                socket.on("msg", function (msg) {
-                    log.info(`${this.node.name} says ${msg}`);
-                });
-
-                socket.on('error', function (error) {
-                    log.error(error);
->>>>>>> dbc82946
                 });
 
                 socket.on('disconnect', error => {
@@ -180,22 +117,12 @@
                         log.error(error);
                 });
 
-<<<<<<< HEAD
                 socket.on('schema_update_request', async () => {
                     let schema = await p_schema_describe_all({})
                         .catch(err =>{
                             return harper_logger.error(err);
                         });
                     socket.emit('schema_update_response', schema);
-=======
-                socket.on('schema_update_request', function(error){
-                    schema.describeAll({}, function(err, schema){
-                        if(err){
-                            return log.error(err);
-                        }
-                        socket.emit('schema_update_response', schema);
-                    });
->>>>>>> dbc82946
                 });
 
 
@@ -208,70 +135,6 @@
             next(e);
         }
     }
-<<<<<<< HEAD
-=======
-
-    send(msg) {
-
-        try {
-            delete msg.body.hdb_user;
-            if (!msg.id)
-                msg.id = uuidv4();
-
-            let payload = {"body": msg.body, "id": msg.id};
-
-            if (!global.cluster_queue[msg.node.name]) {
-                global.cluster_queue[msg.node.name] = {};
-            }
-            global.cluster_queue[msg.node.name][payload.id] = payload;
-            //kyle...this needs to be a var not a let ....
-            var this_io = this.io;
-            saveToDisk({
-                "payload": payload,
-                "id": payload.id,
-                "node": msg.node,
-                "node_name": msg.node.name
-            }, function (err, result) {
-                if (err) {
-                    return err;
-                }
-
-                this_io.to(msg.node.name).emit('msg', payload);
-
-
-            });
-
-
-        } catch (e) {
-            //save the queue to disk for all nodes.
-            log.error(e);
-        }
-    }
-
-}
-
-function saveToDisk(item, callback) {
-    try {
-        let insert_object = {
-            operation: 'insert',
-            schema: 'system',
-            table: 'hdb_queue',
-            records: [item]
-        };
-
-        insert.insert(insert_object, function (err, result) {
-            if (err) {
-                log.error(err);
-                return callback(err);
-            }
-            callback(null, result);
-
-
-        });
-    } catch (e) {
-        log.error(e);
-    }
->>>>>>> dbc82946
 }
 
 module.exports = SocketServer;