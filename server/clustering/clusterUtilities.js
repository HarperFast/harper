const insert = require('../../data_layer/insert');
const node_validator = require('../../validation/nodeValidator');
const node_subscription_validator = require('../../validation/nodeSubscriptionValidator');
const hdb_utils = require('../../utility/common_utils');
const log = require('../../utility/logging/harper_logger');
const util = require('util');
const del = require('../../data_layer/delete');
const terms = require('../../utility/hdbTerms');
const env_mgr = require('../../utility/environment/environmentManager');
const os = require('os');
const configure_validator = require('../../validation/clustering/configureValidator');
const auth = require('../../security/auth');
const ClusterStatusObject = require('../../server/clustering/ClusterStatusObject');
const cluster_status_event = require('../../events/ClusterStatusEmitter');
const children_stopped_event = require('../../events/AllChildrenStoppedEvent');
const child_process = require('child_process');
const path = require('path');
const InsertObject = require('../../data_layer/DataLayerObjects').InsertObject;
const search = require('../../data_layer/search');

const CLUSTER_PORT = env_mgr.getProperty(terms.HDB_SETTINGS_NAMES.CLUSTERING_PORT_KEY);
const CONFIGURE_SUCCESS_RESPONSE = 'Successfully configured and loaded clustering configuration.  Some configurations may require a restart of HarperDB to take effect.';

//Promisified functions
const p_delete_delete = util.promisify(del.delete);
const p_auth_authorize = util.promisify(auth.authorize);
const p_search_by_hash = util.promisify(search.searchByHash);

const iface = os.networkInterfaces();
const addresses = [];
const started_forks = {};
let is_enterprise = false;
let child_event_count = 0;

const STATUS_TIMEOUT_MS = 10000;
const DUPLICATE_ERR_MSG = 'Cannot add a node that matches the hosts clustering config.';
const TIMEOUT_ERR_MSG = 'Timeout trying to get cluster status.';
const SUBSCRIPTIONS_MUST_BE_ARRAY = 'add_node subscriptions must be an array';

for (let k in iface) {
    for (let k2 in iface[k]) {
        let address = iface[k][k2];
        if (address.family === 'IPv4' && !address.internal) {
            addresses.push(address.address);
        }
    }
}

function setEnterprise(enterprise) {
    is_enterprise = enterprise;
}

/**
 * Kicks off the clustering server and processes.  Only called with a valid license installed.
 * @returns {Promise<void>}
 */
async function kickOffEnterprise() {
    log.trace('clusterUtilities kickOffEnterprise');
    try {
        if(global.clustering_on === true) {
            const enterprise_util = require('../../utility/enterpriseInitialization');
            await enterprise_util.kickOffEnterprise();
        }
    } catch (e) {
        log.error(e);
    }
}

async function addNode(new_node) {
    nodeValidation(new_node);

    let new_node_insert = new InsertObject("insert", terms.SYSTEM_SCHEMA_NAME, terms.SYSTEM_TABLE_NAMES.NODE_TABLE_NAME, null, [new_node]);

    let results = undefined;
    try {
        results = await insert.insert(new_node_insert);
    } catch (err) {
        log.error(`Error adding new cluster node ${new_node_insert}.  ${err}`);
        throw err;
    }

    if(!hdb_utils.isEmptyOrZeroLength(results.skipped_hashes)) {
        log.info(`Node '${new_node.name}' has already been already added. Operation aborted.`);
        throw new Error(`Node '${new_node.name}' has already been already added. Operation aborted.`);
    }

    try {
        let add_node_msg = new terms.ClusterMessageObjects.HdbCoreAddNodeMessage();
        add_node_msg.add_node = new_node;
        hdb_utils.sendTransactionToSocketCluster(terms.INTERNAL_SC_CHANNELS.HDB_NODES, add_node_msg, env_mgr.getProperty(terms.HDB_SETTINGS_NAMES.CLUSTERING_NODE_NAME_KEY));
    } catch (e) {
        throw new Error(e);
    }

    return `successfully added ${new_node.name} to manifest`;
}

/**
 *
 * @param {./NodeObject} node_object
 */
function nodeValidation(node_object) {
    // need to clean up new node as it hads operation and user on it
    let validation = node_validator(node_object);
    if(validation) {
        log.error(`Validation error in addNode validation. ${validation}`);
        throw new Error(validation);
    }

    let new_port = undefined;
    try {
        new_port = parseInt(node_object.port);
    } catch (err) {
        throw new Error(`Invalid port: ${node_object.port} specified`);
    }

    if(isNaN(new_port)) {
        throw new Error(`Invalid port: ${node_object.port} specified`);
    }

    //TODO: We may need to expand this depending on what is decided in https://harperdb.atlassian.net/browse/HDB-638
    if(new_port === CLUSTER_PORT) {
        if ((node_object.host === 'localhost' || node_object.host === '127.0.0.1')) {
            throw new Error(DUPLICATE_ERR_MSG);
        }
        if (addresses && addresses.includes(node_object.host)) {
            throw new Error(DUPLICATE_ERR_MSG);
        }
        if (os.hostname() === node_object.host) {
            throw new Error(DUPLICATE_ERR_MSG);
        }
    }

    if(!hdb_utils.isEmptyOrZeroLength(node_object.subscriptions) && !Array.isArray(node_object.subscriptions)) {
        log.error(`${SUBSCRIPTIONS_MUST_BE_ARRAY}: ${node_object.subscriptions}`);
        throw new Error(SUBSCRIPTIONS_MUST_BE_ARRAY);
    }

    let subscription_validation = undefined;
    if(!hdb_utils.isEmptyOrZeroLength(node_object.subscriptions)) {
        for (let b = 0; b < node_object.subscriptions.length; b++) {
            subscription_validation = node_subscription_validator(node_object.subscriptions[b]);
            if (subscription_validation) {
                throw new Error(subscription_validation);
            }
        }
    }
}

/**
 *
 * @param {./NodeObject} update_node
 * @returns {string}
 */
async function updateNode(update_node) {
    if(hdb_utils.isEmpty(update_node.name)) {
        throw new Error('name is required');
    }

    //fecth the existing node and merge with the update_node
    let search_object = {
        schema: terms.SYSTEM_SCHEMA_NAME,
        table: terms.SYSTEM_TABLE_NAMES.NODE_TABLE_NAME,
        hash_values: [update_node.name],
        get_attributes: ['*']
    };

    let node_search = await p_search_by_hash(search_object);

    if(hdb_utils.isEmptyOrZeroLength(node_search)) {
        log.info(`Node '${update_node.name}' does not exist. Operation aborted.`);
        throw new Error(`Node '${update_node.name}' does not exist. Operation aborted.`);
    }
    let merge_node = node_search[0];
    Object.assign(merge_node, update_node);


    nodeValidation(merge_node);

    let update_node_object = new InsertObject("update", terms.SYSTEM_SCHEMA_NAME, terms.SYSTEM_TABLE_NAMES.NODE_TABLE_NAME, null, [update_node]);

    let results = undefined;
    try {
        results = await insert.update(update_node_object);
    } catch (err) {
        log.error(`Error adding new cluster node ${update_node_object}.  ${err}`);
        throw new Error(err);
    }

    if(!hdb_utils.isEmptyOrZeroLength(results.skipped_hashes)) {
        log.info(`Node '${update_node.name}' does not exist. Operation aborted.`);
        throw new Error(`Node '${update_node.name}' does not exist. Operation aborted.`);
    }

    try {
        let update_node_msg = new terms.ClusterMessageObjects.HdbCoreUpdateNodeMessage();
        update_node_msg.update_node = merge_node;
        hdb_utils.sendTransactionToSocketCluster(terms.INTERNAL_SC_CHANNELS.HDB_NODES, update_node_msg, env_mgr.getProperty(terms.HDB_SETTINGS_NAMES.CLUSTERING_NODE_NAME_KEY));
    } catch (e) {
        throw new Error(e);
    }

    return `successfully updated ${update_node.name}`;
}

/**
 * Remove a node from hdb_nodes.
 * @param remove_json_message - The remove_node json message.
 * @returns {Promise<string>}
 */
async function removeNode(remove_json_message) {
    if(!remove_json_message.name) {
        let err_msg = `Missing node name in remove_node`;
        log.error(err_msg);
        throw new Error(err_msg);
    }

    let delete_obj = {
        "table": terms.SYSTEM_TABLE_NAMES.NODE_TABLE_NAME,
        "schema": terms.SYSTEM_SCHEMA_NAME,
        "hash_values": [remove_json_message.name]
    };

    let results = undefined;
    try {
        results = await p_delete_delete(delete_obj);
    } catch (err) {
        log.error(`Error removing cluster node ${util.inspect(delete_obj)}.  ${err}`);
        throw err;
    }
    if(!hdb_utils.isEmptyOrZeroLength(results.skipped_hashes)) {
        log.info(`Node '${remove_json_message.name}' was not found. Operation aborted.`);
        return `Node '${remove_json_message.name}' was not found.`;
    }
    let remove_node_msg = new terms.ClusterMessageObjects.HdbCoreRemoveNodeMessage();
    remove_node_msg.remove_node = remove_json_message;
    hdb_utils.sendTransactionToSocketCluster(terms.INTERNAL_SC_CHANNELS.HDB_NODES, remove_node_msg, env_mgr.getProperty(terms.HDB_SETTINGS_NAMES.CLUSTERING_NODE_NAME_KEY));
    return `successfully removed ${remove_json_message.name} from manifest`;
}

/**
 * Configure clustering by updating the config settings file with the specified paramters in the message, and then
 * start or stop clustering depending on the enabled value.
 * @param enable_cluster_json
 * @returns {Promise<void>}
 */
async function configureCluster(enable_cluster_json) {
    log.debug('In configureCluster');
    let {operation, hdb_user, hdb_auth_header, ...config_fields} = enable_cluster_json;

    // We need to make all fields upper case so they will match in the validator.  It is less efficient to do this in its
    // own loop, but we dont want to update the file unless all fields pass validation, and we can't validate until all
    // fields are converted.
    let field_keys = Object.keys(config_fields);
    for(let i=0; i<field_keys.length; ++i) {
        let orig_field_name = field_keys[i];

        // if the field is not all uppercase in the config_fields object, then add the all uppercase field
        // and remove the old not uppercase field.
        if(config_fields[orig_field_name.toUpperCase()] === undefined) {
            config_fields[orig_field_name.toUpperCase()] = config_fields[orig_field_name];
            delete config_fields[orig_field_name];
        }

        // if the field is not all uppercase in the config_fields object, then add the all uppercase field
        // and remove the old not uppercase field.
        if(enable_cluster_json[orig_field_name.toUpperCase()] === undefined) {
            enable_cluster_json[orig_field_name.toUpperCase()] = enable_cluster_json[orig_field_name];
            delete enable_cluster_json[orig_field_name];
        }
    }

    let validation = await configure_validator(config_fields);
    let should_reload = false;
    if (validation) {
        log.error(`Validation error in configureCluster validation. ${validation}`);
        throw new Error(validation);
    }

    try {
<<<<<<< HEAD
        let msg_keys = Object.keys(config_fields);
        for(let i=0; i<msg_keys.length; ++i) {
            let curr = msg_keys[i];

            if(curr && !hdb_utils.isEmptyOrZeroLength(terms.HDB_SETTINGS_NAMES_REVERSE_LOOKUP[curr])) {
                log.info(`Setting property ${curr} to value ${enable_cluster_json[curr]}`);
                env_mgr.setProperty(curr, enable_cluster_json[curr]);
                should_reload = true;
            }
        }
        if(should_reload) {
            await env_mgr.writeSettingsFileSync(true);
            log.info('Completed writing new settings to file and reloading the manager.');
        }
        return CONFIGURE_SUCCESS_RESPONSE;
    } catch(err) {
=======
        env_mgr.setProperty(terms.HDB_SETTINGS_NAMES.CLUSTERING_ENABLED_KEY, enable_cluster_json.clustering_enabled);
        env_mgr.setProperty(terms.HDB_SETTINGS_NAMES.CLUSTERING_PORT_KEY, enable_cluster_json.clustering_port);
        env_mgr.setProperty(terms.HDB_SETTINGS_NAMES.CLUSTERING_NODE_NAME_KEY, enable_cluster_json.clustering_node_name);
        await env_mgr.writeSettingsFileSync(true);
    } catch (err) {
>>>>>>> 3f59ce33
        log.error(err);
        throw 'There was an error storing the configuration information.  Please check the logs and try again.';
    }
}

/**
 * Get the status of this hosts clustering configuration and connections.  This will send a message to a socket cluster worker,
 * who will request status from all other workers.  Once all workers have reported status, the worker will respond to the
 * HDB Child via the ClusterStatusEmitter.
 * @param cluster_status_json - Inbound message json.
 * @returns {Promise<void>}
 */
async function clusterStatus(cluster_status_json) {
    log.trace(`getting cluster status`);
    let response = {};
    try {
        let clustering_enabled = env_mgr.getProperty(terms.HDB_SETTINGS_NAMES.CLUSTERING_ENABLED_KEY);
        response["is_enabled"] = clustering_enabled;
        if(!clustering_enabled) {
            return response;
        }

        if(!global.hdb_socket_client || !global.hdb_socket_client.socket.id) {
            log.error('Cannot request cluster status.  Disconnected from clustering.');
            return;
        }
        let cluster_status_msg = hdb_utils.getClusterMessage(terms.CLUSTERING_MESSAGE_TYPES.GET_CLUSTER_STATUS);
        if(!cluster_status_msg) {
            log.error('Error building a cluster status message');
            return;
        }
        cluster_status_msg.requesting_hdb_worker_id = process.pid;
        cluster_status_msg.requestor_channel = global.hdb_socket_client.socket.id;
        // Don't set originator so the message will be delivered to the worker rather than swallowed.
        hdb_utils.sendTransactionToSocketCluster(cluster_status_msg.requestor_channel, cluster_status_msg, null);
        // If we have more than 1 process, we need to get the status from the master process which has that info stored
        // in global.  We subscribe to an event that master will emit once it has gathered the data.  We want to build
        // in a timeout in case the event never comes.
        let timeout_promise = hdb_utils.timeoutPromise(STATUS_TIMEOUT_MS, TIMEOUT_ERR_MSG);
        let event_promise = hdb_utils.createEventPromise(cluster_status_event.EVENT_NAME, cluster_status_event.clusterEmitter, timeout_promise);
        let result = await Promise.race([event_promise, timeout_promise.promise]);
        log.trace(`cluster status result: ${util.inspect(result)}`);
        response["status"] = result;
    } catch (err) {
        log.error(`Got an error getting cluster status ${err}`);
    }
    return response;
}

/**
 * Decide which process to send response to.  If parameter is null, a random process will be selected.
 * @param target_process_id
 */
function selectProcess(target_process_id) {
    let backup_process = undefined;
    let specified_process = undefined;
    for(let i = 0; i < global.forks.length; i++) {
        if(!backup_process && global.forks[i].process.pid !== target_process_id) {
            // Set a backup process to send the message to in case we don't find the specified process.
            backup_process = global.forks[i];
        }
        if(global.forks[i].process.pid === target_process_id) {
            specified_process = global.forks[i];
            log.info(`Processing job on process: ${target_process_id}`);
            return specified_process;
        }
    }
    if(!specified_process && backup_process) {
        log.info(`The specified process ${target_process_id} was not found, sending to default process instead.`);
        return backup_process;
    }
}

/**
 * This will build and populate a ClusterStatusObject and send it back to the process that requested it.
 */
function getClusterStatus() {
    log.debug('getting cluster status.');
    if(!global.cluster_server) {
        log.error(`Tried to get cluster status, but the cluster is not initialized.`);
        throw new Error(`Tried to get cluster status, but the cluster is not initialized.`);
    }
    let status_obj = new ClusterStatusObject.ClusterStatusObject();
    try {
        status_obj.my_node_port = global.cluster_server.socket_server.port;
        status_obj.my_node_name = global.cluster_server.socket_server.name;
        log.debug(`There are ${global.cluster_server.socket_client.length} socket clients.`);
        for(let conn of global.cluster_server.socket_client) {
            let new_status = new ClusterStatusObject.ConnectionStatus();
            new_status.direction = conn.direction;
            if (conn.other_node) {
                new_status.host = conn.other_node.host;
                new_status.port = conn.other_node.port;
            }
            let status = conn.client.connected;
            new_status.connection_status = (status ? ClusterStatusObject.CONNECTION_STATUS_ENUM.CONNECTED :
                ClusterStatusObject.CONNECTION_STATUS_ENUM.DISCONNECTED);

            switch (conn.direction) {
                case terms.CLUSTER_CONNECTION_DIRECTION_ENUM.INBOUND:
                    status_obj.inbound_connections.push(new_status);
                    break;
                case terms.CLUSTER_CONNECTION_DIRECTION_ENUM.OUTBOUND:
                    status_obj.outbound_connections.push(new_status);
                    break;
                case terms.CLUSTER_CONNECTION_DIRECTION_ENUM.BIDIRECTIONAL:
                    status_obj.bidirectional_connections.push(new_status);
                    break;
            }
        }
    } catch (err) {
        log.error(err);
    }
    return status_obj;
}

/**
 * This function describes messages the master process expects to recieve from child processes.
 * @param msg
 */
function clusterMessageHandler(msg) {
    try {
        switch(msg.type) {
            case terms.CLUSTER_MESSAGE_TYPE_ENUM.SCHEMA:
                global.forks.forEach((fork) => {
                    fork.send(msg);
                });
                break;
            case terms.CLUSTER_MESSAGE_TYPE_ENUM.USER:
                global.forks.forEach((fork) => {
                    fork.send(msg);
                });
                break;
            case terms.CLUSTER_MESSAGE_TYPE_ENUM.CLUSTER_STATUS:
                let status = undefined;
                let target_process = undefined;
                try {
                    target_process = selectProcess(msg.target_process_id);
                    status = getClusterStatus();
                } catch (err) {
                    log.error(err);
                    status = err.message;
                }
                if (!target_process) {
                    log.error(`Failed to select a process to respond to with cluster status.`);
                    target_process = global.forks[0];
                }
                msg["cluster_status"] = status;
                target_process.process.send({"type": terms.CLUSTER_MESSAGE_TYPE_ENUM.CLUSTER_STATUS, "status": status});
                break;
            case terms.CLUSTER_MESSAGE_TYPE_ENUM.JOB:
                if (!hdb_utils.isEmptyOrZeroLength(msg.target_process_id)) {
                    // If a process is specified in the message, send this job to that process.
                    let target_process = selectProcess(msg.target_process_id);
                    if (!target_process) {
                        log.error(`Failed to select a process to send job message to.`);
                        return;
                    }
                    target_process.send(msg);
                }
                break;
            case terms.CLUSTER_MESSAGE_TYPE_ENUM.CHILD_STARTED:
                log.trace(`Got child started event`);
                if(started_forks[msg.pid]) {
                    log.warn(`Got a duplicate child started event for pid ${msg.pid}`);
                } else {
                    child_event_count++;
                    log.info(`Received ${child_event_count} child started event(s).`);
                    started_forks[msg.pid] = true;
                    if(Object.keys(started_forks).length === global.forks.length) {
                        //all children are started, kick off enterprise.
                        child_event_count = 0;
                        try {
                            kickOffEnterprise().then(() => {
                                log.info('clustering initialized');
                            });
                        } catch (e) {
                            log.error('clustering failed to start: ' + e);
                        }
                    }
                }
                break;
            case terms.CLUSTER_MESSAGE_TYPE_ENUM.CHILD_STOPPED:
                log.trace(`Got child stopped event`);
                if(started_forks[msg.pid] === false) {
                    log.warn(`Got a duplicate child started event for pid ${msg.pid}`);
                } else {
                    child_event_count++;
                    log.info(`Received ${child_event_count} child stopped event(s).`);
                    log.info(`started forks: ${util.inspect(started_forks)}`);
                    started_forks[msg.pid] = false;
                    for(let fork of Object.keys(started_forks)) {
                        // We still have children running, break;
                        if(started_forks[fork] === true) {
                            return;
                        }
                    }
                    //All children are stopped, emit event
                    log.debug(`All children stopped, restarting.`);
                    child_event_count = 0;
                    children_stopped_event.allChildrenStoppedEmitter.emit(children_stopped_event.EVENT_NAME, new children_stopped_event.AllChildrenStoppedMessage());
                }
                break;
            case terms.CLUSTER_MESSAGE_TYPE_ENUM.RESTART:
                log.info('Received restart event.');
                if(!global.forks || global.forks.length === 0) {
                    log.info('No processes found');
                } else {
                    log.info(`Shutting down ${global.forks.length} process.`);
                }

                if(msg.force_shutdown) {
                    restartHDB();
                    log.info('Force shutting down processes.');
                    break;
                }

                for(let i = 0; i < global.forks.length; i++) {
                    if(global.forks[i]) {
                        try {
                            log.debug(`Sending ${terms.RESTART_CODE} signal to process with pid:${global.forks[i].process.pid}`);
                            global.forks[i].send({type: terms.CLUSTER_MESSAGE_TYPE_ENUM.RESTART});
                        } catch (err) {
                            log.error(`Got an error trying to send ${terms.RESTART_CODE} to process ${global.forks[i].process.pid}.`);
                        }
                    }
                }
                // Try to shutdown all SocketServer and SocketClient connections.
                if(global.cluster_server) {
                    // Close server will emit an event once it is done
                    global.cluster_server.closeServer();
                }
                break;
            default:
                log.error(`Got an unhandled cluster message type ${msg.type}`);
                break;
        }
    } catch (e) {
        log.error(e);
    }
}

async function authHeaderToUser(json_body) {
    let req = {};
    req.headers = {};
    req.headers.authorization = json_body.hdb_auth_header;

    let user = await p_auth_authorize(req, null)
        .catch((e) => {
            throw e;
        });
    json_body.hdb_user = user;
    return json_body;
}

/**
 * Function spawns child process and calls restart.
 */
function restartHDB() {
    try {
        // try to change to 'bin' dir
        let command = (global.running_from_repo ? 'node' : 'harperdb');
        let args = (global.running_from_repo ? ['harperdb', 'restart'] : ['restart']);
        let base = env_mgr.get(terms.HDB_SETTINGS_NAMES.PROJECT_DIR_KEY);
        process.chdir(path.join(base, 'bin'));
        let child = child_process.spawn(command, args);
        child.on('error', (err) => {
            log.error('restart error, please manually restart.' + err);
            console.log('restart error, please manually restart.' + err);
            throw new Error('Got an error restarting HarperDB.  Please manually restart.');
        });
        child.on('data', () => {
            log.error('Restart successful');
        });
    } catch (err) {
        let msg = `There was an error restarting HarperDB.  Please restart manually. ${err}`;
        console.log(msg);
        log.error(msg);
        throw err;
    }
}

module.exports = {
    addNode: addNode,
    updateNode: updateNode,
    // The reference to the callback functions can be removed once processLocalTransaction has been refactored
    configureCluster,
    clusterStatus,
    removeNode: removeNode,
    clusterMessageHandler: clusterMessageHandler,
    authHeaderToUser: authHeaderToUser,
    setEnterprise: setEnterprise,
    restartHDB: restartHDB
};<|MERGE_RESOLUTION|>--- conflicted
+++ resolved
@@ -74,7 +74,7 @@
     let results = undefined;
     try {
         results = await insert.insert(new_node_insert);
-    } catch (err) {
+    } catch(err) {
         log.error(`Error adding new cluster node ${new_node_insert}.  ${err}`);
         throw err;
     }
@@ -88,7 +88,7 @@
         let add_node_msg = new terms.ClusterMessageObjects.HdbCoreAddNodeMessage();
         add_node_msg.add_node = new_node;
         hdb_utils.sendTransactionToSocketCluster(terms.INTERNAL_SC_CHANNELS.HDB_NODES, add_node_msg, env_mgr.getProperty(terms.HDB_SETTINGS_NAMES.CLUSTERING_NODE_NAME_KEY));
-    } catch (e) {
+    } catch(e){
         throw new Error(e);
     }
 
@@ -110,7 +110,7 @@
     let new_port = undefined;
     try {
         new_port = parseInt(node_object.port);
-    } catch (err) {
+    } catch(err) {
         throw new Error(`Invalid port: ${node_object.port} specified`);
     }
 
@@ -120,13 +120,13 @@
 
     //TODO: We may need to expand this depending on what is decided in https://harperdb.atlassian.net/browse/HDB-638
     if(new_port === CLUSTER_PORT) {
-        if ((node_object.host === 'localhost' || node_object.host === '127.0.0.1')) {
+        if((node_object.host === 'localhost' || node_object.host === '127.0.0.1')) {
             throw new Error(DUPLICATE_ERR_MSG);
         }
-        if (addresses && addresses.includes(node_object.host)) {
+        if(addresses && addresses.includes(node_object.host)) {
             throw new Error(DUPLICATE_ERR_MSG);
         }
-        if (os.hostname() === node_object.host) {
+        if(os.hostname() === node_object.host) {
             throw new Error(DUPLICATE_ERR_MSG);
         }
     }
@@ -182,12 +182,12 @@
     let results = undefined;
     try {
         results = await insert.update(update_node_object);
-    } catch (err) {
+    } catch(err) {
         log.error(`Error adding new cluster node ${update_node_object}.  ${err}`);
         throw new Error(err);
     }
 
-    if(!hdb_utils.isEmptyOrZeroLength(results.skipped_hashes)) {
+    if (!hdb_utils.isEmptyOrZeroLength(results.skipped_hashes)) {
         log.info(`Node '${update_node.name}' does not exist. Operation aborted.`);
         throw new Error(`Node '${update_node.name}' does not exist. Operation aborted.`);
     }
@@ -224,7 +224,7 @@
     let results = undefined;
     try {
         results = await p_delete_delete(delete_obj);
-    } catch (err) {
+    } catch(err) {
         log.error(`Error removing cluster node ${util.inspect(delete_obj)}.  ${err}`);
         throw err;
     }
@@ -278,7 +278,6 @@
     }
 
     try {
-<<<<<<< HEAD
         let msg_keys = Object.keys(config_fields);
         for(let i=0; i<msg_keys.length; ++i) {
             let curr = msg_keys[i];
@@ -295,13 +294,6 @@
         }
         return CONFIGURE_SUCCESS_RESPONSE;
     } catch(err) {
-=======
-        env_mgr.setProperty(terms.HDB_SETTINGS_NAMES.CLUSTERING_ENABLED_KEY, enable_cluster_json.clustering_enabled);
-        env_mgr.setProperty(terms.HDB_SETTINGS_NAMES.CLUSTERING_PORT_KEY, enable_cluster_json.clustering_port);
-        env_mgr.setProperty(terms.HDB_SETTINGS_NAMES.CLUSTERING_NODE_NAME_KEY, enable_cluster_json.clustering_node_name);
-        await env_mgr.writeSettingsFileSync(true);
-    } catch (err) {
->>>>>>> 3f59ce33
         log.error(err);
         throw 'There was an error storing the configuration information.  Please check the logs and try again.';
     }
@@ -412,7 +404,7 @@
                     break;
             }
         }
-    } catch (err) {
+    } catch(err) {
         log.error(err);
     }
     return status_obj;
@@ -445,7 +437,7 @@
                     log.error(err);
                     status = err.message;
                 }
-                if (!target_process) {
+                if(!target_process) {
                     log.error(`Failed to select a process to respond to with cluster status.`);
                     target_process = global.forks[0];
                 }
@@ -456,7 +448,7 @@
                 if (!hdb_utils.isEmptyOrZeroLength(msg.target_process_id)) {
                     // If a process is specified in the message, send this job to that process.
                     let target_process = selectProcess(msg.target_process_id);
-                    if (!target_process) {
+                    if(!target_process) {
                         log.error(`Failed to select a process to send job message to.`);
                         return;
                     }
@@ -478,7 +470,7 @@
                             kickOffEnterprise().then(() => {
                                 log.info('clustering initialized');
                             });
-                        } catch (e) {
+                        } catch(e) {
                             log.error('clustering failed to start: ' + e);
                         }
                     }
@@ -519,12 +511,12 @@
                     break;
                 }
 
-                for(let i = 0; i < global.forks.length; i++) {
+                for(let i=0; i<global.forks.length; i++) {
                     if(global.forks[i]) {
                         try {
                             log.debug(`Sending ${terms.RESTART_CODE} signal to process with pid:${global.forks[i].process.pid}`);
                             global.forks[i].send({type: terms.CLUSTER_MESSAGE_TYPE_ENUM.RESTART});
-                        } catch (err) {
+                        } catch(err) {
                             log.error(`Got an error trying to send ${terms.RESTART_CODE} to process ${global.forks[i].process.pid}.`);
                         }
                     }
@@ -576,7 +568,7 @@
         child.on('data', () => {
             log.error('Restart successful');
         });
-    } catch (err) {
+    } catch(err) {
         let msg = `There was an error restarting HarperDB.  Please restart manually. ${err}`;
         console.log(msg);
         log.error(msg);
