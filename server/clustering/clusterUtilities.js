--- conflicted
+++ resolved
@@ -270,12 +270,9 @@
         }
     }
 
-<<<<<<< HEAD
-=======
     if(config_fields.NODE_NAME !== undefined){
         config_fields.NODE_NAME = config_fields.NODE_NAME.toString();
     }
->>>>>>> 11adb8d1
     let validation = await configure_validator(config_fields);
     let should_reload = false;
     if (validation) {
