--- conflicted
+++ resolved
@@ -20,7 +20,11 @@
 
 const CLIENT_CONNECTION_OPTIONS = {
     reconnectionDelay: 5000,
-    reconnectionDelayMax: 20000
+    reconnectionDelayMax: 20000,
+    secure: true,
+    reconnect: true,
+    rejectUnauthorized :
+        ((ALLOW_SELF_SIGNED_CERTS && ALLOW_SELF_SIGNED_CERTS.toString().toLowerCase() === 'true') ? true : false)
 };
 
 class SocketClient {
@@ -305,14 +309,7 @@
         }
 
         harper_logger.info(`${this.node.name} is attempting to connect to ${this.other_node.name} at ${this.other_node.host}:${this.other_node.port}`);
-<<<<<<< HEAD
-        let socket_options = { secure: true, reconnect: true, rejectUnauthorized :
-                ((ALLOW_SELF_SIGNED_CERTS && ALLOW_SELF_SIGNED_CERTS.toString().toLowerCase() === 'true') ? true : false)
-        };
-        this.client = ioc.connect(`https://${this.other_node.host}:${this.other_node.port}`, socket_options);
-=======
-        this.client = ioc.connect(`http://${this.other_node.host}:${this.other_node.port}`, CLIENT_CONNECTION_OPTIONS);
->>>>>>> 69f85330
+        this.client = ioc.connect(`https://${this.other_node.host}:${this.other_node.port}`, CLIENT_CONNECTION_OPTIONS);
     }
 
     createClientMessageHandlers(){
