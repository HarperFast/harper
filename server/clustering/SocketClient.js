"use strict";

/**
 * The main purpose of socket client is to store all connection no matter which direction they go.
 *
 * @type {{addNode, configureCluster, removeNode, payloadHandler, clusterMessageHandler, authHeaderToUser}|*}
 */
const cluster_utilities = require('./clusterUtilities');
const server_utilities = require('../serverUtilities');
const harper_logger = require('../../utility/logging/harper_logger');
const ioc = require('socket.io-client');
const schema = require('../../data_layer/schema');
const _ = require('lodash');
const moment = require('moment');
const {inspect} = require('util');
const common_utils = require('../../utility/common_utils');
const terms = require('../../utility/hdbTerms');
const version = require('../../bin/version');
const env = require('../../utility/environment/environmentManager');
const ALLOW_SELF_SIGNED_CERTS = env.get(terms.HDB_SETTINGS_NAMES.ALLOW_SELF_SIGNED_SSL_CERTS);
const insert = require('../../data_layer/insert');
const uuidv4 = require('uuid/v1');
const {promisify} = require('util');
const cluster_handlers = require('./clusterHandlers');

const p_server_utilities_choose_operation = promisify(server_utilities.chooseOperation);
const p_server_utilities_proccess_delegated_transaction = promisify(server_utilities.proccessDelegatedTransaction);
const p_schema_describe_all = promisify(schema.describeAll);
const p_schema_create_schema = promisify(schema.createSchema);
const p_schema_create_table = promisify(schema.createTable);
const p_schema_create_attribute = promisify(schema.createAttribute);
const p_insert = insert.insert;

const WHITELISTED_ERRORS = 'already exists';
const ERROR_NO_HDB_USER = 'there is no hdb_user';

const ATTRIBUTE_INDEX = 2;
const TABLE_INDEX = 1;
const SCHEMA_INDEX = 0;

const CLIENT_CONNECTION_OPTIONS = {
    reconnectionDelay: 5000,
    reconnectionDelayMax: 20000,
    secure: true,
    reconnection: true,
    extraHeaders: {},
    rejectUnauthorized :
        ((ALLOW_SELF_SIGNED_CERTS && ALLOW_SELF_SIGNED_CERTS.toString().toLowerCase() === 'true') ? false : true)
};

//NOTE This will only work as long as we use the reconnect "polling" option (which is default).  If we change that,
// or move to websockets, this header will no longer be sent.
// https://socket.io/docs/client-api/#With-extraHeaders
CLIENT_CONNECTION_OPTIONS['extraHeaders'][terms.CLUSTERING_VERSION_HEADER_NAME] = version.version();

class SocketClient {
    constructor(node, other_node, direction_enum) {
        this.node = node;
        this.other_node = other_node;
        this.client = null;
        // The direction data is flowing regarding this node.
        this.direction = direction_enum;
        this.stop_reconnect = false;
    }

    /**
     * Disconnect the connection in this.other_node.  This is typically needed when a node has been removed from hdb_nodes.
     */
    disconnectNode() {
        if(!this.other_node || this.other_node.disconnected) {
            harper_logger.info('There is no connected client to disconnect');
            return;
        }
        harper_logger.info(`disconnecting node ${this.other_node.name}`);
        this.stop_reconnect = true;
        this.client.disconnect();
        //TODO: listen for close event, then destroy.
        this.client.destroy();
    }

    onConnectHandler() {
        harper_logger.trace(`Handling ${terms.CLUSTER_EVENTS_DEFS_ENUM.CONNECT}`);
        this.other_node.status = 'connected';

        harper_logger.info(`Client: Connected to port ${this.other_node.port} on host ${this.other_node.host}`);

        let node_info = {
            name: this.node.name,
            port: this.node.port
        };
        this.client.emit(terms.CLUSTER_EVENTS_DEFS_ENUM.IDENTIFY, node_info);
        harper_logger.trace(`Done handling ${terms.CLUSTER_EVENTS_DEFS_ENUM.CONNECT}`);
    }

    onConnectErrorHandler(error) {
        harper_logger.trace(`Handling ${terms.CLUSTER_EVENTS_DEFS_ENUM.CONNECT_ERROR}`);
        harper_logger.debug('cannot connect to ' + this.other_node.name + ' due to ' + error);
        harper_logger.trace(`Done handling ${terms.CLUSTER_EVENTS_DEFS_ENUM.CONNECT_ERROR}`);
    }

    onReconnectHandler(attempt_number) {
        harper_logger.trace(`Handling ${terms.CLUSTER_EVENTS_DEFS_ENUM.RECONNECT_ATTEMPT}`);
        harper_logger.debug(': attempting to connect to ' + JSON.stringify(this.other_node) + ' for the ' + attempt_number + ' time');
        harper_logger.trace(`Done handling ${terms.CLUSTER_EVENTS_DEFS_ENUM.RECONNECT_ATTEMPT}`);
    }

    onVersionMismatch(msg) {
        harper_logger.warn(msg);
    }

    onDirectionChange(msg) {
        harper_logger.info(`Received direction change instruction from server to ${msg.direction}.`);
        if(!msg.direction) {
            return;
        }
        this.direction = msg.direction;
    }

    async onCatchupRequestHandler(msg){
        harper_logger.trace(`Handling ${terms.CLUSTER_EVENTS_DEFS_ENUM.CATCHUP_REQUEST} from: ${msg.name}`);
        await cluster_handlers.fetchQueue(msg, this.client);
        harper_logger.trace(`Done handling ${terms.CLUSTER_EVENTS_DEFS_ENUM.CATCHUP_REQUEST}`);
    }

    async onCatchupHandler(queue) {
        harper_logger.info('catchup' + inspect(queue));

        await this.onSchemaUpdateResponseHandler(queue.schema);

        if(!queue.queue) {
            harper_logger.debug(`Nothing in the queue, all done here`);
            return;
        }

        let the_client = this.client;
        let the_node = this.node;
        for (let item in queue.queue) {
            let json = queue.queue[item].body;
            try {
                json = await cluster_utilities.authHeaderToUser(json);

                if (!queue.queue[item].body.hdb_user) {
                    queue.queue[item].err = ERROR_NO_HDB_USER;
                    harper_logger.error(`${ERROR_NO_HDB_USER}: ` + JSON.stringify(json));
                    the_client.emit(terms.CLUSTER_EVENTS_DEFS_ENUM.ERROR, queue.queue[item]);
                } else {
                    let operation_function = await p_server_utilities_choose_operation(json);

                    queue.queue[item].node = the_node;
                    await p_server_utilities_proccess_delegated_transaction(json, operation_function)
                        .catch(err => {
                            if (!checkWhitelistedErrors(err)) {
                                throw err;
                            }
                        });

                    the_client.emit(terms.CLUSTER_EVENTS_DEFS_ENUM.CONFIRM_MSG, queue.queue[item]);
                }
            } catch (e) {
                harper_logger.error(e);
                queue.queue[item].err = e;
                the_client.emit(terms.CLUSTER_EVENTS_DEFS_ENUM.ERROR, queue.queue[item]);
            }
        }
        harper_logger.trace('finished catchup request');
    }

    async onSchemaUpdateResponseHandler(cluster_schema) {
        harper_logger.trace(`Handling ${terms.CLUSTER_EVENTS_DEFS_ENUM.SCHEMA_UPDATE_RES}`);
        let my_schema;
        try {
            my_schema = await p_schema_describe_all({});


            let missing_schemas = [];
            let missing_tables = [];
            let missing_attributes = [];
            let residence_table_map = {};

            Object.keys(cluster_schema).forEach(function (this_schema) {
                if (!my_schema[this_schema]) {
                    missing_schemas.push(this_schema);
                    Object.keys(cluster_schema[this_schema]).forEach(function (table) {
                        missing_tables.push(this_schema + "." + table + "." + cluster_schema[this_schema][table].hash_attribute);
                        if (cluster_schema[this_schema][table].residence) {
                            residence_table_map[this_schema + "." + table] = [];
                            Object.keys(cluster_schema[this_schema][table].residence).forEach(function (r) {
                                residence_table_map[this_schema + "." + table].push(cluster_schema[this_schema][table].residence[r]);
                            });
                        }

                        Object.keys(cluster_schema[this_schema][table].attributes).forEach(function (attribute) {
                            missing_attributes.push(this_schema + "." + table + "." + cluster_schema[this_schema][table].attributes[attribute].attribute);
                        });
                    });

                } else {
                    Object.keys(cluster_schema[this_schema]).forEach(function (table) {
                        if (!my_schema[this_schema][table]) {
                            missing_tables.push(this_schema + "." + table + "." + cluster_schema[this_schema][table].hash_attribute);
                            if (cluster_schema[this_schema][table].residence) {
                                residence_table_map[this_schema + "." + table] = [];
                                Object.keys(cluster_schema[this_schema][table].residence).forEach(function (r) {
                                    residence_table_map[this_schema + "." + table].push(cluster_schema[this_schema][table].residence[r]);
                                });

                            }
                            Object.keys(cluster_schema[this_schema][table].attributes).forEach(function (attribute) {
                                missing_attributes.push(this_schema + "." + table + "." + cluster_schema[this_schema][table].attributes[attribute].attribute);

                            });

                        } else {
                            let their_attributes = [];
                            Object.keys(cluster_schema[this_schema][table].attributes).forEach(function (attribute) {
                                their_attributes.push(cluster_schema[this_schema][table].attributes[attribute].attribute);

                            });

                            let my_attributes = [];

                            Object.keys(my_schema[this_schema][table].attributes).forEach(function (attribute) {
                                my_attributes.push(my_schema[this_schema][table].attributes[attribute].attribute);
                            });

                            let missing_attrs = _.difference(their_attributes, my_attributes);
                            for (let attr in missing_attrs) {
                                missing_attributes.push(this_schema + "." + table + "." + missing_attrs[attr]);
                            }
                        }
                    });
                }
            });

            await createMissingSchemas(missing_schemas);

            await createMissingTables(missing_tables, residence_table_map);

            await createMissingAttributes(missing_attributes);
        } catch(e){
            return harper_logger.error(e);
        }
        harper_logger.trace(`Done handling ${terms.CLUSTER_EVENTS_DEFS_ENUM.SCHEMA_UPDATE_RES}`);
    }

    async onMsgHandler(msg) {
        harper_logger.trace(`Handling ${terms.CLUSTER_EVENTS_DEFS_ENUM.MESSAGE}`);
        try {
            harper_logger.info(`received by ${this.node.name} : msg = ${JSON.stringify(msg)}`);
            let the_client = this.client;
            let this_node = this.node;
            msg.body = await cluster_utilities.authHeaderToUser(msg.body);

            if (!msg.body.hdb_user) {
                harper_logger.info('there is no hdb_user: ' + JSON.stringify(msg.body));
            }

            let operation_function = await p_server_utilities_choose_operation(msg.body);

            let payload = {
                "id": msg.id,
                "error": null,
                "data": null,
                "node": this_node
            };

            //here we want to use the catch to attach the error to the payload and then move on to allow the payload to be emitted
            let data = await p_server_utilities_proccess_delegated_transaction(msg.body, operation_function)
                .catch(err => {
                    harper_logger.error(err);
                    payload.error = err;
                });

            payload.data = data;
            the_client.emit(terms.CLUSTER_EVENTS_DEFS_ENUM.CONFIRM_MSG, payload);
        } catch(e){
            harper_logger.error(e);
        }
        harper_logger.trace(`Done handling ${terms.CLUSTER_EVENTS_DEFS_ENUM.MESSAGE}`);
    }

    onDisconnectHandler(reason) {
        harper_logger.trace(`Handling ${terms.CLUSTER_EVENTS_DEFS_ENUM.DISCONNECT}`);
        this.other_node.status = 'disconnected';
<<<<<<< HEAD
        harper_logger.info(`server ${this.other_node.name} down`);
        harper_logger.trace(`Done handling ${terms.CLUSTER_EVENTS_DEFS_ENUM.DISCONNECT}`);
=======
        harper_logger.info(`server ${this.other_node.name} down.`);
        if(this.stop_reconnect) {
            try {
                if(this.direction === terms.CLUSTER_CONNECTION_DIRECTION_ENUM.BIDIRECTIONAL) {
                    this.direction = terms.CLUSTER_CONNECTION_DIRECTION_ENUM.INBOUND;
                    harper_logger.info(`Emitting direction change to direction: ${terms.CLUSTER_CONNECTION_DIRECTION_ENUM.OUTBOUND}`);
                    this.client.emit(terms.CLUSTER_EVENTS_DEFS_ENUM.DIRECTION_CHANGE, {'direction': terms.CLUSTER_CONNECTION_DIRECTION_ENUM.OUTBOUND});
                } else {
                    this.disconnectNode();
                }
            } catch(err) {
                harper_logger.error('Got an error disconnecting the client.');
            }
        }
>>>>>>> 63b68df9
    }

    async onConfirmMessageHandler(msg){
        harper_logger.trace(`Handling ${terms.CLUSTER_EVENTS_DEFS_ENUM.CONFIRM_MSG}`);
        await cluster_handlers.onConfirmMessageHandler(msg);
        harper_logger.trace(`Done handling ${terms.CLUSTER_EVENTS_DEFS_ENUM.CONFIRM_MSG}`);
    }

    connectToNode() {
        if (this.node.port === this.other_node.port && this.other_node.host === this.node.host) {
            harper_logger.debug("cannot connect to thyself");
        }

        harper_logger.info(`${this.node.name} is attempting to connect to ${this.other_node.name} at ${this.other_node.host}:${this.other_node.port}`);
        this.client = ioc.connect(`https://${this.other_node.host}:${this.other_node.port}`, CLIENT_CONNECTION_OPTIONS);
    }

    createClientMessageHandlers() {
        this.client.on(terms.CLUSTER_EVENTS_DEFS_ENUM.CONNECT, this.onConnectHandler.bind(this));

        this.client.on(terms.CLUSTER_EVENTS_DEFS_ENUM.RECONNECT_ATTEMPT, this.onReconnectHandler.bind(this));

        this.client.on(terms.CLUSTER_EVENTS_DEFS_ENUM.CONNECT_ERROR, this.onConnectErrorHandler.bind(this));

        this.client.on(terms.CLUSTER_EVENTS_DEFS_ENUM.CATCHUP_RESPONSE, this.onCatchupHandler.bind(this));

        this.client.on(terms.CLUSTER_EVENTS_DEFS_ENUM.CATCHUP_REQUEST, this.onCatchupRequestHandler.bind(this));

        this.client.on(terms.CLUSTER_EVENTS_DEFS_ENUM.CONFIRM_MSG, this.onConfirmMessageHandler.bind(this));

        this.client.on(terms.CLUSTER_EVENTS_DEFS_ENUM.SCHEMA_UPDATE_RES, this.onSchemaUpdateResponseHandler.bind(this));

        this.client.on(terms.CLUSTER_EVENTS_DEFS_ENUM.MESSAGE, this.onMsgHandler.bind(this));

        this.client.on(terms.CLUSTER_EVENTS_DEFS_ENUM.DISCONNECT, this.onDisconnectHandler.bind(this));

        this.client.on(terms.CLUSTER_EVENTS_DEFS_ENUM.VERSION_MISMATCH, this.onVersionMismatch.bind(this));

        this.client.on(terms.CLUSTER_EVENTS_DEFS_ENUM.DIRECTION_CHANGE, this.onDirectionChange.bind(this));
    }

    async send(msg) {
        let the_client = this.client;
        try {
            delete msg.body.hdb_user;
            if (!msg.id)
                msg.id = uuidv4();

            let payload = {"body": msg.body, "id": msg.id};

            if (!global.cluster_queue[this.other_node.name]) {
                global.cluster_queue[this.other_node.name] = {};
            }
            global.cluster_queue[this.other_node.name][payload.id] = payload;
            let results = await cluster_handlers.addToHDBQueue({
                "payload": payload,
                "id": payload.id,
                "node": msg.node,
                "timestamp": moment.utc().valueOf(),
                "node_name": msg.node.name
            });

            if(!common_utils.isEmpty(results)) {
                the_client.emit(terms.CLUSTER_EVENTS_DEFS_ENUM.MESSAGE, payload);
            }
        } catch (e) {
            harper_logger.error(e);
        }
    }
}

async function createMissingSchemas(missing_schemas){
    await Promise.all(missing_schemas.map(async (this_schema) => {
        await p_schema_create_schema({"schema": this_schema})
            .catch(err=>{
                if(err !== 'schema already exists') {
                    throw err;
                }
            });
    }));
}

async function createMissingTables(missing_tables, residence_table_map){
    await Promise.all(missing_tables.map(async(table) =>{
        let tokens = table.split(".");
        let table_create_object = {
            "schema": tokens[SCHEMA_INDEX],
            "table":tokens[TABLE_INDEX],
            "hash_attribute":tokens[ATTRIBUTE_INDEX]
        };
        if(residence_table_map[tokens[0] + "." + tokens[1]]){
            table_create_object.residence = residence_table_map[tokens[0] + "." + tokens[1]];
        }

        await p_schema_create_table(table_create_object)
            .catch(err=>{
                if(err !== `table ${table_create_object.table} already exists in schema ${table_create_object.schema}`){
                    throw err;
                }
            });
    }));
}

async function createMissingAttributes(missing_attributes) {
    await Promise.all(missing_attributes.map(async(attribute) =>{
        try {
            let tokens = attribute.split(".");
            let attr_create_object = {
                "schema": tokens[SCHEMA_INDEX],
                "table": tokens[TABLE_INDEX],
                "attribute": tokens[ATTRIBUTE_INDEX]
            };

            await p_schema_create_attribute(attr_create_object)
                .catch(err =>{
                    if(WHITELISTED_ERRORS.indexOf(err) < 0) {
                        throw err;
                    }
                });
        } catch(e){
            harper_logger.error('failed to create missing attribute: ' + attribute + ' due to ' + e );
            throw e;
        }
    }));
}

function checkWhitelistedErrors(error) {
    let error_msg = '';
    if(common_utils.isEmpty(error)){
        return true;
    }

    if(typeof error === 'string'){
        error_msg = error;
    }

    if(typeof error === 'object'){
        try {
            error_msg = JSON.stringify(error);
        } catch(e){
            harper_logger.error(e);
            return false;
        }
    }

    if(error_msg.includes(WHITELISTED_ERRORS)) {
        return true;
    }

    return false;
}

module.exports = SocketClient;<|MERGE_RESOLUTION|>--- conflicted
+++ resolved
@@ -282,10 +282,6 @@
     onDisconnectHandler(reason) {
         harper_logger.trace(`Handling ${terms.CLUSTER_EVENTS_DEFS_ENUM.DISCONNECT}`);
         this.other_node.status = 'disconnected';
-<<<<<<< HEAD
-        harper_logger.info(`server ${this.other_node.name} down`);
-        harper_logger.trace(`Done handling ${terms.CLUSTER_EVENTS_DEFS_ENUM.DISCONNECT}`);
-=======
         harper_logger.info(`server ${this.other_node.name} down.`);
         if(this.stop_reconnect) {
             try {
@@ -300,7 +296,6 @@
                 harper_logger.error('Got an error disconnecting the client.');
             }
         }
->>>>>>> 63b68df9
     }
 
     async onConfirmMessageHandler(msg){
@@ -317,6 +312,7 @@
         harper_logger.info(`${this.node.name} is attempting to connect to ${this.other_node.name} at ${this.other_node.host}:${this.other_node.port}`);
         this.client = ioc.connect(`https://${this.other_node.host}:${this.other_node.port}`, CLIENT_CONNECTION_OPTIONS);
     }
+
 
     createClientMessageHandlers() {
         this.client.on(terms.CLUSTER_EVENTS_DEFS_ENUM.CONNECT, this.onConnectHandler.bind(this));
