--- conflicted
+++ resolved
@@ -131,13 +131,8 @@
                 }
             } catch (e) {
                 queue.queue[item].err = e;
-<<<<<<< HEAD
                 the_client.emit(terms.CLUSTER_EVENTS_DEFS_ENUM.ERROR, queue.queue[item]);
-                return harper_logger.error(e);
-=======
-                the_client.emit('error', queue.queue[item]);
                 harper_logger.error(e);
->>>>>>> 832977e2
             }
         }
 
