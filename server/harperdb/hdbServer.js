--- conflicted
+++ resolved
@@ -38,11 +38,8 @@
 	handleSigquit,
 	handleSigterm,
 } = require('../serverHelpers/serverHandlers');
-<<<<<<< HEAD
 const net = require("net");
-=======
 const {registerContentHandlers} = require('../serverHelpers/contentTypes');
->>>>>>> f7bdcafb
 
 const REQ_MAX_BODY_SIZE = 1024 * 1024 * 1024; //this is 1GB in bytes
 const TRUE_COMPARE_VAL = 'TRUE';
