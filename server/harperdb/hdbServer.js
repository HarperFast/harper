'use strict';

const cluster = require('cluster');
const env = require('../../utility/environment/environmentManager');
env.initSync();
const terms = require('../../utility/hdbTerms');
const util = require('util');
const harper_logger = require('../../utility/logging/harper_logger');
const { streamAsJSON } = require('../serverHelpers/JSONStream');
const fs = require('fs');
const fastify = require('fastify');

const pjson = require('../../package.json');
const fastify_cors = require('@fastify/cors');
const fastify_compress = require('@fastify/compress');
const fastify_static = require('@fastify/static');
const request_time_plugin = require('../serverHelpers/requestTimePlugin');
const guidePath = require('path');
const { PACKAGE_ROOT } = require('../../utility/hdbTerms');
const global_schema = require('../../utility/globalSchema');
const common_utils = require('../../utility/common_utils');
const user_schema = require('../../security/user');
const hdb_license = require('../../utility/registration/hdb_license');
const { isMainThread } = require('worker_threads');
const { registerServer } = require('../threads/thread-http-server');
const { toCsvStream } = require('../../data_layer/export');
const p_schema_to_global = util.promisify(global_schema.setSchemaDataToGlobal);

const {
	authHandler,
	handlePostRequest,
	serverErrorHandler,
	reqBodyValidationHandler,
} = require('../serverHelpers/serverHandlers');
const net = require("net");
const {registerContentHandlers} = require('../serverHelpers/contentTypes');

const REQ_MAX_BODY_SIZE = 1024 * 1024 * 1024; //this is 1GB in bytes
const TRUE_COMPARE_VAL = 'TRUE';

const {HDB_SETTINGS_NAMES} = terms;
const PROPS_CORS_KEY = HDB_SETTINGS_NAMES.CORS_ENABLED_KEY;
const PROPS_CORS_ACCESSLIST_KEY = 'CORS_ACCESSLIST';
const PROPS_SERVER_TIMEOUT_KEY = HDB_SETTINGS_NAMES.SERVER_TIMEOUT_KEY;
const PROPS_SERVER_KEEP_ALIVE_TIMEOUT_KEY = HDB_SETTINGS_NAMES.SERVER_KEEP_ALIVE_TIMEOUT_KEY;
const PROPS_HEADER_TIMEOUT_KEY = HDB_SETTINGS_NAMES.SERVER_HEADERS_TIMEOUT_KEY;
const PROPS_PRIVATE_KEY = HDB_SETTINGS_NAMES.PRIVATE_KEY_KEY;
const PROPS_CERT_KEY = HDB_SETTINGS_NAMES.CERT_KEY;
const PROPS_HTTP_SECURE_ON_KEY = HDB_SETTINGS_NAMES.HTTP_SECURE_ENABLED_KEY;
const PROPS_SERVER_PORT_KEY = HDB_SETTINGS_NAMES.SERVER_PORT_KEY;

let server = undefined;

module.exports = {
	hdbServer,
<<<<<<< HEAD
	start: hdbServer,
=======
>>>>>>> bdb066b8
};
/**
 * Builds a HarperDB server.
 * @returns {Promise<void>}
 */
async function hdbServer() {
	try {
		harper_logger.info('In Fastify server' + process.cwd());
		harper_logger.info(`Running with NODE_ENV set as: ${process.env.NODE_ENV}`);
		harper_logger.debug(`HarperDB server process ${process.pid} starting up.`);

		global.clustering_on = false;
		global.isMaster = cluster.isMaster;

<<<<<<< HEAD
=======
		process.on('uncaughtException', handleServerUncaughtException);

>>>>>>> bdb066b8
		await setUp();

		const props_http_secure_on = env.get(PROPS_HTTP_SECURE_ON_KEY);
		const props_server_port = env.get(PROPS_SERVER_PORT_KEY);
		const is_https =
			props_http_secure_on &&
			(props_http_secure_on === true || props_http_secure_on.toUpperCase() === TRUE_COMPARE_VAL);

		//generate a Fastify server instance
		server = buildServer(is_https);

		//make sure the process waits for the server to be fully instantiated before moving forward
		await server.ready();

		const server_type = is_https ? 'HTTPS' : 'HTTP';
		try {
			// now that server is fully loaded/ready, start listening on port provided in config settings or just use
			// zero to wait for sockets from the main thread
<<<<<<< HEAD
			registerServer(props_server_port, server.server);
=======
			registerServer(terms.SERVICES.HDB_CORE, server);
>>>>>>> bdb066b8
			if (isMainThread) {
				await server.listen({ port: props_server_port, host: '::' });
				harper_logger.info(`HarperDB ${pjson.version} ${server_type} Server running on port ${props_server_port}`);
			} else if (!server.server.closeIdleConnections) {
				// before Node v18, closeIdleConnections is not available, and we have to setup a listener for fastify
				// to handle closing by setting up the dynamic port
				await server.listen({ port: 0, host: '::' });
			}
		} catch (err) {
			server.close();
			harper_logger.error(err);
			harper_logger.error(`Error configuring ${server_type} server`);
			throw err;
		}
	} catch (err) {
		harper_logger.error(`Failed to build server on ${process.pid}`);
		harper_logger.fatal(err);
		process.exit(1);
	}
}

/**
 * Makes sure global values are set and that clustering connections are set/ready before server starts.
 * @returns {Promise<void>}
 */
async function setUp() {
	try {
		harper_logger.trace('Configuring HarperDB process.');
		await p_schema_to_global();
		await user_schema.setUsersToGlobal();
		await hdb_license.getLicense();
	} catch (e) {
		harper_logger.error(e);
	}
}

/**
 * This method configures and returns a Fastify server - for either HTTP or HTTPS  - based on the provided config settings
 *
 * @param is_https - <boolean> - type of communication protocol to build server for
 * @returns {FastifyInstance}
 */
function buildServer(is_https) {
	harper_logger.debug(`HarperDB process starting to build ${is_https ? 'HTTPS' : 'HTTP'} server.`);
	let server_opts = getServerOptions(is_https);
	const app = fastify(server_opts);
	//Fastify does not set this property in the initial app construction
	app.server.headersTimeout = getHeaderTimeoutConfig();

	// set top-level error handler for server - all errors caught/thrown within the API will bubble up to this
	// handler so they can be handled in a coordinated way
	app.setErrorHandler(serverErrorHandler);

	const cors_options = getCORSOpts();
	if (cors_options) {
		app.register(fastify_cors, cors_options);
	}

	app.register(function (instance, options, done) {
		instance.setNotFoundHandler(function (request, reply) {
			app.server.emit('unhandled', request.request, request.response);
		});
		done();
	});

	app.register(request_time_plugin);

	// This handles all get requests for the studio
	app.register(fastify_compress);
	app.register(fastify_static, { root: guidePath.join(PACKAGE_ROOT, 'docs') });
	registerContentHandlers(app);

	let studio_on = env.get(terms.HDB_SETTINGS_NAMES.LOCAL_STUDIO_ON);
	app.get('/', function (req, res) {
		//if the local studio is enabled we will serve it, otherwise return 404
		if (!common_utils.isEmpty(studio_on) && studio_on.toString().toLowerCase() === 'true') {
			return res.sendFile('index.html');
		}
		return res.callNotFound();
	});

	// This handles all POST requests
	app.post(
		'/',
		{
			preValidation: [reqBodyValidationHandler, authHandler],
		},
		async function (req, res) {
			//if no error is thrown below, the response 'data' returned from the handler will be returned with 200/OK code
			return handlePostRequest(req);
		}
	);

	harper_logger.debug(`HarperDB process starting up ${is_https ? 'HTTPS' : 'HTTP'} server listener.`);

	return app;
}

/**
 * Builds server options object to pass to Fastify when using server factory.
 *
 * @param is_https
 * @returns {{keepAliveTimeout: *, bodyLimit: number, connectionTimeout: *}}
 */
function getServerOptions(is_https) {
	const server_timeout = env.get(PROPS_SERVER_TIMEOUT_KEY);
	const keep_alive_timeout = env.get(PROPS_SERVER_KEEP_ALIVE_TIMEOUT_KEY);
	const server_opts = {
		bodyLimit: REQ_MAX_BODY_SIZE,
		connectionTimeout: server_timeout,
		keepAliveTimeout: keep_alive_timeout,
	};

	if (is_https) {
		const privateKey = env.get(PROPS_PRIVATE_KEY);
		const certificate = env.get(PROPS_CERT_KEY);
		const credentials = {
			allowHTTP1: true, // Support both HTTPS/1 and /2
			key: fs.readFileSync(`${privateKey}`),
			cert: fs.readFileSync(`${certificate}`)
		};
		// ALPN negotiation will not upgrade non-TLS HTTP/1, so we only turn on HTTP/2 when we have secure HTTPS,
		// plus browsers do not support unsecured HTTP/2, so there isn't a lot of value in trying to use insecure HTTP/2.
		server_opts.http2 = true;
		server_opts.https = credentials;
	}

	return server_opts;
}

/**
 * Builds CORS options object to pass to cors plugin when/if it needs to be registered with Fastify
 *
 * @returns {{credentials: boolean, origin: boolean, allowedHeaders: [string, string]}}
 */
function getCORSOpts() {
	let props_cors = env.get(PROPS_CORS_KEY);
	let props_cors_accesslist = env.get(PROPS_CORS_ACCESSLIST_KEY);
	let cors_options;

	if (props_cors && (props_cors === true || props_cors.toUpperCase() === TRUE_COMPARE_VAL)) {
		cors_options = {
			origin: true,
			allowedHeaders: ['Content-Type', 'Authorization'],
			credentials: false,
		};
		if (props_cors_accesslist && props_cors_accesslist.length > 0 && props_cors_accesslist[0] !== null) {
			let access_list = props_cors_accesslist.split(',');
			cors_options.origin = (origin, callback) => {
				if (access_list.indexOf(origin) !== -1) {
					return callback(null, true);
				}
				return callback(new Error(`domain ${origin} is not on access list`));
			};
		}
	}
	return cors_options;
}

/**
 * Returns header timeout value from config file or, if not entered, the default value
 *
 * @returns {*}
 */
function getHeaderTimeoutConfig() {
	return env.get(PROPS_HEADER_TIMEOUT_KEY);
}<|MERGE_RESOLUTION|>--- conflicted
+++ resolved
@@ -53,10 +53,7 @@
 
 module.exports = {
 	hdbServer,
-<<<<<<< HEAD
 	start: hdbServer,
-=======
->>>>>>> bdb066b8
 };
 /**
  * Builds a HarperDB server.
@@ -71,11 +68,6 @@
 		global.clustering_on = false;
 		global.isMaster = cluster.isMaster;
 
-<<<<<<< HEAD
-=======
-		process.on('uncaughtException', handleServerUncaughtException);
-
->>>>>>> bdb066b8
 		await setUp();
 
 		const props_http_secure_on = env.get(PROPS_HTTP_SECURE_ON_KEY);
@@ -94,11 +86,7 @@
 		try {
 			// now that server is fully loaded/ready, start listening on port provided in config settings or just use
 			// zero to wait for sockets from the main thread
-<<<<<<< HEAD
 			registerServer(props_server_port, server.server);
-=======
-			registerServer(terms.SERVICES.HDB_CORE, server);
->>>>>>> bdb066b8
 			if (isMainThread) {
 				await server.listen({ port: props_server_port, host: '::' });
 				harper_logger.info(`HarperDB ${pjson.version} ${server_type} Server running on port ${props_server_port}`);
