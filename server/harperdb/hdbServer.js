'use strict';

const cluster = require('cluster');
const env = require('../../utility/environment/environmentManager');
env.initSync();
const terms = require('../../utility/hdbTerms');
const util = require('util');
const harper_logger = require('../../utility/logging/harper_logger');

const fs = require('fs');
const fastify = require('fastify');

const pjson = require('../../package.json');
const fastify_cors = require('@fastify/cors');
const fastify_compress = require('@fastify/compress');
const fastify_static = require('@fastify/static');
const fastify_serializer = require('@fastify/accepts-serializer');
const {pack, unpack} = require('msgpackr');
const request_time_plugin = require('../serverHelpers/requestTimePlugin');
const guidePath = require('path');
<<<<<<< HEAD
=======
const {PACKAGE_ROOT} = require('../../utility/hdbTerms');
>>>>>>> 6db9a9d7
const global_schema = require('../../utility/globalSchema');
const common_utils = require('../../utility/common_utils');
const user_schema = require('../../security/user');
const hdb_license = require('../../utility/registration/hdb_license');
<<<<<<< HEAD
const { isMainThread } = require('worker_threads');
const { registerServer } = require('../threads/thread-http-server');
=======
const ipc_server_handlers = require('../ipc/serverHandlers');
const IPCClient = require('../ipc/IPCClient');
const { toCsvStream } = require('../../data_layer/export');
>>>>>>> 6db9a9d7

const p_schema_to_global = util.promisify(global_schema.setSchemaDataToGlobal);

const {
	authHandler,
	handlePostRequest,
	handleServerUncaughtException,
	serverErrorHandler,
	reqBodyValidationHandler,
	handleBeforeExit,
	handleExit,
	handleSigint,
	handleSigquit,
	handleSigterm,
} = require('../serverHelpers/serverHandlers');
const net = require("net");

const REQ_MAX_BODY_SIZE = 1024 * 1024 * 1024; //this is 1GB in bytes
const TRUE_COMPARE_VAL = 'TRUE';

const {HDB_SETTINGS_NAMES} = terms;
const PROPS_CORS_KEY = HDB_SETTINGS_NAMES.CORS_ENABLED_KEY;
const PROPS_CORS_ACCESSLIST_KEY = 'CORS_ACCESSLIST';
const PROPS_SERVER_TIMEOUT_KEY = HDB_SETTINGS_NAMES.SERVER_TIMEOUT_KEY;
const PROPS_SERVER_KEEP_ALIVE_TIMEOUT_KEY = HDB_SETTINGS_NAMES.SERVER_KEEP_ALIVE_TIMEOUT_KEY;
const PROPS_HEADER_TIMEOUT_KEY = HDB_SETTINGS_NAMES.SERVER_HEADERS_TIMEOUT_KEY;
const PROPS_PRIVATE_KEY = HDB_SETTINGS_NAMES.PRIVATE_KEY_KEY;
const PROPS_CERT_KEY = HDB_SETTINGS_NAMES.CERT_KEY;
const PROPS_HTTP_SECURE_ON_KEY = HDB_SETTINGS_NAMES.HTTP_SECURE_ENABLED_KEY;
const PROPS_SERVER_PORT_KEY = HDB_SETTINGS_NAMES.SERVER_PORT_KEY;

let server = undefined;

/**
 * Builds a HarperDB server.
 * @returns {Promise<void>}
 */
async function hdbServer() {
	try {
		harper_logger.info('In Fastify server' + process.cwd());
		harper_logger.info(`Running with NODE_ENV set as: ${process.env.NODE_ENV}`);
		harper_logger.debug(`HarperDB server process ${process.pid} starting up.`);

		global.clustering_on = false;
		global.isMaster = cluster.isMaster;

		process.on('uncaughtException', handleServerUncaughtException);
		process.on('beforeExit', handleBeforeExit);
		process.on('exit', handleExit);		process.on('SIGINT', handleSigint);
		process.on('SIGQUIT', handleSigquit);
		process.on('SIGTERM', handleSigterm);

		await setUp();

		const props_http_secure_on = env.get(PROPS_HTTP_SECURE_ON_KEY);
		const props_server_port = env.get(PROPS_SERVER_PORT_KEY);
		const is_https =
			props_http_secure_on &&
			(props_http_secure_on === true || props_http_secure_on.toUpperCase() === TRUE_COMPARE_VAL);

		//generate a Fastify server instance
		server = buildServer(is_https);

		//make sure the process waits for the server to be fully instantiated before moving forward
		await server.ready();

		const server_type = is_https ? 'HTTPS' : 'HTTP';
		try {
<<<<<<< HEAD
			// now that server is fully loaded/ready, start listening on port provided in config settings or just use
			// zero to wait for sockets from the main thread
			await server.listen({ port: isMainThread ? props_server_port : 0, host: '::' });
			registerServer(terms.SERVICES.HDB_CORE, server.server);
			if (isMainThread)
				harper_logger.info(`HarperDB ${pjson.version} ${server_type} Server running on port ${props_server_port}`);
=======
			//now that server is fully loaded/ready, start listening on port provided in config settings
			await server.listen({port: props_server_port, host: '::'});
			harper_logger.info(`HarperDB ${pjson.version} ${server_type} Server running on port ${props_server_port}`);
>>>>>>> 6db9a9d7
		} catch (err) {
			server.close();
			harper_logger.error(err);
			harper_logger.error(`Error configuring ${server_type} server`);
			throw err;
		}
	} catch (err) {
		harper_logger.error(`Failed to build server on ${process.pid}`);
		harper_logger.fatal(err);
		process.exit(1);
	}
}

/**
 * Makes sure global values are set and that clustering connections are set/ready before server starts.
 * @returns {Promise<void>}
 */
async function setUp() {
	try {
		harper_logger.trace('Configuring HarperDB process.');
		await p_schema_to_global();
		await user_schema.setUsersToGlobal();
		await hdb_license.getLicense();
	} catch (e) {
		harper_logger.error(e);
	}
}

/**
 * This method configures and returns a Fastify server - for either HTTP or HTTPS  - based on the provided config settings
 *
 * @param is_https - <boolean> - type of communication protocol to build server for
 * @returns {FastifyInstance}
 */
function buildServer(is_https) {
	harper_logger.debug(`HarperDB process starting to build ${is_https ? 'HTTPS' : 'HTTP'} server.`);
	let server_opts = getServerOptions(is_https);
	const app = fastify(server_opts);
	//Fastify does not set this property in the initial app construction
	app.server.headersTimeout = getHeaderTimeoutConfig();

	//set top-level error handler for server - all errors caught/thrown within the API will bubble up to this handler so they
	// can be handled in a coordinated way
	app.setErrorHandler(serverErrorHandler);

	const cors_options = getCORSOpts();
	if (cors_options) {
		app.register(fastify_cors, cors_options);
	}

	app.register(function (instance, options, done) {
		instance.setNotFoundHandler(function (request, reply) {
			reply.code(404).send({error: 'Not Found', statusCode: 404});
		});
		done();
	});

	app.register(request_time_plugin);

	// This handles all get requests for the studio
	app.register(fastify_compress);
	app.register(fastify_static, {root: guidePath.join(__dirname, '../../docs')});
	app.register(fastify_serializer);
	app.addContentTypeParser('application/x-msgpack', {parseAs: 'buffer'}, (req, body, done) => {
		try {
			done(null, unpack(body));
		} catch (error) {
			error.statusCode = 400;
			done(error);
		}
	});

	let studio_on = env.get(terms.HDB_SETTINGS_NAMES.LOCAL_STUDIO_ON);
	app.get('/', function (req, res) {
		//if the local studio is enabled we will serve it, otherwise return 404
		if (!common_utils.isEmpty(studio_on) && studio_on.toString().toLowerCase() === 'true') {
			return res.sendFile('index.html');
		}
		return res.callNotFound();
	});

	// This handles all POST requests
	app.post(
		'/',
		{
			preValidation: [reqBodyValidationHandler, authHandler],
			config: {
				serializers: [
					{
						regex: /^application\/(x-)?msgpack$/,
						serializer: pack,
					},
					{
						regex: /^text\/csv$/,
						serializer: function(data) {
							this.header('Content-Disposition', 'attachment; filename="data.csv"');
							return toCsvStream(data);
						},
					},
				],
			},
		},
		async function (req, res) {
			//if no error is thrown below, the response 'data' returned from the handler will be returned with 200/OK code
			return handlePostRequest(req);
		}
	);

	harper_logger.debug(`HarperDB process starting up ${is_https ? 'HTTPS' : 'HTTP'} server listener.`);

	return app;
}

/**
 * Builds server options object to pass to Fastify when using server factory.
 *
 * @param is_https
 * @returns {{keepAliveTimeout: *, bodyLimit: number, connectionTimeout: *}}
 */
function getServerOptions(is_https) {
	const server_timeout = env.get(PROPS_SERVER_TIMEOUT_KEY);
	const keep_alive_timeout = env.get(PROPS_SERVER_KEEP_ALIVE_TIMEOUT_KEY);
	const server_opts = {
		bodyLimit: REQ_MAX_BODY_SIZE,
		connectionTimeout: server_timeout,
		keepAliveTimeout: keep_alive_timeout,
	};

	if (is_https) {
		const privateKey = env.get(PROPS_PRIVATE_KEY);
		const certificate = env.get(PROPS_CERT_KEY);
		const credentials = {
			allowHTTP1: true, // Support both HTTPS/1 and /2
			key: fs.readFileSync(`${privateKey}`),
			cert: fs.readFileSync(`${certificate}`)
		};
		// ALPN negotiation will not upgrade non-TLS HTTP/1, so we only turn on HTTP/2 when we have secure HTTPS,
		// plus browsers do not support unsecured HTTP/2, so there isn't a lot of value in trying to use insecure HTTP/2.
		server_opts.http2 = true;
		server_opts.https = credentials;
	}

	return server_opts;
}

/**
 * Builds CORS options object to pass to cors plugin when/if it needs to be registered with Fastify
 *
 * @returns {{credentials: boolean, origin: boolean, allowedHeaders: [string, string]}}
 */
function getCORSOpts() {
	let props_cors = env.get(PROPS_CORS_KEY);
	let props_cors_accesslist = env.get(PROPS_CORS_ACCESSLIST_KEY);
	let cors_options;

	if (props_cors && (props_cors === true || props_cors.toUpperCase() === TRUE_COMPARE_VAL)) {
		cors_options = {
			origin: true,
			allowedHeaders: ['Content-Type', 'Authorization'],
			credentials: false,
		};
		if (props_cors_accesslist && props_cors_accesslist.length > 0 && props_cors_accesslist[0] !== null) {
			let access_list = props_cors_accesslist.split(',');
			cors_options.origin = (origin, callback) => {
				if (access_list.indexOf(origin) !== -1) {
					return callback(null, true);
				}
				return callback(new Error(`domain ${origin} is not on access list`));
			};
		}
	}
	return cors_options;
}

/**
 * Returns header timeout value from config file or, if not entered, the default value
 *
 * @returns {*}
 */
function getHeaderTimeoutConfig() {
	return env.get(PROPS_HEADER_TIMEOUT_KEY);
}

(async () => {
	await hdbServer();
})();<|MERGE_RESOLUTION|>--- conflicted
+++ resolved
@@ -18,22 +18,14 @@
 const {pack, unpack} = require('msgpackr');
 const request_time_plugin = require('../serverHelpers/requestTimePlugin');
 const guidePath = require('path');
-<<<<<<< HEAD
-=======
-const {PACKAGE_ROOT} = require('../../utility/hdbTerms');
->>>>>>> 6db9a9d7
+const { PACKAGE_ROOT } = require('../../utility/hdbTerms');
 const global_schema = require('../../utility/globalSchema');
 const common_utils = require('../../utility/common_utils');
 const user_schema = require('../../security/user');
 const hdb_license = require('../../utility/registration/hdb_license');
-<<<<<<< HEAD
 const { isMainThread } = require('worker_threads');
 const { registerServer } = require('../threads/thread-http-server');
-=======
-const ipc_server_handlers = require('../ipc/serverHandlers');
-const IPCClient = require('../ipc/IPCClient');
 const { toCsvStream } = require('../../data_layer/export');
->>>>>>> 6db9a9d7
 
 const p_schema_to_global = util.promisify(global_schema.setSchemaDataToGlobal);
 
@@ -102,18 +94,12 @@
 
 		const server_type = is_https ? 'HTTPS' : 'HTTP';
 		try {
-<<<<<<< HEAD
 			// now that server is fully loaded/ready, start listening on port provided in config settings or just use
 			// zero to wait for sockets from the main thread
 			await server.listen({ port: isMainThread ? props_server_port : 0, host: '::' });
 			registerServer(terms.SERVICES.HDB_CORE, server.server);
 			if (isMainThread)
 				harper_logger.info(`HarperDB ${pjson.version} ${server_type} Server running on port ${props_server_port}`);
-=======
-			//now that server is fully loaded/ready, start listening on port provided in config settings
-			await server.listen({port: props_server_port, host: '::'});
-			harper_logger.info(`HarperDB ${pjson.version} ${server_type} Server running on port ${props_server_port}`);
->>>>>>> 6db9a9d7
 		} catch (err) {
 			server.close();
 			harper_logger.error(err);
