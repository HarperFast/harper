--- conflicted
+++ resolved
@@ -34,37 +34,6 @@
 	http_responders = [];
 
 if (!isMainThread) {
-<<<<<<< HEAD
-	require('../loadServerModules')
-		.loadServerModules(undefined, true)
-		.then(() => {
-			parentPort
-				.on('message', (message) => {
-					const { port, fd, data } = message;
-					if (fd) {
-						// Create a socket from the file descriptor for the socket that was routed to us.
-						deliverSocket(fd, port, data);
-					} else if (message.requestId) {
-						// Windows doesn't support passing file descriptors, so we have to resort to manually proxying the socket
-						// data for each request
-						proxyRequest(message);
-					} else if (message.type === terms.ITC_EVENT_TYPES.SHUTDOWN) {
-						// shutdown (for these threads) means stop listening for incoming requests (finish what we are working) and
-						// then let the event loop complete
-						for (let port in SERVERS) {
-							// TODO: If fastify has fielded a route and messed up the closing, then have to manually exit the
-							//  process otherwise we can use a graceful exit
-							// if (SERVERS[server_type].hasRequests)
-							SERVERS[port] // TODO: Should we try to interact with fastify here?
-								.close?.(() => {
-									setTimeout(() => {
-										console.error('Had to forcefully exit the thread');
-										process.exit(0);
-									}, 2000).unref();
-								});
-							SERVERS[port].closeIdleConnections?.();
-						}
-=======
 	loadServerModules(true).then(() => {
 		parentPort
 			.on('message', (message) => {
@@ -79,33 +48,25 @@
 				} else if (message.type === terms.ITC_EVENT_TYPES.SHUTDOWN) {
 					// shutdown (for these threads) means stop listening for incoming requests (finish what we are working) and
 					// then let the event loop complete
-					for (let server_type in SERVERS) {
+					for (let port in SERVERS) {
 						// TODO: If fastify has fielded a route and messed up the closing, then have to manually exit the
 						//  process otherwise we can use a graceful exit
 						// if (SERVERS[server_type].hasRequests)
-						SERVERS[server_type].close();
-						// TODO: Let fastify register as a close handler
-						/*.then(() => {
-					// Terminating a thread this way is really really wrong. A NodeJS thread (or process) is supposed to end
-					// once it has completed all referenced work, and this allows NodeJS to property monitor for any
-					// outstanding work. Violently exiting this way circumvents this, and means that there may be
-					// existing work left to be done. But we have to resort to this because fastify doesn't seem to
-					// capable of properly cleaning up after itself, and once it is started it will not let a thread
-					// gracefully exit. Looking at fastify issues, it sounds like their cleanup operation is a mess, and
-					// there are no real viable plans to fix it. We really need to rely on fastify less and move on to
-					// the superior technology of directly interacting with NodeJS.
-					// One thing we could also do here is try to detect if fastify has received any requests. For some
-					// reason if a fastify server has not received any requests yet, we can gracefully exit properly.
-					process.exit(0);
-				});*/
-						// else server.close() and server.closeIdleConnections()
->>>>>>> ef8aafb9
+						SERVERS[port] // TODO: Should we try to interact with fastify here?
+							.close?.(() => {
+								setTimeout(() => {
+									console.error('Had to forcefully exit the thread');
+									process.exit(0);
+								}, 2000).unref();
+							});
+						SERVERS[port].closeIdleConnections?.();
 					}
-				})
-				.ref(); // use this to keep the thread running until we are ready to shutdown and clean up handles
-			// notify that we are now ready to start receiving requests
-			parentPort.postMessage({ type: terms.ITC_EVENT_TYPES.CHILD_STARTED });
-		});
+				}
+			})
+			.ref(); // use this to keep the thread running until we are ready to shutdown and clean up handles
+		// notify that we are now ready to start receiving requests
+		parentPort.postMessage({ type: terms.ITC_EVENT_TYPES.CHILD_STARTED });
+	});
 }
 
 function deliverSocket(fd, port, data) {
