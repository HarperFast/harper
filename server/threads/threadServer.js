'use strict';
require('../../bin/dev');
const { isMainThread, parentPort, threadId, workerData } = require('node:worker_threads');
const { Socket, createServer: createSocketServer } = require('node:net');
const { createServer, IncomingMessage } = require('node:http');
const { createServer: createSecureServerHttp1 } = require('node:https');
const { createSecureServer } = require('node:http2');
const { Blob } = require('../../resources/blob');
const { unlinkSync, existsSync } = require('fs');
const harper_logger = require('../../utility/logging/harper_logger');
const env = require('../../utility/environment/environmentManager');
const terms = require('../../utility/hdbTerms');
const { server } = require('../Server');
const { WebSocketServer } = require('ws');
let { createServer: createSecureSocketServer } = require('node:tls');
const { getTicketKeys, restartNumber, getWorkerIndex } = require('./manageThreads');
const { Headers, appendHeader } = require('../serverHelpers/Headers');
const { recordAction, recordActionBinary } = require('../../resources/analytics');
const { Request, createReuseportFd } = require('../serverHelpers/Request');
const { checkMemoryLimit } = require('../../utility/registration/hdb_license');
const { createTLSSelector } = require('../../security/keys');
const { resolvePath } = require('../../config/configUtils');
const { startupLog } = require('../../bin/run');
const { Readable } = require('node:stream');
const globals = require('../../globals');

const debug_threads = env.get(terms.CONFIG_PARAMS.THREADS_DEBUG);
if (debug_threads) {
	let port;
	if (isMainThread) {
		port = env.get(terms.CONFIG_PARAMS.THREADS_DEBUG_PORT) ?? 9229;
		process.on(['SIGINT', 'SIGTERM', 'SIGQUIT', 'exit'], () => {
			try {
				require('inspector').close();
			} catch (error) {
				harper_logger.info('Could not close debugger', error);
			}
		});
	} else {
		const starting_port = env.get(terms.CONFIG_PARAMS.THREADS_DEBUG_STARTINGPORT);
		if (starting_port && getWorkerIndex() >= 0) {
			port = starting_port + getWorkerIndex();
		}
	}
	if (port) {
		const host = env.get(terms.CONFIG_PARAMS.THREADS_DEBUG_HOST);
		const wait_for_debugger = env.get(terms.CONFIG_PARAMS.THREADS_DEBUG_WAITFORDEBUGGER);
		try {
			require('inspector').open(port, host, wait_for_debugger);
		} catch (error) {
			harper_logger.trace(`Could not start debugging on port ${port}, you may already be debugging:`, error.message);
		}
	}
} else if (process.env.DEV_MODE && isMainThread) {
	try {
		require('inspector').open(9229);
	} catch (error) {
		if (restartNumber <= 1)
			harper_logger.trace('Could not start debugging on port 9229, you may already be debugging:', error.message);
	}
}

process.on('uncaughtException', (error) => {
	if (error.isHandled) return;
	if (error.code === 'ECONNRESET' || error.code === 'ECONNREFUSED') return; // that's what network connections do
	if (error.message === 'write EIO') return; // that means the terminal is closed
	console.error('uncaughtException', error);
});
const { HDB_SETTINGS_NAMES, CONFIG_PARAMS } = terms;
env.initSync();
const session_affinity = env.get(CONFIG_PARAMS.HTTP_SESSIONAFFINITY);
const SERVERS = {};
const port_server = new Map();
exports.registerServer = registerServer;
exports.httpServer = httpServer;
exports.deliverSocket = deliverSocket;
exports.startServers = startServers;
exports.listenOnPorts = listenOnPorts;
exports.globals = globals;
exports.when_components_loaded = null;
server.http = httpServer;
server.request = onRequest;
server.socket = onSocket;
server.ws = onWebSocket;
server.upgrade = onUpgrade;
const websocket_servers = {};
let http_servers = {},
	http_chain = {},
	http_responders = [];

function startServers() {
	return (exports.when_components_loaded = require('../loadRootComponents')
		.loadRootComponents(true)
		.then(() => {
			parentPort
				?.on('message', (message) => {
					const { port, fd, data } = message;
					if (fd) {
						// Create a socket from the file descriptor for the socket that was routed to us.
						deliverSocket(fd, port, data);
					} else if (message.requestId) {
						// Windows doesn't support passing file descriptors, so we have to resort to manually proxying the socket
						// data for each request
						proxyRequest(message);
					} else if (message.type === terms.ITC_EVENT_TYPES.SHUTDOWN) {
						harper_logger.trace('received shutdown request', threadId);
						// shutdown (for these threads) means stop listening for incoming requests (finish what we are working) and
						// close connections as possible, then let the event loop complete
						for (let port in SERVERS) {
							const server = SERVERS[port];
							let close_all_timer;
							if (server.closeIdleConnections) {
								// Here we attempt to gracefully close all outstanding keep-alive connections,
								// repeatedly closing any connections that are idle. This allows any active requests
								// to finish sending their response, then we close their connections.
								let symbols = Object.getOwnPropertySymbols(server);
								let connections_symbol = symbols.find((symbol) => symbol.description.includes('connections'));
								let close_attempts = 0;
								let timer = setInterval(() => {
									close_attempts++;
									const force_close = close_attempts >= 100;
									let connections = server[connections_symbol][force_close ? 'all' : 'idle']();
									if (connections.length === 0) {
										if (force_close) clearInterval(timer);
										return;
									}
									if (close_attempts === 1) harper_logger.info(`Closing ${connections.length} idle connections`);
									else if (force_close)
										harper_logger.warn(`Forcefully closing ${connections.length} active connections`);
									for (let i = 0, l = connections.length; i < l; i++) {
										const socket = connections[i].socket;
										if (socket._httpMessage && !socket._httpMessage.finished && !force_close) {
											continue;
										}
										if (force_close) socket.destroySoon();
										else socket.end('HTTP/1.1 408 Request Timeout\r\nConnection: close\r\n\r\n');
									}
								}, 25).unref();
							}
							// And we tell the server not to accept any more incoming connections
							server.close?.(() => {
								if (env.get(terms.CONFIG_PARAMS.OPERATIONSAPI_NETWORK_DOMAINSOCKET) && getWorkerIndex() == 0) {
									try {
										unlinkSync(resolvePath(env.get(terms.CONFIG_PARAMS.OPERATIONSAPI_NETWORK_DOMAINSOCKET)));
									} catch (err) {}
								}

								clearInterval(close_all_timer);
								// We hope for a graceful exit once all connections have been closed, and no
								// more incoming connections are accepted, but if we need to, we eventually will exit
								setTimeout(() => {
									console.log('forced close server', port, threadId);
									if (!server.cantCleanupProperly) harper_logger.warn('Had to forcefully exit the thread', threadId);
									process.exit(0);
								}, 5000).unref();
							});
						}
						if (debug_threads || process.env.DEV_MODE) {
							try {
								require('inspector').close();
							} catch (error) {
								harper_logger.info('Could not close debugger', error);
							}
						}
					}
				})
				.ref(); // use this to keep the thread running until we are ready to shutdown and clean up handles
			let listening;
			if (createReuseportFd && !session_affinity) {
				listening = listenOnPorts();
			}

			// notify that we are now ready to start receiving requests
			Promise.resolve(listening).then(() => {
				if (getWorkerIndex() === 0) {
					try {
						startupLog(port_server);
					} catch (err) {
						console.error('Error displaying start-up log', err);
					}
				}
				parentPort?.postMessage({ type: terms.ITC_EVENT_TYPES.CHILD_STARTED });
			});
		}));
}
function listenOnPorts() {
	const listening = [];
	for (let port in SERVERS) {
		const server = SERVERS[port];

		// If server is unix domain socket
		if (port.includes?.('/') && getWorkerIndex() == 0) {
			if (existsSync(port)) unlinkSync(port);
			listening.push(
				new Promise((resolve, reject) => {
					server
						.listen({ path: port }, () => {
							resolve({ port, name: server.name, protocol_name: server.protocol_name });
							harper_logger.info('Domain socket listening on ' + port);
						})
						.on('error', reject);
				})
			);
			continue;
		}
		let listen_on;
		const thread_range = env.get(terms.CONFIG_PARAMS.HTTP_THREADRANGE);
		if (thread_range) {
			let thread_range_array = typeof thread_range === 'string' ? thread_range.split('-') : thread_range;
			let thread_index = getWorkerIndex();
			if (thread_index < thread_range_array[0] || thread_index > thread_range_array[1]) {
				continue;
			}
		}

		let fd;
		try {
			const last_colon = port.lastIndexOf(':');
			if (last_colon > 0)
				if (createReuseportFd)
					// if there is a colon, we assume it is a host:port pair, and then strip brackets as that is a common way to
					// specify an IPv6 address
					listen_on = {
						fd: createReuseportFd(+port.slice(last_colon + 1).replace(/[\[\]]/g, ''), port.slice(0, last_colon)),
					};
				else listen_on = { host: +port.slice(last_colon + 1).replace(/[\[\]]/g, ''), port: port.slice(0, last_colon) };
			else if (createReuseportFd) listen_on = { fd: createReuseportFd(+port, '::') };
			else listen_on = { port };
		} catch (error) {
			console.error(`Unable to bind to port ${port}`, error);
			continue;
		}
		listening.push(
			new Promise((resolve, reject) => {
				server
					.listen(listen_on, () => {
						resolve({ port, name: server.name, protocol_name: server.protocol_name });
						harper_logger.trace('Listening on port ' + port, threadId);
					})
					.on('error', reject);
			})
		);
	}
	return Promise.all(listening);
}
if (!isMainThread && !workerData?.noServerStart) {
	startServers();
}

function deliverSocket(fd_or_socket, port, data) {
	// Create a socket and deliver it to the HTTP server
	// HTTP server likes to allow half open sockets
	let socket = fd_or_socket?.read
		? fd_or_socket
		: new Socket({ fd: fd_or_socket, readable: true, writable: true, allowHalfOpen: true });
	// for each socket, deliver the connection to the HTTP server handler/parser
	let server = SERVERS[port];
	if (server.isSecure) {
		socket.startTime = performance.now();
	}
	if (server) {
		if (typeof server === 'function') server(socket);
		else server.emit('connection', socket);
		if (data) socket.emit('data', data);
	} else {
		const retry = (retries) => {
			// in case the server hasn't registered itself yet
			setTimeout(() => {
				let server = SERVERS[port];
				if (server) {
					if (typeof server === 'function') server(socket);
					else server.emit('connection', socket);
					if (data) socket.emit('data', data);
				} else if (retries < 5) retry(retries + 1);
				else {
					harper_logger.error(`Server on port ${port} was not registered`);
					socket.destroy();
				}
			}, 1000);
		};
		retry(1);
	}
	return socket;
}

let requestMap = new Map();
function proxyRequest(message) {
	let { port, event, data, requestId } = message;
	let socket;
	socket = requestMap.get(requestId);
	switch (event) {
		case 'connection':
			socket = deliverSocket(undefined, port);
			requestMap.set(requestId, socket);
			socket.write = (data, encoding, callback) => {
				parentPort.postMessage({
					requestId,
					event: 'data',
					data: data.toString('latin1'),
				});
				if (callback) callback();
				return true;
			};
			socket.end = (data, encoding, callback) => {
				parentPort.postMessage({
					requestId,
					event: 'end',
					data: data?.toString('latin1'),
				});
				if (callback) callback();
				return true;
			};
			let originalDestroy = socket.destroy;
			socket.destroy = () => {
				originalDestroy.call(socket);
				parentPort.postMessage({
					requestId,
					event: 'destroy',
				});
			};
			break;
		case 'data':
			if (!socket._readableState.destroyed) socket.emit('data', Buffer.from(data, 'latin1'));
			break;
		case 'drain':
			if (!socket._readableState.destroyed) socket.emit('drain', {});
			break;
		case 'end':
			if (!socket._readableState.destroyed) socket.emit('end', {});
			break;
		case 'error':
			if (!socket._readableState.destroyed) socket.emit('error', {});
			break;
	}
}
const { getComponentName } = require('../../components/componentLoader');

function registerServer(server, port, check_port = true) {
	if (!port) {
		// if no port is provided, default to custom functions port
		port = env.get(terms.CONFIG_PARAMS.HTTP_PORT);
	}
	let existing_server = SERVERS[port];
	if (existing_server) {
		// if there is an existing server on this port, we create a cascading delegation to try the request with one
		// server and if doesn't handle the request, cascade to next server (until finally we 404)
		let last_server = existing_server.lastServer || existing_server;
		if (last_server === server) throw new Error(`Can not register the same server twice for the same port ${port}`);
		if (check_port && Boolean(last_server.sessionIdContext) !== Boolean(server.sessionIdContext) && +port)
			throw new Error(`Can not mix secure HTTPS and insecure HTTP on the same port ${port}`);
		last_server.off('unhandled', defaultNotFound);
		last_server.on('unhandled', (request, response) => {
			// fastify can't clean up properly, and as soon as we have received a fastify request, must mark our mode
			// as such
			if (server.cantCleanupProperly) existing_server.cantCleanupProperly = true;
			server.emit('request', request, response);
		});
		existing_server.lastServer = server;
	} else {
		SERVERS[port] = server;
	}
	server.on('unhandled', defaultNotFound);
}

function getPorts(options) {
	let ports = [];
	let port = options?.securePort;
	if (port) ports.push({ port, secure: true });
	port = options?.port;
	if (port) ports.push({ port, secure: false });
	if (ports.length === 0) {
		// if no port is provided, default to http port
		ports = [];
		if (env.get(terms.CONFIG_PARAMS.HTTP_PORT) != null)
			ports.push({
				port: env.get(terms.CONFIG_PARAMS.HTTP_PORT),
				secure: env.get(terms.CONFIG_PARAMS.CUSTOMFUNCTIONS_NETWORK_HTTPS),
			});
		if (env.get(terms.CONFIG_PARAMS.HTTP_SECUREPORT) != null)
			ports.push({ port: env.get(terms.CONFIG_PARAMS.HTTP_SECUREPORT), secure: true });
	}

	if (options?.isOperationsServer && env.get(terms.CONFIG_PARAMS.OPERATIONSAPI_NETWORK_DOMAINSOCKET)) {
		ports.push({
			port: resolvePath(env.get(terms.CONFIG_PARAMS.OPERATIONSAPI_NETWORK_DOMAINSOCKET)),
			secure: false,
		});
	}
	return ports;
}
function httpServer(listener, options) {
	const servers = [];

	for (let { port, secure } of getPorts(options)) {
		servers.push(getHTTPServer(port, secure, options?.isOperationsServer, options?.mtls));
		if (typeof listener === 'function') {
			http_responders[options?.runFirst ? 'unshift' : 'push']({ listener, port: options?.port || port });
		} else {
			listener.isSecure = secure;
			registerServer(listener, port, false);
		}
		http_chain[port] = makeCallbackChain(http_responders, port);
	}

	return servers;
}

function setPortServerMap(port, server) {
	const port_entry = port_server.get(port) ?? [];
	port_server.set(port, [...port_entry, server]);
}

function getHTTPServer(port, secure, is_operations_server, is_mtls) {
	setPortServerMap(port, { protocol_name: secure ? 'HTTPS' : 'HTTP', name: getComponentName() });
	if (!http_servers[port]) {
		let server_prefix = is_operations_server ? 'operationsApi_network' : 'http';
		let keepAliveTimeout = env.get(server_prefix + '_keepAliveTimeout');
		let requestTimeout = env.get(server_prefix + '_timeout');
		let headersTimeout = env.get(server_prefix + '_headersTimeout');
		let options = {
			keepAliveTimeout,
			headersTimeout,
			requestTimeout,
			// we set this higher (2x times the default in v22, 8x times the default in v20) because it can help with
			// performance
			highWaterMark: 128 * 1024,
			noDelay: true, // don't delay for Nagle's algorithm, it is a relic of the past that slows things down: https://brooker.co.za/blog/2024/05/09/nagle.html
			keepAlive: true,
			keepAliveInitialDelay: 600, // lower the initial delay to 10 minutes, we want to be proactive about closing unused connections
			maxHeaderSize: env.get(terms.CONFIG_PARAMS.HTTP_MAXHEADERSIZE),
		};
		let mtls = env.get(server_prefix + '_mtls');
		let mtls_required = env.get(server_prefix + '_mtls_required');
		let http2;

		if (secure) {
			// check if we want to enable HTTP/2; operations server doesn't use HTTP/2 because it doesn't allow the
			// ALPNCallback to work with our custom protocol for replication
			http2 = env.get(server_prefix + '_http2') ?? !is_operations_server;
			// If we are in secure mode, we use HTTP/2 (createSecureServer from http2), with back-compat support
			// HTTP/1. We do not use HTTP/2 for insecure mode for a few reasons: browsers do not support insecure
			// HTTP/2. We have seen slower performance with HTTP/2, when used for directly benchmarking. We have
			// also seen problems with insecure HTTP/2 clients negotiating properly (Java HttpClient).
			// TODO: Add an option to not accept the root certificates, and only use the CA
			Object.assign(options, {
				allowHTTP1: true,
				rejectUnauthorized: Boolean(mtls_required),
				requestCert: Boolean(mtls || is_mtls),
				ticketKeys: getTicketKeys(),
				SNICallback: createTLSSelector(is_operations_server ? 'operations-api' : 'server', mtls),
			});
		}
		let license_warning = checkMemoryLimit();
		let server = (http_servers[port] = (secure ? (http2 ? createSecureServer : createSecureServerHttp1) : createServer)(
			options,
			async (node_request, node_response) => {
				try {
					let start_time = performance.now();
					let request = new Request(node_request, node_response);
					if (is_operations_server) request.isOperationsServer = true;
					// assign a more WHATWG compliant headers object, this is our real standard interface
					let response = await http_chain[port](request);
					if (!response) {
						// this means that the request was completely handled, presumably through the
						// node_response and we are actually just done
						if (request._nodeResponse.statusCode) return;
						response = unhandled(request);
					}
					if (!response.headers?.set) {
						response.headers = new Headers(response.headers);
					}
					if (license_warning)
						response.headers?.set?.(
							'Server',
							'Unlicensed HarperDB, this should only be used for educational and development purposes'
						);
					else response.headers?.set?.('Server', 'HarperDB');

					if (response.status === -1) {
						// This means the HDB stack didn't handle the request, and we can then cascade the request
						// to the server-level handler, forming the bridge to the slower legacy fastify framework that expects
						// to interact with a node HTTP server object.
						for (let header_pair of response.headers || []) {
							node_response.setHeader(header_pair[0], header_pair[1]);
						}
						node_request.baseRequest = request;
						node_response.baseResponse = response;
						return http_servers[port].emit('unhandled', node_request, node_response);
					}
					const status = response.status || 200;
					const end_time = performance.now();
					const execution_time = end_time - start_time;
					let body = response.body;
					let sent_body;
					let deferWriteHead = false;
					if (!response.handlesHeaders) {
						const headers = response.headers || new Headers();
						if (!body) {
							headers.set('Content-Length', '0');
							sent_body = true;
						} else if (body.length >= 0) {
							if (typeof body === 'string') headers.set('Content-Length', Buffer.byteLength(body));
							else headers.set('Content-Length', body.length);
							sent_body = true;
						} else if (body instanceof Blob) {
<<<<<<< HEAD
							if (body.size) headers.set('Content-Length', body.size);
=======
							// if the size is available now, immediately set it
							if (body.size) headers.set('Content-Length', body.size);
							else if (body.on) {
								deferWriteHead = true;
								body.on('size', (size) => {
									// we can also try to set the Content-Length once the header is read and
									// the size available. but if writeHead is called, this will have no effect. So we
									// need to defer writeHead if we are going to set this
									if (!node_response.headersSent) node_response.setHeader('Content-Length', size);
								});
							}
>>>>>>> 32bcd4e9
							body = body.stream();
						}
						let server_timing = `hdb;dur=${execution_time.toFixed(2)}`;
						if (response.wasCacheMiss) {
							server_timing += ', miss';
						}
						appendHeader(headers, 'Server-Timing', server_timing, true);
						if (!node_response.headersSent) {
							if (deferWriteHead) {
								// if we are deferring, we need to set the statusCode and headers, let any other headers be set later
								// until the first write
								node_response.statusCode = status;
								if (headers) {
									if (headers[Symbol.iterator]) {
										for (let [name, value] of headers) {
											node_response.setHeader(name, value);
										}
									} else {
										for (let name in headers) {
											node_response.setHeader(name, headers[name]);
										}
									}
								}
							} // else the fast path, if we don't have to defer
							else
								node_response.writeHead(status, headers && (headers[Symbol.iterator] ? Array.from(headers) : headers));
						}
						if (sent_body) node_response.end(body);
					}
					const handler_path = request.handlerPath;
					const method = request.method;
					recordAction(
						execution_time,
						'duration',
						handler_path,
						method,
						response.wasCacheMiss == undefined ? undefined : response.wasCacheMiss ? 'cache-miss' : 'cache-hit'
					);
					recordActionBinary(status < 400, 'success', handler_path, method);
					recordActionBinary(1, 'response_' + status, handler_path, method);
					if (!sent_body) {
						if (body instanceof ReadableStream) body = Readable.fromWeb(body);
						if (body[Symbol.iterator] || body[Symbol.asyncIterator]) body = Readable.from(body);

						// if it is a stream, pipe it
						if (body?.pipe) {
							body.pipe(node_response);
							if (body.destroy)
								node_response.on('close', () => {
									body.destroy();
								});
							let bytes_sent = 0;
							body.on('data', (data) => {
								bytes_sent += data.length;
							});
							body.on('end', () => {
								recordAction(performance.now() - end_time, 'transfer', handler_path, method);
								recordAction(bytes_sent, 'bytes-sent', handler_path, method);
							});
						}
						// else just send the buffer/string
						else if (body?.then)
							body.then((body) => {
								node_response.end(body);
							}, onError);
						else node_response.end(body);
					}
				} catch (error) {
					onError(error);
				}
				function onError(error) {
					const headers = error.headers;
					node_response.writeHead(
						error.statusCode || 500,
						headers && (headers[Symbol.iterator] ? Array.from(headers) : headers)
					);
					node_response.end(error.toString());
					// a status code is interpreted as an expected error, so just info or warn, otherwise log as error
					if (error.statusCode) {
						if (error.statusCode === 500) harper_logger.warn(error);
						else harper_logger.info(error);
					} else harper_logger.error(error);
				}
			}
		));

		// Node v16 and earlier required setting this as a property; but carefully, we must only set if it is actually a
		// number or it will actually crash the server
		if (keepAliveTimeout >= 0) server.keepAliveTimeout = keepAliveTimeout;
		if (headersTimeout >= 0) server.headersTimeout = headersTimeout;

		/* Should we use HTTP2 on upgrade?:
		http_servers[port].on('upgrade', function upgrade(request, socket, head) {
			wss.handleUpgrade(request, socket, head, function done(ws) {
				wss.emit('connection', ws, request);
			});
		});*/
		if (secure) {
			if (!server.ports) server.ports = [];
			server.ports.push(port);
			options.SNICallback.initialize(server);
			if (mtls) server.mtlsConfig = mtls;
			server.on('secureConnection', (socket) => {
				if (socket._parent.startTime) recordAction(performance.now() - socket._parent.startTime, 'tls-handshake', port);
				recordAction(socket.isSessionReused(), 'tls-reused', port);
			});
			server.isSecure = true;
		}
		registerServer(server, port);
	}
	return http_servers[port];
}

function makeCallbackChain(responders, port_num) {
	let next_callback = unhandled;
	// go through the listeners in reverse order so each callback can be passed to the one before
	// and then each middleware layer can call the next middleware layer
	for (let i = responders.length; i > 0; ) {
		let { listener, port } = responders[--i];
		if (port === port_num || port === 'all') {
			let callback = next_callback;
			next_callback = (...args) => {
				// for listener only layers, the response through
				return listener(...args, callback);
			};
		}
	}
	return next_callback;
}
function unhandled(request) {
	if (request.user) {
		// pass on authentication information to the next server
		request._nodeRequest.user = request.user;
	}
	return {
		status: -1,
		body: 'Not found',
		headers: new Headers(),
	};
}
function onRequest(listener, options) {
	httpServer(listener, { requestOnly: true, ...options });
}
/**
 * Direct socket listener
 * @param listener
 * @param options
 */
function onSocket(listener, options) {
	let socket_server;
	if (options.securePort) {
		setPortServerMap(options.securePort, { protocol_name: 'TLS', name: getComponentName() });
		let SNICallback = createTLSSelector('server', options.mtls);
		socket_server = createSecureSocketServer(
			{
				rejectUnauthorized: Boolean(options.mtls?.required),
				requestCert: Boolean(options.mtls),
				noDelay: true, // don't delay for Nagle's algorithm, it is a relic of the past that slows things down: https://brooker.co.za/blog/2024/05/09/nagle.html
				keepAlive: true,
				keepAliveInitialDelay: 600, // 10 minute keep-alive, want to be proactive about closing unused connections
				SNICallback,
			},
			listener
		);
		SNICallback.initialize(socket_server);
		SERVERS[options.securePort] = socket_server;
	}
	if (options.port) {
		setPortServerMap(options.port, { protocol_name: 'TCP', name: getComponentName() });
		socket_server = createSocketServer(listener, {
			noDelay: true,
			keepAlive: true,
			keepAliveInitialDelay: 600,
		});
		SERVERS[options.port] = socket_server;
	}
	return socket_server;
}
// workaround for inability to defer upgrade from https://github.com/nodejs/node/issues/6339#issuecomment-570511836
Object.defineProperty(IncomingMessage.prototype, 'upgrade', {
	get() {
		return (
			'connection' in this.headers &&
			'upgrade' in this.headers &&
			this.headers.connection.includes('Upgrade') &&
			this.headers.upgrade.toLowerCase() == 'websocket'
		);
	},
	set(v) {},
});

/**
 * @typedef {Object} OnUpgradeOptions
 * @property {number=} port
 * @property {number=} securePort
 */

/**
 * @typedef {(request: unknown, next: Listener) => void | Promise<void>} Listener
 */

let upgrade_listeners = [],
	upgrade_chains = {};

/**
 *
 * @param {Listener} listener
 * @param {OnUpgradeOptions} options
 * @returns
 */
function onUpgrade(listener, options) {
	for (const { port } of getPorts(options)) {
		upgrade_listeners[options?.runFirst ? 'unshift' : 'push']({ listener, port });
		upgrade_chains[port] = makeCallbackChain(upgrade_listeners, port);
	}
}

/**
 * @typedef {Object} OnWebSocketOptions
 * @property {number=} port
 * @property {number=} securePort
 * @property {number=} maxPayload - The maximum size of a message that can be received. Defaults to 100MB
 */

let websocket_listeners = [],
	websocket_chains = {};
/**
 *
 * @param {Listener} listener
 * @param {OnWebSocketOptions} options
 * @returns
 */
function onWebSocket(listener, options) {
	const servers = [];

	for (let { port, secure } of getPorts(options)) {
		setPortServerMap(port, {
			protocol_name: secure ? 'WSS' : 'WS',
			name: getComponentName(),
		});

		const server = getHTTPServer(port, secure, options?.isOperationsServer, options?.mtls);

		if (!websocket_servers[port]) {
			websocket_servers[port] = new WebSocketServer({
				noServer: true,
				// TODO: this should be a global config and not per ws listener
				maxPayload: options.maxPayload ?? 100 * 1024 * 1024, // The ws library has a default of 100MB
			});

			websocket_servers[port].on('connection', (ws, incomingMessage) => {
				const request = new Request(incomingMessage);
				request.isWebSocket = true;
				const chain_completion = http_chain[port](request);
				websocket_chains[port](ws, request, chain_completion);
			});

			// Add the default upgrade handler if it doesn't exist.
			onUpgrade(
				(request, socket, head, next) => {
					// If the request has already been upgraded, continue without upgrading
					if (request.__harperdb_request_upgraded) {
						return next(request, socket, head);
					}

					// Otherwise, upgrade the socket and then continue
					return websocket_servers[port].handleUpgrade(request, socket, head, (ws) => {
						request.__harperdb_request_upgraded = true;
						next(request, socket, head);
						websocket_servers[port].emit('connection', ws, request);
					});
				},
				{ port }
			);

			// Call the upgrade middleware chain
			server.on('upgrade', (request, socket, head) => {
				if (upgrade_chains[port]) {
					upgrade_chains[port](request, socket, head);
				}
			});
		}

		servers.push(server);

		websocket_listeners[options?.runFirst ? 'unshift' : 'push']({ listener, port });
		websocket_chains[port] = makeCallbackChain(websocket_listeners, port);

		// mqtt doesn't invoke the http handler so this needs to be here to load up the http chains.
		http_chain[port] = makeCallbackChain(http_responders, port);
	}

	return servers;
}

function defaultNotFound(request, response) {
	response.writeHead(404);
	response.end('Not found\n');
}<|MERGE_RESOLUTION|>--- conflicted
+++ resolved
@@ -503,9 +503,6 @@
 							else headers.set('Content-Length', body.length);
 							sent_body = true;
 						} else if (body instanceof Blob) {
-<<<<<<< HEAD
-							if (body.size) headers.set('Content-Length', body.size);
-=======
 							// if the size is available now, immediately set it
 							if (body.size) headers.set('Content-Length', body.size);
 							else if (body.on) {
@@ -517,7 +514,6 @@
 									if (!node_response.headersSent) node_response.setHeader('Content-Length', size);
 								});
 							}
->>>>>>> 32bcd4e9
 							body = body.stream();
 						}
 						let server_timing = `hdb;dur=${execution_time.toFixed(2)}`;
