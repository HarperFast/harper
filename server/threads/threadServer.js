'use strict';

const { isMainThread, parentPort, threadId, workerData } = require('worker_threads');
const { Socket, createServer: createSocketServer } = require('net');
const { createServer, IncomingMessage } = require('http');
const { createServer: createSecureServer } = require('https');
const { readFileSync, unlinkSync, existsSync } = require('fs');
const harper_logger = require('../../utility/logging/harper_logger');
const env = require('../../utility/environment/environmentManager');
const terms = require('../../utility/hdbTerms');
const { server } = require('../Server');
const { WebSocketServer } = require('ws');
const { createServer: createSecureSocketServer } = require('tls');
const { getTicketKeys, restartNumber, getWorkerIndex } = require('./manageThreads');
const { Headers, appendHeader } = require('../serverHelpers/Headers');
const { recordAction, recordActionBinary } = require('../../resources/analytics');
const { Request, createReuseportFd } = require('../serverHelpers/Request');
const { checkMemoryLimit } = require('../../utility/registration/hdb_license');
const { CERT_PREFERENCE_APP } = require('../../utility/terms/certificates');
// this horifying hack is brought to you by https://github.com/nodejs/node/issues/36655
const tls = require('tls');
const { rootCertificates } = require('node:tls');
const { getCertsKeys } = require('../../security/keys');

const origCreateSecureContext = tls.createSecureContext;
tls.createSecureContext = function (options) {
	if (!options.cert || !options.key) {
		return origCreateSecureContext(options);
	}

	let lessOptions = { ...options };
	delete lessOptions.key;
	delete lessOptions.cert;
	let ctx = origCreateSecureContext(lessOptions);
	ctx.context.setCert(options.cert);
	ctx.context.setKey(options.key, undefined);
	return ctx;
};

const debug_threads = env.get(terms.CONFIG_PARAMS.THREADS_DEBUG);
if (debug_threads) {
	let port;
	if (isMainThread) {
		port = env.get(terms.CONFIG_PARAMS.THREADS_DEBUG_PORT) ?? 9229;
		process.on(['SIGINT', 'SIGTERM', 'SIGQUIT', 'exit'], () => {
			try {
				require('inspector').close();
			} catch (error) {
				harper_logger.info('Could not close debugger', error);
			}
		});
	} else {
		const starting_port = env.get(terms.CONFIG_PARAMS.THREADS_DEBUG_STARTINGPORT);
		if (starting_port && getWorkerIndex() >= 0) {
			port = starting_port + getWorkerIndex();
		}
	}
	if (port) {
		const host = env.get(terms.CONFIG_PARAMS.THREADS_DEBUG_HOST);
		const wait_for_debugger = env.get(terms.CONFIG_PARAMS.THREADS_DEBUG_WAITFORDEBUGGER);
		try {
			require('inspector').open(port, host, wait_for_debugger);
		} catch (error) {
			harper_logger.trace(`Could not start debugging on port ${port}, you may already be debugging:`, error.message);
		}
	}
} else if (process.env.DEV_MODE) {
	try {
		require('inspector').open(9229);
	} catch (error) {
		if (restartNumber <= 1)
			harper_logger.trace('Could not start debugging on port 9229, you may already be debugging:', error.message);
	}
}

process.on('uncaughtException', (error) => {
	if (error.code === 'ECONNRESET') return; // that's what network connections do
	if (error.message === 'write EIO') return; // that means the terminal is closed
	console.error('uncaughtException', error);
});
const { HDB_SETTINGS_NAMES, CONFIG_PARAMS } = terms;
env.initSync();
const session_affinity = env.get(CONFIG_PARAMS.HTTP_SESSIONAFFINITY);
const SERVERS = {};
exports.registerServer = registerServer;
exports.httpServer = httpServer;
exports.deliverSocket = deliverSocket;
exports.startServers = startServers;
exports.listenOnPorts = listenOnPorts;
exports.when_components_loaded = null;
server.http = httpServer;
server.request = onRequest;
server.socket = onSocket;
server.ws = onWebSocket;
let ws_listeners = {},
	ws_servers = {},
	ws_chain;
let http_servers = {},
	http_chain = {},
	request_listeners = [],
	http_responders = [];

function startServers() {
	return (exports.when_components_loaded = require('../loadRootComponents')
		.loadRootComponents(true)
		.then(() => {
			parentPort
				?.on('message', (message) => {
					const { port, fd, data } = message;
					if (fd) {
						// Create a socket from the file descriptor for the socket that was routed to us.
						deliverSocket(fd, port, data);
					} else if (message.requestId) {
						// Windows doesn't support passing file descriptors, so we have to resort to manually proxying the socket
						// data for each request
						proxyRequest(message);
					} else if (message.type === terms.ITC_EVENT_TYPES.SHUTDOWN) {
						harper_logger.trace('received shutdown request', threadId);
						// shutdown (for these threads) means stop listening for incoming requests (finish what we are working) and
						// close connections as possible, then let the event loop complete
						for (let port in SERVERS) {
							const server = SERVERS[port];
							let close_all_timer;
							if (server.closeIdleConnections) {
								// Here we attempt to gracefully close all outstanding keep-alive connections,
								// repeatedly closing any connections that are idle. This allows any active requests
								// to finish sending their response, then we close their connections.
								let symbols = Object.getOwnPropertySymbols(server);
								let connections_symbol = symbols.find((symbol) => symbol.description.includes('connections'));
								let close_attempts = 0;
								let timer = setInterval(() => {
									close_attempts++;
									const force_close = close_attempts >= 100;
									let connections = server[connections_symbol][force_close ? 'all' : 'idle']();
									if (connections.length === 0) {
										if (force_close) clearInterval(timer);
										return;
									}
									if (close_attempts === 1) harper_logger.info(`Closing ${connections.length} idle connections`);
									else if (force_close)
										harper_logger.warn(`Forcefully closing ${connections.length} active connections`);
									for (let i = 0, l = connections.length; i < l; i++) {
										const socket = connections[i].socket;
										if (socket._httpMessage && !socket._httpMessage.finished && !force_close) {
											continue;
										}
										if (force_close) socket.destroySoon();
										else socket.end('HTTP/1.1 408 Request Timeout\r\nConnection: close\r\n\r\n');
									}
								}, 25).unref();
							}
							// And we tell the server not to accept any more incoming connections
							server.close?.(() => {
								if (env.get(terms.CONFIG_PARAMS.OPERATIONSAPI_NETWORK_DOMAINSOCKET) && getWorkerIndex() == 0) {
									try {
										unlinkSync(env.get(terms.CONFIG_PARAMS.OPERATIONSAPI_NETWORK_DOMAINSOCKET));
									} catch (err) {}
								}

								clearInterval(close_all_timer);
								// We hope for a graceful exit once all connections have been closed, and no
								// more incoming connections are accepted, but if we need to, we eventually will exit
								setTimeout(() => {
									console.log('forced close server', port, threadId);
									if (!server.cantCleanupProperly) harper_logger.warn('Had to forcefully exit the thread', threadId);
									process.exit(0);
								}, 5000).unref();
							});
						}
						if (debug_threads || process.env.DEV_MODE) {
							try {
								require('inspector').close();
							} catch (error) {
								harper_logger.info('Could not close debugger', error);
							}
						}
					}
				})
				.ref(); // use this to keep the thread running until we are ready to shutdown and clean up handles
			let listening;
			if (createReuseportFd && !session_affinity) {
				listening = listenOnPorts();
			}

			// notify that we are now ready to start receiving requests
			Promise.resolve(listening).then(() => {
				parentPort?.postMessage({ type: terms.ITC_EVENT_TYPES.CHILD_STARTED });
			});
		}));
}
function listenOnPorts() {
	const listening = [];
	for (let port in SERVERS) {
		const server = SERVERS[port];

		// If server is unix domain socket
		if (port.includes?.('/') && getWorkerIndex() == 0) {
			if (existsSync(port)) unlinkSync(port);
			listening.push(
				new Promise((resolve, reject) => {
					server
						.listen({ path: port }, () => {
							resolve();
							harper_logger.info('Domain socket listening on ' + port);
						})
						.on('error', reject);
				})
			);
			continue;
		}

		let fd;
		try {
			const last_colon = port.lastIndexOf(':');
			if (last_colon > 0)
				// if there is a colon, we assume it is a host:port pair, and then strip brackets as that is a common way to
				// specify an IPv6 address
				fd = createReuseportFd(+port.slice(last_colon + 1).replace(/[\[\]]/g, ''), port.slice(0, last_colon));
			else fd = createReuseportFd(+port, '::');
		} catch (error) {
			console.error(`Unable to bind to port ${port}`, error);
			continue;
		}
		listening.push(
			new Promise((resolve, reject) => {
				server
					.listen({ fd }, () => {
						resolve();
						harper_logger.trace('Listening on port ' + port, threadId);
					})
					.on('error', reject);
			})
		);
	}
	return Promise.all(listening);
}
if (!isMainThread && !workerData.noServerStart) {
	startServers();
}

function deliverSocket(fd_or_socket, port, data) {
	// Create a socket and deliver it to the HTTP server
	// HTTP server likes to allow half open sockets
	let socket = fd_or_socket?.read
		? fd_or_socket
		: new Socket({ fd: fd_or_socket, readable: true, writable: true, allowHalfOpen: true });
	// for each socket, deliver the connection to the HTTP server handler/parser
	let server = SERVERS[port];
	if (server.isSecure) {
		socket.startTime = performance.now();
	}
	if (server) {
		if (typeof server === 'function') server(socket);
		else server.emit('connection', socket);
		if (data) socket.emit('data', data);
	} else {
		const retry = (retries) => {
			// in case the server hasn't registered itself yet
			setTimeout(() => {
				let server = SERVERS[port];
				if (server) {
					if (typeof server === 'function') server(socket);
					else server.emit('connection', socket);
					if (data) socket.emit('data', data);
				} else if (retries < 5) retry(retries + 1);
				else {
					harper_logger.error(`Server on port ${port} was not registered`);
					socket.destroy();
				}
			}, 1000);
		};
		retry(1);
	}
	return socket;
}

let requestMap = new Map();
function proxyRequest(message) {
	let { port, event, data, requestId } = message;
	let socket;
	socket = requestMap.get(requestId);
	switch (event) {
		case 'connection':
			socket = deliverSocket(undefined, port);
			requestMap.set(requestId, socket);
			socket.write = (data, encoding, callback) => {
				parentPort.postMessage({
					requestId,
					event: 'data',
					data: data.toString('latin1'),
				});
				if (callback) callback();
				return true;
			};
			socket.end = (data, encoding, callback) => {
				parentPort.postMessage({
					requestId,
					event: 'end',
					data: data?.toString('latin1'),
				});
				if (callback) callback();
				return true;
			};
			let originalDestroy = socket.destroy;
			socket.destroy = () => {
				originalDestroy.call(socket);
				parentPort.postMessage({
					requestId,
					event: 'destroy',
				});
			};
			break;
		case 'data':
			if (!socket._readableState.destroyed) socket.emit('data', Buffer.from(data, 'latin1'));
			break;
		case 'drain':
			if (!socket._readableState.destroyed) socket.emit('drain', {});
			break;
		case 'end':
			if (!socket._readableState.destroyed) socket.emit('end', {});
			break;
		case 'error':
			if (!socket._readableState.destroyed) socket.emit('error', {});
			break;
	}
}

function registerServer(server, port, check_port = true) {
	if (!port) {
		// if no port is provided, default to custom functions port
		port = env.get(terms.CONFIG_PARAMS.HTTP_PORT);
	}
	let existing_server = SERVERS[port];
	if (existing_server) {
		// if there is an existing server on this port, we create a cascading delegation to try the request with one
		// server and if doesn't handle the request, cascade to next server (until finally we 404)
		let last_server = existing_server.lastServer || existing_server;
		if (last_server === server) throw new Error(`Can not register the same server twice for the same port ${port}`);
		if (check_port && Boolean(last_server.sessionIdContext) !== Boolean(server.sessionIdContext) && +port)
			throw new Error(`Can not mix secure HTTPS and insecure HTTP on the same port ${port}`);
		last_server.off('unhandled', defaultNotFound);
		last_server.on('unhandled', (request, response) => {
			// fastify can't clean up properly, and as soon as we have received a fastify request, must mark our mode
			// as such
			if (server.cantCleanupProperly) existing_server.cantCleanupProperly = true;
			server.emit('request', request, response);
		});
		existing_server.lastServer = server;
	} else {
		SERVERS[port] = server;
	}
	server.on('unhandled', defaultNotFound);
}
function getPorts(options) {
	let ports = [];
	let port = options?.securePort;
	if (port) ports.push({ port, secure: true });
	port = options?.port;
	if (port) ports.push({ port, secure: false });
	if (ports.length === 0) {
		// if no port is provided, default to http port
		ports = [];
		if (env.get(terms.CONFIG_PARAMS.HTTP_PORT) != null)
			ports.push({
				port: env.get(terms.CONFIG_PARAMS.HTTP_PORT),
				secure: env.get(terms.CONFIG_PARAMS.CUSTOMFUNCTIONS_NETWORK_HTTPS),
			});
		if (env.get(terms.CONFIG_PARAMS.HTTP_SECUREPORT) != null)
			ports.push({ port: env.get(terms.CONFIG_PARAMS.HTTP_SECUREPORT), secure: true });
	}

	if (options?.isOperationsServer && env.get(terms.CONFIG_PARAMS.OPERATIONSAPI_NETWORK_DOMAINSOCKET)) {
		ports.push({ port: env.get(terms.CONFIG_PARAMS.OPERATIONSAPI_NETWORK_DOMAINSOCKET), secure: false });
	}
	return ports;
}
function httpServer(listener, options) {
	for (let { port, secure } of getPorts(options)) {
		getHTTPServer(port, secure, options?.isOperationsServer);
		if (typeof listener === 'function') {
			http_responders[options?.runFirst ? 'unshift' : 'push']({ listener, port: options?.port || port });
		} else {
			listener.isSecure = secure;
			registerServer(listener, port, false);
		}
		http_chain[port] = makeCallbackChain(http_responders, port);
		ws_chain = makeCallbackChain(request_listeners, port);
	}
}
function getHTTPServer(port, secure, is_operations_server) {
	if (!http_servers[port]) {
		let server_prefix = is_operations_server ? 'operationsApi_network' : 'http';
		let options = {
			keepAliveTimeout: env.get(server_prefix + '_keepAliveTimeout'),
			headersTimeout: env.get(server_prefix + '_headersTimeout'),
			requestTimeout: env.get(server_prefix + '_timeout'),
			noDelay: true,
			keepAlive: true,
			keepAliveInitialDelay: 600,
		};
		let mtls = env.get(server_prefix + '_mtls');
		let mtls_required = env.get(server_prefix + '_mtls_required');

		if (secure) {
			// If we are in secure mode, we use HTTP/2 (createSecureServer from http2), with back-compat support
			// HTTP/1. We do not use HTTP/2 for insecure mode for a few reasons: browsers do not support insecure
			// HTTP/2. We have seen slower performance with HTTP/2, when used for directly benchmarking. We have
			// also seen problems with insecure HTTP/2 clients negotiating properly (Java HttpClient).
			// TODO: Add an option to not accept the root certificates, and only use the CA
<<<<<<< HEAD
			const ca = certificate_authority ? [readFileSync(certificate_authority, 'utf8'), ...rootCertificates] : undefined;
			const certificate = certificate_path ? readFileSync(certificate_path, 'utf8') : undefined;
=======
>>>>>>> 1e0b9585
			Object.assign(options, {
				allowHTTP1: true,
				ciphers: env.get('tls_ciphers'),
				rejectUnauthorized: Boolean(mtls_required),
				requestCert: Boolean(mtls || is_operations_server),
				ticketKeys: getTicketKeys(),
				maxHeaderSize: env.get(terms.CONFIG_PARAMS.HTTP_MAXHEADERSIZE),
			});
<<<<<<< HEAD
			harper_logger.info('Using certificate for server', certificate?.toString().slice(0, 100));
			harper_logger.info('Using CA for server', ca?.[0].toString().slice(0, 100));
=======
>>>>>>> 1e0b9585
		}
		let license_warning = checkMemoryLimit();
		let server = (http_servers[port] = (secure ? createSecureServer : createServer)(
			options,
			async (node_request, node_response) => {
				try {
					let start_time = performance.now();
					let request = new Request(node_request, node_response);
					if (is_operations_server) request.isOperationsServer = true;
					// assign a more WHATWG compliant headers object, this is our real standard interface
					let response = await http_chain[port](request);
					if (!response) {
						// this means that the request was completely handled, presumably through the
						// node_response and we are actually just done
						if (request._nodeResponse.statusCode) return;
						response = unhandled(request);
					}

					if (license_warning)
						response.headers?.set?.(
							'Server',
							'Unlicensed HarperDB, this should only be used for educational and development purposes'
						);
					else response.headers?.set?.('Server', 'HarperDB');

					if (response.status === -1) {
						// This means the HDB stack didn't handle the request, and we can then cascade the request
						// to the server-level handler, forming the bridge to the slower legacy fastify framework that expects
						// to interact with a node HTTP server object.
						for (let header_pair of response.headers || []) {
							node_response.setHeader(header_pair[0], header_pair[1]);
						}
						node_request.baseRequest = request;
						node_response.baseResponse = response;
						return http_servers[port].emit('unhandled', node_request, node_response);
					}
					const status = response.status || 200;
					const end_time = performance.now();
					const execution_time = end_time - start_time;
					let body = response.body;
					let sent_body;
					if (!response.handlesHeaders) {
						const headers = response.headers || new Headers();
						if (!body) {
							headers.set('Content-Length', '0');
							sent_body = true;
						} else if (body.length >= 0) {
							if (typeof body === 'string') headers.set('Content-Length', Buffer.byteLength(body));
							else headers.set('Content-Length', body.length);
							sent_body = true;
						}
						let server_timing = `hdb;dur=${execution_time.toFixed(2)}`;
						if (response.wasCacheMiss) {
							server_timing += ', miss';
						}
						appendHeader(headers, 'Server-Timing', server_timing, true);
						node_response.writeHead(status, headers && (headers[Symbol.iterator] ? Array.from(headers) : headers));
						if (sent_body) node_response.end(body);
					}
					const handler_path = request.handlerPath;
					const method = request.method;
					recordAction(
						execution_time,
						'duration',
						handler_path,
						method,
						response.wasCacheMiss == undefined ? undefined : response.wasCacheMiss ? 'cache-miss' : 'cache-hit'
					);
					recordActionBinary(status < 400, 'success', handler_path, method);
					if (!sent_body) {
						// if it is a stream, pipe it
						if (body?.pipe) {
							body.pipe(node_response);
							if (body.destroy)
								node_response.on('close', () => {
									body.destroy();
								});
							let bytes_sent = 0;
							body.on('data', (data) => {
								bytes_sent += data.length;
							});
							body.on('end', () => {
								recordAction(performance.now() - end_time, 'transfer', handler_path, method);
								recordAction(bytes_sent, 'bytes-sent', handler_path, method);
							});
						}
						// else just send the buffer/string
						else if (body?.then)
							body.then((body) => {
								node_response.end(body);
							}, onError);
						else node_response.end(body);
					}
				} catch (error) {
					onError(error);
				}
				function onError(error) {
					const headers = error.headers;
					node_response.writeHead(
						error.statusCode || 500,
						headers && (headers[Symbol.iterator] ? Array.from(headers) : headers)
					);
					node_response.end(error.toString());
					// a status code is interpreted as an expected error, so just info or warn, otherwise log as error
					if (error.statusCode) {
						if (error.statusCode === 500) harper_logger.warn(error);
						else harper_logger.info(error);
					} else harper_logger.error(error);
				}
			}
		));
		if (mtls) server.mtlsConfig = mtls;
		/* Should we use HTTP2 on upgrade?:
		http_servers[port].on('upgrade', function upgrade(request, socket, head) {
			wss.handleUpgrade(request, socket, head, function done(ws) {
				wss.emit('connection', ws, request);
			});
		});*/
		if (secure) {
			const updateCertificates = async () => {
				const { app_private_key, ops_private_key, ca_certs, app, ops, rep, ca_cert_names } = await getCertsKeys();
				const private_key = is_operations_server ? ops_private_key : app_private_key;
				const certificate = is_operations_server ? rep.cert : app.cert;
				const server_name = is_operations_server ? 'operations' : 'http';
				harper_logger.info(
					'Setting certificates for',
					server_name,
					'server using certificate named:',
					is_operations_server ? rep.name : app.name
				);
				harper_logger.info(
					'Setting certificates for',
					server_name,
					'server using certificate authorities named:',
					ca_cert_names,
					'and all root CAs'
				);

				server.key = private_key;
				server.cert = certificate;
				server.ca = [...ca_certs, ...rootCertificates];
				server.setSecureContext(server);
			};
			databases.system.hdb_certificate.subscribe({
				listener: updateCertificates,
			});
			server.on('secureConnection', (socket) => {
				if (socket._parent.startTime) recordAction(performance.now() - socket._parent.startTime, 'tls-handshake', port);
				recordAction(socket.isSessionReused(), 'tls-reused', port);
			});
			server.isSecure = true;
		}
		registerServer(server, port);
	}
	return http_servers[port];
}

function makeCallbackChain(responders, port_num) {
	let next_callback = unhandled;
	// go through the listeners in reverse order so each callback can be passed to the one before
	// and then each middleware layer can call the next middleware layer
	for (let i = responders.length; i > 0; ) {
		let { listener, port } = responders[--i];
		if (port === port_num || port === 'all') {
			let callback = next_callback;
			next_callback = (request) => {
				// for listener only layers, the response through
				return listener(request, callback);
			};
		}
	}
	return next_callback;
}
function unhandled(request) {
	if (request.user) {
		// pass on authentication information to the next server
		request._nodeRequest.user = request.user;
	}
	return {
		status: -1,
		body: 'Not found',
		headers: new Headers(),
	};
}
function onRequest(listener, options) {
	httpServer(listener, { requestOnly: true, ...options });
}
/**
 * Direct socket listener
 * @param listener
 * @param options
 */
async function onSocket(listener, options) {
	let socket_server;
	if (options.securePort) {
		const { app_private_key, app, app_ca } = await getCertsKeys();
		const certificate_authority_path = options.mtls?.certificateAuthority || app_ca.cert;

		socket_server = createSecureSocketServer(
			{
				ciphers: env.get('tls_ciphers'),
				key: app_private_key,
				// if they have a CA, we append it, so it is included
				cert: app.cert,
				ca: certificate_authority_path,
				rejectUnauthorized: Boolean(options.mtls?.required),
				requestCert: Boolean(options.mtls),
				noDelay: true,
				keepAlive: true,
				keepAliveInitialDelay: 600,
			},
			listener
		);
		SERVERS[options.securePort] = socket_server;
	}
	if (options.port) {
		socket_server = createSocketServer(listener, {
			noDelay: true,
			keepAlive: true,
			keepAliveInitialDelay: 600,
		});
		SERVERS[options.port] = socket_server;
	}
	return socket_server;
}
// workaround for inability to defer upgrade from https://github.com/nodejs/node/issues/6339#issuecomment-570511836
Object.defineProperty(IncomingMessage.prototype, 'upgrade', {
	get() {
		return (
			'connection' in this.headers &&
			'upgrade' in this.headers &&
			this.headers.connection.startsWith('Upgrade') &&
			this.headers.upgrade.toLowerCase() == 'websocket'
		);
	},
	set(v) {},
});
function onWebSocket(listener, options) {
	let servers = [];
	for (let { port: port_num, secure } of getPorts(options)) {
		if (!ws_servers[port_num]) {
			let http_server;
			ws_servers[port_num] = new WebSocketServer({
				server: (http_server = getHTTPServer(port_num, secure, options?.isOperationsServer)),
			});
			http_server._ws = ws_servers[port_num];
			servers.push(http_server);
			ws_servers[port_num].on('connection', async (ws, node_request) => {
				try {
					let request = new Request(node_request);
					request.isWebSocket = true;
					let chain_completion = http_chain[port_num](request);
					let protocol = node_request.headers['sec-websocket-protocol'];
					let ws_listeners_for_port = ws_listeners[port_num];
					let found_handler;
					if (protocol) {
						// first we try to match on WS handlers that match the specified protocol
						for (let i = 0; i < ws_listeners_for_port.length; i++) {
							let handler = ws_listeners_for_port[i];
							if (handler.protocol === protocol) {
								// if we have a handler for a specific protocol, allow it to select on that protocol
								// to the exclusion of other handlers
								found_handler = true;
								handler.listener(ws, request, chain_completion);
							}
						}
						if (found_handler) return;
					}
					// now let generic WS handlers handle the connection
					for (let i = 0; i < ws_listeners_for_port.length; i++) {
						let handler = ws_listeners_for_port[i];
						if (!handler.protocol) {
							// generic handlers don't have a protocol
							handler.listener(ws, request, chain_completion);
							found_handler = true;
						}
					}
					if (!found_handler) {
						// if we have no handlers, we close the connection
						ws.close(1008, 'No handler for protocol');
					}
				} catch (error) {
					harper_logger.warn('Error handling WebSocket connection', error);
				}
			});

			ws_servers[port_num].on('error', (error) => {
				console.log('Error in setting up WebSocket server', error);
			});
		}
		let protocol = options?.subProtocol || '';
		let ws_listeners_for_port = ws_listeners[port_num];
		if (!ws_listeners_for_port) ws_listeners_for_port = ws_listeners[port_num] = [];
		ws_listeners_for_port.push({ listener, protocol });
		http_chain[port_num] = makeCallbackChain(http_responders, port_num);
	}
	return servers;
}
function defaultNotFound(request, response) {
	response.writeHead(404);
	response.end('Not found\n');
}<|MERGE_RESOLUTION|>--- conflicted
+++ resolved
@@ -407,11 +407,6 @@
 			// HTTP/2. We have seen slower performance with HTTP/2, when used for directly benchmarking. We have
 			// also seen problems with insecure HTTP/2 clients negotiating properly (Java HttpClient).
 			// TODO: Add an option to not accept the root certificates, and only use the CA
-<<<<<<< HEAD
-			const ca = certificate_authority ? [readFileSync(certificate_authority, 'utf8'), ...rootCertificates] : undefined;
-			const certificate = certificate_path ? readFileSync(certificate_path, 'utf8') : undefined;
-=======
->>>>>>> 1e0b9585
 			Object.assign(options, {
 				allowHTTP1: true,
 				ciphers: env.get('tls_ciphers'),
@@ -420,11 +415,6 @@
 				ticketKeys: getTicketKeys(),
 				maxHeaderSize: env.get(terms.CONFIG_PARAMS.HTTP_MAXHEADERSIZE),
 			});
-<<<<<<< HEAD
-			harper_logger.info('Using certificate for server', certificate?.toString().slice(0, 100));
-			harper_logger.info('Using CA for server', ca?.[0].toString().slice(0, 100));
-=======
->>>>>>> 1e0b9585
 		}
 		let license_warning = checkMemoryLimit();
 		let server = (http_servers[port] = (secure ? createSecureServer : createServer)(
