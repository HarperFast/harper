--- conflicted
+++ resolved
@@ -16,20 +16,7 @@
 const { recordAction, recordActionBinary } = require('../../resources/analytics');
 const { Request, createReuseportFd } = require('../serverHelpers/Request');
 const { checkMemoryLimit } = require('../../utility/registration/hdb_license');
-<<<<<<< HEAD
 const { createTLSSelector } = require('../../security/keys');
-=======
-const { X509Certificate } = require('crypto');
-const tls = require('tls');
-const { resolvePath } = require('../../config/configUtils');
-
-const origCreateSecureContext = tls.createSecureContext;
-let instantiated_context;
-tls.createSecureContext = function (options) {
-	if (instantiated_context) return instantiated_context;
-	return origCreateSecureContext(options);
-};
->>>>>>> d3b4daa0
 const debug_threads = env.get(terms.CONFIG_PARAMS.THREADS_DEBUG);
 if (debug_threads) {
 	let port;
@@ -172,54 +159,7 @@
 				.ref(); // use this to keep the thread running until we are ready to shutdown and clean up handles
 			let listening;
 			if (createReuseportFd && !session_affinity) {
-<<<<<<< HEAD
 				listening = listenOnPorts();
-=======
-				for (let port in SERVERS) {
-					const server = SERVERS[port];
-
-					// If server is unix domain socket
-					if (isNaN(port) && getWorkerIndex() == 0) {
-						if (existsSync(port)) unlinkSync(port);
-						listening.push(
-							new Promise((resolve, reject) => {
-								server
-									.listen({ path: port }, () => {
-										resolve();
-										harper_logger.info('Domain socket listening on ' + port);
-									})
-									.on('error', reject);
-							})
-						);
-						continue;
-					}
-					const thread_range = env.get(terms.CONFIG_PARAMS.HTTP_THREADRANGE);
-					if (thread_range) {
-						let thread_range_array = typeof thread_range === 'string' ? thread_range.split('-') : thread_range;
-						let thread_index = getWorkerIndex();
-						if (thread_index < thread_range_array[0] || thread_index > thread_range_array[1]) {
-							continue;
-						}
-					}
-					let fd;
-					try {
-						fd = createReuseportFd(+port, '::');
-					} catch (error) {
-						console.error(`Unable to bind to port ${port}`, error);
-						continue;
-					}
-					listening.push(
-						new Promise((resolve, reject) => {
-							server
-								.listen({ fd }, () => {
-									resolve();
-									harper_logger.trace('Listening on port ' + port, threadId);
-								})
-								.on('error', reject);
-						})
-					);
-				}
->>>>>>> d3b4daa0
 			}
 
 			// notify that we are now ready to start receiving requests
@@ -249,6 +189,15 @@
 			continue;
 		}
 		let listen_on;
+		const thread_range = env.get(terms.CONFIG_PARAMS.HTTP_THREADRANGE);
+		if (thread_range) {
+			let thread_range_array = typeof thread_range === 'string' ? thread_range.split('-') : thread_range;
+			let thread_index = getWorkerIndex();
+			if (thread_index < thread_range_array[0] || thread_index > thread_range_array[1]) {
+				continue;
+			}
+		}
+
 		let fd;
 		try {
 			const last_colon = port.lastIndexOf(':');
@@ -646,7 +595,6 @@
 async function onSocket(listener, options) {
 	let socket_server;
 	if (options.securePort) {
-<<<<<<< HEAD
 		let SNICallback = createTLSSelector('server', options.mtls);
 		socket_server = createSecureSocketServer(
 			{
@@ -668,29 +616,6 @@
 			keepAlive: true,
 			keepAliveInitialDelay: 600,
 		});
-=======
-		const tls_config = Object.assign({}, env.get('tls'));
-		if (options.mtls?.certificateAuthority) tls_config.certificateAuthority = options.mtls.certificateAuthority;
-		let server_options = {
-			noDelay: true,
-			rejectUnauthorized: Boolean(options.mtls?.required),
-			requestCert: Boolean(options.mtls),
-			SNICallback: createSNICallback(tls_config),
-		};
-		socket_server = createSecureSocketServer(server_options, listener);
-		server_options.SNICallback(null, (err, context) => {
-			try {
-				instantiated_context = context;
-				if (context) socket_server.setSecureContext(context.options);
-			} finally {
-				instantiated_context = null;
-			}
-		});
-		SERVERS[options.securePort] = socket_server;
-	}
-	if (options.port) {
-		socket_server = createSocketServer({ noDelay: true }, listener);
->>>>>>> d3b4daa0
 		SERVERS[options.port] = socket_server;
 	}
 	return socket_server;
@@ -771,94 +696,4 @@
 function defaultNotFound(request, response) {
 	response.writeHead(404);
 	response.end('Not found\n');
-<<<<<<< HEAD
-=======
-}
-
-function readPEM(path) {
-	if (path.startsWith('-----BEGIN')) return path;
-	return readFileSync(resolvePath(path));
-}
-function createSNICallback(tls_config) {
-	let tls_contexts = [];
-	for (let i = 0; tls_config[i]; i++) {
-		tls_contexts.push(tls_config[i]);
-	}
-	if (!tls_contexts.length) tls_contexts.push(tls_config);
-	let secure_contexts = new Map();
-	let first_context;
-	let has_wildcards = false;
-	for (let tls of tls_contexts) {
-		const private_key = readPEM(tls.privateKey);
-		const certificate = readPEM(tls.certificate);
-		const certificate_authority = tls.certificateAuthority && readPEM(tls.certificateAuthority);
-		if (!private_key || !certificate) {
-			throw new Error('Missing private key or certificate for secure server');
-		}
-		let options = {
-			ciphers: tls.ciphers,
-			ca: certificate_authority,
-			ticketKeys: getTicketKeys(),
-		};
-		let secure_context = createSecureContext(options);
-		secure_context.options = options;
-		options.instantiatedContext = secure_context;
-		// Due to https://github.com/nodejs/node/issues/36655, we need to ensure that we apply the key and cert
-		// *after* the context is created, so that the ciphers are set and allow for lower security ciphers if needed
-		secure_context.context.setCert(certificate);
-		secure_context.context.setKey(private_key, undefined);
-		options.cert = certificate;
-		options.key = private_key;
-
-		// we store the first 100 bytes of the certificate just for debug logging
-		secure_context.certStart = certificate.slice(0, 100).toString();
-		if (!first_context) first_context = secure_context;
-		let cert_parsed = new X509Certificate(certificate);
-		let hostnames =
-			tls.hostname ??
-			tls.host ??
-			tls.hostnames ??
-			tls.hosts ??
-			(cert_parsed.subjectAltName
-				? cert_parsed.subjectAltName.split(',').map((part) => {
-						// the subject alt names looks like 'IP Address:127.0.0.1, DNS:localhost, IP Address:0:0:0:0:0:0:0:1'
-						// so we split on commas and then use the part after the colon as the host name
-						let colon_index = part.indexOf(':');
-						return part.slice(colon_index + 1);
-				  })
-				: // finally we fall back to the common name
-				  [cert_parsed.subject.match(/CN=(.*)/)?.[1]]);
-		if (!Array.isArray(hostnames)) hostnames = [hostnames];
-		for (let hostname of hostnames) {
-			if (hostname) {
-				if (hostname[0] === '*') {
-					has_wildcards = true;
-					hostname = hostname.slice(1);
-				}
-				if (!secure_contexts.has(hostname)) secure_contexts.set(hostname, secure_context);
-			} else {
-				harper_logger.error('No hostname found for certificate at', tls.certificate);
-			}
-		}
-	}
-	return (servername, cb) => {
-		// find the matching server name, substituting wildcards for each part of the domain to find matches
-		let matching_name = servername;
-		while (true) {
-			let context = secure_contexts.get(matching_name);
-			if (context) {
-				harper_logger.debug('Found certificate for', servername, context.certStart);
-				return cb(null, context);
-			}
-			if (has_wildcards && matching_name) {
-				let next_dot = matching_name.indexOf('.', 1);
-				if (next_dot < 0) matching_name = '';
-				else matching_name = matching_name.slice(next_dot);
-			} else break;
-		}
-		harper_logger.debug('No certificate found to match', servername, 'using the first certificate');
-		// no matches, return the first one
-		cb(null, first_context);
-	};
->>>>>>> d3b4daa0
 }