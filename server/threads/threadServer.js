--- conflicted
+++ resolved
@@ -354,26 +354,6 @@
 					response.wasCacheMiss == undefined ? undefined : response.wasCacheMiss ? 'cache-miss' : 'cache-hit'
 				);
 				recordActionBinary(status < 400, 'success', handler_path, method);
-<<<<<<< HEAD
-
-				let body = response.body;
-				// if it is a stream, pipe it
-				if (body?.pipe) {
-					body.pipe(node_response);
-					if (body.destroy) {
-						node_response.on('close', () => {
-							body.destroy();
-						});
-					}
-					let bytes_sent = 0;
-					body.on('data', (data) => {
-						bytes_sent += data.length;
-					});
-					body.on('end', () => {
-						recordAction(performance.now() - end_time, 'transfer', handler_path, method);
-						recordAction(bytes_sent, 'bytes-sent', handler_path, method);
-					});
-=======
 				if (!sent_body) {
 					// if it is a stream, pipe it
 					if (body?.pipe) {
@@ -397,7 +377,6 @@
 							node_response.end(body);
 						}, onError);
 					else node_response.end(body);
->>>>>>> aeda8ae4
 				}
 			} catch (error) {
 				onError(error);
