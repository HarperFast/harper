'use strict';

const { isMainThread, parentPort, threadId, workerData } = require('node:worker_threads');
const { Socket, createServer: createSocketServer } = require('node:net');
const { createServer, IncomingMessage } = require('node:http');
const { createServer: createSecureServerHttp1 } = require('node:https');
const { createSecureServer } = require('node:http2');
const { unlinkSync, existsSync } = require('fs');
const harper_logger = require('../../utility/logging/harper_logger');
const env = require('../../utility/environment/environmentManager');
const terms = require('../../utility/hdbTerms');
const { server } = require('../Server');
const { WebSocketServer } = require('ws');
let { createServer: createSecureSocketServer } = require('node:tls');
const { getTicketKeys, restartNumber, getWorkerIndex } = require('./manageThreads');
const { Headers, appendHeader } = require('../serverHelpers/Headers');
const { recordAction, recordActionBinary } = require('../../resources/analytics');
const { Request, createReuseportFd } = require('../serverHelpers/Request');
const { checkMemoryLimit } = require('../../utility/registration/hdb_license');
const { createTLSSelector } = require('../../security/keys');
const { resolvePath } = require('../../config/configUtils');
const { startupLog } = require('../../bin/run');
const { Readable } = require('node:stream');
const globals = require('../../globals');

const debug_threads = env.get(terms.CONFIG_PARAMS.THREADS_DEBUG);
if (debug_threads) {
	let port;
	if (isMainThread) {
		port = env.get(terms.CONFIG_PARAMS.THREADS_DEBUG_PORT) ?? 9229;
		process.on(['SIGINT', 'SIGTERM', 'SIGQUIT', 'exit'], () => {
			try {
				require('inspector').close();
			} catch (error) {
				harper_logger.info('Could not close debugger', error);
			}
		});
	} else {
		const starting_port = env.get(terms.CONFIG_PARAMS.THREADS_DEBUG_STARTINGPORT);
		if (starting_port && getWorkerIndex() >= 0) {
			port = starting_port + getWorkerIndex();
		}
	}
	if (port) {
		const host = env.get(terms.CONFIG_PARAMS.THREADS_DEBUG_HOST);
		const wait_for_debugger = env.get(terms.CONFIG_PARAMS.THREADS_DEBUG_WAITFORDEBUGGER);
		try {
			require('inspector').open(port, host, wait_for_debugger);
		} catch (error) {
			harper_logger.trace(`Could not start debugging on port ${port}, you may already be debugging:`, error.message);
		}
	}
} else if (process.env.DEV_MODE && isMainThread) {
	try {
		require('inspector').open(9229);
	} catch (error) {
		if (restartNumber <= 1)
			harper_logger.trace('Could not start debugging on port 9229, you may already be debugging:', error.message);
	}
}

process.on('uncaughtException', (error) => {
	if (error.isHandled) return;
	if (error.code === 'ECONNRESET' || error.code === 'ECONNREFUSED') return; // that's what network connections do
	if (error.message === 'write EIO') return; // that means the terminal is closed
	console.error('uncaughtException', error);
});
const { HDB_SETTINGS_NAMES, CONFIG_PARAMS } = terms;
env.initSync();
const session_affinity = env.get(CONFIG_PARAMS.HTTP_SESSIONAFFINITY);
const SERVERS = {};
const port_server = new Map();
exports.registerServer = registerServer;
exports.httpServer = httpServer;
exports.deliverSocket = deliverSocket;
exports.startServers = startServers;
exports.listenOnPorts = listenOnPorts;
exports.globals = globals;
exports.when_components_loaded = null;
server.http = httpServer;
server.request = onRequest;
server.socket = onSocket;
server.ws = onWebSocket;
let ws_listeners = {},
	ws_servers = {},
	ws_chain;
let http_servers = {},
	http_chain = {},
	request_listeners = [],
	http_responders = [];

function startServers() {
	return (exports.when_components_loaded = require('../loadRootComponents')
		.loadRootComponents(true)
		.then(() => {
			parentPort
				?.on('message', (message) => {
					const { port, fd, data } = message;
					if (fd) {
						// Create a socket from the file descriptor for the socket that was routed to us.
						deliverSocket(fd, port, data);
					} else if (message.requestId) {
						// Windows doesn't support passing file descriptors, so we have to resort to manually proxying the socket
						// data for each request
						proxyRequest(message);
					} else if (message.type === terms.ITC_EVENT_TYPES.SHUTDOWN) {
						harper_logger.trace('received shutdown request', threadId);
						// shutdown (for these threads) means stop listening for incoming requests (finish what we are working) and
						// close connections as possible, then let the event loop complete
						for (let port in SERVERS) {
							const server = SERVERS[port];
							let close_all_timer;
							if (server.closeIdleConnections) {
								// Here we attempt to gracefully close all outstanding keep-alive connections,
								// repeatedly closing any connections that are idle. This allows any active requests
								// to finish sending their response, then we close their connections.
								let symbols = Object.getOwnPropertySymbols(server);
								let connections_symbol = symbols.find((symbol) => symbol.description.includes('connections'));
								let close_attempts = 0;
								let timer = setInterval(() => {
									close_attempts++;
									const force_close = close_attempts >= 100;
									let connections = server[connections_symbol][force_close ? 'all' : 'idle']();
									if (connections.length === 0) {
										if (force_close) clearInterval(timer);
										return;
									}
									if (close_attempts === 1) harper_logger.info(`Closing ${connections.length} idle connections`);
									else if (force_close)
										harper_logger.warn(`Forcefully closing ${connections.length} active connections`);
									for (let i = 0, l = connections.length; i < l; i++) {
										const socket = connections[i].socket;
										if (socket._httpMessage && !socket._httpMessage.finished && !force_close) {
											continue;
										}
										if (force_close) socket.destroySoon();
										else socket.end('HTTP/1.1 408 Request Timeout\r\nConnection: close\r\n\r\n');
									}
								}, 25).unref();
							}
							// And we tell the server not to accept any more incoming connections
							server.close?.(() => {
								if (env.get(terms.CONFIG_PARAMS.OPERATIONSAPI_NETWORK_DOMAINSOCKET) && getWorkerIndex() == 0) {
									try {
										unlinkSync(resolvePath(env.get(terms.CONFIG_PARAMS.OPERATIONSAPI_NETWORK_DOMAINSOCKET)));
									} catch (err) {}
								}

								clearInterval(close_all_timer);
								// We hope for a graceful exit once all connections have been closed, and no
								// more incoming connections are accepted, but if we need to, we eventually will exit
								setTimeout(() => {
									console.log('forced close server', port, threadId);
									if (!server.cantCleanupProperly) harper_logger.warn('Had to forcefully exit the thread', threadId);
									process.exit(0);
								}, 5000).unref();
							});
						}
						if (debug_threads || process.env.DEV_MODE) {
							try {
								require('inspector').close();
							} catch (error) {
								harper_logger.info('Could not close debugger', error);
							}
						}
					}
				})
				.ref(); // use this to keep the thread running until we are ready to shutdown and clean up handles
			let listening;
			if (createReuseportFd && !session_affinity) {
				listening = listenOnPorts();
			}

			// notify that we are now ready to start receiving requests
			Promise.resolve(listening).then(() => {
				if (getWorkerIndex() === 0) {
					try {
						startupLog(port_server);
					} catch (err) {
						console.error('Error displaying start-up log', err);
					}
				}
				parentPort?.postMessage({ type: terms.ITC_EVENT_TYPES.CHILD_STARTED });
			});
		}));
}
function listenOnPorts() {
	const listening = [];
	for (let port in SERVERS) {
		const server = SERVERS[port];

		// If server is unix domain socket
		if (port.includes?.('/') && getWorkerIndex() == 0) {
			if (existsSync(port)) unlinkSync(port);
			listening.push(
				new Promise((resolve, reject) => {
					server
						.listen({ path: port }, () => {
							resolve({ port, name: server.name, protocol_name: server.protocol_name });
							harper_logger.info('Domain socket listening on ' + port);
						})
						.on('error', reject);
				})
			);
			continue;
		}
		let listen_on;
		const thread_range = env.get(terms.CONFIG_PARAMS.HTTP_THREADRANGE);
		if (thread_range) {
			let thread_range_array = typeof thread_range === 'string' ? thread_range.split('-') : thread_range;
			let thread_index = getWorkerIndex();
			if (thread_index < thread_range_array[0] || thread_index > thread_range_array[1]) {
				continue;
			}
		}

		let fd;
		try {
			const last_colon = port.lastIndexOf(':');
			if (last_colon > 0)
				if (createReuseportFd)
					// if there is a colon, we assume it is a host:port pair, and then strip brackets as that is a common way to
					// specify an IPv6 address
					listen_on = {
						fd: createReuseportFd(+port.slice(last_colon + 1).replace(/[\[\]]/g, ''), port.slice(0, last_colon)),
					};
				else listen_on = { host: +port.slice(last_colon + 1).replace(/[\[\]]/g, ''), port: port.slice(0, last_colon) };
			else if (createReuseportFd) listen_on = { fd: createReuseportFd(+port, '::') };
			else listen_on = { port };
		} catch (error) {
			console.error(`Unable to bind to port ${port}`, error);
			continue;
		}
		listening.push(
			new Promise((resolve, reject) => {
				server
					.listen(listen_on, () => {
						resolve({ port, name: server.name, protocol_name: server.protocol_name });
						harper_logger.trace('Listening on port ' + port, threadId);
					})
					.on('error', reject);
			})
		);
	}
	return Promise.all(listening);
}
if (!isMainThread && !workerData?.noServerStart) {
	startServers();
}

function deliverSocket(fd_or_socket, port, data) {
	// Create a socket and deliver it to the HTTP server
	// HTTP server likes to allow half open sockets
	let socket = fd_or_socket?.read
		? fd_or_socket
		: new Socket({ fd: fd_or_socket, readable: true, writable: true, allowHalfOpen: true });
	// for each socket, deliver the connection to the HTTP server handler/parser
	let server = SERVERS[port];
	if (server.isSecure) {
		socket.startTime = performance.now();
	}
	if (server) {
		if (typeof server === 'function') server(socket);
		else server.emit('connection', socket);
		if (data) socket.emit('data', data);
	} else {
		const retry = (retries) => {
			// in case the server hasn't registered itself yet
			setTimeout(() => {
				let server = SERVERS[port];
				if (server) {
					if (typeof server === 'function') server(socket);
					else server.emit('connection', socket);
					if (data) socket.emit('data', data);
				} else if (retries < 5) retry(retries + 1);
				else {
					harper_logger.error(`Server on port ${port} was not registered`);
					socket.destroy();
				}
			}, 1000);
		};
		retry(1);
	}
	return socket;
}

let requestMap = new Map();
function proxyRequest(message) {
	let { port, event, data, requestId } = message;
	let socket;
	socket = requestMap.get(requestId);
	switch (event) {
		case 'connection':
			socket = deliverSocket(undefined, port);
			requestMap.set(requestId, socket);
			socket.write = (data, encoding, callback) => {
				parentPort.postMessage({
					requestId,
					event: 'data',
					data: data.toString('latin1'),
				});
				if (callback) callback();
				return true;
			};
			socket.end = (data, encoding, callback) => {
				parentPort.postMessage({
					requestId,
					event: 'end',
					data: data?.toString('latin1'),
				});
				if (callback) callback();
				return true;
			};
			let originalDestroy = socket.destroy;
			socket.destroy = () => {
				originalDestroy.call(socket);
				parentPort.postMessage({
					requestId,
					event: 'destroy',
				});
			};
			break;
		case 'data':
			if (!socket._readableState.destroyed) socket.emit('data', Buffer.from(data, 'latin1'));
			break;
		case 'drain':
			if (!socket._readableState.destroyed) socket.emit('drain', {});
			break;
		case 'end':
			if (!socket._readableState.destroyed) socket.emit('end', {});
			break;
		case 'error':
			if (!socket._readableState.destroyed) socket.emit('error', {});
			break;
	}
}
const { getComponentName } = require('../../components/componentLoader');

function registerServer(server, port, check_port = true) {
	if (!port) {
		// if no port is provided, default to custom functions port
		port = env.get(terms.CONFIG_PARAMS.HTTP_PORT);
	}
	let existing_server = SERVERS[port];
	if (existing_server) {
		// if there is an existing server on this port, we create a cascading delegation to try the request with one
		// server and if doesn't handle the request, cascade to next server (until finally we 404)
		let last_server = existing_server.lastServer || existing_server;
		if (last_server === server) throw new Error(`Can not register the same server twice for the same port ${port}`);
		if (check_port && Boolean(last_server.sessionIdContext) !== Boolean(server.sessionIdContext) && +port)
			throw new Error(`Can not mix secure HTTPS and insecure HTTP on the same port ${port}`);
		last_server.off('unhandled', defaultNotFound);
		last_server.on('unhandled', (request, response) => {
			// fastify can't clean up properly, and as soon as we have received a fastify request, must mark our mode
			// as such
			if (server.cantCleanupProperly) existing_server.cantCleanupProperly = true;
			server.emit('request', request, response);
		});
		existing_server.lastServer = server;
	} else {
		SERVERS[port] = server;
	}
	server.on('unhandled', defaultNotFound);
}
function getPorts(options) {
	let ports = [];
	let port = options?.securePort;
	if (port) ports.push({ port, secure: true });
	port = options?.port;
	if (port) ports.push({ port, secure: false });
	if (ports.length === 0) {
		// if no port is provided, default to http port
		ports = [];
		if (env.get(terms.CONFIG_PARAMS.HTTP_PORT) != null)
			ports.push({
				port: env.get(terms.CONFIG_PARAMS.HTTP_PORT),
				secure: env.get(terms.CONFIG_PARAMS.CUSTOMFUNCTIONS_NETWORK_HTTPS),
			});
		if (env.get(terms.CONFIG_PARAMS.HTTP_SECUREPORT) != null)
			ports.push({ port: env.get(terms.CONFIG_PARAMS.HTTP_SECUREPORT), secure: true });
	}

	if (options?.isOperationsServer && env.get(terms.CONFIG_PARAMS.OPERATIONSAPI_NETWORK_DOMAINSOCKET)) {
		ports.push({
			port: resolvePath(env.get(terms.CONFIG_PARAMS.OPERATIONSAPI_NETWORK_DOMAINSOCKET)),
			secure: false,
		});
	}
	return ports;
}
function httpServer(listener, options) {
	const servers = [];

	for (let { port, secure } of getPorts(options)) {
		servers.push(getHTTPServer(port, secure, options?.isOperationsServer, options?.mtls));
		if (typeof listener === 'function') {
			http_responders[options?.runFirst ? 'unshift' : 'push']({ listener, port: options?.port || port });
		} else {
			listener.isSecure = secure;
			registerServer(listener, port, false);
		}
		http_chain[port] = makeCallbackChain(http_responders, port);
		ws_chain = makeCallbackChain(request_listeners, port);
	}

	return servers;
}

function setPortServerMap(port, server) {
	const port_entry = port_server.get(port) ?? [];
	port_server.set(port, [...port_entry, server]);
}

function getHTTPServer(port, secure, is_operations_server, is_mtls) {
	setPortServerMap(port, { protocol_name: secure ? 'HTTPS' : 'HTTP', name: getComponentName() });
	if (!http_servers[port]) {
		let server_prefix = is_operations_server ? 'operationsApi_network' : 'http';
		let keepAliveTimeout = env.get(server_prefix + '_keepAliveTimeout');
		let requestTimeout = env.get(server_prefix + '_timeout');
		let headersTimeout = env.get(server_prefix + '_headersTimeout');
		let options = {
<<<<<<< HEAD
			keepAliveTimeout: env.get(server_prefix + '_keepAliveTimeout'),
			headersTimeout: env.get(server_prefix + '_headersTimeout'),
			requestTimeout: env.get(server_prefix + '_timeout'),
=======
			noDelay: true,
			keepAliveTimeout,
			headersTimeout,
			requestTimeout,
>>>>>>> f27df0d5
			// we set this higher (2x times the default in v22, 8x times the default in v20) because it can help with
			// performance
			highWaterMark: 128 * 1024,
			noDelay: true, // don't delay for Nagle's algorithm, it is a relic of the past that slows things down: https://brooker.co.za/blog/2024/05/09/nagle.html
			keepAlive: true,
			keepAliveInitialDelay: 600, // lower the initial delay to 10 minutes, we want to be proactive about closing unused connections
			maxHeaderSize: env.get(terms.CONFIG_PARAMS.HTTP_MAXHEADERSIZE),
		};
		let mtls = env.get(server_prefix + '_mtls');
		let mtls_required = env.get(server_prefix + '_mtls_required');
		let http2;

		if (secure) {
			// check if we want to enable HTTP/2; operations server doesn't use HTTP/2 because it doesn't allow the
			// ALPNCallback to work with our custom protocol for replication
			http2 = env.get(server_prefix + '_http2') ?? !is_operations_server;
			// If we are in secure mode, we use HTTP/2 (createSecureServer from http2), with back-compat support
			// HTTP/1. We do not use HTTP/2 for insecure mode for a few reasons: browsers do not support insecure
			// HTTP/2. We have seen slower performance with HTTP/2, when used for directly benchmarking. We have
			// also seen problems with insecure HTTP/2 clients negotiating properly (Java HttpClient).
			// TODO: Add an option to not accept the root certificates, and only use the CA
			Object.assign(options, {
				allowHTTP1: true,
				rejectUnauthorized: Boolean(mtls_required),
				requestCert: Boolean(mtls || is_mtls),
				ticketKeys: getTicketKeys(),
				SNICallback: createTLSSelector(is_operations_server ? 'operations-api' : 'server', mtls),
				ALPNCallback: http2
					? undefined
					: function (connection) {
							// we use this as an indicator that the connection is a replication connection and that
							// we should use the full set of replication CAs. Loading all of them for each connection
							// is expensive
							if (connection.protocols.includes('harperdb-replication')) this.isReplicationConnection = true;
							return 'http/1.1';
						},
				ALPNProtocols: null,
			});
		}
		let license_warning = checkMemoryLimit();
		let server = (http_servers[port] = (secure ? (http2 ? createSecureServer : createSecureServerHttp1) : createServer)(
			options,
			async (node_request, node_response) => {
				try {
					let start_time = performance.now();
					let request = new Request(node_request, node_response);
					if (is_operations_server) request.isOperationsServer = true;
					// assign a more WHATWG compliant headers object, this is our real standard interface
					let response = await http_chain[port](request);
					if (!response) {
						// this means that the request was completely handled, presumably through the
						// node_response and we are actually just done
						if (request._nodeResponse.statusCode) return;
						response = unhandled(request);
					}
					if (!response.headers?.set) {
						response.headers = new Headers(response.headers);
					}
					if (license_warning)
						response.headers?.set?.(
							'Server',
							'Unlicensed HarperDB, this should only be used for educational and development purposes'
						);
					else response.headers?.set?.('Server', 'HarperDB');

					if (response.status === -1) {
						// This means the HDB stack didn't handle the request, and we can then cascade the request
						// to the server-level handler, forming the bridge to the slower legacy fastify framework that expects
						// to interact with a node HTTP server object.
						for (let header_pair of response.headers || []) {
							node_response.setHeader(header_pair[0], header_pair[1]);
						}
						node_request.baseRequest = request;
						node_response.baseResponse = response;
						return http_servers[port].emit('unhandled', node_request, node_response);
					}
					const status = response.status || 200;
					const end_time = performance.now();
					const execution_time = end_time - start_time;
					let body = response.body;
					let sent_body;
					if (!response.handlesHeaders) {
						const headers = response.headers || new Headers();
						if (!body) {
							headers.set('Content-Length', '0');
							sent_body = true;
						} else if (body.length >= 0) {
							if (typeof body === 'string') headers.set('Content-Length', Buffer.byteLength(body));
							else headers.set('Content-Length', body.length);
							sent_body = true;
						}
						let server_timing = `hdb;dur=${execution_time.toFixed(2)}`;
						if (response.wasCacheMiss) {
							server_timing += ', miss';
						}
						appendHeader(headers, 'Server-Timing', server_timing, true);
						if (!node_response.headersSent)
							node_response.writeHead(status, headers && (headers[Symbol.iterator] ? Array.from(headers) : headers));
						if (sent_body) node_response.end(body);
					}
					const handler_path = request.handlerPath;
					const method = request.method;
					recordAction(
						execution_time,
						'duration',
						handler_path,
						method,
						response.wasCacheMiss == undefined ? undefined : response.wasCacheMiss ? 'cache-miss' : 'cache-hit'
					);
					recordActionBinary(status < 400, 'success', handler_path, method);
					recordActionBinary(1, 'response_' + status, handler_path, method);
					if (!sent_body) {
						if (body instanceof ReadableStream) body = Readable.fromWeb(body);
						if (body[Symbol.iterator] || body[Symbol.asyncIterator]) body = Readable.from(body);

						// if it is a stream, pipe it
						if (body?.pipe) {
							body.pipe(node_response);
							if (body.destroy)
								node_response.on('close', () => {
									body.destroy();
								});
							let bytes_sent = 0;
							body.on('data', (data) => {
								bytes_sent += data.length;
							});
							body.on('end', () => {
								recordAction(performance.now() - end_time, 'transfer', handler_path, method);
								recordAction(bytes_sent, 'bytes-sent', handler_path, method);
							});
						}
						// else just send the buffer/string
						else if (body?.then)
							body.then((body) => {
								node_response.end(body);
							}, onError);
						else node_response.end(body);
					}
				} catch (error) {
					onError(error);
				}
				function onError(error) {
					const headers = error.headers;
					node_response.writeHead(
						error.statusCode || 500,
						headers && (headers[Symbol.iterator] ? Array.from(headers) : headers)
					);
					node_response.end(error.toString());
					// a status code is interpreted as an expected error, so just info or warn, otherwise log as error
					if (error.statusCode) {
						if (error.statusCode === 500) harper_logger.warn(error);
						else harper_logger.info(error);
					} else harper_logger.error(error);
				}
			}
		));
		// Node v16 and earlier required setting this as a property; but carefully, we must only set if it is actually a
		// number or it will actually crash the server
		if (keepAliveTimeout >= 0) server.keepAliveTimeout = keepAliveTimeout;
		if (requestTimeout >= 0) server.requestTimeout = requestTimeout;
		if (headersTimeout >= 0) server.headersTimeout = headersTimeout;
		/* Should we use HTTP2 on upgrade?:
		http_servers[port].on('upgrade', function upgrade(request, socket, head) {
			wss.handleUpgrade(request, socket, head, function done(ws) {
				wss.emit('connection', ws, request);
			});
		});*/
		if (secure) {
			if (!server.ports) server.ports = [];
			server.ports.push(port);
			options.SNICallback.initialize(server);
			if (mtls) server.mtlsConfig = mtls;
			server.on('secureConnection', (socket) => {
				if (socket._parent.startTime) recordAction(performance.now() - socket._parent.startTime, 'tls-handshake', port);
				recordAction(socket.isSessionReused(), 'tls-reused', port);
			});
			server.isSecure = true;
		}
		registerServer(server, port);
	}
	return http_servers[port];
}

function makeCallbackChain(responders, port_num) {
	let next_callback = unhandled;
	// go through the listeners in reverse order so each callback can be passed to the one before
	// and then each middleware layer can call the next middleware layer
	for (let i = responders.length; i > 0; ) {
		let { listener, port } = responders[--i];
		if (port === port_num || port === 'all') {
			let callback = next_callback;
			next_callback = (request) => {
				// for listener only layers, the response through
				return listener(request, callback);
			};
		}
	}
	return next_callback;
}
function unhandled(request) {
	if (request.user) {
		// pass on authentication information to the next server
		request._nodeRequest.user = request.user;
	}
	return {
		status: -1,
		body: 'Not found',
		headers: new Headers(),
	};
}
function onRequest(listener, options) {
	httpServer(listener, { requestOnly: true, ...options });
}
/**
 * Direct socket listener
 * @param listener
 * @param options
 */
function onSocket(listener, options) {
	let socket_server;
	if (options.securePort) {
		setPortServerMap(options.securePort, { protocol_name: 'TLS', name: getComponentName() });
		let SNICallback = createTLSSelector('server', options.mtls);
		socket_server = createSecureSocketServer(
			{
				rejectUnauthorized: Boolean(options.mtls?.required),
				requestCert: Boolean(options.mtls),
				noDelay: true, // don't delay for Nagle's algorithm, it is a relic of the past that slows things down: https://brooker.co.za/blog/2024/05/09/nagle.html
				keepAlive: true,
				keepAliveInitialDelay: 600, // 10 minute keep-alive, want to be proactive about closing unused connections
				SNICallback,
			},
			listener
		);
		SNICallback.initialize(socket_server);
		SERVERS[options.securePort] = socket_server;
	}
	if (options.port) {
		setPortServerMap(options.port, { protocol_name: 'TCP', name: getComponentName() });
		socket_server = createSocketServer(listener, {
			noDelay: true,
			keepAlive: true,
			keepAliveInitialDelay: 600,
		});
		SERVERS[options.port] = socket_server;
	}
	return socket_server;
}
// workaround for inability to defer upgrade from https://github.com/nodejs/node/issues/6339#issuecomment-570511836
Object.defineProperty(IncomingMessage.prototype, 'upgrade', {
	get() {
		return (
			'connection' in this.headers &&
			'upgrade' in this.headers &&
			this.headers.connection.includes('Upgrade') &&
			this.headers.upgrade.toLowerCase() == 'websocket'
		);
	},
	set(v) {},
});
function onWebSocket(listener, options) {
	let servers = [];
	for (let { port: port_num, secure } of getPorts(options)) {
		setPortServerMap(port_num, {
			protocol_name: secure ? 'WSS' : 'WS',
			name: getComponentName(),
		});
		if (!ws_servers[port_num]) {
			let http_server;
			ws_servers[port_num] = new WebSocketServer({
				server: (http_server = getHTTPServer(port_num, secure, options?.isOperationsServer, options?.mtls)),
				maxPayload: options.maxPayload ?? 100 * 1024 * 1024, // The ws library has a default of 100MB
			});
			http_server._ws = ws_servers[port_num];
			servers.push(http_server);
			ws_servers[port_num].on('connection', async (ws, node_request) => {
				try {
					let request = new Request(node_request);
					request.isWebSocket = true;
					let chain_completion = http_chain[port_num](request);
					let protocol = node_request.headers['sec-websocket-protocol'];
					let ws_listeners_for_port = ws_listeners[port_num];
					let found_handler;
					if (protocol) {
						// first we try to match on WS handlers that match the specified protocol
						for (let i = 0; i < ws_listeners_for_port.length; i++) {
							let handler = ws_listeners_for_port[i];
							if (handler.protocol === protocol) {
								// if we have a handler for a specific protocol, allow it to select on that protocol
								// to the exclusion of other handlers
								found_handler = true;
								handler.listener(ws, request, chain_completion);
							}
						}
						if (found_handler) return;
					}
					// now let generic WS handlers handle the connection
					for (let i = 0; i < ws_listeners_for_port.length; i++) {
						let handler = ws_listeners_for_port[i];
						if (!handler.protocol) {
							// generic handlers don't have a protocol
							handler.listener(ws, request, chain_completion);
							found_handler = true;
						}
					}
					if (!found_handler) {
						// if we have no handlers, we close the connection
						ws.close(1008, 'No handler for protocol');
					}
				} catch (error) {
					harper_logger.warn('Error handling WebSocket connection', error);
				}
			});

			ws_servers[port_num].on('error', (error) => {
				console.log('Error in setting up WebSocket server', error);
			});
		}
		let protocol = options?.subProtocol || '';
		let ws_listeners_for_port = ws_listeners[port_num];
		if (!ws_listeners_for_port) ws_listeners_for_port = ws_listeners[port_num] = [];
		ws_listeners_for_port.push({ listener, protocol });
		http_chain[port_num] = makeCallbackChain(http_responders, port_num);
	}
	return servers;
}
function defaultNotFound(request, response) {
	response.writeHead(404);
	response.end('Not found\n');
}<|MERGE_RESOLUTION|>--- conflicted
+++ resolved
@@ -419,16 +419,9 @@
 		let requestTimeout = env.get(server_prefix + '_timeout');
 		let headersTimeout = env.get(server_prefix + '_headersTimeout');
 		let options = {
-<<<<<<< HEAD
-			keepAliveTimeout: env.get(server_prefix + '_keepAliveTimeout'),
-			headersTimeout: env.get(server_prefix + '_headersTimeout'),
-			requestTimeout: env.get(server_prefix + '_timeout'),
-=======
-			noDelay: true,
 			keepAliveTimeout,
 			headersTimeout,
 			requestTimeout,
->>>>>>> f27df0d5
 			// we set this higher (2x times the default in v22, 8x times the default in v20) because it can help with
 			// performance
 			highWaterMark: 128 * 1024,
