'use strict';

const { isMainThread, parentPort, threadId, workerData } = require('worker_threads');
const { Socket, createServer: createSocketServer } = require('net');
const { createServer, IncomingMessage } = require('http');
const { createServer: createSecureServer } = require('https');
const { unlinkSync, existsSync } = require('fs');
const harper_logger = require('../../utility/logging/harper_logger');
const env = require('../../utility/environment/environmentManager');
const terms = require('../../utility/hdbTerms');
const { server } = require('../Server');
const { WebSocketServer } = require('ws');
let { createServer: createSecureSocketServer } = require('node:tls');
const { getTicketKeys, restartNumber, getWorkerIndex } = require('./manageThreads');
const { Headers, appendHeader } = require('../serverHelpers/Headers');
const { recordAction, recordActionBinary } = require('../../resources/analytics');
const { Request, createReuseportFd } = require('../serverHelpers/Request');
const { checkMemoryLimit } = require('../../utility/registration/hdb_license');
<<<<<<< HEAD
const { applyTLS } = require('../../security/keys');
// this horifying hack is brought to you by https://github.com/nodejs/node/issues/36655
const tls = require('tls');
const origCreateSecureContext = tls.createSecureContext;
tls.createSecureContext = function (options) {
	if (options.instantiatedContext) return options.instantiatedContext;
	return origCreateSecureContext(options);
};
=======
const { X509Certificate } = require('crypto');
const tls = require('tls');
>>>>>>> 6e0f6486

const origCreateSecureContext = tls.createSecureContext;
let instantiated_context;
tls.createSecureContext = function (options) {
	if (instantiated_context) return instantiated_context;
	return origCreateSecureContext(options);
};
const debug_threads = env.get(terms.CONFIG_PARAMS.THREADS_DEBUG);
if (debug_threads) {
	let port;
	if (isMainThread) {
		port = env.get(terms.CONFIG_PARAMS.THREADS_DEBUG_PORT) ?? 9229;
		process.on(['SIGINT', 'SIGTERM', 'SIGQUIT', 'exit'], () => {
			try {
				require('inspector').close();
			} catch (error) {
				harper_logger.info('Could not close debugger', error);
			}
		});
	} else {
		const starting_port = env.get(terms.CONFIG_PARAMS.THREADS_DEBUG_STARTINGPORT);
		if (starting_port && getWorkerIndex() >= 0) {
			port = starting_port + getWorkerIndex();
		}
	}
	if (port) {
		const host = env.get(terms.CONFIG_PARAMS.THREADS_DEBUG_HOST);
		const wait_for_debugger = env.get(terms.CONFIG_PARAMS.THREADS_DEBUG_WAITFORDEBUGGER);
		try {
			require('inspector').open(port, host, wait_for_debugger);
		} catch (error) {
			harper_logger.trace(`Could not start debugging on port ${port}, you may already be debugging:`, error.message);
		}
	}
} else if (process.env.DEV_MODE) {
	try {
		require('inspector').open(9229);
	} catch (error) {
		if (restartNumber <= 1)
			harper_logger.trace('Could not start debugging on port 9229, you may already be debugging:', error.message);
	}
}

process.on('uncaughtException', (error) => {
	if (error.code === 'ECONNRESET') return; // that's what network connections do
	if (error.message === 'write EIO') return; // that means the terminal is closed
	console.error('uncaughtException', error);
});
const { HDB_SETTINGS_NAMES, CONFIG_PARAMS } = terms;
env.initSync();
const session_affinity = env.get(CONFIG_PARAMS.HTTP_SESSIONAFFINITY);
const SERVERS = {};
exports.registerServer = registerServer;
exports.httpServer = httpServer;
exports.deliverSocket = deliverSocket;
exports.startServers = startServers;
exports.listenOnPorts = listenOnPorts;
exports.when_components_loaded = null;
server.http = httpServer;
server.request = onRequest;
server.socket = onSocket;
server.ws = onWebSocket;
let ws_listeners = {},
	ws_servers = {},
	ws_chain;
let http_servers = {},
	http_chain = {},
	request_listeners = [],
	http_responders = [];

function startServers() {
	return (exports.when_components_loaded = require('../loadRootComponents')
		.loadRootComponents(true)
		.then(() => {
			parentPort
				?.on('message', (message) => {
					const { port, fd, data } = message;
					if (fd) {
						// Create a socket from the file descriptor for the socket that was routed to us.
						deliverSocket(fd, port, data);
					} else if (message.requestId) {
						// Windows doesn't support passing file descriptors, so we have to resort to manually proxying the socket
						// data for each request
						proxyRequest(message);
					} else if (message.type === terms.ITC_EVENT_TYPES.SHUTDOWN) {
						harper_logger.trace('received shutdown request', threadId);
						// shutdown (for these threads) means stop listening for incoming requests (finish what we are working) and
						// close connections as possible, then let the event loop complete
						for (let port in SERVERS) {
							const server = SERVERS[port];
							let close_all_timer;
							if (server.closeIdleConnections) {
								// Here we attempt to gracefully close all outstanding keep-alive connections,
								// repeatedly closing any connections that are idle. This allows any active requests
								// to finish sending their response, then we close their connections.
								let symbols = Object.getOwnPropertySymbols(server);
								let connections_symbol = symbols.find((symbol) => symbol.description.includes('connections'));
								let close_attempts = 0;
								let timer = setInterval(() => {
									close_attempts++;
									const force_close = close_attempts >= 100;
									let connections = server[connections_symbol][force_close ? 'all' : 'idle']();
									if (connections.length === 0) {
										if (force_close) clearInterval(timer);
										return;
									}
									if (close_attempts === 1) harper_logger.info(`Closing ${connections.length} idle connections`);
									else if (force_close)
										harper_logger.warn(`Forcefully closing ${connections.length} active connections`);
									for (let i = 0, l = connections.length; i < l; i++) {
										const socket = connections[i].socket;
										if (socket._httpMessage && !socket._httpMessage.finished && !force_close) {
											continue;
										}
										if (force_close) socket.destroySoon();
										else socket.end('HTTP/1.1 408 Request Timeout\r\nConnection: close\r\n\r\n');
									}
								}, 25).unref();
							}
							// And we tell the server not to accept any more incoming connections
							server.close?.(() => {
								if (env.get(terms.CONFIG_PARAMS.OPERATIONSAPI_NETWORK_DOMAINSOCKET) && getWorkerIndex() == 0) {
									try {
										unlinkSync(env.get(terms.CONFIG_PARAMS.OPERATIONSAPI_NETWORK_DOMAINSOCKET));
									} catch (err) {}
								}

								clearInterval(close_all_timer);
								// We hope for a graceful exit once all connections have been closed, and no
								// more incoming connections are accepted, but if we need to, we eventually will exit
								setTimeout(() => {
									console.log('forced close server', port, threadId);
									if (!server.cantCleanupProperly) harper_logger.warn('Had to forcefully exit the thread', threadId);
									process.exit(0);
								}, 5000).unref();
							});
						}
						if (debug_threads || process.env.DEV_MODE) {
							try {
								require('inspector').close();
							} catch (error) {
								harper_logger.info('Could not close debugger', error);
							}
						}
					}
				})
				.ref(); // use this to keep the thread running until we are ready to shutdown and clean up handles
			let listening;
			if (createReuseportFd && !session_affinity) {
				listening = listenOnPorts();
			}

			// notify that we are now ready to start receiving requests
			Promise.resolve(listening).then(() => {
				parentPort?.postMessage({ type: terms.ITC_EVENT_TYPES.CHILD_STARTED });
			});
		}));
}
function listenOnPorts() {
	const listening = [];
	for (let port in SERVERS) {
		const server = SERVERS[port];

		// If server is unix domain socket
		if (port.includes?.('/') && getWorkerIndex() == 0) {
			if (existsSync(port)) unlinkSync(port);
			listening.push(
				new Promise((resolve, reject) => {
					server
						.listen({ path: port }, () => {
							resolve();
							harper_logger.info('Domain socket listening on ' + port);
						})
						.on('error', reject);
				})
			);
			continue;
		}
		let listen_on;
		let fd;
		try {
			const last_colon = port.lastIndexOf(':');
			if (last_colon > 0)
				if (createReuseportFd)
					// if there is a colon, we assume it is a host:port pair, and then strip brackets as that is a common way to
					// specify an IPv6 address
					listen_on = {
						fd: createReuseportFd(+port.slice(last_colon + 1).replace(/[\[\]]/g, ''), port.slice(0, last_colon)),
					};
				else listen_on = { host: +port.slice(last_colon + 1).replace(/[\[\]]/g, ''), port: port.slice(0, last_colon) };
			else if (createReuseportFd) listen_on = { fd: createReuseportFd(+port, '::') };
			else listen_on = { port };
		} catch (error) {
			console.error(`Unable to bind to port ${port}`, error);
			continue;
		}
		listening.push(
			new Promise((resolve, reject) => {
				server
					.listen(listen_on, () => {
						resolve();
						harper_logger.trace('Listening on port ' + port, threadId);
					})
					.on('error', reject);
			})
		);
	}
	return Promise.all(listening);
}
if (!isMainThread && !workerData.noServerStart) {
	startServers();
}

function deliverSocket(fd_or_socket, port, data) {
	// Create a socket and deliver it to the HTTP server
	// HTTP server likes to allow half open sockets
	let socket = fd_or_socket?.read
		? fd_or_socket
		: new Socket({ fd: fd_or_socket, readable: true, writable: true, allowHalfOpen: true });
	// for each socket, deliver the connection to the HTTP server handler/parser
	let server = SERVERS[port];
	if (server.isSecure) {
		socket.startTime = performance.now();
	}
	if (server) {
		if (typeof server === 'function') server(socket);
		else server.emit('connection', socket);
		if (data) socket.emit('data', data);
	} else {
		const retry = (retries) => {
			// in case the server hasn't registered itself yet
			setTimeout(() => {
				let server = SERVERS[port];
				if (server) {
					if (typeof server === 'function') server(socket);
					else server.emit('connection', socket);
					if (data) socket.emit('data', data);
				} else if (retries < 5) retry(retries + 1);
				else {
					harper_logger.error(`Server on port ${port} was not registered`);
					socket.destroy();
				}
			}, 1000);
		};
		retry(1);
	}
	return socket;
}

let requestMap = new Map();
function proxyRequest(message) {
	let { port, event, data, requestId } = message;
	let socket;
	socket = requestMap.get(requestId);
	switch (event) {
		case 'connection':
			socket = deliverSocket(undefined, port);
			requestMap.set(requestId, socket);
			socket.write = (data, encoding, callback) => {
				parentPort.postMessage({
					requestId,
					event: 'data',
					data: data.toString('latin1'),
				});
				if (callback) callback();
				return true;
			};
			socket.end = (data, encoding, callback) => {
				parentPort.postMessage({
					requestId,
					event: 'end',
					data: data?.toString('latin1'),
				});
				if (callback) callback();
				return true;
			};
			let originalDestroy = socket.destroy;
			socket.destroy = () => {
				originalDestroy.call(socket);
				parentPort.postMessage({
					requestId,
					event: 'destroy',
				});
			};
			break;
		case 'data':
			if (!socket._readableState.destroyed) socket.emit('data', Buffer.from(data, 'latin1'));
			break;
		case 'drain':
			if (!socket._readableState.destroyed) socket.emit('drain', {});
			break;
		case 'end':
			if (!socket._readableState.destroyed) socket.emit('end', {});
			break;
		case 'error':
			if (!socket._readableState.destroyed) socket.emit('error', {});
			break;
	}
}

function registerServer(server, port, check_port = true) {
	if (!port) {
		// if no port is provided, default to custom functions port
		port = env.get(terms.CONFIG_PARAMS.HTTP_PORT);
	}
	let existing_server = SERVERS[port];
	if (existing_server) {
		// if there is an existing server on this port, we create a cascading delegation to try the request with one
		// server and if doesn't handle the request, cascade to next server (until finally we 404)
		let last_server = existing_server.lastServer || existing_server;
		if (last_server === server) throw new Error(`Can not register the same server twice for the same port ${port}`);
		if (check_port && Boolean(last_server.sessionIdContext) !== Boolean(server.sessionIdContext) && +port)
			throw new Error(`Can not mix secure HTTPS and insecure HTTP on the same port ${port}`);
		last_server.off('unhandled', defaultNotFound);
		last_server.on('unhandled', (request, response) => {
			// fastify can't clean up properly, and as soon as we have received a fastify request, must mark our mode
			// as such
			if (server.cantCleanupProperly) existing_server.cantCleanupProperly = true;
			server.emit('request', request, response);
		});
		existing_server.lastServer = server;
	} else {
		SERVERS[port] = server;
	}
	server.on('unhandled', defaultNotFound);
}
function getPorts(options) {
	let ports = [];
	let port = options?.securePort;
	if (port) ports.push({ port, secure: true });
	port = options?.port;
	if (port) ports.push({ port, secure: false });
	if (ports.length === 0) {
		// if no port is provided, default to http port
		ports = [];
		if (env.get(terms.CONFIG_PARAMS.HTTP_PORT) != null)
			ports.push({
				port: env.get(terms.CONFIG_PARAMS.HTTP_PORT),
				secure: env.get(terms.CONFIG_PARAMS.CUSTOMFUNCTIONS_NETWORK_HTTPS),
			});
		if (env.get(terms.CONFIG_PARAMS.HTTP_SECUREPORT) != null)
			ports.push({ port: env.get(terms.CONFIG_PARAMS.HTTP_SECUREPORT), secure: true });
	}

	if (options?.isOperationsServer && env.get(terms.CONFIG_PARAMS.OPERATIONSAPI_NETWORK_DOMAINSOCKET)) {
		ports.push({ port: env.get(terms.CONFIG_PARAMS.OPERATIONSAPI_NETWORK_DOMAINSOCKET), secure: false });
	}
	return ports;
}
function httpServer(listener, options) {
	for (let { port, secure } of getPorts(options)) {
		getHTTPServer(port, secure, options?.isOperationsServer);
		if (typeof listener === 'function') {
			http_responders[options?.runFirst ? 'unshift' : 'push']({ listener, port: options?.port || port });
		} else {
			listener.isSecure = secure;
			registerServer(listener, port, false);
		}
		http_chain[port] = makeCallbackChain(http_responders, port);
		ws_chain = makeCallbackChain(request_listeners, port);
	}
}
function getHTTPServer(port, secure, is_operations_server) {
	if (!http_servers[port]) {
		let server_prefix = is_operations_server ? 'operationsApi_network' : 'http';
		let options = {
			keepAliveTimeout: env.get(server_prefix + '_keepAliveTimeout'),
			headersTimeout: env.get(server_prefix + '_headersTimeout'),
			requestTimeout: env.get(server_prefix + '_timeout'),
			// we set this higher (2x times the default in v22, 8x times the default in v20) because it can help with
			// performance
			highWaterMark: 128 * 1024,
			noDelay: true, // don't delay for Nagle's algorithm, it is a relic of the past that slows things down: https://brooker.co.za/blog/2024/05/09/nagle.html
			keepAlive: true,
			keepAliveInitialDelay: 600, // lower the initial delay to 10 minutes, we want to be proactive about closing unused connections
		};
		let mtls = env.get(server_prefix + '_mtls');
		let mtls_required = env.get(server_prefix + '_mtls_required');

		if (secure) {
			// If we are in secure mode, we use HTTP/2 (createSecureServer from http2), with back-compat support
			// HTTP/1. We do not use HTTP/2 for insecure mode for a few reasons: browsers do not support insecure
			// HTTP/2. We have seen slower performance with HTTP/2, when used for directly benchmarking. We have
			// also seen problems with insecure HTTP/2 clients negotiating properly (Java HttpClient).
			// TODO: Add an option to not accept the root certificates, and only use the CA
			Object.assign(options, {
				allowHTTP1: true,
				rejectUnauthorized: Boolean(mtls_required),
				requestCert: Boolean(mtls || is_operations_server),
				ticketKeys: getTicketKeys(),
				maxHeaderSize: env.get(terms.CONFIG_PARAMS.HTTP_MAXHEADERSIZE),
			});
		}
		let license_warning = checkMemoryLimit();
		let server = (http_servers[port] = (secure ? createSecureServer : createServer)(
			options,
			async (node_request, node_response) => {
				try {
					let start_time = performance.now();
					let request = new Request(node_request, node_response);
					if (is_operations_server) request.isOperationsServer = true;
					// assign a more WHATWG compliant headers object, this is our real standard interface
					let response = await http_chain[port](request);
					if (!response) {
						// this means that the request was completely handled, presumably through the
						// node_response and we are actually just done
						if (request._nodeResponse.statusCode) return;
						response = unhandled(request);
					}

					if (license_warning)
						response.headers?.set?.(
							'Server',
							'Unlicensed HarperDB, this should only be used for educational and development purposes'
						);
					else response.headers?.set?.('Server', 'HarperDB');

					if (response.status === -1) {
						// This means the HDB stack didn't handle the request, and we can then cascade the request
						// to the server-level handler, forming the bridge to the slower legacy fastify framework that expects
						// to interact with a node HTTP server object.
						for (let header_pair of response.headers || []) {
							node_response.setHeader(header_pair[0], header_pair[1]);
						}
						node_request.baseRequest = request;
						node_response.baseResponse = response;
						return http_servers[port].emit('unhandled', node_request, node_response);
					}
					const status = response.status || 200;
					const end_time = performance.now();
					const execution_time = end_time - start_time;
					let body = response.body;
					let sent_body;
					if (!response.handlesHeaders) {
						const headers = response.headers || new Headers();
						if (!body) {
							headers.set('Content-Length', '0');
							sent_body = true;
						} else if (body.length >= 0) {
							if (typeof body === 'string') headers.set('Content-Length', Buffer.byteLength(body));
							else headers.set('Content-Length', body.length);
							sent_body = true;
						}
						let server_timing = `hdb;dur=${execution_time.toFixed(2)}`;
						if (response.wasCacheMiss) {
							server_timing += ', miss';
						}
						appendHeader(headers, 'Server-Timing', server_timing, true);
						node_response.writeHead(status, headers && (headers[Symbol.iterator] ? Array.from(headers) : headers));
						if (sent_body) node_response.end(body);
					}
					const handler_path = request.handlerPath;
					const method = request.method;
					recordAction(
						execution_time,
						'duration',
						handler_path,
						method,
						response.wasCacheMiss == undefined ? undefined : response.wasCacheMiss ? 'cache-miss' : 'cache-hit'
					);
					recordActionBinary(status < 400, 'success', handler_path, method);
					if (!sent_body) {
						// if it is a stream, pipe it
						if (body?.pipe) {
							body.pipe(node_response);
							if (body.destroy)
								node_response.on('close', () => {
									body.destroy();
								});
							let bytes_sent = 0;
							body.on('data', (data) => {
								bytes_sent += data.length;
							});
							body.on('end', () => {
								recordAction(performance.now() - end_time, 'transfer', handler_path, method);
								recordAction(bytes_sent, 'bytes-sent', handler_path, method);
							});
						}
						// else just send the buffer/string
						else if (body?.then)
							body.then((body) => {
								node_response.end(body);
							}, onError);
						else node_response.end(body);
					}
				} catch (error) {
					onError(error);
				}
				function onError(error) {
					const headers = error.headers;
					node_response.writeHead(
						error.statusCode || 500,
						headers && (headers[Symbol.iterator] ? Array.from(headers) : headers)
					);
					node_response.end(error.toString());
					// a status code is interpreted as an expected error, so just info or warn, otherwise log as error
					if (error.statusCode) {
						if (error.statusCode === 500) harper_logger.warn(error);
						else harper_logger.info(error);
					} else harper_logger.error(error);
				}
			}
		));
		/* Should we use HTTP2 on upgrade?:
		http_servers[port].on('upgrade', function upgrade(request, socket, head) {
			wss.handleUpgrade(request, socket, head, function done(ws) {
				wss.emit('connection', ws, request);
			});
		});*/
		if (secure) {
			if (!server.ports) server.ports = [];
			server.ports.push(port);
			applyTLS(is_operations_server ? 'operations-api' : 'server', server);
			if (mtls) server.mtlsConfig = mtls;
			server.on('secureConnection', (socket) => {
				if (socket._parent.startTime) recordAction(performance.now() - socket._parent.startTime, 'tls-handshake', port);
				recordAction(socket.isSessionReused(), 'tls-reused', port);
			});
<<<<<<< HEAD
			server.isSecure = true;
=======
			http_servers[port].isSecure = true;
			options.SNICallback(null, (err, context) => {
				try {
					instantiated_context = context;
					if (context) http_servers[port].setSecureContext(context.options);
				} finally {
					instantiated_context = null;
				}
			});
>>>>>>> 6e0f6486
		}
		registerServer(server, port);
	}
	return http_servers[port];
}

function makeCallbackChain(responders, port_num) {
	let next_callback = unhandled;
	// go through the listeners in reverse order so each callback can be passed to the one before
	// and then each middleware layer can call the next middleware layer
	for (let i = responders.length; i > 0; ) {
		let { listener, port } = responders[--i];
		if (port === port_num || port === 'all') {
			let callback = next_callback;
			next_callback = (request) => {
				// for listener only layers, the response through
				return listener(request, callback);
			};
		}
	}
	return next_callback;
}
function unhandled(request) {
	if (request.user) {
		// pass on authentication information to the next server
		request._nodeRequest.user = request.user;
	}
	return {
		status: -1,
		body: 'Not found',
		headers: new Headers(),
	};
}
function onRequest(listener, options) {
	httpServer(listener, { requestOnly: true, ...options });
}
/**
 * Direct socket listener
 * @param listener
 * @param options
 */
async function onSocket(listener, options) {
	let socket_server;
	if (options.securePort) {
<<<<<<< HEAD
		socket_server = createSecureSocketServer(
			{
				rejectUnauthorized: Boolean(options.mtls?.required),
				requestCert: Boolean(options.mtls),
				noDelay: true, // don't delay for Nagle's algorithm, it is a relic of the past that slows things down: https://brooker.co.za/blog/2024/05/09/nagle.html
				keepAlive: true,
				keepAliveInitialDelay: 600, // 10 minute keep-alive, want to be proactive about closing unused connections
			},
			listener
		);
		applyTLS('server', socket_server, options.mtls);
=======
		const tls_config = Object.assign({}, env.get('tls'));
		if (options.mtls?.certificateAuthority) tls_config.certificateAuthority = options.mtls.certificateAuthority;
		let server_options = {
			rejectUnauthorized: Boolean(options.mtls?.required),
			requestCert: Boolean(options.mtls),
			SNICallback: createSNICallback(tls_config),
		};
		socket_server = createSecureSocketServer(server_options, listener);
		server_options.SNICallback(null, (err, context) => {
			try {
				instantiated_context = context;
				if (context) socket_server.setSecureContext(context.options);
			} finally {
				instantiated_context = null;
			}
		});
>>>>>>> 6e0f6486
		SERVERS[options.securePort] = socket_server;
	}
	if (options.port) {
		socket_server = createSocketServer(listener, {
			noDelay: true,
			keepAlive: true,
			keepAliveInitialDelay: 600,
		});
		SERVERS[options.port] = socket_server;
	}
	return socket_server;
}
// workaround for inability to defer upgrade from https://github.com/nodejs/node/issues/6339#issuecomment-570511836
Object.defineProperty(IncomingMessage.prototype, 'upgrade', {
	get() {
		return (
			'connection' in this.headers &&
			'upgrade' in this.headers &&
			this.headers.connection.startsWith('Upgrade') &&
			this.headers.upgrade.toLowerCase() == 'websocket'
		);
	},
	set(v) {},
});
function onWebSocket(listener, options) {
	let servers = [];
	for (let { port: port_num, secure } of getPorts(options)) {
		if (!ws_servers[port_num]) {
			let http_server;
			ws_servers[port_num] = new WebSocketServer({
				server: (http_server = getHTTPServer(port_num, secure, options?.isOperationsServer)),
			});
			http_server._ws = ws_servers[port_num];
			servers.push(http_server);
			ws_servers[port_num].on('connection', async (ws, node_request) => {
				try {
					let request = new Request(node_request);
					request.isWebSocket = true;
					let chain_completion = http_chain[port_num](request);
					let protocol = node_request.headers['sec-websocket-protocol'];
					let ws_listeners_for_port = ws_listeners[port_num];
					let found_handler;
					if (protocol) {
						// first we try to match on WS handlers that match the specified protocol
						for (let i = 0; i < ws_listeners_for_port.length; i++) {
							let handler = ws_listeners_for_port[i];
							if (handler.protocol === protocol) {
								// if we have a handler for a specific protocol, allow it to select on that protocol
								// to the exclusion of other handlers
								found_handler = true;
								handler.listener(ws, request, chain_completion);
							}
						}
						if (found_handler) return;
					}
					// now let generic WS handlers handle the connection
					for (let i = 0; i < ws_listeners_for_port.length; i++) {
						let handler = ws_listeners_for_port[i];
						if (!handler.protocol) {
							// generic handlers don't have a protocol
							handler.listener(ws, request, chain_completion);
							found_handler = true;
						}
					}
					if (!found_handler) {
						// if we have no handlers, we close the connection
						ws.close(1008, 'No handler for protocol');
					}
				} catch (error) {
					harper_logger.warn('Error handling WebSocket connection', error);
				}
			});

			ws_servers[port_num].on('error', (error) => {
				console.log('Error in setting up WebSocket server', error);
			});
		}
		let protocol = options?.subProtocol || '';
		let ws_listeners_for_port = ws_listeners[port_num];
		if (!ws_listeners_for_port) ws_listeners_for_port = ws_listeners[port_num] = [];
		ws_listeners_for_port.push({ listener, protocol });
		http_chain[port_num] = makeCallbackChain(http_responders, port_num);
	}
	return servers;
}
function defaultNotFound(request, response) {
	response.writeHead(404);
	response.end('Not found\n');
<<<<<<< HEAD
=======
}

function readPEM(path) {
	if (path.startsWith('-----BEGIN')) return path;
	return readFileSync(path);
}
function createSNICallback(tls_config) {
	let tls_contexts = [];
	for (let i = 0; tls_config[i]; i++) {
		tls_contexts.push(tls_config[i]);
	}
	if (!tls_contexts.length) tls_contexts.push(tls_config);
	let secure_contexts = new Map();
	let first_context;
	for (let tls of tls_contexts) {
		const private_key = readPEM(tls.privateKey);
		const certificate = readPEM(tls.certificate);
		const certificate_authority = tls.certificateAuthority && readPEM(tls.certificateAuthority);
		if (!private_key || !certificate) {
			throw new Error('Missing private key or certificate for secure server');
		}
		let options = {
			ciphers: env.get('tls_ciphers'),
			ca: certificate_authority,
			ticketKeys: getTicketKeys(),
		};
		let secure_context = createSecureContext(options);
		secure_context.options = options;
		options.instantiatedContext = secure_context;
		// Due to https://github.com/nodejs/node/issues/36655, we need to ensure that we apply the key and cert
		// *after* the context is created, so that the ciphers are set and allow for lower security ciphers if needed
		secure_context.context.setCert(certificate);
		secure_context.context.setKey(private_key, undefined);
		options.cert = certificate;
		options.key = private_key;

		// we store the first 100 bytes of the certificate just for debug logging
		secure_context.certStart = certificate.subarray(0, 100).toString();
		if (!first_context) first_context = secure_context;
		let cert_parsed = new X509Certificate(certificate);
		let hostnames =
			tls.hostname ??
			tls.host ??
			tls.hostnames ??
			tls.hosts ??
			(cert_parsed.subjectAltName
				? cert_parsed.subjectAltName.split(',').map((part) => {
						// the subject alt names looks like 'IP Address:127.0.0.1, DNS:localhost, IP Address:0:0:0:0:0:0:0:1'
						// so we split on commas and then use the part after the colon as the host name
						let colon_index = part.indexOf(':');
						return part.slice(colon_index + 1);
				  })
				: // finally we fall back to the common name
				  [cert_parsed.subject.match(/CN=(.*)/)?.[1]]);
		if (!Array.isArray(hostnames)) hostnames = [hostnames];
		for (let hostname of hostnames) {
			if (hostname) {
				if (!secure_contexts.has(hostname)) secure_contexts.set(hostname, secure_context);
			} else {
				harper_logger.error('No hostname found for certificate at', tls.certificate);
			}
		}
	}
	return (servername, cb) => {
		// find the matching server name
		let context = secure_contexts.get(servername);
		if (context) {
			harper_logger.debug('Found certificate for', servername, context.certStart);
			cb(null, context);
		} else {
			harper_logger.debug('No certificate found to match', servername, 'using the first certificate');
			// no matches, return the first one
			cb(null, first_context);
		}
	};
>>>>>>> 6e0f6486
}<|MERGE_RESOLUTION|>--- conflicted
+++ resolved
@@ -16,26 +16,7 @@
 const { recordAction, recordActionBinary } = require('../../resources/analytics');
 const { Request, createReuseportFd } = require('../serverHelpers/Request');
 const { checkMemoryLimit } = require('../../utility/registration/hdb_license');
-<<<<<<< HEAD
 const { applyTLS } = require('../../security/keys');
-// this horifying hack is brought to you by https://github.com/nodejs/node/issues/36655
-const tls = require('tls');
-const origCreateSecureContext = tls.createSecureContext;
-tls.createSecureContext = function (options) {
-	if (options.instantiatedContext) return options.instantiatedContext;
-	return origCreateSecureContext(options);
-};
-=======
-const { X509Certificate } = require('crypto');
-const tls = require('tls');
->>>>>>> 6e0f6486
-
-const origCreateSecureContext = tls.createSecureContext;
-let instantiated_context;
-tls.createSecureContext = function (options) {
-	if (instantiated_context) return instantiated_context;
-	return origCreateSecureContext(options);
-};
 const debug_threads = env.get(terms.CONFIG_PARAMS.THREADS_DEBUG);
 if (debug_threads) {
 	let port;
@@ -547,19 +528,7 @@
 				if (socket._parent.startTime) recordAction(performance.now() - socket._parent.startTime, 'tls-handshake', port);
 				recordAction(socket.isSessionReused(), 'tls-reused', port);
 			});
-<<<<<<< HEAD
 			server.isSecure = true;
-=======
-			http_servers[port].isSecure = true;
-			options.SNICallback(null, (err, context) => {
-				try {
-					instantiated_context = context;
-					if (context) http_servers[port].setSecureContext(context.options);
-				} finally {
-					instantiated_context = null;
-				}
-			});
->>>>>>> 6e0f6486
 		}
 		registerServer(server, port);
 	}
@@ -604,7 +573,6 @@
 async function onSocket(listener, options) {
 	let socket_server;
 	if (options.securePort) {
-<<<<<<< HEAD
 		socket_server = createSecureSocketServer(
 			{
 				rejectUnauthorized: Boolean(options.mtls?.required),
@@ -616,24 +584,6 @@
 			listener
 		);
 		applyTLS('server', socket_server, options.mtls);
-=======
-		const tls_config = Object.assign({}, env.get('tls'));
-		if (options.mtls?.certificateAuthority) tls_config.certificateAuthority = options.mtls.certificateAuthority;
-		let server_options = {
-			rejectUnauthorized: Boolean(options.mtls?.required),
-			requestCert: Boolean(options.mtls),
-			SNICallback: createSNICallback(tls_config),
-		};
-		socket_server = createSecureSocketServer(server_options, listener);
-		server_options.SNICallback(null, (err, context) => {
-			try {
-				instantiated_context = context;
-				if (context) socket_server.setSecureContext(context.options);
-			} finally {
-				instantiated_context = null;
-			}
-		});
->>>>>>> 6e0f6486
 		SERVERS[options.securePort] = socket_server;
 	}
 	if (options.port) {
@@ -722,82 +672,4 @@
 function defaultNotFound(request, response) {
 	response.writeHead(404);
 	response.end('Not found\n');
-<<<<<<< HEAD
-=======
-}
-
-function readPEM(path) {
-	if (path.startsWith('-----BEGIN')) return path;
-	return readFileSync(path);
-}
-function createSNICallback(tls_config) {
-	let tls_contexts = [];
-	for (let i = 0; tls_config[i]; i++) {
-		tls_contexts.push(tls_config[i]);
-	}
-	if (!tls_contexts.length) tls_contexts.push(tls_config);
-	let secure_contexts = new Map();
-	let first_context;
-	for (let tls of tls_contexts) {
-		const private_key = readPEM(tls.privateKey);
-		const certificate = readPEM(tls.certificate);
-		const certificate_authority = tls.certificateAuthority && readPEM(tls.certificateAuthority);
-		if (!private_key || !certificate) {
-			throw new Error('Missing private key or certificate for secure server');
-		}
-		let options = {
-			ciphers: env.get('tls_ciphers'),
-			ca: certificate_authority,
-			ticketKeys: getTicketKeys(),
-		};
-		let secure_context = createSecureContext(options);
-		secure_context.options = options;
-		options.instantiatedContext = secure_context;
-		// Due to https://github.com/nodejs/node/issues/36655, we need to ensure that we apply the key and cert
-		// *after* the context is created, so that the ciphers are set and allow for lower security ciphers if needed
-		secure_context.context.setCert(certificate);
-		secure_context.context.setKey(private_key, undefined);
-		options.cert = certificate;
-		options.key = private_key;
-
-		// we store the first 100 bytes of the certificate just for debug logging
-		secure_context.certStart = certificate.subarray(0, 100).toString();
-		if (!first_context) first_context = secure_context;
-		let cert_parsed = new X509Certificate(certificate);
-		let hostnames =
-			tls.hostname ??
-			tls.host ??
-			tls.hostnames ??
-			tls.hosts ??
-			(cert_parsed.subjectAltName
-				? cert_parsed.subjectAltName.split(',').map((part) => {
-						// the subject alt names looks like 'IP Address:127.0.0.1, DNS:localhost, IP Address:0:0:0:0:0:0:0:1'
-						// so we split on commas and then use the part after the colon as the host name
-						let colon_index = part.indexOf(':');
-						return part.slice(colon_index + 1);
-				  })
-				: // finally we fall back to the common name
-				  [cert_parsed.subject.match(/CN=(.*)/)?.[1]]);
-		if (!Array.isArray(hostnames)) hostnames = [hostnames];
-		for (let hostname of hostnames) {
-			if (hostname) {
-				if (!secure_contexts.has(hostname)) secure_contexts.set(hostname, secure_context);
-			} else {
-				harper_logger.error('No hostname found for certificate at', tls.certificate);
-			}
-		}
-	}
-	return (servername, cb) => {
-		// find the matching server name
-		let context = secure_contexts.get(servername);
-		if (context) {
-			harper_logger.debug('Found certificate for', servername, context.certStart);
-			cb(null, context);
-		} else {
-			harper_logger.debug('No certificate found to match', servername, 'using the first certificate');
-			// no matches, return the first one
-			cb(null, first_context);
-		}
-	};
->>>>>>> 6e0f6486
 }