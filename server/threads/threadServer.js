'use strict';

const { isMainThread, parentPort, threadId, workerData } = require('worker_threads');
const { Socket, createServer: createSocketServer } = require('net');
const { createServer, IncomingMessage } = require('http');
const { createServer: createSecureServer } = require('https');
const { readFileSync, unlinkSync, existsSync } = require('fs');
const harper_logger = require('../../utility/logging/harper_logger');
const env = require('../../utility/environment/environmentManager');
const terms = require('../../utility/hdbTerms');
const { server } = require('../Server');
const { WebSocketServer } = require('ws');
let { createSecureContext, createServer: createSecureSocketServer } = require('node:tls');
const { getTicketKeys, restartNumber, getWorkerIndex } = require('./manageThreads');
const { Headers, appendHeader } = require('../serverHelpers/Headers');
const { recordAction, recordActionBinary } = require('../../resources/analytics');
const { Request, createReuseportFd } = require('../serverHelpers/Request');
const { checkMemoryLimit } = require('../../utility/registration/hdb_license');
<<<<<<< HEAD
const { CERT_PREFERENCE_APP } = require('../../utility/terms/certificates');
// this horifying hack is brought to you by https://github.com/nodejs/node/issues/36655
const tls = require('tls');
const { rootCertificates } = require('node:tls');
const { getCertsKeys } = require('../../security/keys');

const origCreateSecureContext = tls.createSecureContext;
tls.createSecureContext = function (options) {
	if (!options.cert || !options.key) {
		return origCreateSecureContext(options);
	}

	let lessOptions = { ...options };
	delete lessOptions.key;
	delete lessOptions.cert;
	let ctx = origCreateSecureContext(lessOptions);
	ctx.context.setCert(options.cert);
	ctx.context.setKey(options.key, undefined);
	return ctx;
};
=======
const { X509Certificate } = require('crypto');
>>>>>>> 9fd0c360

const debug_threads = env.get(terms.CONFIG_PARAMS.THREADS_DEBUG);
if (debug_threads) {
	let port;
	if (isMainThread) {
		port = env.get(terms.CONFIG_PARAMS.THREADS_DEBUG_PORT) ?? 9229;
		process.on(['SIGINT', 'SIGTERM', 'SIGQUIT', 'exit'], () => {
			try {
				require('inspector').close();
			} catch (error) {
				harper_logger.info('Could not close debugger', error);
			}
		});
	} else {
		const starting_port = env.get(terms.CONFIG_PARAMS.THREADS_DEBUG_STARTINGPORT);
		if (starting_port && getWorkerIndex() >= 0) {
			port = starting_port + getWorkerIndex();
		}
	}
	if (port) {
		const host = env.get(terms.CONFIG_PARAMS.THREADS_DEBUG_HOST);
		const wait_for_debugger = env.get(terms.CONFIG_PARAMS.THREADS_DEBUG_WAITFORDEBUGGER);
		try {
			require('inspector').open(port, host, wait_for_debugger);
		} catch (error) {
			harper_logger.trace(`Could not start debugging on port ${port}, you may already be debugging:`, error.message);
		}
	}
} else if (process.env.DEV_MODE) {
	try {
		require('inspector').open(9229);
	} catch (error) {
		if (restartNumber <= 1)
			harper_logger.trace('Could not start debugging on port 9229, you may already be debugging:', error.message);
	}
}

process.on('uncaughtException', (error) => {
	if (error.code === 'ECONNRESET') return; // that's what network connections do
	if (error.message === 'write EIO') return; // that means the terminal is closed
	console.error('uncaughtException', error);
});
const { HDB_SETTINGS_NAMES, CONFIG_PARAMS } = terms;
env.initSync();
const session_affinity = env.get(CONFIG_PARAMS.HTTP_SESSIONAFFINITY);
const SERVERS = {};
exports.registerServer = registerServer;
exports.httpServer = httpServer;
exports.deliverSocket = deliverSocket;
exports.startServers = startServers;
exports.listenOnPorts = listenOnPorts;
exports.when_components_loaded = null;
server.http = httpServer;
server.request = onRequest;
server.socket = onSocket;
server.ws = onWebSocket;
let ws_listeners = {},
	ws_servers = {},
	ws_chain;
let http_servers = {},
	http_chain = {},
	request_listeners = [],
	http_responders = [];

function startServers() {
	return (exports.when_components_loaded = require('../loadRootComponents')
		.loadRootComponents(true)
		.then(() => {
			parentPort
				?.on('message', (message) => {
					const { port, fd, data } = message;
					if (fd) {
						// Create a socket from the file descriptor for the socket that was routed to us.
						deliverSocket(fd, port, data);
					} else if (message.requestId) {
						// Windows doesn't support passing file descriptors, so we have to resort to manually proxying the socket
						// data for each request
						proxyRequest(message);
					} else if (message.type === terms.ITC_EVENT_TYPES.SHUTDOWN) {
						harper_logger.trace('received shutdown request', threadId);
						// shutdown (for these threads) means stop listening for incoming requests (finish what we are working) and
						// close connections as possible, then let the event loop complete
						for (let port in SERVERS) {
							const server = SERVERS[port];
							let close_all_timer;
							if (server.closeIdleConnections) {
								// Here we attempt to gracefully close all outstanding keep-alive connections,
								// repeatedly closing any connections that are idle. This allows any active requests
								// to finish sending their response, then we close their connections.
								let symbols = Object.getOwnPropertySymbols(server);
								let connections_symbol = symbols.find((symbol) => symbol.description.includes('connections'));
								let close_attempts = 0;
								let timer = setInterval(() => {
									close_attempts++;
									const force_close = close_attempts >= 100;
									let connections = server[connections_symbol][force_close ? 'all' : 'idle']();
									if (connections.length === 0) {
										if (force_close) clearInterval(timer);
										return;
									}
									if (close_attempts === 1) harper_logger.info(`Closing ${connections.length} idle connections`);
									else if (force_close)
										harper_logger.warn(`Forcefully closing ${connections.length} active connections`);
									for (let i = 0, l = connections.length; i < l; i++) {
										const socket = connections[i].socket;
										if (socket._httpMessage && !socket._httpMessage.finished && !force_close) {
											continue;
										}
										if (force_close) socket.destroySoon();
										else socket.end('HTTP/1.1 408 Request Timeout\r\nConnection: close\r\n\r\n');
									}
								}, 25).unref();
							}
							// And we tell the server not to accept any more incoming connections
							server.close?.(() => {
								if (env.get(terms.CONFIG_PARAMS.OPERATIONSAPI_NETWORK_DOMAINSOCKET) && getWorkerIndex() == 0) {
									try {
										unlinkSync(env.get(terms.CONFIG_PARAMS.OPERATIONSAPI_NETWORK_DOMAINSOCKET));
									} catch (err) {}
								}

								clearInterval(close_all_timer);
								// We hope for a graceful exit once all connections have been closed, and no
								// more incoming connections are accepted, but if we need to, we eventually will exit
								setTimeout(() => {
									console.log('forced close server', port, threadId);
									if (!server.cantCleanupProperly) harper_logger.warn('Had to forcefully exit the thread', threadId);
									process.exit(0);
								}, 5000).unref();
							});
						}
						if (debug_threads || process.env.DEV_MODE) {
							try {
								require('inspector').close();
							} catch (error) {
								harper_logger.info('Could not close debugger', error);
							}
						}
					}
				})
				.ref(); // use this to keep the thread running until we are ready to shutdown and clean up handles
			let listening;
			if (createReuseportFd && !session_affinity) {
				listening = listenOnPorts();
			}

			// notify that we are now ready to start receiving requests
			Promise.resolve(listening).then(() => {
				parentPort?.postMessage({ type: terms.ITC_EVENT_TYPES.CHILD_STARTED });
			});
		}));
}
function listenOnPorts() {
	const listening = [];
	for (let port in SERVERS) {
		const server = SERVERS[port];

		// If server is unix domain socket
		if (port.includes?.('/') && getWorkerIndex() == 0) {
			if (existsSync(port)) unlinkSync(port);
			listening.push(
				new Promise((resolve, reject) => {
					server
						.listen({ path: port }, () => {
							resolve();
							harper_logger.info('Domain socket listening on ' + port);
						})
						.on('error', reject);
				})
			);
			continue;
		}

		let fd;
		try {
			const last_colon = port.lastIndexOf(':');
			if (last_colon > 0)
				// if there is a colon, we assume it is a host:port pair, and then strip brackets as that is a common way to
				// specify an IPv6 address
				fd = createReuseportFd(+port.slice(last_colon + 1).replace(/[\[\]]/g, ''), port.slice(0, last_colon));
			else fd = createReuseportFd(+port, '::');
		} catch (error) {
			console.error(`Unable to bind to port ${port}`, error);
			continue;
		}
		listening.push(
			new Promise((resolve, reject) => {
				server
					.listen({ fd }, () => {
						resolve();
						harper_logger.trace('Listening on port ' + port, threadId);
					})
					.on('error', reject);
			})
		);
	}
	return Promise.all(listening);
}
if (!isMainThread && !workerData.noServerStart) {
	startServers();
}

function deliverSocket(fd_or_socket, port, data) {
	// Create a socket and deliver it to the HTTP server
	// HTTP server likes to allow half open sockets
	let socket = fd_or_socket?.read
		? fd_or_socket
		: new Socket({ fd: fd_or_socket, readable: true, writable: true, allowHalfOpen: true });
	// for each socket, deliver the connection to the HTTP server handler/parser
	let server = SERVERS[port];
	if (server.isSecure) {
		socket.startTime = performance.now();
	}
	if (server) {
		if (typeof server === 'function') server(socket);
		else server.emit('connection', socket);
		if (data) socket.emit('data', data);
	} else {
		const retry = (retries) => {
			// in case the server hasn't registered itself yet
			setTimeout(() => {
				let server = SERVERS[port];
				if (server) {
					if (typeof server === 'function') server(socket);
					else server.emit('connection', socket);
					if (data) socket.emit('data', data);
				} else if (retries < 5) retry(retries + 1);
				else {
					harper_logger.error(`Server on port ${port} was not registered`);
					socket.destroy();
				}
			}, 1000);
		};
		retry(1);
	}
	return socket;
}

let requestMap = new Map();
function proxyRequest(message) {
	let { port, event, data, requestId } = message;
	let socket;
	socket = requestMap.get(requestId);
	switch (event) {
		case 'connection':
			socket = deliverSocket(undefined, port);
			requestMap.set(requestId, socket);
			socket.write = (data, encoding, callback) => {
				parentPort.postMessage({
					requestId,
					event: 'data',
					data: data.toString('latin1'),
				});
				if (callback) callback();
				return true;
			};
			socket.end = (data, encoding, callback) => {
				parentPort.postMessage({
					requestId,
					event: 'end',
					data: data?.toString('latin1'),
				});
				if (callback) callback();
				return true;
			};
			let originalDestroy = socket.destroy;
			socket.destroy = () => {
				originalDestroy.call(socket);
				parentPort.postMessage({
					requestId,
					event: 'destroy',
				});
			};
			break;
		case 'data':
			if (!socket._readableState.destroyed) socket.emit('data', Buffer.from(data, 'latin1'));
			break;
		case 'drain':
			if (!socket._readableState.destroyed) socket.emit('drain', {});
			break;
		case 'end':
			if (!socket._readableState.destroyed) socket.emit('end', {});
			break;
		case 'error':
			if (!socket._readableState.destroyed) socket.emit('error', {});
			break;
	}
}

function registerServer(server, port, check_port = true) {
	if (!port) {
		// if no port is provided, default to custom functions port
		port = env.get(terms.CONFIG_PARAMS.HTTP_PORT);
	}
	let existing_server = SERVERS[port];
	if (existing_server) {
		// if there is an existing server on this port, we create a cascading delegation to try the request with one
		// server and if doesn't handle the request, cascade to next server (until finally we 404)
		let last_server = existing_server.lastServer || existing_server;
		if (last_server === server) throw new Error(`Can not register the same server twice for the same port ${port}`);
		if (check_port && Boolean(last_server.sessionIdContext) !== Boolean(server.sessionIdContext) && +port)
			throw new Error(`Can not mix secure HTTPS and insecure HTTP on the same port ${port}`);
		last_server.off('unhandled', defaultNotFound);
		last_server.on('unhandled', (request, response) => {
			// fastify can't clean up properly, and as soon as we have received a fastify request, must mark our mode
			// as such
			if (server.cantCleanupProperly) existing_server.cantCleanupProperly = true;
			server.emit('request', request, response);
		});
		existing_server.lastServer = server;
	} else {
		SERVERS[port] = server;
	}
	server.on('unhandled', defaultNotFound);
}
function getPorts(options) {
	let ports = [];
	let port = options?.securePort;
	if (port) ports.push({ port, secure: true });
	port = options?.port;
	if (port) ports.push({ port, secure: false });
	if (ports.length === 0) {
		// if no port is provided, default to http port
		ports = [];
		if (env.get(terms.CONFIG_PARAMS.HTTP_PORT) != null)
			ports.push({
				port: env.get(terms.CONFIG_PARAMS.HTTP_PORT),
				secure: env.get(terms.CONFIG_PARAMS.CUSTOMFUNCTIONS_NETWORK_HTTPS),
			});
		if (env.get(terms.CONFIG_PARAMS.HTTP_SECUREPORT) != null)
			ports.push({ port: env.get(terms.CONFIG_PARAMS.HTTP_SECUREPORT), secure: true });
	}

	if (options?.isOperationsServer && env.get(terms.CONFIG_PARAMS.OPERATIONSAPI_NETWORK_DOMAINSOCKET)) {
		ports.push({ port: env.get(terms.CONFIG_PARAMS.OPERATIONSAPI_NETWORK_DOMAINSOCKET), secure: false });
	}
	return ports;
}
function httpServer(listener, options) {
	for (let { port, secure } of getPorts(options)) {
		getHTTPServer(port, secure, options?.isOperationsServer);
		if (typeof listener === 'function') {
			http_responders[options?.runFirst ? 'unshift' : 'push']({ listener, port: options?.port || port });
		} else {
			listener.isSecure = secure;
			registerServer(listener, port, false);
		}
		http_chain[port] = makeCallbackChain(http_responders, port);
		ws_chain = makeCallbackChain(request_listeners, port);
	}
}
function getHTTPServer(port, secure, is_operations_server) {
	if (!http_servers[port]) {
		let server_prefix = is_operations_server ? 'operationsApi_network' : 'http';
		let options = {
			keepAliveTimeout: env.get(server_prefix + '_keepAliveTimeout'),
			headersTimeout: env.get(server_prefix + '_headersTimeout'),
			requestTimeout: env.get(server_prefix + '_timeout'),
			// we set this higher (2x times the default in v22, 8x times the default in v20) because it can help with
			// performance
			highWaterMark: 128 * 1024,
			noDelay: true, // don't delay for Nagle's algorithm, it is a relic of the past that slows things down: https://brooker.co.za/blog/2024/05/09/nagle.html
			keepAlive: true,
			keepAliveInitialDelay: 600, // lower the initial delay to 10 minutes, we want to be proactive about closing unused connections
		};
		let mtls = env.get(server_prefix + '_mtls');
		let mtls_required = env.get(server_prefix + '_mtls_required');

		if (secure) {
<<<<<<< HEAD
=======
			server_prefix = is_operations_server ? 'operationsApi_' : '';
			let tls_config = env.get(server_prefix + 'tls');
>>>>>>> 9fd0c360
			// If we are in secure mode, we use HTTP/2 (createSecureServer from http2), with back-compat support
			// HTTP/1. We do not use HTTP/2 for insecure mode for a few reasons: browsers do not support insecure
			// HTTP/2. We have seen slower performance with HTTP/2, when used for directly benchmarking. We have
			// also seen problems with insecure HTTP/2 clients negotiating properly (Java HttpClient).
			// TODO: Add an option to not accept the root certificates, and only use the CA
			Object.assign(options, {
				allowHTTP1: true,
<<<<<<< HEAD
				ciphers: env.get('tls_ciphers'),
=======
>>>>>>> 9fd0c360
				rejectUnauthorized: Boolean(mtls_required),
				requestCert: Boolean(mtls || is_operations_server),
				ticketKeys: getTicketKeys(),
				maxHeaderSize: env.get(terms.CONFIG_PARAMS.HTTP_MAXHEADERSIZE),
				SNICallback: createSNICallback(tls_config),
			});
		}
		let license_warning = checkMemoryLimit();
		let server = (http_servers[port] = (secure ? createSecureServer : createServer)(
			options,
			async (node_request, node_response) => {
				try {
					let start_time = performance.now();
					let request = new Request(node_request, node_response);
					if (is_operations_server) request.isOperationsServer = true;
					// assign a more WHATWG compliant headers object, this is our real standard interface
					let response = await http_chain[port](request);
					if (!response) {
						// this means that the request was completely handled, presumably through the
						// node_response and we are actually just done
						if (request._nodeResponse.statusCode) return;
						response = unhandled(request);
					}

					if (license_warning)
						response.headers?.set?.(
							'Server',
							'Unlicensed HarperDB, this should only be used for educational and development purposes'
						);
					else response.headers?.set?.('Server', 'HarperDB');

					if (response.status === -1) {
						// This means the HDB stack didn't handle the request, and we can then cascade the request
						// to the server-level handler, forming the bridge to the slower legacy fastify framework that expects
						// to interact with a node HTTP server object.
						for (let header_pair of response.headers || []) {
							node_response.setHeader(header_pair[0], header_pair[1]);
						}
						node_request.baseRequest = request;
						node_response.baseResponse = response;
						return http_servers[port].emit('unhandled', node_request, node_response);
					}
					const status = response.status || 200;
					const end_time = performance.now();
					const execution_time = end_time - start_time;
					let body = response.body;
					let sent_body;
					if (!response.handlesHeaders) {
						const headers = response.headers || new Headers();
						if (!body) {
							headers.set('Content-Length', '0');
							sent_body = true;
						} else if (body.length >= 0) {
							if (typeof body === 'string') headers.set('Content-Length', Buffer.byteLength(body));
							else headers.set('Content-Length', body.length);
							sent_body = true;
						}
						let server_timing = `hdb;dur=${execution_time.toFixed(2)}`;
						if (response.wasCacheMiss) {
							server_timing += ', miss';
						}
						appendHeader(headers, 'Server-Timing', server_timing, true);
						node_response.writeHead(status, headers && (headers[Symbol.iterator] ? Array.from(headers) : headers));
						if (sent_body) node_response.end(body);
					}
					const handler_path = request.handlerPath;
					const method = request.method;
					recordAction(
						execution_time,
						'duration',
						handler_path,
						method,
						response.wasCacheMiss == undefined ? undefined : response.wasCacheMiss ? 'cache-miss' : 'cache-hit'
					);
					recordActionBinary(status < 400, 'success', handler_path, method);
					if (!sent_body) {
						// if it is a stream, pipe it
						if (body?.pipe) {
							body.pipe(node_response);
							if (body.destroy)
								node_response.on('close', () => {
									body.destroy();
								});
							let bytes_sent = 0;
							body.on('data', (data) => {
								bytes_sent += data.length;
							});
							body.on('end', () => {
								recordAction(performance.now() - end_time, 'transfer', handler_path, method);
								recordAction(bytes_sent, 'bytes-sent', handler_path, method);
							});
						}
						// else just send the buffer/string
						else if (body?.then)
							body.then((body) => {
								node_response.end(body);
							}, onError);
						else node_response.end(body);
					}
				} catch (error) {
					onError(error);
				}
				function onError(error) {
					const headers = error.headers;
					node_response.writeHead(
						error.statusCode || 500,
						headers && (headers[Symbol.iterator] ? Array.from(headers) : headers)
					);
					node_response.end(error.toString());
					// a status code is interpreted as an expected error, so just info or warn, otherwise log as error
					if (error.statusCode) {
						if (error.statusCode === 500) harper_logger.warn(error);
						else harper_logger.info(error);
					} else harper_logger.error(error);
				}
			}
		));
		if (mtls) server.mtlsConfig = mtls;
		/* Should we use HTTP2 on upgrade?:
		http_servers[port].on('upgrade', function upgrade(request, socket, head) {
			wss.handleUpgrade(request, socket, head, function done(ws) {
				wss.emit('connection', ws, request);
			});
		});*/
		if (secure) {
			const updateCertificates = async () => {
				const { app_private_key, ops_private_key, ca_certs, app, ops, rep, ca_cert_names } = await getCertsKeys();
				const private_key = is_operations_server ? ops_private_key : app_private_key;
				const certificate = is_operations_server ? rep.cert : app.cert;
				const server_name = is_operations_server ? 'operations' : 'http';
				harper_logger.info(
					'Setting certificates for',
					server_name,
					'server using certificate named:',
					is_operations_server ? rep.name : app.name
				);
				harper_logger.info(
					'Setting certificates for',
					server_name,
					'server using certificate authorities named:',
					ca_cert_names,
					'and all root CAs'
				);

				server.key = private_key;
				server.cert = certificate;
				server.ca = [...ca_certs, ...rootCertificates];
				server.setSecureContext(server);
			};
			databases.system.hdb_certificate.subscribe({
				listener: updateCertificates,
			});
			server.on('secureConnection', (socket) => {
				if (socket._parent.startTime) recordAction(performance.now() - socket._parent.startTime, 'tls-handshake', port);
				recordAction(socket.isSessionReused(), 'tls-reused', port);
			});
			server.isSecure = true;
		}
		registerServer(server, port);
	}
	return http_servers[port];
}

function makeCallbackChain(responders, port_num) {
	let next_callback = unhandled;
	// go through the listeners in reverse order so each callback can be passed to the one before
	// and then each middleware layer can call the next middleware layer
	for (let i = responders.length; i > 0; ) {
		let { listener, port } = responders[--i];
		if (port === port_num || port === 'all') {
			let callback = next_callback;
			next_callback = (request) => {
				// for listener only layers, the response through
				return listener(request, callback);
			};
		}
	}
	return next_callback;
}
function unhandled(request) {
	if (request.user) {
		// pass on authentication information to the next server
		request._nodeRequest.user = request.user;
	}
	return {
		status: -1,
		body: 'Not found',
		headers: new Headers(),
	};
}
function onRequest(listener, options) {
	httpServer(listener, { requestOnly: true, ...options });
}
/**
 * Direct socket listener
 * @param listener
 * @param options
 */
async function onSocket(listener, options) {
	let socket_server;
	if (options.securePort) {
<<<<<<< HEAD
		const { app_private_key, app, app_ca } = await getCertsKeys();
		const certificate_authority_path = options.mtls?.certificateAuthority || app_ca.cert;

		socket_server = createSecureSocketServer(
			{
				ciphers: env.get('tls_ciphers'),
				key: app_private_key,
				// if they have a CA, we append it, so it is included
				cert: app.cert,
				ca: certificate_authority_path,
				rejectUnauthorized: Boolean(options.mtls?.required),
				requestCert: Boolean(options.mtls),
				noDelay: true, // don't delay for Nagle's algorithm, it is a relic of the past that slows things down: https://brooker.co.za/blog/2024/05/09/nagle.html
				keepAlive: true,
				keepAliveInitialDelay: 600, // 10 minute keep-alive, want to be proactive about closing unused connections
=======
		const tls_config = Object.assign({}, env.get('tls'));
		if (options.mtls?.certificateAuthority) tls_config.certificateAuthority = options.mtls.certificateAuthority;
		socket_server = createSecureSocketServer(
			{
				rejectUnauthorized: Boolean(options.mtls?.required),
				requestCert: Boolean(options.mtls),
				SNICallback: createSNICallback(tls_config),
>>>>>>> 9fd0c360
			},
			listener
		);
		SERVERS[options.securePort] = socket_server;
	}
	if (options.port) {
		socket_server = createSocketServer(listener, {
			noDelay: true,
			keepAlive: true,
			keepAliveInitialDelay: 600,
		});
		SERVERS[options.port] = socket_server;
	}
	return socket_server;
}
// workaround for inability to defer upgrade from https://github.com/nodejs/node/issues/6339#issuecomment-570511836
Object.defineProperty(IncomingMessage.prototype, 'upgrade', {
	get() {
		return (
			'connection' in this.headers &&
			'upgrade' in this.headers &&
			this.headers.connection.startsWith('Upgrade') &&
			this.headers.upgrade.toLowerCase() == 'websocket'
		);
	},
	set(v) {},
});
function onWebSocket(listener, options) {
	let servers = [];
	for (let { port: port_num, secure } of getPorts(options)) {
		if (!ws_servers[port_num]) {
			let http_server;
			ws_servers[port_num] = new WebSocketServer({
				server: (http_server = getHTTPServer(port_num, secure, options?.isOperationsServer)),
			});
			http_server._ws = ws_servers[port_num];
			servers.push(http_server);
			ws_servers[port_num].on('connection', async (ws, node_request) => {
				try {
					let request = new Request(node_request);
					request.isWebSocket = true;
					let chain_completion = http_chain[port_num](request);
					let protocol = node_request.headers['sec-websocket-protocol'];
					let ws_listeners_for_port = ws_listeners[port_num];
					let found_handler;
					if (protocol) {
						// first we try to match on WS handlers that match the specified protocol
						for (let i = 0; i < ws_listeners_for_port.length; i++) {
							let handler = ws_listeners_for_port[i];
							if (handler.protocol === protocol) {
								// if we have a handler for a specific protocol, allow it to select on that protocol
								// to the exclusion of other handlers
								found_handler = true;
								handler.listener(ws, request, chain_completion);
							}
						}
						if (found_handler) return;
					}
					// now let generic WS handlers handle the connection
					for (let i = 0; i < ws_listeners_for_port.length; i++) {
						let handler = ws_listeners_for_port[i];
						if (!handler.protocol) {
							// generic handlers don't have a protocol
							handler.listener(ws, request, chain_completion);
							found_handler = true;
						}
					}
					if (!found_handler) {
						// if we have no handlers, we close the connection
						ws.close(1008, 'No handler for protocol');
					}
				} catch (error) {
					harper_logger.warn('Error handling WebSocket connection', error);
				}
			});

			ws_servers[port_num].on('error', (error) => {
				console.log('Error in setting up WebSocket server', error);
			});
		}
		let protocol = options?.subProtocol || '';
		let ws_listeners_for_port = ws_listeners[port_num];
		if (!ws_listeners_for_port) ws_listeners_for_port = ws_listeners[port_num] = [];
		ws_listeners_for_port.push({ listener, protocol });
		http_chain[port_num] = makeCallbackChain(http_responders, port_num);
	}
	return servers;
}
function defaultNotFound(request, response) {
	response.writeHead(404);
	response.end('Not found\n');
}

function readPEM(path) {
	if (path.startsWith('-----BEGIN')) return path;
	return readFileSync(path);
}
function createSNICallback(tls_config) {
	let tls_contexts = [];
	for (let i = 0; tls_config[i]; i++) {
		tls_contexts.push(tls_config[i]);
	}
	if (!tls_contexts.length) tls_contexts.push(tls_config);
	let secure_contexts = new Map();
	let first_context;
	for (let tls of tls_contexts) {
		const private_key = readPEM(tls.privateKey);
		const certificate = readPEM(tls.certificate);
		const certificate_authority = tls.certificateAuthority && readPEM(tls.certificateAuthority);
		if (!private_key || !certificate) {
			throw new Error('Missing private key or certificate for secure server');
		}
		let secure_context = createSecureContext({
			ciphers: env.get('tls_ciphers'),
			ca: certificate_authority,
			ticketKeys: getTicketKeys(),
		});
		// Due to https://github.com/nodejs/node/issues/36655, we need to ensure that we apply the key and cert
		// *after* the context is created, so that the ciphers are set and allow for lower security ciphers if needed
		secure_context.context.setCert(certificate);
		secure_context.context.setKey(private_key, undefined);

		// we store the first 100 bytes of the certificate just for debug logging
		secure_context.certStart = certificate.subarray(0, 100).toString();
		if (!first_context) first_context = secure_context;
		let cert_parsed = new X509Certificate(certificate);
		let hostnames =
			tls.hostname ??
			tls.host ??
			tls.hostnames ??
			tls.hosts ??
			(cert_parsed.subjectAltName
				? cert_parsed.subjectAltName.split(',').map((part) => {
						// the subject alt names looks like 'IP Address:127.0.0.1, DNS:localhost, IP Address:0:0:0:0:0:0:0:1'
						// so we split on commas and then use the part after the colon as the host name
						let colon_index = part.indexOf(':');
						return part.slice(colon_index + 1);
				  })
				: // finally we fall back to the common name
				  [cert_parsed.subject.match(/CN=(.*)/)?.[1]]);
		if (!Array.isArray(hostnames)) hostnames = [hostnames];
		for (let hostname of hostnames) {
			if (hostname) {
				if (!secure_contexts.has(hostname)) secure_contexts.set(hostname, secure_context);
			} else {
				harper_logger.error('No hostname found for certificate at', tls.certificate);
			}
		}
	}
	return (servername, cb) => {
		// find the matching server name
		let context = secure_contexts.get(servername);
		if (context) {
			harper_logger.debug('Found certificate for', servername, context.certStart);
			cb(null, context);
		} else {
			harper_logger.debug('No certificate found to match', servername, 'using the first certificate');
			// no matches, return the first one
			cb(null, first_context);
		}
	};
}<|MERGE_RESOLUTION|>--- conflicted
+++ resolved
@@ -10,36 +10,15 @@
 const terms = require('../../utility/hdbTerms');
 const { server } = require('../Server');
 const { WebSocketServer } = require('ws');
-let { createSecureContext, createServer: createSecureSocketServer } = require('node:tls');
+let { createSecureContext, createServer: createSecureSocketServer, rootCertificates } = require('node:tls');
 const { getTicketKeys, restartNumber, getWorkerIndex } = require('./manageThreads');
 const { Headers, appendHeader } = require('../serverHelpers/Headers');
 const { recordAction, recordActionBinary } = require('../../resources/analytics');
 const { Request, createReuseportFd } = require('../serverHelpers/Request');
 const { checkMemoryLimit } = require('../../utility/registration/hdb_license');
-<<<<<<< HEAD
 const { CERT_PREFERENCE_APP } = require('../../utility/terms/certificates');
-// this horifying hack is brought to you by https://github.com/nodejs/node/issues/36655
-const tls = require('tls');
-const { rootCertificates } = require('node:tls');
 const { getCertsKeys } = require('../../security/keys');
-
-const origCreateSecureContext = tls.createSecureContext;
-tls.createSecureContext = function (options) {
-	if (!options.cert || !options.key) {
-		return origCreateSecureContext(options);
-	}
-
-	let lessOptions = { ...options };
-	delete lessOptions.key;
-	delete lessOptions.cert;
-	let ctx = origCreateSecureContext(lessOptions);
-	ctx.context.setCert(options.cert);
-	ctx.context.setKey(options.key, undefined);
-	return ctx;
-};
-=======
 const { X509Certificate } = require('crypto');
->>>>>>> 9fd0c360
 
 const debug_threads = env.get(terms.CONFIG_PARAMS.THREADS_DEBUG);
 if (debug_threads) {
@@ -409,11 +388,8 @@
 		let mtls_required = env.get(server_prefix + '_mtls_required');
 
 		if (secure) {
-<<<<<<< HEAD
-=======
 			server_prefix = is_operations_server ? 'operationsApi_' : '';
 			let tls_config = env.get(server_prefix + 'tls');
->>>>>>> 9fd0c360
 			// If we are in secure mode, we use HTTP/2 (createSecureServer from http2), with back-compat support
 			// HTTP/1. We do not use HTTP/2 for insecure mode for a few reasons: browsers do not support insecure
 			// HTTP/2. We have seen slower performance with HTTP/2, when used for directly benchmarking. We have
@@ -421,10 +397,6 @@
 			// TODO: Add an option to not accept the root certificates, and only use the CA
 			Object.assign(options, {
 				allowHTTP1: true,
-<<<<<<< HEAD
-				ciphers: env.get('tls_ciphers'),
-=======
->>>>>>> 9fd0c360
 				rejectUnauthorized: Boolean(mtls_required),
 				requestCert: Boolean(mtls || is_operations_server),
 				ticketKeys: getTicketKeys(),
@@ -626,31 +598,15 @@
 async function onSocket(listener, options) {
 	let socket_server;
 	if (options.securePort) {
-<<<<<<< HEAD
-		const { app_private_key, app, app_ca } = await getCertsKeys();
-		const certificate_authority_path = options.mtls?.certificateAuthority || app_ca.cert;
-
+		const tls_config = Object.assign({}, await getCertsKeys('app'), options.mtls);
 		socket_server = createSecureSocketServer(
 			{
-				ciphers: env.get('tls_ciphers'),
-				key: app_private_key,
-				// if they have a CA, we append it, so it is included
-				cert: app.cert,
-				ca: certificate_authority_path,
 				rejectUnauthorized: Boolean(options.mtls?.required),
 				requestCert: Boolean(options.mtls),
 				noDelay: true, // don't delay for Nagle's algorithm, it is a relic of the past that slows things down: https://brooker.co.za/blog/2024/05/09/nagle.html
 				keepAlive: true,
 				keepAliveInitialDelay: 600, // 10 minute keep-alive, want to be proactive about closing unused connections
-=======
-		const tls_config = Object.assign({}, env.get('tls'));
-		if (options.mtls?.certificateAuthority) tls_config.certificateAuthority = options.mtls.certificateAuthority;
-		socket_server = createSecureSocketServer(
-			{
-				rejectUnauthorized: Boolean(options.mtls?.required),
-				requestCert: Boolean(options.mtls),
 				SNICallback: createSNICallback(tls_config),
->>>>>>> 9fd0c360
 			},
 			listener
 		);
