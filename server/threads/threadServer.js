--- conflicted
+++ resolved
@@ -594,11 +594,7 @@
 					let request = new Request(node_request);
 					request.isWebSocket = true;
 					let chain_completion = http_chain[port_num](request);
-<<<<<<< HEAD
 					let protocol = node_request.headers['sec-websocket-protocol'];
-=======
-					let protocol = node_request.headers['sec-websocket-protocol'] || '';
->>>>>>> d2bacab2
 					let ws_listeners_for_port = ws_listeners[port_num];
 					if (protocol) {
 						// first we try to match on WS handlers that match the specified protocol
