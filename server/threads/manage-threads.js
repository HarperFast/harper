--- conflicted
+++ resolved
@@ -37,7 +37,9 @@
 	messageTypeListener
 };
 let messageTypeListeners = {
-	[RESTART_TYPE](message) { restartWorkers(message.workerType) }
+	[RESTART_TYPE](message) { restartWorkers(message.workerType) },
+	[REQUEST_THREAD_INFO](message, worker) { sendThreadInfo(worker); },
+	[RESOURCE_REPORT] (message, worker) { recordResourceReport(worker, message); },
 };
 function startWorker(path, options = {}) {
 	const license = hdb_license.licenseSearch();
@@ -116,13 +118,7 @@
 		}
 	});
 	worker.on('message', (message) => {
-<<<<<<< HEAD
-		messageTypeListeners[message.type]?.(message);
-=======
-		if (message.type === RESTART_TYPE) restartWorkers(message.workerType);
-		if (message.type === REQUEST_THREAD_INFO) sendThreadInfo(worker);
-		if (message.type === RESOURCE_REPORT) recordResourceReport(worker, message);
->>>>>>> 41077da2
+		messageTypeListeners[message.type]?.(message, worker);
 	});
 	workers.push(worker);
 	startMonitoring();
@@ -305,11 +301,8 @@
 } else {
 	getThreadInfo = getChildWorkerInfo;
 }
-<<<<<<< HEAD
-=======
 module.exports.getThreadInfo = getThreadInfo;
 
->>>>>>> 41077da2
 function addPort(port) {
 	connected_ports.push(port);
 	port
