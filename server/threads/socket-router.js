--- conflicted
+++ resolved
@@ -41,7 +41,6 @@
 	return workers;
 }
 
-<<<<<<< HEAD
 function startSocketServer(port = 0, workerStrategy = findMostIdleWorker) {
 	if (typeof port === 'string') {
 		// if we are using a unix domain socket, we try to delete it first, otherwise it will throw an EADDRESSINUSE
@@ -51,8 +50,6 @@
 		} catch (error) {}
 	}
 	// at some point we may want to actually read from the https connections
-=======
-function startSocketServer(type, port = 0, session_affinity_identifier) {
 	let worker_strategy;
 	if (session_affinity_identifier) {
 		// use remote ip address based session affinity
@@ -61,33 +58,21 @@
 		else worker_strategy = makeFindByHeaderAffinity(session_affinity_identifier);
 	} else
 		worker_strategy = findMostIdleWorker; // no session affinity, just delegate to most idle worker
->>>>>>> 487b007c
 	let server = createServer(
 		{
 			allowHalfOpen: true,
 			pauseOnConnect: !worker_strategy.readsData,
 		},
 		(socket) => {
-<<<<<<< HEAD
-			const worker = workerStrategy(socket);
-			if (!worker) return harper_logger.error(`No HTTP workers found`);
-			worker.requests++;
-			let fd = socket._handle.fd;
-			if (fd >= 0) worker.postMessage({ port, fd });
-			// valid file descriptor, forward it
-			// Windows doesn't support passing sockets by file descriptors, so we have manually proxy the socket data
-			else proxySocket(socket, worker, port);
-=======
 			worker_strategy(socket, (worker, received_data) => {
 				if (!worker) return harper_logger.error(`No HTTP workers found`);
 				worker.requests++;
 				let fd = socket._handle.fd;
-				if (fd >= 0) worker.postMessage({ type, fd: socket._handle.fd, data: received_data });
+				if (fd >= 0) worker.postMessage({ port, fd: socket._handle.fd, data: received_data });
 				// valid file descriptor, forward it
 				// Windows doesn't support passing sockets by file descriptors, so we have manually proxy the socket data
-				else proxySocket(socket, worker, type);
+				else proxySocket(socket, worker, port);
 			});
->>>>>>> 487b007c
 		}
 	).listen(port);
 	harper_logger.info(`HarperDB ${pjson.version} Server running on port ${port}`);
