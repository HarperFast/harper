--- conflicted
+++ resolved
@@ -133,13 +133,15 @@
 
 	if (!extname(path)) path += '.js';
 
-<<<<<<< HEAD
+	const execArgv = ['--enable-source-maps'];
+	if (env_mgr.get(hdb_terms.CONFIG_PARAMS.THREADS_HEAPSNAPSHOTNEARLIMIT))
+		execArgv.push('--heapsnapshot-near-heap-limit=1');
 	const worker = new Worker(isAbsolute(path) ? path : join(PACKAGE_ROOT, path), {
 		resourceLimits: {
 			maxOldGenerationSizeMb: max_old_memory,
 			maxYoungGenerationSizeMb: max_young_memory,
 		},
-		execArgv: ['--enable-source-maps'],
+		execArgv,
 		argv: process.argv.slice(2),
 		// pass these in synchronously to the worker so it has them on startup:
 		workerData: {
@@ -154,37 +156,7 @@
 		transferList: ports_to_send,
 		...options,
 	});
-=======
-	const execArgv = ['--enable-source-maps'];
-	if (env_mgr.get(hdb_terms.CONFIG_PARAMS.THREADS_HEAPSNAPSHOTNEARLIMIT))
-		execArgv.push('--heapsnapshot-near-heap-limit=1');
-	const worker = new Worker(
-		isAbsolute(path) ? path : join(PACKAGE_ROOT, path),
-		Object.assign(
-			{
-				resourceLimits: {
-					maxOldGenerationSizeMb: max_old_memory,
-					maxYoungGenerationSizeMb: max_young_memory,
-				},
-				execArgv,
-				argv: process.argv.slice(2),
-				// pass these in synchronously to the worker so it has them on startup:
-				workerData: {
-					addPorts: ports_to_send,
-					addThreadIds: channels_to_connect.map((channel) => channel.existingPort.threadId),
-					workerIndex: options.workerIndex,
-					workerCount: (worker_count = options.threadCount),
-					name: options.name,
-					restartNumber: module.exports.restartNumber,
-					ticketKeys: getTicketKeys(),
-				},
-				transferList: ports_to_send,
-			},
-			options
-		)
-	);
->>>>>>> 81d90d9d
-	// now that we have the new thread ids, we can finishing connecting the channel and notify the existing
+	// now that we have the new thread ids, we can finish connecting the channel and notify the existing
 	// worker of the new port with thread id.
 	for (let { port1, existingPort: existing_port } of channels_to_connect) {
 		existing_port.postMessage(
