--- conflicted
+++ resolved
@@ -23,17 +23,12 @@
 if (isMainThread) {
 	process.on('uncaughtException', (error) => {
 		// TODO: Maybe we should try to log the first of each type of error
-<<<<<<< HEAD
 		if (error.code === 'ECONNRESET') return; // that's what network connections do
 		if (error.code === 'EIO') {
 			// that means the terminal is closed
 			harperLogger.disableStdio();
 			return;
 		}
-=======
-		if (error.code === 'ECONNRESET' || error.code === 'ECONNREFUSED') return; // that's what network connections do
-		if (error.message === 'write EIO') return; // that means the terminal is closed
->>>>>>> cda65c25
 		console.error('uncaughtException', error);
 	});
 }
