<<<<<<< HEAD
import { startWorker, setMonitorListener, setMainIsWorker, shutdownWorkers, threadsHaveStarted } from './manageThreads';
=======
import {
	startWorker,
	setMonitorListener,
	setMainIsWorker,
	shutdownWorkers,
	onMessageFromWorkers,
} from './manageThreads';
>>>>>>> ec9e677b
import { createServer, Socket } from 'net';
import * as hdb_terms from '../../utility/hdbTerms';
import * as harper_logger from '../../utility/logging/harper_logger';
import { unlinkSync, existsSync } from 'fs';
import { recordAction } from '../../resources/analytics';
import { isMainThread } from 'worker_threads';
import { checkMemoryLimit } from '../../utility/registration/hdb_license';
const workers = [];
let queued_sockets = [];
const handle_socket = [];
let direct_thread_server;
let current_thread_count = 0;
const workers_ready = [];
let license_warning_interval_id;

if (isMainThread) {
	process.on('uncaughtException', (error) => {
		// TODO: Maybe we should try to log the first of each type of error
		if (error.code === 'ECONNRESET') return; // that's what network connections do
		if (error.message === 'write EIO') return; // that means the terminal is closed
		console.error('uncaughtException', error);
	});

	onMessageFromWorkers((message) => {
		if (message.type === hdb_terms.ITC_EVENT_TYPES.RESTART && license_warning_interval_id) {
			clearInterval(license_warning_interval_id);
			licenseWarning();
		}
	});
}

const LICENSE_NAG_PERIOD = 600000; // ten minutes
export async function startHTTPThreads(thread_count = 2, dynamic_threads?: boolean) {
	try {
		if (dynamic_threads) {
			startHTTPWorker(0, 1, true);
		} else {
			const { loadRootComponents } = require('../loadRootComponents');
			if (thread_count === 0) {
				setMainIsWorker(true);
				await require('./threadServer').startServers();
				return Promise.resolve([]);
			}
			await loadRootComponents();
		}
<<<<<<< HEAD
		const license_warning = checkMemoryLimit();
		if (license_warning && !process.env.DEV_MODE) {
			console.error(license_warning);
			setInterval(() => {
				harper_logger.notify(license_warning);
			}, LICENSE_NAG_PERIOD).unref();
		}
		for (let i = 0; i < thread_count; i++) {
			startHTTPWorker(i, thread_count);
		}
		return Promise.all(workers_ready);
	} finally {
		threadsHaveStarted();
=======
		await loadRootComponents();
	}

	licenseWarning();

	for (let i = 0; i < thread_count; i++) {
		startHTTPWorker(i, thread_count);
	}
	return Promise.all(workers_ready);
}

function licenseWarning() {
	const license_warning = checkMemoryLimit();
	if (license_warning && !process.env.DEV_MODE) {
		console.error(license_warning);
		license_warning_interval_id = setInterval(() => {
			harper_logger.notify(license_warning);
		}, LICENSE_NAG_PERIOD).unref();
>>>>>>> ec9e677b
	}
}

function startHTTPWorker(index, thread_count = 1, shutdown_when_idle?) {
	current_thread_count++;
	startWorker('server/threads/threadServer.js', {
		name: hdb_terms.THREAD_TYPES.HTTP,
		workerIndex: index,
		threadCount: thread_count,
		async onStarted(worker) {
			// note that this can be called multiple times, once when started, and again when threads are restarted
			const ready = new Promise((resolve, reject) => {
				function onMessage(message) {
					if (message.type === hdb_terms.CLUSTER_MESSAGE_TYPE_ENUM.CHILD_STARTED) {
						worker.removeListener('message', onMessage);
						resolve(worker);
					}
				}

				worker.on('message', onMessage);
				worker.on('error', reject);
			});
			workers_ready.push(ready);
			await ready;
			workers.push(worker);
			worker.expectedIdle = 1;
			worker.lastIdle = 0;
			worker.requests = 1;
			worker.on('message', (message) => {
				if (message.requestId) {
					const handler = requestMap.get(message.requestId);
					if (handler) handler(message);
				}
			});
			worker.on('exit', removeWorker);
			worker.on('shutdown', removeWorker);
			function removeWorker() {
				const index = workers.indexOf(worker);
				if (index > -1) workers.splice(index, 1);
			}
			if (queued_sockets) {
				// if there are any queued sockets, we re-deliver them
				const sockets = queued_sockets;
				queued_sockets = [];
				for (const socket of sockets) handle_socket[socket.localPort](null, socket);
			}
		},
	});
	if (shutdown_when_idle) {
		const interval = setInterval(() => {
			if (recent_request) recent_request = false;
			else {
				clearInterval(interval);
				console.log('shut down dynamic thread due to inactivity');
				shutdownWorkers();
				current_thread_count = 0;
				setTimeout(() => {
					global.gc?.();
				}, 5000);
			}
		}, 10000);
	}
}
let recent_request;
export function startSocketServer(port = 0, session_affinity_identifier?) {
	if (typeof port === 'string') {
		// if we are using a unix domain socket, we try to delete it first, otherwise it will throw an EADDRESSINUSE
		// error
		try {
			if (existsSync(port)) unlinkSync(port);
		} catch (error) {}
	}
	// at some point we may want to actually read from the https connections
	let worker_strategy;
	if (session_affinity_identifier) {
		// use remote ip address based session affinity
		if (session_affinity_identifier === 'ip') worker_strategy = findByRemoteAddressAffinity;
		// use a header for session affinity (like Authorization or Cookie)
		else worker_strategy = makeFindByHeaderAffinity(session_affinity_identifier);
	} else worker_strategy = findMostIdleWorker; // no session affinity, just delegate to most idle worker
	const server = createServer({
		allowHalfOpen: true,
		pauseOnConnect: !worker_strategy.readsData,
	}).listen(port);
	if (server._handle) {
		server._handle.onconnection = handle_socket[port] = function (err, client_handle) {
			if (!worker_strategy.readsData) {
				client_handle.reading = false;
				client_handle.readStop();
			}
			recent_request = true;
			worker_strategy(client_handle, (worker, received_data) => {
				if (!worker) {
					if (direct_thread_server) {
						const socket =
							client_handle._socket || new Socket({ handle: client_handle, writable: true, readable: true });
						direct_thread_server.deliverSocket(socket, port, received_data);
						socket.resume();
					} else if (current_thread_count > 0) {
						// should be a thread coming on line
						if (queued_sockets.length === 0) {
							setTimeout(() => {
								if (queued_sockets.length > 0) {
									console.warn(
										'Incoming sockets/requests have been queued for workers to start, and no workers have handled them. Check to make sure an error is not preventing workers from starting'
									);
								}
							}, 10000).unref();
						}
						client_handle.localPort = port;
						queued_sockets.push(client_handle);
					} else {
						console.log('start up a dynamic thread to handle request');
						startHTTPWorker(0);
					}
					recordAction(false, 'socket-routed');
					return;
				}
				worker.requests++;
				const fd = client_handle.fd;
				if (fd >= 0) worker.postMessage({ port, fd, data: received_data });
				// valid file descriptor, forward it
				// Windows doesn't support passing sockets by file descriptors, so we have manually proxy the socket data
				else {
					const socket = client_handle._socket || new Socket({ handle: client_handle, writable: true, readable: true });
					proxySocket(socket, worker, port);
				}
				recordAction(true, 'socket-routed');
			});
		};
		const pjson = require('../../package.json');
		harper_logger.info(`HarperDB ${pjson.version} Server running on port ${port}`);
	}
	server.on('error', (error) => {
		console.error('Error in socket server', error);
	});
	if (process.env._UNREF_SERVER) server.unref();
	return server;
}

let second_best_availability = 0;

/**
 * Delegate to workers based on what worker is likely to be most idle/available.
 * @returns Worker
 */
function findMostIdleWorker(handle, deliver) {
	// fast algorithm for delegating work to workers based on last idleness check (without constantly checking idleness)
	let selected_worker;
	let last_availability = 0;
	for (const worker of workers) {
		if (worker.threadId === -1) continue;
		const availability = worker.expectedIdle / worker.requests;
		if (availability > last_availability) {
			selected_worker = worker;
		} else if (last_availability >= second_best_availability) {
			second_best_availability = availability;
			return deliver(selected_worker);
		}
		last_availability = availability;
	}
	second_best_availability = 0;
	deliver(selected_worker);
}

const AFFINITY_TIMEOUT = 3600000; // an hour timeout
const sessions = new Map();

/**
 * Delegate to workers using session affinity based on remote address. This will send all requests
 * from the same remote address to the same worker.
 * @returns Worker
 */
function findByRemoteAddressAffinity(handle, deliver) {
	const remote_info = {};
	handle.getpeername(remote_info);
	const address = remote_info.address;
	// we might need to fallback to new Socket({handle}).remoteAddress for... bun?
	const entry = sessions.get(address);
	const now = Date.now();
	if (entry && entry.worker.threadId !== -1) {
		entry.lastUsed = now;
		return deliver(entry.worker);
	}
	findMostIdleWorker(handle, (worker) => {
		sessions.set(address, {
			worker,
			lastUsed: now,
		});
		deliver(worker);
	});
}

/**
 * Creates a worker strategy that uses session affinity to maintain the same thread for requests that have the
 * same value of the provided header. You can use a header of "Authorization" for clients that are using
 * basic authentication, or "Cookie" for clients using cookie-based authentication.
 * @param header
 * @returns {findByHeaderAffinity}
 */
function makeFindByHeaderAffinity(header) {
	// regular expression to find the specified header and group match on the value
	const header_expression = new RegExp(`${header}:\\s*(.+)`, 'i');
	findByHeaderAffinity.readsData = true; // make sure we don't start with the socket being paused
	return findByHeaderAffinity;
	function findByHeaderAffinity(handle, deliver) {
		const socket = new Socket({ handle, readable: true, writable: true });
		handle._socket = socket;
		socket.on('data', (data) => {
			// must forcibly stop the TCP handle to ensure no more data is read and that all further data is read by
			// the child worker thread (once it resumes the socket)
			handle.readStop();
			const header_block = data.toString('latin1'); // latin is standard HTTP header encoding and faster
			const header_value = header_block.match(header_expression)?.[1];
			const entry = sessions.get(header_value);
			const now = Date.now();
			if (entry && entry.worker.threadId !== -1) {
				entry.lastUsed = now;
				return deliver(entry.worker);
			}

			findMostIdleWorker(handle, (worker) => {
				sessions.set(header_value, {
					worker,
					lastUsed: now,
				});
				deliver(worker, data);
			});
		});
	}
}

setInterval(() => {
	// clear out expired entries
	const now = Date.now();
	for (const [address, entry] of sessions) {
		if (entry.lastUsed + AFFINITY_TIMEOUT < now) sessions.delete(address);
	}
}, AFFINITY_TIMEOUT).unref();

// basically, the amount of additional idleness to expect based on previous idleness (some work will continue, some
// won't)
const EXPECTED_IDLE_DECAY = 1000;

/**
 * Updates the idleness statistics for each worker
 */
export function updateWorkerIdleness() {
	second_best_availability = 0;
	for (const worker of workers) {
		worker.expectedIdle = worker.recentELU.idle + EXPECTED_IDLE_DECAY;
		worker.requests = 1;
	}
	workers.sort((a, b) => (a.expectedIdle > b.expectedIdle ? -1 : 1));
}

setMonitorListener(updateWorkerIdleness);

const requestMap = new Map();
let nextId = 1;

/**
 * Windows does not have file descriptors for sockets and there is no mechanism in NodeJS for sending sockets
 * to workers, so we have to actually read the data from sockets and proxy the data to the threads. We may want
 * to do this for some other types of connections, like cookie-based session affinity at some point, but for now
 * this is just for Windows. This basically listens for the all events on a socket and forwards them to the target
 * worker for it to emulate a socket with the incoming event messages (and vice versa to proxy the response).
 * @param socket
 * @param worker
 * @param type
 */
function proxySocket(socket, worker, port) {
	// socket proxying for Windows
	const requestId = nextId++;
	worker.postMessage({ port, requestId, event: 'connection' });
	socket
		.on('data', (buffer) => {
			const data = buffer.toString('latin1');
			worker.postMessage({ port, requestId, data, event: 'data' });
		})
		.on('close', (hadError) => {
			worker.postMessage({ port, requestId, event: 'close', hadError });
		})
		.on('error', (error) => {
			worker.postMessage({ port, requestId, event: 'error', error });
		})
		.on('drain', (error) => {
			worker.postMessage({ port, requestId, event: 'drain', error });
		})
		.on('end', () => {
			worker.postMessage({ port, requestId, event: 'end' });
		})
		.resume();
	// handle the response
	requestMap.set(requestId, (message) => {
		if (message.event == 'data') socket.write(Buffer.from(message.data, 'latin1'));
		if (message.event == 'end') {
			socket.end(message.data && Buffer.from(message.data, 'latin1'));
			requestMap.delete(requestId);
		}
		if (message.event == 'destroy') {
			socket.destroy();
			requestMap.delete(requestId);
		}
	});
}<|MERGE_RESOLUTION|>--- conflicted
+++ resolved
@@ -1,14 +1,11 @@
-<<<<<<< HEAD
-import { startWorker, setMonitorListener, setMainIsWorker, shutdownWorkers, threadsHaveStarted } from './manageThreads';
-=======
 import {
 	startWorker,
 	setMonitorListener,
 	setMainIsWorker,
 	shutdownWorkers,
 	onMessageFromWorkers,
+	threadsHaveStarted,
 } from './manageThreads';
->>>>>>> ec9e677b
 import { createServer, Socket } from 'net';
 import * as hdb_terms from '../../utility/hdbTerms';
 import * as harper_logger from '../../utility/logging/harper_logger';
@@ -54,30 +51,14 @@
 			}
 			await loadRootComponents();
 		}
-<<<<<<< HEAD
-		const license_warning = checkMemoryLimit();
-		if (license_warning && !process.env.DEV_MODE) {
-			console.error(license_warning);
-			setInterval(() => {
-				harper_logger.notify(license_warning);
-			}, LICENSE_NAG_PERIOD).unref();
-		}
+		licenseWarning();
 		for (let i = 0; i < thread_count; i++) {
 			startHTTPWorker(i, thread_count);
 		}
 		return Promise.all(workers_ready);
 	} finally {
 		threadsHaveStarted();
-=======
-		await loadRootComponents();
-	}
-
-	licenseWarning();
-
-	for (let i = 0; i < thread_count; i++) {
-		startHTTPWorker(i, thread_count);
-	}
-	return Promise.all(workers_ready);
+	}
 }
 
 function licenseWarning() {
@@ -87,7 +68,6 @@
 		license_warning_interval_id = setInterval(() => {
 			harper_logger.notify(license_warning);
 		}, LICENSE_NAG_PERIOD).unref();
->>>>>>> ec9e677b
 	}
 }
 
