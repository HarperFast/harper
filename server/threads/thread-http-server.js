--- conflicted
+++ resolved
@@ -14,27 +14,6 @@
 	require('../harperdb/hdbServer').hdbServer();
 	const custom_func_enabled = env.get(terms.HDB_SETTINGS_NAMES.CUSTOM_FUNCTIONS_ENABLED_KEY);
 	if (custom_func_enabled) require('../customFunctions/customFunctionsServer').customFunctionsServer();
-<<<<<<< HEAD
-	parentPort
-		.on('message', (message) => {
-			const { type, fd, data } = message;
-			if (fd) {
-				// Create a socket from the file descriptor for the socket that was routed to us.
-				deliverSocket(fd, type, data);
-			} else if (message.requestId) {
-				// Windows doesn't support passing file descriptors, so we have to resort to manually proxying the socket
-				// data for each request
-				proxyRequest(message);
-			} else if (type === terms.ITC_EVENT_TYPES.SHUTDOWN) {
-				// shutdown (for these threads) means stop listening for incoming requests (finish what we are working) and
-				// then let the event loop complete
-				for (let server_type in SERVERS) {
-					// closing idle connections was added in v18, and is a better way to shutdown HTTP servers
-					SERVERS[server_type].close();
-					// in Node v18+ this is preferable way to gracefully shutdown connections
-					if (SERVERS[server_type].server.closeIdleConnections()) SERVERS[server_type].server.closeIdleConnections();
-				}
-=======
 	parentPort.on('message', (message) => {
 		const { type, fd, data } = message;
 		if (fd) {
@@ -61,10 +40,9 @@
 					// reason if a fastify server has not received any requests yet, we can gracefully exit properly.
 					process.exit(0);
 				});
->>>>>>> 30a46491
 			}
-		})
-		.ref(); // use this to keep the thread running until we are ready to shutdown and clean up handles
+		}
+	}).ref(); // use this to keep the thread running until we are ready to shutdown and clean up handles
 	// notify that we are now ready to start receiving requests
 	parentPort.postMessage({ type: terms.ITC_EVENT_TYPES.CHILD_STARTED });
 }
