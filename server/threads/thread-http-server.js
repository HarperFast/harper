--- conflicted
+++ resolved
@@ -24,17 +24,10 @@
 	loadComponentModules();
 	harper_logger.error('started http thread', threadId);
 	parentPort.on('message', (message) => {
-<<<<<<< HEAD
-		const { port, fd } = message;
+		const { port, fd, data } = message;
 		if (fd) {
 			// Create a socket from the file descriptor for the socket that was routed to us.
-			deliverSocket(fd, port);
-=======
-		const { type, fd, data } = message;
-		if (fd) {
-			// Create a socket from the file descriptor for the socket that was routed to us.
-			deliverSocket(fd, type, data);
->>>>>>> 487b007c
+			deliverSocket(fd, port, data);
 		} else if (message.requestId) {
 			// Windows doesn't support passing file descriptors, so we have to resort to manually proxying the socket
 			// data for each request
@@ -55,24 +48,12 @@
 	parentPort.postMessage({ type: terms.ITC_EVENT_TYPES.CHILD_STARTED });
 }
 
-<<<<<<< HEAD
-function deliverSocket(fd, port) {
-=======
-function deliverSocket(fd, type, data) {
->>>>>>> 487b007c
+function deliverSocket(fd, port, data) {
 	// Create a socket and deliver it to the HTTP server
 	// HTTP server likes to allow half open sockets
 	let socket = new Socket({ fd, readable: true, writable: true, allowHalfOpen: true });
 	// for each socket, deliver the connection to the HTTP server handler/parser
-<<<<<<< HEAD
-	if (SERVERS[port]) SERVERS[port].emit('connection', socket);
-	else {
-		const retry = (retries) => {
-			// in case the server hasn't registered itself yet
-			setTimeout(() => {
-				if (SERVERS[port]) SERVERS[port].emit('connection', socket);
-=======
-	let app_server = SERVERS[type];
+	let app_server = SERVERS[port];
 	if (app_server) {
 		app_server.server.emit('connection', socket);
 		if (data) socket.emit('data', data);
@@ -80,12 +61,11 @@
 		const retry = (retries) => {
 			// in case the server hasn't registered itself yet
 			setTimeout(() => {
-				let app_server = SERVERS[type];
+				let app_server = SERVERS[port];
 				if (app_server) {
 					app_server.server.emit('connection', socket);
 					if (data) socket.emit('data', data);
 				}
->>>>>>> 487b007c
 				else if (retries < 5) retry(retries + 1);
 				else {
 					harper_logger.error(`Server on port ${port} was not registered`);
