"use strict";

const uuidv1 = require('uuid/v1');
const search = require('../data_layer/search');
const sql = require('../sqlTranslator/index');
const csv = require('../data_layer/csvBulkLoad');
const schema = require('../data_layer/schema');
const delete_ = require('../data_layer/delete');
const user = require('../security/user');
const role = require('../security/role');
const read_log = require('../utility/logging/read_logs');
const cluster_utilities = require('./clustering/clusterUtilities');
const auth = require('../security/auth');
const harper_logger = require('../utility/logging/harper_logger');
const export_ = require('../data_layer/export');
const op_auth = require('../utility/operation_authorization');
const jobs = require('./jobs');
const signal = require('../utility/signalling');
const job_runner = require('./jobRunner');
const terms = require('../utility/hdbTerms');
const reg = require('../utility/registration/registrationHandler');
const stop = require('../bin/stop');
const util = require('util');
const insert = require('../data_layer/insert');

<<<<<<< HEAD
const cb_insert_insert = util.callbackify(insert.insert);
const cb_insert_update = util.callbackify(insert.update);
const cb_schema_drop_attribute = util.callbackify(schema.dropAttribute);
const cb_user_add_user = util.callbackify(user.addUser);
const cb_user_alter_user = util.callbackify(user.alterUser);
const cb_user_drop_user = util.callbackify(user.dropUser);
const cb_user_user_info = util.callbackify(user.userInfo);
const cb_user_list_user_external = util.callbackify(user.listUsersExternal);
=======
/**
 * Callback functions are still heavily relied on.
 * Callbackify takes an async function and converts to an error-first callback style.
* */

const cb_insert_insert = util.callbackify(insert.insert);
const cb_insert_update = util.callbackify(insert.update);
const cb_schema_drop_attribute = util.callbackify(schema.dropAttribute);
const cb_role_add_role = util.callbackify(role.addRole);
const cb_role_alter_role = util.callbackify(role.alterRole);
const cb_role_drop_role = util.callbackify(role.dropRole);
const cb_role_list_role = util.callbackify(role.listRoles);
>>>>>>> d10c7a8e

const UNAUTH_RESPONSE = 403;
const UNAUTHORIZED_TEXT = 'You are not authorized to perform the operation specified';
let OPERATION_PARAM_ERROR_MSG = `operation parameter is undefined`;

module.exports = {
    chooseOperation: chooseOperation,
    processLocalTransaction: processLocalTransaction,
    proccessDelegatedTransaction: proccessDelegatedTransaction,
    processInThread: processInThread,
    UNAUTH_RESPONSE,
    UNAUTHORIZED_TEXT
};

/**
 * This will process a command message on this receiving node rather than sending it to a remote node.  NOTE: this function
 * handles the response to the sender.
 * @param req
 * @param res
 * @param operation_function
 * @param callback
 * @returns {*}
 */
function processLocalTransaction(req, res, operation_function, callback) {
    try {
        if (req.body.operation !== 'read_log') {
            if(harper_logger.log_level === harper_logger.INFO ||
            harper_logger.log_level === harper_logger.DEBUG ||
            harper_logger.log_level === harper_logger.TRACE) {
                // Need to remove auth variables, but we don't want to create an object unless
                // the logging is actually going to happen.
                const { hdb_user, hdb_auth_header, ...clean_body } = req.body;
                harper_logger.info(JSON.stringify(clean_body));
            }
        }
    } catch (e) {
        harper_logger.error(e);
        callback(e);
        setResponseStatus(res, terms.HTTP_STATUS_CODES.INTERNAL_SERVER_ERROR, e);
    }

    operation_function(req.body, (error, data) => {
        if (error) {
            harper_logger.info(error);
            if(error === UNAUTH_RESPONSE) {
                setResponseStatus(res, terms.HTTP_STATUS_CODES.FORBIDDEN, {error: UNAUTHORIZED_TEXT});
                return callback(error);
            }
            if(typeof error !== 'object') {
                error = {"error": error};
            }
            setResponseStatus(res, terms.HTTP_STATUS_CODES.INTERNAL_SERVER_ERROR, {error: (error.message ? error.message : error.error)});
            return callback(error);
        }
        if (typeof data !== 'object')
            data = {"message": data};
        setResponseStatus(res, terms.HTTP_STATUS_CODES.OK, data);
        return callback(null, data);
    });
}

/**
 * Wrapper for writing status, checks to see if the header is sent already.
 * @param res - the response object
 * @param status - the status object
 * @param msg - the response message.
 */
function setResponseStatus(res, status, msg) {
    try {
        if(!res._headerSent) {
            res.status(status).json(msg);
        }
    } catch(err) {
        harper_logger.info('Tried to set response status, but it has already been set.');
    }
}

function processInThread(operation, operation_function, callback) {
    if (!operationParameterValid(operation)) {
        return callback(OPERATION_PARAM_ERROR_MSG, null);
    }
    if (operation_function === undefined || operation_function === null) {
        let msg = `operation_function parameter in processInThread is undefined`;
        harper_logger.error(msg);
        return callback(msg, null);
    }
    try {
        if (operation.operation !== 'read_log')
            harper_logger.info(JSON.stringify(operation));
    } catch (e) {
        harper_logger.error(e);
        return callback(e);
    }
    operation_function(operation, (error, data) => {
        if (error) {
            harper_logger.info(error);
            if (typeof error !== 'object')
                error = {"error": error};
            return callback(error, null);
        }
        if (typeof data !== 'object')
            data = {"message": data};
        return callback(null, data);
    });
}

//TODO: operation_function is not used, do we need it?
function proccessDelegatedTransaction(operation, operation_function, callback) {
    if (!operationParameterValid(operation)) {
        return callback(OPERATION_PARAM_ERROR_MSG, null);
    }
    if (global.forks === undefined || global.forks === null) {
        let message = 'global forks is undefined';
        harper_logger.error(message);
        return callback(message, null);
    }

    let req = {};
    req.headers = {};
    req.headers.authorization = operation.hdb_auth_header;

    auth.authorize(req, null, function (err, user) {
        if (err) {
            return callback(err);
        }

        operation.hdb_user = user;
        let f = Math.floor(Math.random() * Math.floor(global.forks.length))
        let payload = {
            "id": uuidv1(),
            "body": operation,
            "type": "delegate_transaction"
        };
        global.delegate_callback_queue[payload.id] = callback;
        global.forks[f].send(payload);
    });
}

// TODO: This doesn't really need a callback, should simplify it to a return statement.
function chooseOperation(json, callback) {
    if (json === undefined || json === null) {
        harper_logger.error(`invalid message body parameters found`);
        return nullOperation(json, callback);
    }
    let operation_function = nullOperation;
    let job_operation_function = undefined;

    switch (json.operation) {
        case terms.OPERATIONS_ENUM.INSERT:
            operation_function = cb_insert_insert;
            break;
        case terms.OPERATIONS_ENUM.UPDATE:
            operation_function = cb_insert_update;
            break;
        case terms.OPERATIONS_ENUM.SEARCH_BY_HASH:
            operation_function = search.searchByHash;
            break;
        case terms.OPERATIONS_ENUM.SEARCH_BY_VALUE:
            operation_function = search.searchByValue;
            break;
        case terms.OPERATIONS_ENUM.SEARCH:
            operation_function = search.search;
            break;
        case terms.OPERATIONS_ENUM.SQL:
            operation_function = sql.evaluateSQL;
            break;
        case terms.OPERATIONS_ENUM.CSV_DATA_LOAD:
            operation_function = signalJob;
            job_operation_function = csv.csvDataLoad;
            break;
        case terms.OPERATIONS_ENUM.CSV_FILE_LOAD:
            operation_function = signalJob;
            job_operation_function = csv.csvFileLoad;
            break;
        case terms.OPERATIONS_ENUM.CSV_URL_LOAD:
            operation_function = signalJob;
            job_operation_function = csv.csvURLLoad;
            break;
        case terms.OPERATIONS_ENUM.CREATE_SCHEMA:
            operation_function = schema.createSchema;
            break;
        case terms.OPERATIONS_ENUM.CREATE_TABLE:
            operation_function = schema.createTable;
            break;
        case terms.OPERATIONS_ENUM.CREATE_ATTRIBUTE:
            operation_function = schema.createAttribute;
            break;
        case terms.OPERATIONS_ENUM.DROP_SCHEMA:
            operation_function = schema.dropSchema;
            break;
        case terms.OPERATIONS_ENUM.DROP_TABLE:
            operation_function = schema.dropTable;
            break;
        case terms.OPERATIONS_ENUM.DROP_ATTRIBUTE:
            operation_function = cb_schema_drop_attribute;
            break;
        case terms.OPERATIONS_ENUM.DESCRIBE_SCHEMA:
            operation_function = schema.describeSchema;
            break;
        case terms.OPERATIONS_ENUM.DESCRIBE_TABLE:
            operation_function = schema.describeTable;
            break;
        case terms.OPERATIONS_ENUM.DESCRIBE_ALL:
            operation_function = schema.describeAll;
            break;
        case terms.OPERATIONS_ENUM.DELETE:
            operation_function = delete_.delete;
            break;
        case terms.OPERATIONS_ENUM.ADD_USER:
            operation_function = cb_user_add_user;
            break;
        case terms.OPERATIONS_ENUM.ALTER_USER:
            operation_function = cb_user_alter_user;
            break;
        case terms.OPERATIONS_ENUM.DROP_USER:
            operation_function = cb_user_drop_user;
            break;
        case terms.OPERATIONS_ENUM.LIST_USERS:
            operation_function = cb_user_list_user_external;
            break;
        case terms.OPERATIONS_ENUM.LIST_ROLES:
            operation_function = cb_role_list_role;
            break;
        case terms.OPERATIONS_ENUM.ADD_ROLE:
            operation_function = cb_role_add_role;
            break;
        case terms.OPERATIONS_ENUM.ALTER_ROLE:
            operation_function = cb_role_alter_role;
            break;
        case terms.OPERATIONS_ENUM.DROP_ROLE:
            operation_function = cb_role_drop_role;
            break;
        case terms.OPERATIONS_ENUM.USER_INFO:
            operation_function = cb_user_user_info;
            break;
        case terms.OPERATIONS_ENUM.READ_LOG:
            operation_function = read_log.read_log;
            break;
        case terms.OPERATIONS_ENUM.ADD_NODE:
            operation_function = cluster_utilities.addNode;
            break;
        case terms.OPERATIONS_ENUM.REMOVE_NODE:
            operation_function = cluster_utilities.removeNode;
            break;
        case terms.OPERATIONS_ENUM.CONFIGURE_CLUSTER:
            operation_function = cluster_utilities.configureCluster;
            break;
        case terms.OPERATIONS_ENUM.CLUSTER_STATUS:
            operation_function = cluster_utilities.clusterStatus;
            break;
        case terms.OPERATIONS_ENUM.EXPORT_TO_S3:
            operation_function = signalJob;
            job_operation_function = export_.export_to_s3;
            break;
        case terms.OPERATIONS_ENUM.DELETE_FILES_BEFORE:
            operation_function = signalJob;
            job_operation_function = delete_.deleteFilesBefore;
            break;
        case terms.OPERATIONS_ENUM.EXPORT_LOCAL:
            operation_function = signalJob;
            job_operation_function = export_.export_local;
			break;
        case terms.OPERATIONS_ENUM.SEARCH_JOBS_BY_START_DATE:
            operation_function = jobs.jobHandler;
            break;
        case terms.OPERATIONS_ENUM.GET_JOB:
            operation_function = jobs.jobHandler;
            break;
        case terms.OPERATIONS_ENUM.DELETE_JOB:
            operation_function = jobs.jobHandler;
            break;
        case terms.OPERATIONS_ENUM.UPDATE_JOB:
            operation_function = jobs.updateJob;
            break;
        case terms.OPERATIONS_ENUM.GET_FINGERPRINT:
            operation_function = reg.getFingerprint;
            break;
        case terms.OPERATIONS_ENUM.SET_LICENSE:
            operation_function = reg.setLicense;
            break;
        case terms.OPERATIONS_ENUM.RESTART:
            // TODO: Does callbackify work?
            let restart_cb = util.callbackify(stop.restartProcesses);
            operation_function = restart_cb;
            break;
        default:
            break;
    }
    // Here there is a SQL statement in either the operation or the search_operation (from jobs like export_local).  Need to check the perms
    // on all affected tables/attributes.
    try {
        if (json.operation === 'sql' || (json.search_operation && json.search_operation.operation === 'sql')) {
            let sql_statement = (json.operation === 'sql' ? json.sql : json.search_operation.sql);
            let parsed_sql_object = sql.convertSQLToAST(sql_statement);
            json.parsed_sql_object = parsed_sql_object;
            if (!sql.checkASTPermissions(json, parsed_sql_object)) {
                harper_logger.error(`${UNAUTH_RESPONSE} from operation ${json.search_operation}`);
                return callback(UNAUTH_RESPONSE, `${UNAUTH_RESPONSE} from operation ${json.search_operation}`);
            }
        } else {
            let function_to_check = (job_operation_function === undefined ? operation_function : job_operation_function);
            let operation_json = ((json.search_operation) ? json.search_operation : json);
            if (!operation_json.hdb_user) {
                operation_json.hdb_user = json.hdb_user;
            }
            if (!op_auth.verifyPerms(operation_json, function_to_check)) {
                harper_logger.error(`${UNAUTH_RESPONSE} from operation ${json.search_operation}`);
                return callback(UNAUTH_RESPONSE, null);
            }
        }
    } catch (e) {
        // This should catch all non auth related processing errors and return the message
        return callback(e.message, null);
    }
    return callback(null, operation_function);
}

function nullOperation(json, callback) {
    callback('Invalid operation');
}

function signalJob(json, callback) {
    let new_job_object = undefined;
    jobs.addJob(json).then( (result) => {
        new_job_object = result.createdJob;
        let job_runner_message = new job_runner.RunnerMessage(new_job_object, json);
        let job_signal_message = new signal.JobAddedSignalObject(new_job_object.id, job_runner_message);
        if (process.send !== undefined) {
            signal.signalJobAdded(job_signal_message);
            // purposefully not waiting for a response as we want to callback immediately.
        } else {
            try {
                job_runner.parseMessage(job_signal_message.runner_message);
            } catch(e) {
                harper_logger.error(`Got an error trying to run a job with message ${job_runner_message}. ${e}`);
            }
            // purposefully not waiting for a response as we want to callback immediately.
        }

        return callback(null, `Starting job with id ${new_job_object.id}`);
    }).catch(function caughtError(err) {
        let message = `There was an error adding a job: ${err}`;
        harper_logger.error(message);
        return callback(message, null);
    });
}

function operationParameterValid(operation) {
    if (operation === undefined || operation === null) {
        harper_logger.error(OPERATION_PARAM_ERROR_MSG);
        return false;
    }
    return true;
}<|MERGE_RESOLUTION|>--- conflicted
+++ resolved
@@ -23,7 +23,11 @@
 const util = require('util');
 const insert = require('../data_layer/insert');
 
-<<<<<<< HEAD
+/**
+ * Callback functions are still heavily relied on.
+ * Callbackify takes an async function and converts to an error-first callback style.
+* */
+
 const cb_insert_insert = util.callbackify(insert.insert);
 const cb_insert_update = util.callbackify(insert.update);
 const cb_schema_drop_attribute = util.callbackify(schema.dropAttribute);
@@ -32,20 +36,10 @@
 const cb_user_drop_user = util.callbackify(user.dropUser);
 const cb_user_user_info = util.callbackify(user.userInfo);
 const cb_user_list_user_external = util.callbackify(user.listUsersExternal);
-=======
-/**
- * Callback functions are still heavily relied on.
- * Callbackify takes an async function and converts to an error-first callback style.
-* */
-
-const cb_insert_insert = util.callbackify(insert.insert);
-const cb_insert_update = util.callbackify(insert.update);
-const cb_schema_drop_attribute = util.callbackify(schema.dropAttribute);
 const cb_role_add_role = util.callbackify(role.addRole);
 const cb_role_alter_role = util.callbackify(role.alterRole);
 const cb_role_drop_role = util.callbackify(role.dropRole);
 const cb_role_list_role = util.callbackify(role.listRoles);
->>>>>>> d10c7a8e
 
 const UNAUTH_RESPONSE = 403;
 const UNAUTHORIZED_TEXT = 'You are not authorized to perform the operation specified';
