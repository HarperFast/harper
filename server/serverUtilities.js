"use strict";

const uuidv1 = require('uuid/v1');
const search = require('../data_layer/search');
const sql = require('../sqlTranslator/index');
const csv = require('../data_layer/csvBulkLoad');
const schema = require('../data_layer/schema');
const delete_ = require('../data_layer/delete');
const user = require('../security/user');
const role = require('../security/role');
const cluster_utilities = require('./clustering/clusterUtilities');
const auth = require('../security/auth');
const harper_logger = require('../utility/logging/harper_logger');
const export_ = require('../data_layer/export');
const op_auth = require('../utility/operation_authorization');
const jobs = require('./jobs');
const signal = require('../utility/signalling');
const job_runner = require('./jobRunner');
const terms = require('../utility/hdbTerms');
const reg = require('../utility/registration/registrationHandler');
const stop = require('../bin/stop');
const util = require('util');
const insert = require('../data_layer/insert');
const operation_function_caller = require(`../utility/OperationFunctionCaller`);
const common_utils = require(`../utility/common_utils`);
const env = require(`../utility/environment/environmentManager`);

const UNAUTH_RESPONSE = 403;
const UNAUTHORIZED_TEXT = 'You are not authorized to perform the operation specified';
let OPERATION_PARAM_ERROR_MSG = `operation parameter is undefined`;

const p_search_search_by_hash = util.promisify(search.searchByHash);
const p_search_search_by_value = util.promisify(search.searchByValue);
const p_search_search = util.promisify(search.search);
const p_sql_evaluate_sql = util.promisify(sql.evaluateSQL);
const p_schema_describe_schema = util.promisify(schema.describeSchema);
const p_schema_describe_table = util.promisify(schema.describeTable);
const p_schema_describe_all = util.promisify(schema.describeAll);
const p_delete = util.promisify(delete_.delete);

module.exports = {
    chooseOperation,
    getOperationFunction,
    processLocalTransaction,
    UNAUTH_RESPONSE,
    UNAUTHORIZED_TEXT
};

/**
 * This will process a command message on this receiving node rather than sending it to a remote node.  NOTE: this function
 * handles the response to the sender.
 * @param req
 * @param res
 * @param operation_function
 * @param callback
 * @returns {*}
 */
function processLocalTransaction(req, res, operation_function, callback) {
    try {
        if (req.body.operation !== 'read_log') {
            if(harper_logger.log_level === harper_logger.INFO ||
            harper_logger.log_level === harper_logger.DEBUG ||
            harper_logger.log_level === harper_logger.TRACE) {
                // Need to remove auth variables, but we don't want to create an object unless
                // the logging is actually going to happen.
                const { hdb_user, hdb_auth_header, ...clean_body } = req.body;
                harper_logger.info(JSON.stringify(clean_body));
            }
        }
    } catch (e) {
        harper_logger.error(e);
        callback(e);
        setResponseStatus(res, terms.HTTP_STATUS_CODES.INTERNAL_SERVER_ERROR, e);
    }

    operation_function_caller.callOperationFunctionAsAwait(operation_function, req.body, postOperationHandler)
        .then((data) => {
            if (typeof data !== 'object') {
                data = {"message": data};
            }
            setResponseStatus(res, terms.HTTP_STATUS_CODES.OK, data);
            return callback(null, data);
        })
        .catch((error) => {
            harper_logger.info(error);
            if(error === UNAUTH_RESPONSE) {
                setResponseStatus(res, terms.HTTP_STATUS_CODES.FORBIDDEN, {error: UNAUTHORIZED_TEXT});
                return callback(error);
            }
            if(typeof error !== 'object') {
                error = {"error": error};
            }
            setResponseStatus(res, terms.HTTP_STATUS_CODES.INTERNAL_SERVER_ERROR, {error: (error.message ? error.message : error.error)});
            return callback(error);
        });
}

function postOperationHandler(request_body, result) {
    let transaction_msg = common_utils.getClusterMessage(terms.CLUSTERING_MESSAGE_TYPES.HDB_TRANSACTION);
    transaction_msg.__originator[env.get(terms.HDB_SETTINGS_NAMES.CLUSTERING_NODE_NAME_KEY)] = '';
    transaction_msg.__transacted = true;
    switch(request_body.operation) {
        case terms.OPERATIONS_ENUM.INSERT:
            try {
                if (global.hdb_socket_client !== undefined && request_body.schema !== 'system' && Array.isArray(result.inserted_hashes) && result.inserted_hashes.length > 0) {
                    transaction_msg.transaction = {
                        operation: "insert",
                        schema: request_body.schema,
                        table: request_body.table,
                        records: []
                    };

                    let hash_attribute = global.hdb_schema[request_body.schema][request_body.table].hash_attribute;
                    request_body.records.forEach(record => {
                        if(result.inserted_hashes.includes(common_utils.autoCast(record[hash_attribute]))) {
                            transaction_msg.transaction.records.push(record);
                        }
                    });
                    common_utils.sendTransactionToSocketCluster(`${request_body.schema}:${request_body.table}`, transaction_msg);
                }
            } catch(err) {
                harper_logger.error('There was an error calling insert followup function.');
                harper_logger.error(err);
            }
            break;
        case terms.OPERATIONS_ENUM.CREATE_SCHEMA:
            try {
                transaction_msg.transaction = {
                    operation: terms.OPERATIONS_ENUM.CREATE_SCHEMA,
                    schema: request_body.schema,
                };
                common_utils.sendTransactionToSocketCluster(terms.INTERNAL_SC_CHANNELS.CREATE_SCHEMA, transaction_msg);
            } catch(err) {
                harper_logger.error('There was a problem sending the create_schema transaction to the cluster.');
            }
            break;
        case terms.OPERATIONS_ENUM.CREATE_TABLE:
            try {
                transaction_msg.transaction = {
                    operation: terms.OPERATIONS_ENUM.CREATE_TABLE,
                    schema: request_body.schema,
                    table: request_body.table
                };
                common_utils.sendTransactionToSocketCluster(terms.INTERNAL_SC_CHANNELS.CREATE_SCHEMA, transaction_msg);
            } catch(err) {
                harper_logger.error('There was a problem sending the create_schema transaction to the cluster.');
            }
            break;
        case terms.OPERATIONS_ENUM.CREATE_ATTRIBUTE:
            try {
                transaction_msg.transaction = {
                    operation: terms.OPERATIONS_ENUM.CREATE_ATTRIBUTE,
                    schema: request_body.schema,
                    table: request_body.table,
                    attribute: request_body.attribute
                };
                common_utils.sendTransactionToSocketCluster(terms.INTERNAL_SC_CHANNELS.CREATE_SCHEMA, transaction_msg);
            } catch(err) {
                harper_logger.error('There was a problem sending the create_schema transaction to the cluster.');
            }
            break;
        default:
            //do nothing
            break;
    }
    return result;
}

/**
 * Wrapper for writing status, checks to see if the header is sent already.
 * @param res - the response object
 * @param status - the status object
 * @param msg - the response message.
 */
function setResponseStatus(res, status, msg) {
    try {
        if(!res._headerSent) {
            res.status(status).json(msg);
        }
    } catch(err) {
        harper_logger.info('Tried to set response status, but it has already been set.');
    }
}

// TODO: This doesn't really need a callback, should simplify it to a return statement.
function chooseOperation(json, callback) {
    if (json === undefined || json === null) {
        harper_logger.error(`invalid message body parameters found`);
        return nullOperation(json, callback);
    }

    let {operation_function, job_operation_function} = getOperationFunction(json);
    // Here there is a SQL statement in either the operation or the search_operation (from jobs like export_local).  Need to check the perms
    // on all affected tables/attributes.
    try {
        if (json.operation === 'sql' || (json.search_operation && json.search_operation.operation === 'sql')) {
            let sql_statement = (json.operation === 'sql' ? json.sql : json.search_operation.sql);
            let parsed_sql_object = sql.convertSQLToAST(sql_statement);
            json.parsed_sql_object = parsed_sql_object;
            if (!sql.checkASTPermissions(json, parsed_sql_object)) {
                harper_logger.error(`${UNAUTH_RESPONSE} from operation ${json.search_operation}`);
                return callback(UNAUTH_RESPONSE, `${UNAUTH_RESPONSE} from operation ${json.search_operation}`);
            }
        } else {
            let function_to_check = (job_operation_function === undefined ? operation_function : job_operation_function);
            let operation_json = ((json.search_operation) ? json.search_operation : json);
            if (!operation_json.hdb_user) {
                operation_json.hdb_user = json.hdb_user;
            }
            if (!op_auth.verifyPerms(operation_json, function_to_check)) {
                harper_logger.error(`${UNAUTH_RESPONSE} from operation ${json.search_operation}`);
                return callback(UNAUTH_RESPONSE, null);
            }
        }
    } catch (e) {
        // This should catch all non auth related processing errors and return the message
        return callback(e.message, null);
    }
    return callback(null, operation_function);
}

function getOperationFunction(json){
    harper_logger.trace(`getOperationFunction with operation: ${json.operation}`);
    let operation_function = nullOperation;
    let job_operation_function = undefined;

    switch (json.operation) {
        case terms.OPERATIONS_ENUM.INSERT:
            operation_function = insert.insert;
            break;
        case terms.OPERATIONS_ENUM.UPDATE:
            operation_function = insert.update;
            break;
        case terms.OPERATIONS_ENUM.SEARCH_BY_HASH:
            operation_function = p_search_search_by_hash;
            break;
        case terms.OPERATIONS_ENUM.SEARCH_BY_VALUE:
            operation_function = p_search_search_by_value;
            break;
        case terms.OPERATIONS_ENUM.SEARCH:
            operation_function = p_search_search;
            break;
        case terms.OPERATIONS_ENUM.SQL:
            operation_function = p_sql_evaluate_sql;
            break;
        case terms.OPERATIONS_ENUM.CSV_DATA_LOAD:
            operation_function = signalJob;
            job_operation_function = csv.csvDataLoad;
            break;
        case terms.OPERATIONS_ENUM.CSV_FILE_LOAD:
            operation_function = signalJob;
            job_operation_function = csv.csvFileLoad;
            break;
        case terms.OPERATIONS_ENUM.CSV_URL_LOAD:
            operation_function = signalJob;
            job_operation_function = csv.csvURLLoad;
            break;
        case terms.OPERATIONS_ENUM.CREATE_SCHEMA:
            operation_function = schema.createSchema;
            break;
        case terms.OPERATIONS_ENUM.CREATE_TABLE:
            operation_function = schema.createTable;
            break;
        case terms.OPERATIONS_ENUM.CREATE_ATTRIBUTE:
            operation_function = schema.createAttribute;
            break;
        case terms.OPERATIONS_ENUM.DROP_SCHEMA:
            operation_function = schema.dropSchema;
            break;
        case terms.OPERATIONS_ENUM.DROP_TABLE:
            operation_function = schema.dropTable;
            break;
        case terms.OPERATIONS_ENUM.DROP_ATTRIBUTE:
            operation_function = schema.dropAttribute;
            break;
        case terms.OPERATIONS_ENUM.DESCRIBE_SCHEMA:
            operation_function = p_schema_describe_schema;
            break;
        case terms.OPERATIONS_ENUM.DESCRIBE_TABLE:
            operation_function = p_schema_describe_table;
            break;
        case terms.OPERATIONS_ENUM.DESCRIBE_ALL:
            operation_function = p_schema_describe_all;
            break;
        case terms.OPERATIONS_ENUM.DELETE:
            operation_function = p_delete;
            break;
        case terms.OPERATIONS_ENUM.ADD_USER:
            operation_function = user.addUser;
            break;
        case terms.OPERATIONS_ENUM.ALTER_USER:
            operation_function = user.alterUser;
            break;
        case terms.OPERATIONS_ENUM.DROP_USER:
            operation_function = user.dropUser;
            break;
        case terms.OPERATIONS_ENUM.LIST_USERS:
            operation_function = user.listUsersExternal;
            break;
        case terms.OPERATIONS_ENUM.LIST_ROLES:
            operation_function = role.listRoles;
            break;
        case terms.OPERATIONS_ENUM.ADD_ROLE:
            operation_function = role.addRole;
            break;
        case terms.OPERATIONS_ENUM.ALTER_ROLE:
            operation_function = role.alterRole;
            break;
        case terms.OPERATIONS_ENUM.DROP_ROLE:
            operation_function = role.dropRole;
            break;
        case terms.OPERATIONS_ENUM.USER_INFO:
            operation_function = user.userInfo;
            break;
        case terms.OPERATIONS_ENUM.READ_LOG:
            operation_function = harper_logger.readLog;
            break;
        case terms.OPERATIONS_ENUM.ADD_NODE:
            operation_function = cluster_utilities.addNode;
            break;
        case terms.OPERATIONS_ENUM.UPDATE_NODE:
            operation_function = cluster_utilities.updateNode;
            break;
        case terms.OPERATIONS_ENUM.REMOVE_NODE:
            operation_function = cluster_utilities.removeNode;
            break;
        case terms.OPERATIONS_ENUM.CONFIGURE_CLUSTER:
            operation_function = cluster_utilities.configureCluster;
            break;
        case terms.OPERATIONS_ENUM.CLUSTER_STATUS:
            operation_function = cluster_utilities.clusterStatus;
            break;
        case terms.OPERATIONS_ENUM.EXPORT_TO_S3:
            operation_function = signalJob;
            job_operation_function = export_.export_to_s3;
            break;
        case terms.OPERATIONS_ENUM.DELETE_FILES_BEFORE:
            operation_function = signalJob;
            job_operation_function = delete_.deleteFilesBefore;
            break;
        case terms.OPERATIONS_ENUM.EXPORT_LOCAL:
            operation_function = signalJob;
            job_operation_function = export_.export_local;
            break;
        case terms.OPERATIONS_ENUM.SEARCH_JOBS_BY_START_DATE:
            operation_function = jobs.jobHandler;
            break;
        case terms.OPERATIONS_ENUM.GET_JOB:
            operation_function = jobs.jobHandler;
            break;
        case terms.OPERATIONS_ENUM.DELETE_JOB:
            operation_function = jobs.jobHandler;
            break;
        case terms.OPERATIONS_ENUM.UPDATE_JOB:
            operation_function = jobs.updateJob;
            break;
        case terms.OPERATIONS_ENUM.GET_FINGERPRINT:
            operation_function = reg.getFingerprint;
            break;
        case terms.OPERATIONS_ENUM.SET_LICENSE:
            operation_function = reg.setLicense;
            break;
        case terms.OPERATIONS_ENUM.RESTART:
<<<<<<< HEAD
            operation_function = util.callbackify(stop.restartProcesses);
=======
            // TODO: Does callbackify work?
            operation_function = stop.restartProcesses;
>>>>>>> d108c588
            break;
        case terms.OPERATIONS_ENUM.CATCHUP:
            operation_function = catchup;
            break;
        default:
            break;
    }

    return {
        operation_function: operation_function,
        job_operation_function: job_operation_function
    };
}

async function catchup(catchup_object) {
    harper_logger.trace('In serverUtils.catchup');
    let split_channel = catchup_object.channel.split(':');

    let schema = split_channel[0];
    let table = split_channel[1];
    let originator = catchup_object.__originator;
    for (let transaction of catchup_object.transactions) {
        try {
            transaction.schema = schema;
            transaction.table = table;
            transaction.__originator = originator;
            switch (transaction.operation) {
                case terms.OPERATIONS_ENUM.INSERT:
                    await insert.insert(transaction);
                    break;
                case terms.OPERATIONS_ENUM.UPDATE:
                    await insert.update(transaction);
                    break;
                case terms.OPERATIONS_ENUM.DELETE:
                    await delete_.delete(transaction);
                    break;
                default:
                    harper_logger.warn('invalid operation in catchup');
                    break;
            }
        }catch(e) {
            harper_logger.info('Invalid operation in transaction');
            harper_logger.error(e);
        }
    }
}

function nullOperation(json, callback) {
    callback('Invalid operation');
}

async function signalJob(json) {
    let new_job_object = undefined;
    let result = undefined;
    try {
        result = await jobs.addJob(json);
        new_job_object = result.createdJob;
        let job_runner_message = new job_runner.RunnerMessage(new_job_object, json);
        let job_signal_message = new signal.JobAddedSignalObject(new_job_object.id, job_runner_message);
        if (process.send !== undefined) {
            signal.signalJobAdded(job_signal_message);
        } else {
            try {
                // purposefully not waiting for await response as we want to callback immediately.
                job_runner.parseMessage(job_signal_message.runner_message);
            } catch (e) {
                harper_logger.error(`Got an error trying to run a job with message ${job_runner_message}. ${e}`);
            }
        }
        return `Starting job with id ${new_job_object.id}`;
    } catch (err) {
        let message = `There was an error adding a job: ${err}`;
        harper_logger.error(message);
        throw new Error(message);
    }
}<|MERGE_RESOLUTION|>--- conflicted
+++ resolved
@@ -361,12 +361,7 @@
             operation_function = reg.setLicense;
             break;
         case terms.OPERATIONS_ENUM.RESTART:
-<<<<<<< HEAD
-            operation_function = util.callbackify(stop.restartProcesses);
-=======
-            // TODO: Does callbackify work?
             operation_function = stop.restartProcesses;
->>>>>>> d108c588
             break;
         case terms.OPERATIONS_ENUM.CATCHUP:
             operation_function = catchup;
