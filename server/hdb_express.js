--- conflicted
+++ resolved
@@ -7,14 +7,7 @@
     ]
 });
 
-<<<<<<< HEAD
-var debug = false;
-
-
-if (cluster.isMaster && !debug) {
-=======
 if (cluster.isMaster) {
->>>>>>> 59de0cbe
     console.log(`Master ${process.pid} is running`);
 
     // Fork workers.
