const cluster = require('cluster');
let numCPUs = 4;
const DEBUG = false;
const winston = require('../utility/logging/winston_logger');
const search = require('../data_layer/search');
const cluster_utilities = require('./clustering/cluster_utilities');
const enterprise_util = require('../utility/enterprise_initialization');
const uuidv1 = require('uuid/v1');

const async = require('async');

if (cluster.isMaster && !DEBUG) {
    let enterprise = false;
    global.delegate_callback_queue = [];
    let licenseKeySearch = {
        operation: 'search_by_value',
        schema: 'system',
        table: 'hdb_license',
        hash_attribute: 'license_key',
        search_attribute: "license_key",
        search_value: "*",
        get_attributes:["*"]


    };

    search.searchByValue(licenseKeySearch, function (err, licenses) {
        const hdb_license = require('../utility/hdb_license');
        if (err) {
            return winston.error(err);
        }

            async.each(licenses, function(license, callback){
                hdb_license.validateLicense(license.license_key, license.company, function (err, license_validation) {
                    if (license_validation.valid_machine && license_validation.valid_date  && license_validation.valid_license){
                        enterprise = true;

                         if(numCPUs === 4){
                             numCPUs = 16;
                        }else{
                            numCPUs +=16;

                        }
                    }
                    callback();

                });
            }, function(err){

                if(err)
                    return winston.error(err);

                winston.info(`Master ${process.pid} is running`);

                // Fork workers.
                let forks = [];
                let num_workers = require('os').cpus().length;
                numCPUs = num_workers < numCPUs ? num_workers : numCPUs;
                for (let i = 0; i < numCPUs; i++) {
                    let forked = cluster.fork();
                    forked.on('message', messageHandler);
                    forks.push(forked);
                }

                global.forks = forks;


                if(enterprise){
                    messageHandler({"type":"enterprise", "enterprise":enterprise});
                    enterprise_util.kickOffEnterprise(function(enterprise_msg){
                        if(enterprise_msg.clustering){
                            messageHandler({"type":"clustering"});

                        }
                    });

                }




                cluster.on('exit', (worker, code, signal) => {
                    winston.info(`worker ${worker.process.pid} died`);
                });

                global.forkClusterMsgQueue = [];
                function messageHandler(msg) {
                    if(msg.type === 'clustering_payload'){
                        forkClusterMsgQueue[msg.id]  = msg;
                        cluster_utilities.payloadHandler(msg);
                    }else if(msg.type === 'delegate_thread_response'){
                        global.delegate_callback_queue[msg.id](msg.err, msg.data);
                    }else{
                        forks.forEach((fork) => {
                            fork.send(msg);
                        });
                    }




                }

            });







    });



} else {
    winston.info('In express' + process.cwd());
    const express = require('express'),
        PropertiesReader = require('properties-reader'),
        hdb_properties = PropertiesReader(`${process.cwd()}/../hdb_boot_properties.file`),
        app = express(),
        bodyParser = require('body-parser'),

        auth = require('../security/auth'),
        session = require('express-session'),
        passport = require('passport'),
        global_schema = require('../utility/globalSchema'),
        pjson = require('../package.json'),
        server_utilities = require('./server_utilities'),
    clone = require('clone');

    cors = require('cors');

    hdb_properties.append(hdb_properties.get('settings_path'));
    global.clusterMsgQueue = [];
    let enterprise = false;
    global.clustering_on = false;
    if (hdb_properties.get('CORS_ON') && (hdb_properties.get('CORS_ON') === true || hdb_properties.get('CORS_ON').toUpperCase() === 'TRUE')) {
        let cors_options = {
            origin: true,
            allowedHeaders: ['Content-Type', 'Authorization'],
            credentials: false
        };
        if (hdb_properties.get('CORS_WHITELIST') && hdb_properties.get('CORS_WHITELIST').length > 0) {
            let whitelist = hdb_properties.get('CORS_WHITELIST').split(',');
            cors_options.origin = (origin, callback) => {
                if (whitelist.indexOf(origin) !== -1) {
                    callback(null, true);
                } else {
                    callback(new Error(`domain ${origin} is not whitelisted`));
                }
            };

        }
        app.use(cors(cors_options));
    }

    app.use(bodyParser.json({limit: '1gb'})); // support json encoded bodies
    app.use(bodyParser.urlencoded({extended: true}));
    app.use(function (error, req, res, next) {
        if (error instanceof SyntaxError) {
            res.status(400).send({error: 'invalid JSON: ' + error.message.replace('\n', '')});
        } else if (error) {
            res.status(400).send({error: error.message});
        } else {
            next();
        }
    });

    app.use(session({
        secret: 'keyboard cat', resave: true,
        saveUninitialized: true
    }));
    app.use(passport.initialize());
    app.use(passport.session());
    app.post('/', function (req, res) {

        let enterprise_operations = ['add_node'];
        if((req.headers.harperdb_connection || enterprise_operations.indexOf(req.body.operation) > -1) && !enterprise){
            return res.status(401).json({"error":"This feature requires an enterprise license.  Please register or contact us at hello@harperdb.io for more info."});
        }

        auth.authorize(req, res, function (err, user) {
            res.set('x-powered-by', 'HarperDB');

            if (err) {
                winston.warn(`{"ip":"${req.connection.remoteAddress}", "error":"${err.stack}"`);
                if (typeof err === 'string') {
                    return res.status(401).send({error: err});
                }
                res.status(401).send(err);
                return;
            }
            req.body.hdb_user = user;


            server_utilities.chooseOperation(req.body, (err, operation_function) => {

                if (err) {
                    winston.error(err);
                    res.status(500).send(err);
                    return;
                }


<<<<<<< HEAD
                    operation_function(req.body, (error, data) => {
                        if (error) {
                            winston.error(error);
                            if(typeof error !== 'object')
                                error = {"error": error};
                            res.status(500).json({error: (error.message ? error.message : error.error)});
                            return;
=======
                if (global.clustering_on && req.body.operation != 'sql') {
                    if (!req.body.schema
                        || !req.body.table
                        || req.body.operation === 'create_table'
                        || req.body.operation === 'drop_table'

                    ) {
                        var localOnlyOperations = ['describe_all', 'describe_table', 'describe_schema', 'read_log']
                        if (localOnlyOperations.includes(req.body.operation)) {
                            server_utilities.processLocalTransaction(req, res, operation_function, function (err) {
                                winston.error(err);
                            });
                        } else {
                            server_utilities.processLocalTransaction(req, res, operation_function,function(err){
                                if(!err){
                                    let id = uuidv1();
                                  //  global.clusterMsgQueue[id] = res;
                                    process.send({"type":"clustering_payload", "pid":process.pid,
                                        "clustering_type":"broadcast",
                                        "id": id,
                                        "body":req.body
                                    });
                                }


                            });

>>>>>>> 2b6357cc
                        }

                    } else {
                        global_schema.getTableSchema(req.body.schema, req.body.table, function (err, table) {
                            if (err) {
                                winston.error(err);
                                return res.status(500).send(err);

                            }


                            if (table.residence) {
                                let residence = table.residence;
                                if (typeof table.residence === 'string') {
                                    residence = JSON.parse(table.residence);
                                }

                                if (residence.indexOf('*') > -1) {

                                    server_utilities.processLocalTransaction(req, res, operation_function,function(err){
                                        if(!err){
                                            let id = uuidv1();
                                          //  global.clusterMsgQueue[id] = res;
                                            process.send({"type":"clustering_payload", "pid":process.pid,
                                                "clustering_type":"broadcast",
                                                "id": id,
                                                "body":req.body
                                            });
                                        }


                                    });
                                }

                                if (residence.indexOf(hdb_properties.get('NODE_NAME')) > -1) {
                                    server_utilities.processLocalTransaction(req, res, operation_function, function () {
                                        if (residence.length > 1) {
                                            for (node in residence) {
                                                if (residence[node] != hdb_properties.get('NODE_NAME')) {

                                                    let id = uuidv1();
                                                   // global.clusterMsgQueue[id] = res;
                                                    process.send({"type":"clustering_payload", "pid":process.pid,
                                                        "clustering_type":"send",
                                                        "id": id,
                                                        "body":req.body,
                                                        "node":{"name":residence[node]}
                                                    });

                                                }
                                            }
                                        }


                                    });
                                } else {
                                    for (node in residence) {
                                        if (residence[node] != hdb_properties.get('NODE_NAME')) {
                                            let id = uuidv1();
                                            global.clusterMsgQueue[id] = res;
                                            process.send({"type":"clustering_payload", "pid":process.pid,
                                                "clustering_type":"send",
                                                "id": id,
                                                "body":req.body,
                                                "node":{"name":residence[node]}
                                            });
                                        }
                                    }
                                }


                            } else {
                                server_utilities.processLocalTransaction(req, res, operation_function, function () {

                                });
                            }


                        });

                        app.get('/', function (req, res) {
                            auth.authorize(req, res, function (err, user) {
                                var guidePath = require('path');
                                res.sendFile(guidePath.resolve('../docs/user_guide.html'));
                            });
                        });

                    }


                } else {
                    server_utilities.processLocalTransaction(req, res, operation_function, function () {

                    });
                }


            });
        });

    });


    process.on('message', (msg) => {
        switch (msg.type) {
            case 'schema':
                global_schema.schemaSignal((err) => {
                    if (err) {
                        winston.error(err);
                    }
                });
                break;
            case 'user':
                global_schema.setUsersToGlobal((err) => {
                    if (err) {
                        winston.error(err);
                    }
                });
                break;
            case 'enterprise':
                enterprise = msg.enterprise;
                break;
            case 'clustering':
                global.clustering_on = true;
                break;
            case 'cluster_response':
                if(global.clusterMsgQueue[msg.id]){
                    if(msg.err){
                        global.clusterMsgQueue[msg.id].status(401).json({"error":msg.err});
                        delete global.clusterMsgQueue[msg.id];
                        break;
                    }

                    global.clusterMsgQueue[msg.id].status(200).json(msg.data);
                    delete global.clusterMsgQueue[msg.id];
                }

                break;



            case 'delegate_transaction':
                server_utilities.chooseOperation(msg.body, function(err, operation_function){
                   server_utilities.processInThread(msg.body, operation_function,function(err, data){
                      process.send({"type":"delegate_thread_response", "err":err, "data": data, "id":msg.id});
                   });
                });
                break;
        }
    });

    try {
        let http = require('http');
        let httpsecure = require('https');
        let privateKey = fs.readFileSync(hdb_properties.get('PRIVATE_KEY'), 'utf8');
        let certificate = fs.readFileSync(hdb_properties.get('CERTIFICATE'), 'utf8');
        let credentials = {key: privateKey, cert: certificate};

        let httpServer = undefined;
        let secureServer = undefined;

        if (hdb_properties.get('HTTPS_ON') && (hdb_properties.get('HTTPS_ON') === true || hdb_properties.get('HTTPS_ON').toUpperCase() === 'TRUE')) {
            secureServer = httpsecure.createServer(credentials, app);
            secureServer.listen(hdb_properties.get('HTTPS_PORT'), function () {
                winston.info(`HarperDB ${pjson.version} HTTPS Server running on ${hdb_properties.get('HTTPS_PORT')}`);

                async.parallel(
                    [
                        global_schema.setSchemaDataToGlobal,
                        global_schema.setUsersToGlobal
                    ], (error, data) => {
                        if (error) {
                            winston.error(error);
                        }
                    });
            });
        }

        if (hdb_properties.get('HTTP_ON') && (hdb_properties.get('HTTP_ON') === true || hdb_properties.get('HTTP_ON').toUpperCase() === 'TRUE')) {
            httpServer = http.createServer(app);
            httpServer.listen(hdb_properties.get('HTTP_PORT'), function () {
                winston.info(`HarperDB ${pjson.version} HTTP Server running on ${hdb_properties.get('HTTP_PORT')}`);

                async.parallel(
                    [
                        global_schema.setSchemaDataToGlobal,
                        global_schema.setUsersToGlobal
                    ], (error, data) => {
                        if (error) {
                            winston.error(error);
                        }
                    });
            });
        }





    } catch (e) {
        winston.error(e);
    }
}
<|MERGE_RESOLUTION|>--- conflicted
+++ resolved
@@ -203,15 +203,6 @@
                 }
 
 
-<<<<<<< HEAD
-                    operation_function(req.body, (error, data) => {
-                        if (error) {
-                            winston.error(error);
-                            if(typeof error !== 'object')
-                                error = {"error": error};
-                            res.status(500).json({error: (error.message ? error.message : error.error)});
-                            return;
-=======
                 if (global.clustering_on && req.body.operation != 'sql') {
                     if (!req.body.schema
                         || !req.body.table
@@ -239,7 +230,6 @@
 
                             });
 
->>>>>>> 2b6357cc
                         }
 
                     } else {
