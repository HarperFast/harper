const cluster = require('cluster');
let numCPUs = 4;
const DEBUG = false;
const winston = require('../utility/logging/winston_logger');
<<<<<<< HEAD
const DEFAULT_SERVER_TIMEOUT = 120000;
const PROPS_SERVER_TIMEOUT_KEY = 'SERVER_TIMEOUT_MS',
    PROPS_PRIVATE_KEY = 'PRIVATE_KEY',
    PROPS_CERT_KEY = 'CERTIFICATE',
    PROPS_HTTP_ON_KEY = 'HTTP_ON',
    PROPS_HTTP_SECURE_ON_KEY = 'HTTPS_ON',
    PROPS_HTTP_PORT_KEY = 'HTTP_PORT',
    PROPS_HTTP_SECURE_PORT_KEY = 'HTTPS_PORT',
    PROPS_CORS_KEY = 'CORS_ON',
    PROPS_CORS_WHITELIST_KEY = 'CORS_WHITELIST',
    PROPS_ENV_KEY = 'NODE_ENV',
    ENV_PROD_VAL = 'production',
    ENV_DEV_VAL = 'development',
    TRUE_COMPARE_VAL = 'TRUE';

PropertiesReader = require('properties-reader');
hdb_properties = PropertiesReader(`${process.cwd()}/../hdb_boot_properties.file`);
hdb_properties.append(hdb_properties.get('settings_path'));

let node_env_value = hdb_properties.get(PROPS_ENV_KEY);

// If NODE_ENV is empty, it will show up here as '0' rather than '' or length of 0.
if( node_env_value === undefined || node_env_value === null || node_env_value === 0) {
    node_env_value = ENV_PROD_VAL;
} else if(node_env_value !== ENV_PROD_VAL || node_env_value !== ENV_DEV_VAL) {
    node_env_value = ENV_PROD_VAL;
}

process.env['NODE_ENV'] = node_env_value;

if (cluster.isMaster && !DEBUG) {
    winston.info(`Master ${process.pid} is running`);
    winston.info(`Running with NODE_ENV as: ${process.env.NODE_ENV}`);
    // Fork workers.
    let forks = [];
    let num_workers = require('os').cpus().length;
    numCPUs = num_workers < numCPUs ? num_workers : numCPUs;
    for (let i = 0; i < numCPUs; i++) {
        let forked = cluster.fork();
        forked.on('message', messageHandler);
        forks.push(forked);
    }
=======
const search = require('../data_layer/search');
const cluster_utilities = require('./clustering/cluster_utilities');
const enterprise_util = require('../utility/enterprise_initialization');
const uuidv1 = require('uuid/v1');

const async = require('async');

if (cluster.isMaster && !DEBUG) {
    let enterprise = false;
    global.delegate_callback_queue = [];
    let licenseKeySearch = {
        operation: 'search_by_value',
        schema: 'system',
        table: 'hdb_license',
        hash_attribute: 'license_key',
        search_attribute: "license_key",
        search_value: "*",
        get_attributes:["*"]


    };

    search.searchByValue(licenseKeySearch, function (err, licenses) {
        const hdb_license = require('../utility/hdb_license');
        if (err) {
            return winston.error(err);
        }

            async.each(licenses, function(license, callback){
                hdb_license.validateLicense(license.license_key, license.company, function (err, license_validation) {
                    if (license_validation.valid_machine && license_validation.valid_date  && license_validation.valid_license){
                        enterprise = true;

                         if(numCPUs === 4){
                             numCPUs = 16;
                        }else{
                            numCPUs +=16;

                        }
                    }
                    callback();

                });
            }, function(err){

                if(err)
                    return winston.error(err);

                winston.info(`Master ${process.pid} is running`);

                // Fork workers.
                let forks = [];
                let num_workers = require('os').cpus().length;
                numCPUs = num_workers < numCPUs ? num_workers : numCPUs;
                for (let i = 0; i < numCPUs; i++) {
                    let forked = cluster.fork();
                    forked.on('message', messageHandler);
                    forks.push(forked);
                }

                global.forks = forks;


                if(enterprise){
                    messageHandler({"type":"enterprise", "enterprise":enterprise});
                    enterprise_util.kickOffEnterprise(function(enterprise_msg){
                        if(enterprise_msg.clustering){
                            messageHandler({"type":"clustering"});

                        }
                    });

                }




                cluster.on('exit', (worker, code, signal) => {
                    winston.info(`worker ${worker.process.pid} died`);
                });

                global.forkClusterMsgQueue = [];
                function messageHandler(msg) {
                    if(msg.type === 'clustering_payload'){
                        forkClusterMsgQueue[msg.id]  = msg;
                        cluster_utilities.payloadHandler(msg);
                    }else if(msg.type === 'delegate_thread_response'){
                        global.delegate_callback_queue[msg.id](msg.err, msg.data);
                    }else{
                        forks.forEach((fork) => {
                            fork.send(msg);
                        });
                    }




                }

            });






>>>>>>> 2b6357cc

    });



} else {
    winston.info('In express' + process.cwd());
    winston.info(`Running with NODE_ENV as: ${process.env.NODE_ENV}`);
    const express = require('express'),
        app = express(),
        bodyParser = require('body-parser'),

        auth = require('../security/auth'),
        passport = require('passport'),
        global_schema = require('../utility/globalSchema'),
        pjson = require('../package.json'),
        server_utilities = require('./server_utilities'),
    clone = require('clone');

<<<<<<< HEAD
    let props_cors = hdb_properties.get(PROPS_CORS_KEY);
    let props_cors_whitelist = hdb_properties.get(PROPS_CORS_WHITELIST_KEY);
    if(props_cors && (props_cors === true || props_cors.toUpperCase() === TRUE_COMPARE_VAL)){
=======
    cors = require('cors');

    hdb_properties.append(hdb_properties.get('settings_path'));
    global.clusterMsgQueue = [];
    let enterprise = false;
    global.clustering_on = false;
    if (hdb_properties.get('CORS_ON') && (hdb_properties.get('CORS_ON') === true || hdb_properties.get('CORS_ON').toUpperCase() === 'TRUE')) {
>>>>>>> 2b6357cc
        let cors_options = {
            origin: true,
            allowedHeaders: ['Content-Type', 'Authorization'],
            credentials: false
        };
<<<<<<< HEAD
        if(props_cors_whitelist && props_cors_whitelist.length > 0){
            let whitelist = props_cors_whitelist.split(',');
            cors_options.origin =  (origin, callback) => {
=======
        if (hdb_properties.get('CORS_WHITELIST') && hdb_properties.get('CORS_WHITELIST').length > 0) {
            let whitelist = hdb_properties.get('CORS_WHITELIST').split(',');
            cors_options.origin = (origin, callback) => {
>>>>>>> 2b6357cc
                if (whitelist.indexOf(origin) !== -1) {
                    callback(null, true);
                } else {
                    callback(new Error(`domain ${origin} is not whitelisted`));
                }
            };
        }
        app.use(cors(cors_options));
    }

    app.use(bodyParser.json({limit: '1gb'})); // support json encoded bodies
    app.use(bodyParser.urlencoded({extended: true}));
    app.use(function (error, req, res, next) {
        if (error instanceof SyntaxError) {
            res.status(400).send({error: 'invalid JSON: ' + error.message.replace('\n', '')});
        } else if (error) {
            res.status(400).send({error: error.message});
        } else {
            next();
        }
    });

<<<<<<< HEAD
=======
    app.use(session({
        secret: 'keyboard cat', resave: true,
        saveUninitialized: true
    }));
>>>>>>> 2b6357cc
    app.use(passport.initialize());
    app.post('/', function (req, res) {

        let enterprise_operations = ['add_node'];
        if((req.headers.harperdb_connection || enterprise_operations.indexOf(req.body.operation) > -1) && !enterprise){
            return res.status(401).json({"error":"This feature requires an enterprise license.  Please register or contact us at hello@harperdb.io for more info."});
        }

        auth.authorize(req, res, function (err, user) {
            res.set('x-powered-by', 'HarperDB');

            if (err) {
                winston.warn(`{"ip":"${req.connection.remoteAddress}", "error":"${err.stack}"`);
                if (typeof err === 'string') {
                    return res.status(401).send({error: err});
                }
                res.status(401).send(err);
                return;
            }
            req.body.hdb_user = user;


            server_utilities.chooseOperation(req.body, (err, operation_function) => {

                if (err) {
                    winston.error(err);
                    res.status(500).send(err);
                    return;
                }


                if (global.clustering_on && req.body.operation != 'sql') {
                    if (!req.body.schema
                        || !req.body.table
                        || req.body.operation === 'create_table'
                        || req.body.operation === 'drop_table'

                    ) {
                        var localOnlyOperations = ['describe_all', 'describe_table', 'describe_schema', 'read_log']
                        if (localOnlyOperations.includes(req.body.operation)) {
                            server_utilities.processLocalTransaction(req, res, operation_function, function (err) {
                                winston.error(err);
                            });
                        } else {
                            server_utilities.processLocalTransaction(req, res, operation_function,function(err){
                                if(!err){
                                    let id = uuidv1();
                                  //  global.clusterMsgQueue[id] = res;
                                    process.send({"type":"clustering_payload", "pid":process.pid,
                                        "clustering_type":"broadcast",
                                        "id": id,
                                        "body":req.body
                                    });
                                }


                            });

                        }

                    } else {
                        global_schema.getTableSchema(req.body.schema, req.body.table, function (err, table) {
                            if (err) {
                                winston.error(err);
                                return res.status(500).send(err);

                            }


                            if (table.residence) {
                                let residence = table.residence;
                                if (typeof table.residence === 'string') {
                                    residence = JSON.parse(table.residence);
                                }

                                if (residence.indexOf('*') > -1) {

                                    server_utilities.processLocalTransaction(req, res, operation_function,function(err){
                                        if(!err){
                                            let id = uuidv1();
                                          //  global.clusterMsgQueue[id] = res;
                                            process.send({"type":"clustering_payload", "pid":process.pid,
                                                "clustering_type":"broadcast",
                                                "id": id,
                                                "body":req.body
                                            });
                                        }


                                    });
                                }

                                if (residence.indexOf(hdb_properties.get('NODE_NAME')) > -1) {
                                    server_utilities.processLocalTransaction(req, res, operation_function, function () {
                                        if (residence.length > 1) {
                                            for (node in residence) {
                                                if (residence[node] != hdb_properties.get('NODE_NAME')) {

                                                    let id = uuidv1();
                                                   // global.clusterMsgQueue[id] = res;
                                                    process.send({"type":"clustering_payload", "pid":process.pid,
                                                        "clustering_type":"send",
                                                        "id": id,
                                                        "body":req.body,
                                                        "node":{"name":residence[node]}
                                                    });

                                                }
                                            }
                                        }


                                    });
                                } else {
                                    for (node in residence) {
                                        if (residence[node] != hdb_properties.get('NODE_NAME')) {
                                            let id = uuidv1();
                                            global.clusterMsgQueue[id] = res;
                                            process.send({"type":"clustering_payload", "pid":process.pid,
                                                "clustering_type":"send",
                                                "id": id,
                                                "body":req.body,
                                                "node":{"name":residence[node]}
                                            });
                                        }
                                    }
                                }


                            } else {
                                server_utilities.processLocalTransaction(req, res, operation_function, function () {

                                });
                            }


                        });

                        app.get('/', function (req, res) {
                            auth.authorize(req, res, function (err, user) {
                                var guidePath = require('path');
                                res.sendFile(guidePath.resolve('../docs/user_guide.html'));
                            });
                        });

                    }


                } else {
                    server_utilities.processLocalTransaction(req, res, operation_function, function () {

                    });
                }


<<<<<<< HEAD
    app.get('/', function (req, res) {
        auth.authorize(req, res, function(err, user) {
            let guidePath = require('path');
            res.sendFile(guidePath.resolve('../docs/user_guide.html'));
=======
            });
>>>>>>> 2b6357cc
        });

    });


    process.on('message', (msg) => {
        switch (msg.type) {
            case 'schema':
                global_schema.schemaSignal((err) => {
                    if (err) {
                        winston.error(err);
                    }
                });
                break;
            case 'user':
                global_schema.setUsersToGlobal((err) => {
                    if (err) {
                        winston.error(err);
                    }
                });
                break;
            case 'enterprise':
                enterprise = msg.enterprise;
                break;
            case 'clustering':
                global.clustering_on = true;
                break;
            case 'cluster_response':
                if(global.clusterMsgQueue[msg.id]){
                    if(msg.err){
                        global.clusterMsgQueue[msg.id].status(401).json({"error":msg.err});
                        delete global.clusterMsgQueue[msg.id];
                        break;
                    }

                    global.clusterMsgQueue[msg.id].status(200).json(msg.data);
                    delete global.clusterMsgQueue[msg.id];
                }

                break;



            case 'delegate_transaction':
                server_utilities.chooseOperation(msg.body, function(err, operation_function){
                   server_utilities.processInThread(msg.body, operation_function,function(err, data){
                      process.send({"type":"delegate_thread_response", "err":err, "data": data, "id":msg.id});
                   });
                });
                break;
        }
    });

    try {
        let http = require('http');
        let httpsecure = require('https');
<<<<<<< HEAD
        let privateKey  = hdb_properties.get(PROPS_PRIVATE_KEY);
        let certificate = hdb_properties.get(PROPS_CERT_KEY);
=======
        let privateKey = fs.readFileSync(hdb_properties.get('PRIVATE_KEY'), 'utf8');
        let certificate = fs.readFileSync(hdb_properties.get('CERTIFICATE'), 'utf8');
>>>>>>> 2b6357cc
        let credentials = {key: privateKey, cert: certificate};
        let server_timeout  = hdb_properties.get(PROPS_SERVER_TIMEOUT_KEY);
        let props_http_secure_on = hdb_properties.get(PROPS_HTTP_SECURE_ON_KEY);
        let props_http_on = hdb_properties.get(PROPS_HTTP_ON_KEY);
        let httpServer = undefined;
        let secureServer = undefined;

<<<<<<< HEAD
        if(props_http_secure_on &&
            (props_http_secure_on === true || props_http_secure_on.toUpperCase() === TRUE_COMPARE_VAL)) {
            secureServer = httpsecure.createServer(credentials, app);
            secureServer.setTimeout(server_timeout ? server_timeout : DEFAULT_SERVER_TIMEOUT);
            secureServer.listen(hdb_properties.get(PROPS_HTTP_SECURE_PORT_KEY), function(){
                winston.info(`HarperDB ${pjson.version} HTTPS Server running on ${hdb_properties.get(PROPS_HTTP_SECURE_PORT_KEY)}`);
=======
        if (hdb_properties.get('HTTPS_ON') && (hdb_properties.get('HTTPS_ON') === true || hdb_properties.get('HTTPS_ON').toUpperCase() === 'TRUE')) {
            secureServer = httpsecure.createServer(credentials, app);
            secureServer.listen(hdb_properties.get('HTTPS_PORT'), function () {
                winston.info(`HarperDB ${pjson.version} HTTPS Server running on ${hdb_properties.get('HTTPS_PORT')}`);

>>>>>>> 2b6357cc
                async.parallel(
                    [
                        global_schema.setSchemaDataToGlobal,
                        global_schema.setUsersToGlobal
                    ], (error, data) => {
                        if (error) {
                            winston.error(error);
                        }
                    });
            });
        }

        if (props_http_on &&
            (props_http_on === true || props_http_on.toUpperCase() === TRUE_COMPARE_VAL)) {
            httpServer = http.createServer(app);
            httpServer.setTimeout(server_timeout ? server_timeout : DEFAULT_SERVER_TIMEOUT);
            httpServer.listen(hdb_properties.get(PROPS_HTTP_PORT_KEY), function () {
                winston.info(`HarperDB ${pjson.version} HTTP Server running on ${hdb_properties.get(PROPS_HTTP_PORT_KEY)}`);

                async.parallel(
                    [
                        global_schema.setSchemaDataToGlobal,
                        global_schema.setUsersToGlobal
                    ], (error, data) => {
                        if (error) {
                            winston.error(error);
                        }
                    });
            });
        }





    } catch (e) {
        winston.error(e);
    }
}
<|MERGE_RESOLUTION|>--- conflicted
+++ resolved
@@ -2,7 +2,10 @@
 let numCPUs = 4;
 const DEBUG = false;
 const winston = require('../utility/logging/winston_logger');
-<<<<<<< HEAD
+const search = require('../data_layer/search');
+const cluster_utilities = require('./clustering/cluster_utilities');
+const enterprise_util = require('../utility/enterprise_initialization');
+const uuidv1 = require('uuid/v1');
 const DEFAULT_SERVER_TIMEOUT = 120000;
 const PROPS_SERVER_TIMEOUT_KEY = 'SERVER_TIMEOUT_MS',
     PROPS_PRIVATE_KEY = 'PRIVATE_KEY',
@@ -18,6 +21,7 @@
     ENV_DEV_VAL = 'development',
     TRUE_COMPARE_VAL = 'TRUE';
 
+const async = require('async');
 PropertiesReader = require('properties-reader');
 hdb_properties = PropertiesReader(`${process.cwd()}/../hdb_boot_properties.file`);
 hdb_properties.append(hdb_properties.get('settings_path'));
@@ -32,26 +36,6 @@
 }
 
 process.env['NODE_ENV'] = node_env_value;
-
-if (cluster.isMaster && !DEBUG) {
-    winston.info(`Master ${process.pid} is running`);
-    winston.info(`Running with NODE_ENV as: ${process.env.NODE_ENV}`);
-    // Fork workers.
-    let forks = [];
-    let num_workers = require('os').cpus().length;
-    numCPUs = num_workers < numCPUs ? num_workers : numCPUs;
-    for (let i = 0; i < numCPUs; i++) {
-        let forked = cluster.fork();
-        forked.on('message', messageHandler);
-        forks.push(forked);
-    }
-=======
-const search = require('../data_layer/search');
-const cluster_utilities = require('./clustering/cluster_utilities');
-const enterprise_util = require('../utility/enterprise_initialization');
-const uuidv1 = require('uuid/v1');
-
-const async = require('async');
 
 if (cluster.isMaster && !DEBUG) {
     let enterprise = false;
@@ -95,7 +79,7 @@
                     return winston.error(err);
 
                 winston.info(`Master ${process.pid} is running`);
-
+    winston.info(`Running with NODE_ENV as: ${process.env.NODE_ENV}`);
                 // Fork workers.
                 let forks = [];
                 let num_workers = require('os').cpus().length;
@@ -152,7 +136,6 @@
 
 
 
->>>>>>> 2b6357cc
 
     });
 
@@ -172,33 +155,22 @@
         server_utilities = require('./server_utilities'),
     clone = require('clone');
 
-<<<<<<< HEAD
-    let props_cors = hdb_properties.get(PROPS_CORS_KEY);
-    let props_cors_whitelist = hdb_properties.get(PROPS_CORS_WHITELIST_KEY);
-    if(props_cors && (props_cors === true || props_cors.toUpperCase() === TRUE_COMPARE_VAL)){
-=======
     cors = require('cors');
 
     hdb_properties.append(hdb_properties.get('settings_path'));
     global.clusterMsgQueue = [];
     let enterprise = false;
     global.clustering_on = false;
-    if (hdb_properties.get('CORS_ON') && (hdb_properties.get('CORS_ON') === true || hdb_properties.get('CORS_ON').toUpperCase() === 'TRUE')) {
->>>>>>> 2b6357cc
+
+    if(props_cors && (props_cors === true || props_cors.toUpperCase() === TRUE_COMPARE_VAL)){
         let cors_options = {
             origin: true,
             allowedHeaders: ['Content-Type', 'Authorization'],
             credentials: false
         };
-<<<<<<< HEAD
-        if(props_cors_whitelist && props_cors_whitelist.length > 0){
+        if (props_cors_whitelist && props_cors_whitelist.length > 0) {
             let whitelist = props_cors_whitelist.split(',');
-            cors_options.origin =  (origin, callback) => {
-=======
-        if (hdb_properties.get('CORS_WHITELIST') && hdb_properties.get('CORS_WHITELIST').length > 0) {
-            let whitelist = hdb_properties.get('CORS_WHITELIST').split(',');
             cors_options.origin = (origin, callback) => {
->>>>>>> 2b6357cc
                 if (whitelist.indexOf(origin) !== -1) {
                     callback(null, true);
                 } else {
@@ -221,13 +193,6 @@
         }
     });
 
-<<<<<<< HEAD
-=======
-    app.use(session({
-        secret: 'keyboard cat', resave: true,
-        saveUninitialized: true
-    }));
->>>>>>> 2b6357cc
     app.use(passport.initialize());
     app.post('/', function (req, res) {
 
@@ -366,31 +331,24 @@
 
                         });
 
-                        app.get('/', function (req, res) {
-                            auth.authorize(req, res, function (err, user) {
-                                var guidePath = require('path');
-                                res.sendFile(guidePath.resolve('../docs/user_guide.html'));
-                            });
-                        });
-
-                    }
-
-
-                } else {
-                    server_utilities.processLocalTransaction(req, res, operation_function, function () {
-
-                    });
-                }
-
-
-<<<<<<< HEAD
     app.get('/', function (req, res) {
         auth.authorize(req, res, function(err, user) {
             let guidePath = require('path');
             res.sendFile(guidePath.resolve('../docs/user_guide.html'));
-=======
+        });
+    });
+
+                    }
+
+
+                } else {
+                    server_utilities.processLocalTransaction(req, res, operation_function, function () {
+
+                    });
+                }
+
+
             });
->>>>>>> 2b6357cc
         });
 
     });
@@ -447,13 +405,8 @@
     try {
         let http = require('http');
         let httpsecure = require('https');
-<<<<<<< HEAD
-        let privateKey  = hdb_properties.get(PROPS_PRIVATE_KEY);
+        let privateKey = hdb_properties.get(PROPS_PRIVATE_KEY);
         let certificate = hdb_properties.get(PROPS_CERT_KEY);
-=======
-        let privateKey = fs.readFileSync(hdb_properties.get('PRIVATE_KEY'), 'utf8');
-        let certificate = fs.readFileSync(hdb_properties.get('CERTIFICATE'), 'utf8');
->>>>>>> 2b6357cc
         let credentials = {key: privateKey, cert: certificate};
         let server_timeout  = hdb_properties.get(PROPS_SERVER_TIMEOUT_KEY);
         let props_http_secure_on = hdb_properties.get(PROPS_HTTP_SECURE_ON_KEY);
@@ -461,20 +414,12 @@
         let httpServer = undefined;
         let secureServer = undefined;
 
-<<<<<<< HEAD
-        if(props_http_secure_on &&
+        if (props_http_secure_on &&
             (props_http_secure_on === true || props_http_secure_on.toUpperCase() === TRUE_COMPARE_VAL)) {
             secureServer = httpsecure.createServer(credentials, app);
             secureServer.setTimeout(server_timeout ? server_timeout : DEFAULT_SERVER_TIMEOUT);
-            secureServer.listen(hdb_properties.get(PROPS_HTTP_SECURE_PORT_KEY), function(){
+            secureServer.listen(hdb_properties.get(PROPS_HTTP_SECURE_PORT_KEY), function () {
                 winston.info(`HarperDB ${pjson.version} HTTPS Server running on ${hdb_properties.get(PROPS_HTTP_SECURE_PORT_KEY)}`);
-=======
-        if (hdb_properties.get('HTTPS_ON') && (hdb_properties.get('HTTPS_ON') === true || hdb_properties.get('HTTPS_ON').toUpperCase() === 'TRUE')) {
-            secureServer = httpsecure.createServer(credentials, app);
-            secureServer.listen(hdb_properties.get('HTTPS_PORT'), function () {
-                winston.info(`HarperDB ${pjson.version} HTTPS Server running on ${hdb_properties.get('HTTPS_PORT')}`);
-
->>>>>>> 2b6357cc
                 async.parallel(
                     [
                         global_schema.setSchemaDataToGlobal,
