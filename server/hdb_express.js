--- conflicted
+++ resolved
@@ -6,16 +6,22 @@
 try {
     env.initSync();
 } catch(err) {
+    harper_logger.error(`Got an error loading the environment.  Exiting.${err}`);
     process.exit(0);
 }
-
+const uuidv1 = require('uuid/v1');
+const user_schema = require('../utility/user_schema');
+const async = require('async');
+const insert = require('../data_layer/insert');
 const os = require('os');
-const hdb_terms = require('../utility/hdbTerms');
+const job_runner = require('./jobRunner');
+const hdb_util = require('../utility/common_utils');
+const guidePath = require('path');
 // Leaving global_schema and search here so we can load them early.  They are used in other modules and should be loaded before.
 const global_schema = require('../utility/globalSchema');
+const fs = require('fs');
 const search = require('../data_layer/search');
 const cluster_utilities = require('./clustering/clusterUtilities');
-<<<<<<< HEAD
 const cluster_event = require('../events/ClusterStatusEmitter');
 const all_children_stopped_event = require('../events/AllChildrenStoppedEvent');
 const sio_server_stopped_event = require('../events/SioServerStoppedEvent');
@@ -23,14 +29,21 @@
 const moment = require('moment');
 const terms = require('../utility/hdbTerms');
 const RestartEventObject = require('./RestartEventObject');
-=======
-const workers = require('./hdbWorker');
-const parent = require('./hdbParent');
->>>>>>> 63b68df9
-
+
+const DEFAULT_SERVER_TIMEOUT = 120000;
+const PROPS_SERVER_TIMEOUT_KEY = 'SERVER_TIMEOUT_MS';
+const PROPS_PRIVATE_KEY = 'PRIVATE_KEY';
+const PROPS_CERT_KEY = 'CERTIFICATE';
+const PROPS_HTTP_ON_KEY = 'HTTP_ON';
+const PROPS_HTTP_SECURE_ON_KEY = 'HTTPS_ON';
+const PROPS_HTTP_PORT_KEY = 'HTTP_PORT';
+const PROPS_HTTP_SECURE_PORT_KEY = 'HTTPS_PORT';
+const PROPS_CORS_KEY = 'CORS_ON';
+const PROPS_CORS_WHITELIST_KEY = 'CORS_WHITELIST';
 const PROPS_ENV_KEY = 'NODE_ENV';
 const ENV_PROD_VAL = 'production';
 const ENV_DEV_VAL = 'development';
+const TRUE_COMPARE_VAL = 'TRUE';
 
 let node_env_value = env.get(PROPS_ENV_KEY);
 
@@ -96,7 +109,6 @@
 });
 
 if (cluster.isMaster &&( numCPUs >= 1 || DEBUG )) {
-<<<<<<< HEAD
     global.isMaster = cluster.isMaster;
     const search = require('../data_layer/search');
     const enterprise_util = require('../utility/enterpriseInitialization');
@@ -193,17 +205,48 @@
                         harper_logger.fatal(`Had trouble kicking off new HDB processes.  ${e}`);
                     }
                 }
-=======
-    try {
-        parent.init(cluster, numCPUs, num_workers).then(() => {
-            harper_logger.debug('Finished init of parent process.');
->>>>>>> 63b68df9
-
+
+                global.forks = forks;
+                global.forkClusterMsgQueue = {};
+            });
         });
-    } catch(err) {
-        harper_logger.error(`Got an error initializing the HDB Parent. ${err}`);
+    });
+} else {
+    harper_logger.info('In express' + process.cwd());
+    harper_logger.info(`Running with NODE_ENV set as: ${process.env.NODE_ENV}`);
+    const express = require('express');
+    const bodyParser = require('body-parser');
+    const auth = require('../security/auth');
+    const passport = require('passport');
+    const pjson = require('../package.json');
+    const server_utilities = require('./serverUtilities');
+    const cors = require('cors');
+
+    const app = express();
+    hdb_properties.append(hdb_properties.get('settings_path'));
+    global.clusterMsgQueue = [];
+    let enterprise = false;
+    global.clustering_on = false;
+    let props_cors = hdb_properties.get(PROPS_CORS_KEY);
+    let props_cors_whitelist = hdb_properties.get(PROPS_CORS_WHITELIST_KEY);
+
+    if (props_cors && (props_cors === true || props_cors.toUpperCase() === TRUE_COMPARE_VAL)) {
+        let cors_options = {
+            origin: true,
+            allowedHeaders: ['Content-Type', 'Authorization'],
+            credentials: false
+        };
+        if (props_cors_whitelist && props_cors_whitelist.length > 0) {
+            let whitelist = props_cors_whitelist.split(',');
+            cors_options.origin = (origin, callback) => {
+                if (whitelist.indexOf(origin) !== -1) {
+                    return callback(null, true);
+                }
+                return callback(new Error(`domain ${origin} is not whitelisted`));
+            };
+        }
+        app.use(cors(cors_options));
     }
-<<<<<<< HEAD
 
     app.use(bodyParser.json({limit: '1gb'})); // support json encoded bodies
     app.use(bodyParser.urlencoded({extended: true}));
@@ -558,12 +601,5 @@
         }
     } catch (e) {
         harper_logger.error(e);
-=======
-} else {
-    try {
-        workers.init();
-    } catch(err) {
-        harper_logger.error(`Got an error initializing an HDB worker. ${err}`);
->>>>>>> 63b68df9
     }
 }