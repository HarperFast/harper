const cluster = require('cluster');
let numCPUs = 4;
const DEBUG = false;
const winston = require('../utility/logging/winston_logger');


if (cluster.isMaster && !DEBUG) {
    winston.info(`Master ${process.pid} is running`);

    // Fork workers.
    let forks = [];
    let num_workers = require('os').cpus().length;
    numCPUs = num_workers < numCPUs ? num_workers : numCPUs;
    for (let i = 0; i < numCPUs; i++) {
        let forked = cluster.fork();
        forked.on('message', messageHandler);
        forks.push(forked);
    }

    cluster.on('exit', (worker, code, signal) => {
        winston.info(`worker ${worker.process.pid} died`);
    });

    function messageHandler(msg) {
        forks.forEach((fork)=>{
            fork.send(msg);
        });
    }

} else {
    winston.info('In express' + process.cwd());
    const express = require('express'),
        PropertiesReader = require('properties-reader'),
        hdb_properties = PropertiesReader(`${process.cwd()}/../hdb_boot_properties.file`),
        app = express(),
        bodyParser = require('body-parser'),
        write = require('../data_layer/insert'),
        search = require('../data_layer/search'),
        sql = require('../sqlTranslator/index').evaluateSQL,
        csv = require('../data_layer/csvBulkLoad'),
        schema = require('../data_layer/schema'),
        delete_ = require('../data_layer/delete'),
        auth = require('../security/auth'),
        session = require('express-session'),
        passport = require('passport'),
        user = require('../security/user'),
        role = require('../security/role'),
        read_log = require('../utility/logging/read_logs'),
        global_schema = require('../utility/globalSchema'),
        pjson = require('../package.json'),
        async = require('async'),
        cors = require('cors');

    hdb_properties.append(hdb_properties.get('settings_path'));

    if(hdb_properties.get('CORS_ON') && (hdb_properties.get('CORS_ON') === true || hdb_properties.get('CORS_ON').toUpperCase() === 'TRUE')){
        let cors_options = {
            origin: true,
            allowedHeaders: ['Content-Type', 'Authorization'],
            credentials: false
        };
        if(hdb_properties.get('CORS_WHITELIST') && hdb_properties.get('CORS_WHITELIST').length > 0){
            let whitelist = hdb_properties.get('CORS_WHITELIST').split(',');
            cors_options.origin =  (origin, callback) => {
                    if (whitelist.indexOf(origin) !== -1) {
                        callback(null, true);
                    } else {
                        callback(new Error(`domain ${origin} is not whitelisted`));
                    }
                };

        }
        app.use(cors(cors_options));
    }

    app.use(bodyParser.json({limit:'1gb'})); // support json encoded bodies
    app.use(bodyParser.urlencoded({extended: true}));
    app.use(function (error, req, res, next) {
        if (error instanceof SyntaxError) {
            res.status(400).send({error: 'invalid JSON: ' + error.message.replace('\n', '')});
        } else if(error){
            res.status(400).send({error: error.message});
        }  else {
            next();
        }
    });

    app.use(session({ secret: 'keyboard cat',     resave: true,
        saveUninitialized: true }));
    app.use(passport.initialize());
    app.use(passport.session());
    app.post('/', function (req, res) {
        auth.authorize(req, res, function(err, user) {
            res.set('x-powered-by', 'HarperDB');

            if(err){
                winston.warn(`{"ip":"${req.connection.remoteAddress}", "error":"${err}"`);
                res.status(401).send(err);
                return;
            }
            req.body.hdb_user = user;
            chooseOperation(req.body, (err, operation_function) => {
                if (err) {
                    winston.error(err);
                    res.status(500).send(err);
                    return;
                }

                try {
                    if(req.body.operation != 'read_log')
                        winston.info(JSON.stringify(req.body));

                    operation_function(req.body, (error, data) => {
                        if (error) {
                            winston.error(error);
                            if(typeof error != 'object')
                                error = {"error": error};
                            res.status(500).json(error.message ? error.message : error);
                            return;
                        }
                        if(typeof data != 'object')
                            data = {"message": data};

                        return res.status(200).json(data);
                    });
                } catch (e) {
                    winston.error(e);
                    return res.status(500).json(e);
                }
            });
        });

    });
<<<<<<< HEAD
=======
    app.get('/', function (req, res) {
        auth.authorize(req, res, function(err, user) {
            var guidePath = require('path');
            res.sendFile(guidePath.resolve('../docs/user_guide.html'));
        });
    });
>>>>>>> 044b9de9

    function chooseOperation(json, callback) {
        let operation_function = nullOperation;
        switch (json.operation) {
            case 'insert':
                operation_function = write.insert;
                break;
            case 'update':
                operation_function = write.update;
                break;
            case 'search_by_hash':
                operation_function = search.searchByHash;
                break;
            case 'search_by_value':
                operation_function = search.searchByValue;
                break;
            case 'search':
                operation_function = search.search;
                break;
            case 'sql':
                operation_function = sql;
                break;
            case 'csv_data_load':
                operation_function = csv.csvDataLoad;
                break;
            case 'csv_file_load':
                operation_function = csv.csvFileLoad;
                break;
            case 'csv_url_load':
                operation_function = csv.csvURLLoad;
                break;
            case 'create_schema':
                operation_function = schema.createSchema;
                break;
            case 'create_table':
                operation_function = schema.createTable;
                break;
            case 'drop_schema':
                operation_function = schema.dropSchema;
                break;
            case 'drop_table':
                operation_function = schema.dropTable;
                break;
            case 'describe_schema':
                operation_function = schema.describeSchema;
                break;
            case 'describe_table':
                operation_function = schema.describeTable;
                break;
            case 'describe_all':
                operation_function = schema.describeAll;
                break;
            case 'delete':
                operation_function = delete_.delete;
                break;
            case 'add_user':
                operation_function = user.addUser;
                break;
            case 'alter_user':
                operation_function = user.alterUser;
                break;
            case 'drop_user':
                operation_function = user.dropUser;
                break;
            case 'list_users':
                operation_function = user.listUsers;
                break;
            case 'list_roles':
                operation_function = role.listRoles;
                break;
            case 'add_role':
                operation_function = role.addRole;
                break;
            case 'alter_role':
                operation_function = role.alterRole;
                break;
            case 'drop_role':
                operation_function = role.dropRole;
                break;
            case 'user_info':
                operation_function = user.userInfo
                break;
            case 'read_log':
                operation_function = read_log.read_log;

            default:
                break;
        }
        callback(null, operation_function);
    }

    function nullOperation(json, callback) {
        callback('Invalid operation');
    }
    process.on('message', (msg)=>{
        switch(msg.type){
            case 'schema':
                global_schema.schemaSignal((err)=>{
                    if(err){
                        winston.error(err);
                    }
                });
                break;
            case 'user':
                global_schema.setUsersToGlobal((err)=>{
                    if(err){
                        winston.error(err);
                    }
                });
                break;
        }
    });

    try{
        var http = require('http');
        var https = require('https');
        var privateKey  = fs.readFileSync(hdb_properties.get('PRIVATE_KEY'), 'utf8');
        var certificate = fs.readFileSync(hdb_properties.get('CERTIFICATE'), 'utf8');
        var credentials = {key: privateKey, cert: certificate};

        var httpServer = http.createServer(app);
        var httpsServer = https.createServer(credentials, app);

        if(hdb_properties.get('HTTPS_ON') && (hdb_properties.get('HTTPS_ON') === true || hdb_properties.get('HTTPS_ON').toUpperCase() === 'TRUE')){
            httpsServer.listen(hdb_properties.get('HTTPS_PORT'), function(){
                winston.info(`HarperDB ${pjson.version} HTTPS Server running on ${hdb_properties.get('HTTPS_PORT')}`);

                global_schema.setSchemaDataToGlobal((err, data) => {
                    if (err) {
                        winston.info('error', err);
                    }

                });
            });
        }

        if(hdb_properties.get('HTTP_ON') && (hdb_properties.get('HTTP_ON') === true || hdb_properties.get('HTTP_ON').toUpperCase()  === 'TRUE')){
            httpServer.listen(hdb_properties.get('HTTP_PORT'), function(){
                winston.info(`HarperDB ${pjson.version} HTTP Server running on ${hdb_properties.get('HTTP_PORT')}`);

                async.parallel(
                    [
                        global_schema.setSchemaDataToGlobal,
                        global_schema.setUsersToGlobal
                    ], (error, data)=>{
                        if(error){
                            winston.error(error);
                        }
                    });
            });
        }
    }catch(e){
        winston.error(e);
    }
}
<|MERGE_RESOLUTION|>--- conflicted
+++ resolved
@@ -131,15 +131,14 @@
         });
 
     });
-<<<<<<< HEAD
-=======
+
     app.get('/', function (req, res) {
         auth.authorize(req, res, function(err, user) {
             var guidePath = require('path');
             res.sendFile(guidePath.resolve('../docs/user_guide.html'));
         });
     });
->>>>>>> 044b9de9
+
 
     function chooseOperation(json, callback) {
         let operation_function = nullOperation;
