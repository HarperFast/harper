--- conflicted
+++ resolved
@@ -1,10 +1,6 @@
 const cluster = require('cluster');
-<<<<<<< HEAD
-const numCPUs = 1;
-=======
 const numCPUs = 4;
 const DEBUG = true;
->>>>>>> f15e2303
 const winston = require('winston');
 winston.configure({
     transports: [
