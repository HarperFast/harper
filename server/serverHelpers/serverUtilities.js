'use strict';

const search = require('../../data_layer/search');
const sql = require('../../sqlTranslator/index');
const bulkLoad = require('../../data_layer/bulkLoad');
const schema = require('../../data_layer/schema');
const schema_describe = require('../../data_layer/schemaDescribe');
const delete_ = require('../../data_layer/delete');
const read_audit_log = require('../../data_layer/readAuditLog');
const user = require('../../security/user');
const role = require('../../security/role');
const custom_function_operations = require('./../customFunctions/operations');
const harper_logger = require('../../utility/logging/harper_logger');
const read_log = require('../../utility/logging/readLog');
const add_node = require('../../utility/clustering/addNode');
const update_node = require('../../utility/clustering/updateNode');
const remove_node = require('../../utility/clustering/removeNode');
const configure_cluster = require('../../utility/clustering/configureCluster');
const purge_stream = require('../../utility/clustering/purgeStream');
const cluster_status = require('../../utility/clustering/clusterStatus');
const routes = require('../../utility/clustering/routes');
const export_ = require('../../data_layer/export');
const op_auth = require('../../utility/operation_authorization');
const jobs = require('../jobs/jobs');
const terms = require('../../utility/hdbTerms');
const { hdb_errors, handleHDBError } = require('../../utility/errors/hdbError');
const { HTTP_STATUS_CODES } = hdb_errors;
const reg = require('../../utility/registration/registrationHandler');
const stop = require('../../bin/stop');
const util = require('util');
const insert = require('../../data_layer/insert');
const global_schema = require('../../utility/globalSchema');
const system_information = require('../../utility/environment/systemInformation');
const transact_to_clustering_utils = require('../../utility/clustering/transactToClusteringUtilities');
const job_runner = require('../jobs/jobRunner');
const token_authentication = require('../../security/tokenAuthentication');
const config_utils = require('../../config/configUtils');
const transaction_log = require('../../utility/logging/transactionLog');
const npm_utilities = require('../../utility/npmUtilities');

const operation_function_caller = require(`../../utility/OperationFunctionCaller`);

const p_search_search_by_hash = util.promisify(search.searchByHash);
const p_search_search_by_value = util.promisify(search.searchByValue);
const p_search_search = util.promisify(search.search);
const p_sql_evaluate_sql = util.promisify(sql.evaluateSQL);

const GLOBAL_SCHEMA_UPDATE_OPERATIONS_ENUM = {
	[terms.OPERATIONS_ENUM.CREATE_ATTRIBUTE]: true,
	[terms.OPERATIONS_ENUM.CREATE_TABLE]: true,
	[terms.OPERATIONS_ENUM.CREATE_SCHEMA]: true,
	[terms.OPERATIONS_ENUM.DROP_ATTRIBUTE]: true,
	[terms.OPERATIONS_ENUM.DROP_TABLE]: true,
	[terms.OPERATIONS_ENUM.DROP_SCHEMA]: true,
};

const OperationFunctionObject = require('./OperationFunctionObject');

function postWrite(request_body, result, nats_msg_header) {
	return Promise.all([
		transact_to_clustering_utils.postOperationHandler(request_body, result, nats_msg_header),
		// wait for flush (some operations like create_schema don't specify a table)
		request_body.table ? insert.flush(request_body) : null,
	]);
}
/**
 * This will process a command message on this receiving node rather than sending it to a remote node.  NOTE: this function
 * handles the response to the sender.
 * @param req
 * @param res
 * @param operation_function
 * @param callback
 * @returns {*}
 */
async function processLocalTransaction(req, operation_function) {
	try {
		if (
			req.body.operation !== 'read_log' &&
			(harper_logger.log_level === terms.LOG_LEVELS.INFO ||
				harper_logger.log_level === terms.LOG_LEVELS.DEBUG ||
				harper_logger.log_level === terms.LOG_LEVELS.TRACE)
		) {
			// Need to remove auth variables, but we don't want to create an object unless
			// the logging is actually going to happen.
			// eslint-disable-next-line no-unused-vars
			const { hdb_user, hdb_auth_header, password, ...clean_body } = req.body;
			harper_logger.info(clean_body);
		}
	} catch (e) {
		harper_logger.error(e);
	}

	let post_op_function = terms.CLUSTER_OPERATIONS[req.body.operation] === undefined ? null : postWrite;
<<<<<<< HEAD
	let data = await operation_function_caller.callOperationFunctionAsAwait(
		operation_function,
		req.body,
		post_op_function
	);

	if (typeof data !== 'object') {
		data = { message: data };
	}
	if (data instanceof Error) {
		throw data;
	}
=======
	try {
		let data = await operation_function_caller.callOperationFunctionAsAwait(
			operation_function,
			req.body,
			post_op_function
		);

		if (typeof data !== 'object') {
			data = { message: data };
		}
		if (data instanceof Error) {
			throw data;
		}
		if (GLOBAL_SCHEMA_UPDATE_OPERATIONS_ENUM[req.body.operation]) {
			global_schema.setSchemaDataToGlobal((err) => {
				if (err) {
					harper_logger.error(err);
				}
			});
		}
>>>>>>> 30a46491

	if (GLOBAL_SCHEMA_UPDATE_OPERATIONS_ENUM[req.body.operation]) {
		global_schema.setSchemaDataToGlobal((err) => {
			if (err) {
				harper_logger.error(err);
			}
		});
	}

	return data;
}

const OPERATION_FUNCTION_MAP = initializeOperationFunctionMap();

module.exports = {
	chooseOperation,
	getOperationFunction,
	processLocalTransaction,
};

function chooseOperation(json) {
	let getOpResult;
	try {
		getOpResult = getOperationFunction(json);
	} catch (err) {
		harper_logger.error(`Error when selecting operation function - ${err}`);
		throw err;
	}

	const { operation_function, job_operation_function } = getOpResult;

	// Here there is a SQL statement in either the operation or the search_operation (from jobs like export_local).  Need to check the perms
	// on all affected tables/attributes.
	try {
		if (json.operation === 'sql' || (json.search_operation && json.search_operation.operation === 'sql')) {
			let sql_statement = json.operation === 'sql' ? json.sql : json.search_operation.sql;
			let parsed_sql_object = sql.convertSQLToAST(sql_statement);
			json.parsed_sql_object = parsed_sql_object;
			if (!json.bypass_auth) {
				let ast_perm_check = sql.checkASTPermissions(json, parsed_sql_object);
				if (ast_perm_check) {
					harper_logger.error(`${HTTP_STATUS_CODES.FORBIDDEN} from operation ${json.search_operation}`);
					throw handleHDBError(new Error(), ast_perm_check, hdb_errors.HTTP_STATUS_CODES.FORBIDDEN);
				}
			}
			//we need to bypass permission checks to allow the create_authorization_tokens
		} else if (!json.bypass_auth && json.operation !== terms.OPERATIONS_ENUM.CREATE_AUTHENTICATION_TOKENS) {
			let function_to_check = job_operation_function === undefined ? operation_function : job_operation_function;
			let operation_json = json.search_operation ? json.search_operation : json;
			if (!operation_json.hdb_user) {
				operation_json.hdb_user = json.hdb_user;
			}

			let verify_perms_result = op_auth.verifyPerms(operation_json, function_to_check);

			if (verify_perms_result) {
				harper_logger.error(`${HTTP_STATUS_CODES.FORBIDDEN} from operation ${json.operation}`);
				throw handleHDBError(new Error(), verify_perms_result, hdb_errors.HTTP_STATUS_CODES.FORBIDDEN);
			}
		}
	} catch (err) {
		throw handleHDBError(err, `There was an error when trying to choose an operation path`);
	}
	return operation_function;
}

function getOperationFunction(json) {
	harper_logger.trace(`getOperationFunction with operation: ${json.operation}`);

	if (OPERATION_FUNCTION_MAP.has(json.operation)) {
		return OPERATION_FUNCTION_MAP.get(json.operation);
	}

	throw handleHDBError(
		new Error(),
		hdb_errors.HDB_ERROR_MSGS.OP_NOT_FOUND(json.operation),
		hdb_errors.HTTP_STATUS_CODES.BAD_REQUEST,
		undefined,
		undefined,
		true
	);
}

async function catchup(req) {
	harper_logger.trace('In serverUtils.catchup');
	let catchup_object = req.transaction;
	let split_channel = catchup_object.channel.split(':');

	let _schema = split_channel[0];
	let table = split_channel[1];
	for (let transaction of catchup_object.transactions) {
		try {
			transaction.schema = _schema;
			transaction.table = table;
			transaction[terms.CLUSTERING_FLAG] = true;
			let result;
			switch (transaction.operation) {
				case terms.OPERATIONS_ENUM.INSERT:
					result = await insert.insert(transaction);
					break;
				case terms.OPERATIONS_ENUM.UPDATE:
					result = await insert.update(transaction);
					break;
				case terms.OPERATIONS_ENUM.UPSERT:
					result = await insert.upsert(transaction);
					break;
				case terms.OPERATIONS_ENUM.DELETE:
					result = await delete_.deleteRecord(transaction);
					break;
				default:
					harper_logger.warn('invalid operation in catchup');
					break;
			}

			await transact_to_clustering_utils.postOperationHandler(transaction, result, req);
		} catch (e) {
			harper_logger.info('Invalid operation in transaction');
			harper_logger.error(e);
		}
	}
}

async function executeJob(json) {
	let new_job_object = undefined;
	let result = undefined;
	try {
		result = await jobs.addJob(json);
		new_job_object = result.createdJob;
		let job_runner_message = new job_runner.RunnerMessage(new_job_object, json);
		await job_runner.parseMessage(job_runner_message);

		return `Starting job with id ${new_job_object.id}`;
	} catch (err) {
		let message = `There was an error executing job: ${err.http_resp_msg ? err.http_resp_msg : err}`;
		harper_logger.error(message);
		throw handleHDBError(err, message);
	}
}

function initializeOperationFunctionMap() {
	let op_func_map = new Map();

	op_func_map.set(terms.OPERATIONS_ENUM.INSERT, new OperationFunctionObject(insert.insert));
	op_func_map.set(terms.OPERATIONS_ENUM.UPDATE, new OperationFunctionObject(insert.update));
	op_func_map.set(terms.OPERATIONS_ENUM.UPSERT, new OperationFunctionObject(insert.upsert));
	op_func_map.set(terms.OPERATIONS_ENUM.SEARCH_BY_CONDITIONS, new OperationFunctionObject(search.searchByConditions));
	op_func_map.set(terms.OPERATIONS_ENUM.SEARCH_BY_HASH, new OperationFunctionObject(p_search_search_by_hash));
	op_func_map.set(terms.OPERATIONS_ENUM.SEARCH_BY_VALUE, new OperationFunctionObject(p_search_search_by_value));
	op_func_map.set(terms.OPERATIONS_ENUM.SEARCH, new OperationFunctionObject(p_search_search));
	op_func_map.set(terms.OPERATIONS_ENUM.SQL, new OperationFunctionObject(p_sql_evaluate_sql));
	op_func_map.set(terms.OPERATIONS_ENUM.CSV_DATA_LOAD, new OperationFunctionObject(executeJob, bulkLoad.csvDataLoad));
	op_func_map.set(terms.OPERATIONS_ENUM.CSV_FILE_LOAD, new OperationFunctionObject(executeJob, bulkLoad.csvFileLoad));
	op_func_map.set(terms.OPERATIONS_ENUM.CSV_URL_LOAD, new OperationFunctionObject(executeJob, bulkLoad.csvURLLoad));
	op_func_map.set(terms.OPERATIONS_ENUM.IMPORT_FROM_S3, new OperationFunctionObject(executeJob, bulkLoad.importFromS3));
	op_func_map.set(terms.OPERATIONS_ENUM.CREATE_SCHEMA, new OperationFunctionObject(schema.createSchema));
	op_func_map.set(terms.OPERATIONS_ENUM.CREATE_TABLE, new OperationFunctionObject(schema.createTable));
	op_func_map.set(terms.OPERATIONS_ENUM.CREATE_ATTRIBUTE, new OperationFunctionObject(schema.createAttribute));
	op_func_map.set(terms.OPERATIONS_ENUM.DROP_SCHEMA, new OperationFunctionObject(schema.dropSchema));
	op_func_map.set(terms.OPERATIONS_ENUM.DROP_TABLE, new OperationFunctionObject(schema.dropTable));
	op_func_map.set(terms.OPERATIONS_ENUM.DROP_ATTRIBUTE, new OperationFunctionObject(schema.dropAttribute));
	op_func_map.set(terms.OPERATIONS_ENUM.DESCRIBE_SCHEMA, new OperationFunctionObject(schema_describe.describeSchema));
	op_func_map.set(terms.OPERATIONS_ENUM.DESCRIBE_TABLE, new OperationFunctionObject(schema_describe.describeTable));
	op_func_map.set(terms.OPERATIONS_ENUM.DESCRIBE_ALL, new OperationFunctionObject(schema_describe.describeAll));
	op_func_map.set(terms.OPERATIONS_ENUM.DELETE, new OperationFunctionObject(delete_.deleteRecord));
	op_func_map.set(terms.OPERATIONS_ENUM.ADD_USER, new OperationFunctionObject(user.addUser));
	op_func_map.set(terms.OPERATIONS_ENUM.ALTER_USER, new OperationFunctionObject(user.alterUser));
	op_func_map.set(terms.OPERATIONS_ENUM.DROP_USER, new OperationFunctionObject(user.dropUser));
	op_func_map.set(terms.OPERATIONS_ENUM.LIST_USERS, new OperationFunctionObject(user.listUsersExternal));
	op_func_map.set(terms.OPERATIONS_ENUM.LIST_ROLES, new OperationFunctionObject(role.listRoles));
	op_func_map.set(terms.OPERATIONS_ENUM.ADD_ROLE, new OperationFunctionObject(role.addRole));
	op_func_map.set(terms.OPERATIONS_ENUM.ALTER_ROLE, new OperationFunctionObject(role.alterRole));
	op_func_map.set(terms.OPERATIONS_ENUM.DROP_ROLE, new OperationFunctionObject(role.dropRole));
	op_func_map.set(terms.OPERATIONS_ENUM.USER_INFO, new OperationFunctionObject(user.userInfo));
	op_func_map.set(terms.OPERATIONS_ENUM.READ_LOG, new OperationFunctionObject(read_log));
	op_func_map.set(terms.OPERATIONS_ENUM.ADD_NODE, new OperationFunctionObject(add_node));
	op_func_map.set(terms.OPERATIONS_ENUM.UPDATE_NODE, new OperationFunctionObject(update_node));
	op_func_map.set(terms.OPERATIONS_ENUM.REMOVE_NODE, new OperationFunctionObject(remove_node));
	op_func_map.set(terms.OPERATIONS_ENUM.CONFIGURE_CLUSTER, new OperationFunctionObject(configure_cluster));
	op_func_map.set(terms.OPERATIONS_ENUM.PURGE_STREAM, new OperationFunctionObject(purge_stream));
	op_func_map.set(terms.OPERATIONS_ENUM.SET_CONFIGURATION, new OperationFunctionObject(config_utils.setConfiguration));
	op_func_map.set(terms.OPERATIONS_ENUM.CLUSTER_STATUS, new OperationFunctionObject(cluster_status.clusterStatus));
	op_func_map.set(terms.OPERATIONS_ENUM.CLUSTER_SET_ROUTES, new OperationFunctionObject(routes.setRoutes));
	op_func_map.set(terms.OPERATIONS_ENUM.CLUSTER_GET_ROUTES, new OperationFunctionObject(routes.getRoutes));
	op_func_map.set(terms.OPERATIONS_ENUM.CLUSTER_DELETE_ROUTES, new OperationFunctionObject(routes.deleteRoutes));
	op_func_map.set(terms.OPERATIONS_ENUM.EXPORT_TO_S3, new OperationFunctionObject(executeJob, export_.export_to_s3));
	op_func_map.set(
		terms.OPERATIONS_ENUM.DELETE_FILES_BEFORE,
		new OperationFunctionObject(executeJob, delete_.deleteFilesBefore)
	);
	op_func_map.set(
		terms.OPERATIONS_ENUM.DELETE_RECORDS_BEFORE,
		new OperationFunctionObject(executeJob, delete_.deleteFilesBefore)
	);
	op_func_map.set(terms.OPERATIONS_ENUM.EXPORT_LOCAL, new OperationFunctionObject(executeJob, export_.export_local));
	op_func_map.set(
		terms.OPERATIONS_ENUM.SEARCH_JOBS_BY_START_DATE,
		new OperationFunctionObject(jobs.handleGetJobsByStartDate)
	);
	op_func_map.set(terms.OPERATIONS_ENUM.GET_JOB, new OperationFunctionObject(jobs.handleGetJob));
	op_func_map.set(terms.OPERATIONS_ENUM.GET_FINGERPRINT, new OperationFunctionObject(reg.getFingerprint));
	op_func_map.set(terms.OPERATIONS_ENUM.SET_LICENSE, new OperationFunctionObject(reg.setLicense));
	op_func_map.set(terms.OPERATIONS_ENUM.GET_REGISTRATION_INFO, new OperationFunctionObject(reg.getRegistrationInfo));
	op_func_map.set(terms.OPERATIONS_ENUM.RESTART, new OperationFunctionObject(stop.restart));
	op_func_map.set(terms.OPERATIONS_ENUM.RESTART_SERVICE, new OperationFunctionObject(stop.restartService));
	op_func_map.set(terms.OPERATIONS_ENUM.CATCHUP, new OperationFunctionObject(catchup));
	op_func_map.set(
		terms.OPERATIONS_ENUM.SYSTEM_INFORMATION,
		new OperationFunctionObject(system_information.systemInformation)
	);
	op_func_map.set(
		terms.OPERATIONS_ENUM.DELETE_AUDIT_LOGS_BEFORE,
		new OperationFunctionObject(executeJob, delete_.deleteAuditLogsBefore)
	);
	op_func_map.set(terms.OPERATIONS_ENUM.READ_AUDIT_LOG, new OperationFunctionObject(read_audit_log));
	op_func_map.set(
		terms.OPERATIONS_ENUM.CREATE_AUTHENTICATION_TOKENS,
		new OperationFunctionObject(token_authentication.createTokens)
	);
	op_func_map.set(
		terms.OPERATIONS_ENUM.REFRESH_OPERATION_TOKEN,
		new OperationFunctionObject(token_authentication.refreshOperationToken)
	);
	op_func_map.set(terms.OPERATIONS_ENUM.GET_CONFIGURATION, new OperationFunctionObject(config_utils.getConfiguration));
	op_func_map.set(
		terms.OPERATIONS_ENUM.CUSTOM_FUNCTIONS_STATUS,
		new OperationFunctionObject(custom_function_operations.customFunctionsStatus)
	);
	op_func_map.set(
		terms.OPERATIONS_ENUM.GET_CUSTOM_FUNCTIONS,
		new OperationFunctionObject(custom_function_operations.getCustomFunctions)
	);
	op_func_map.set(
		terms.OPERATIONS_ENUM.GET_CUSTOM_FUNCTION,
		new OperationFunctionObject(custom_function_operations.getCustomFunction)
	);
	op_func_map.set(
		terms.OPERATIONS_ENUM.SET_CUSTOM_FUNCTION,
		new OperationFunctionObject(custom_function_operations.setCustomFunction)
	);
	op_func_map.set(
		terms.OPERATIONS_ENUM.DROP_CUSTOM_FUNCTION,
		new OperationFunctionObject(custom_function_operations.dropCustomFunction)
	);
	op_func_map.set(
		terms.OPERATIONS_ENUM.ADD_CUSTOM_FUNCTION_PROJECT,
		new OperationFunctionObject(custom_function_operations.addCustomFunctionProject)
	);
	op_func_map.set(
		terms.OPERATIONS_ENUM.DROP_CUSTOM_FUNCTION_PROJECT,
		new OperationFunctionObject(custom_function_operations.dropCustomFunctionProject)
	);
	op_func_map.set(
		terms.OPERATIONS_ENUM.PACKAGE_CUSTOM_FUNCTION_PROJECT,
		new OperationFunctionObject(custom_function_operations.packageCustomFunctionProject)
	);
	op_func_map.set(
		terms.OPERATIONS_ENUM.DEPLOY_CUSTOM_FUNCTION_PROJECT,
		new OperationFunctionObject(custom_function_operations.deployCustomFunctionProject)
	);
	op_func_map.set(
		terms.OPERATIONS_ENUM.READ_TRANSACTION_LOG,
		new OperationFunctionObject(transaction_log.readTransactionLog)
	);
	op_func_map.set(
		terms.OPERATIONS_ENUM.DELETE_TRANSACTION_LOGS_BEFORE,
		new OperationFunctionObject(executeJob, transaction_log.deleteTransactionLogsBefore)
	);
	op_func_map.set(
		terms.OPERATIONS_ENUM.INSTALL_NODE_MODULES,
		new OperationFunctionObject(npm_utilities.installModules)
	);
	op_func_map.set(terms.OPERATIONS_ENUM.AUDIT_NODE_MODULES, new OperationFunctionObject(npm_utilities.auditModules));

	return op_func_map;
}<|MERGE_RESOLUTION|>--- conflicted
+++ resolved
@@ -91,26 +91,11 @@
 	}
 
 	let post_op_function = terms.CLUSTER_OPERATIONS[req.body.operation] === undefined ? null : postWrite;
-<<<<<<< HEAD
 	let data = await operation_function_caller.callOperationFunctionAsAwait(
 		operation_function,
 		req.body,
 		post_op_function
 	);
-
-	if (typeof data !== 'object') {
-		data = { message: data };
-	}
-	if (data instanceof Error) {
-		throw data;
-	}
-=======
-	try {
-		let data = await operation_function_caller.callOperationFunctionAsAwait(
-			operation_function,
-			req.body,
-			post_op_function
-		);
 
 		if (typeof data !== 'object') {
 			data = { message: data };
@@ -125,15 +110,6 @@
 				}
 			});
 		}
->>>>>>> 30a46491
-
-	if (GLOBAL_SCHEMA_UPDATE_OPERATIONS_ENUM[req.body.operation]) {
-		global_schema.setSchemaDataToGlobal((err) => {
-			if (err) {
-				harper_logger.error(err);
-			}
-		});
-	}
 
 	return data;
 }
