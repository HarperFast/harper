import { streamAsJSON, stringify, parse } from './JSONStream';
import { pack, unpack, encodeIter } from 'msgpackr';
import { decode, Encoder, EncoderStream } from 'cbor-x';
import { createBrotliCompress, brotliCompress, constants } from 'zlib';
import { ClientError } from '../../utility/errors/hdbError';
import stream, { Readable } from 'stream';
import { server } from '../Server';
import { _assignPackageExport } from '../../globals';
import env_mgr from '../../utility/environment/environmentManager';
import { CONFIG_PARAMS } from '../../utility/hdbTerms';
import * as YAML from 'yaml';
import logger from '../../utility/logging/logger';
import { Blob } from '../../resources/blob';
const { Transform } = require('json2csv');
const SERIALIZATION_BIGINT = env_mgr.get(CONFIG_PARAMS.SERIALIZATION_BIGINT) !== false;
const JSONStringify = SERIALIZATION_BIGINT ? stringify : JSON.stringify;
const JSONParse = SERIALIZATION_BIGINT ? parse : JSON.parse;

const PUBLIC_ENCODE_OPTIONS = {
	useRecords: false,
	useToJSON: true,
};

type Deserialize = (data: Buffer) => { contentType?: string; data: unknown } | unknown;

const media_types = new Map<
	string,
	{
		serialize?: unknown;
		deserialize?: Deserialize;
		serializeStream?: unknown;
		compressible?: boolean;
		q?: number;
	}
>();

export const contentTypes = media_types;
server.contentTypes = contentTypes;
_assignPackageExport('contentTypes', contentTypes);
// TODO: Make these monomorphic for faster access. And use a Map
media_types.set('application/json', {
	serializeStream: streamAsJSON,
	serialize: JSONStringify,
	deserialize(data) {
		return JSONParse(data);
	},
	q: 0.8,
});
const cbor_encoder = new Encoder(PUBLIC_ENCODE_OPTIONS);
media_types.set('application/cbor', {
	serializeStream(data) {
		if (data[Symbol.asyncIterator]) data[Symbol.iterator] = null; // choose async iteration if possible
		return new EncoderStream(PUBLIC_ENCODE_OPTIONS).end(data);
	},
	serialize: cbor_encoder.encode,
	deserialize: cbor_encoder.decode,
	q: 1,
});
media_types.set('application/x-msgpack', {
	serializeStream(data: any) {
		if ((data?.[Symbol.iterator] || data?.[Symbol.asyncIterator]) && !Array.isArray(data)) {
			return Readable.from(encodeIter(data, PUBLIC_ENCODE_OPTIONS));
		}
		return pack(data);
	},
	serialize: pack,
	deserialize: unpack,
	q: 0.9,
});
media_types.set('text/csv', {
	serializeStream(data: any, response: Response) {
		response.headers.set('Content-Disposition', 'attachment; filename="data.csv"');
		return toCsvStream(data, data?.getColumns?.());
	},
	serialize(data: any, response: Response) {
		response.headers.set('Content-Disposition', 'attachment; filename="data.csv"');
		if (data && !data[Symbol.iterator]) data = [data.toJSON ? data.toJSON() : data];
		return toCsvStream(data, data?.getColumns?.());
	},
	q: 0.1,
});
media_types.set('text/plain', {
	serialize(data: any) {
		return data.toString();
	},
	serializeStream(data: any) {
		return Readable.from(data.map ? data.map((d) => d.toString()) : data);
	},
	deserialize(data: Buffer) {
		return data.toString();
	},
	q: 0.2,
});

media_types.set('text/yaml', {
	serialize(data) {
		return YAML.stringify(data, { aliasDuplicateObjects: false });
	},

	q: 0.7,
});

media_types.set('text/event-stream', {
	// Server-Sent Events (SSE)
	serializeStream: function (iterable) {
		// create a readable stream that we use to stream out events from our subscription
		return Readable.from(transformIterable(iterable, this.serialize));
	},
	serialize: function (message) {
		if (message.acknowledge) message.acknowledge();
		if (typeof message === 'object' && 'value' in message && message.timestamp) {
			// native messages
			message = {
				data: message.value,
				event: message.type,
				id: message.timestamp,
			};
		}
		if (message.data || message.event) {
			let serialized = '';
			if (message.event) serialized += 'event: ' + message.event + '\n';
			if (message.data) {
				let data = message.data;
				if (typeof data === 'object') data = JSONStringify(data);
				serialized += 'data: ' + data + '\n';
			}
			if (message.id) serialized += 'id: ' + message.id + '\n';
			if (message.retry) serialized += 'retry: ' + message.retry + '\n';
			return serialized + '\n';
		} else {
			if (typeof message === 'object') return `data: ${JSONStringify(message)}\n\n`;
			return `data: ${message}\n\n`;
		}
	},
	compressible: false,
	q: 0.8,
});
// TODO: Support this as well:
//'multipart/form-data'
media_types.set('application/x-www-form-urlencoded', {
	deserialize(data) {
		const object = {};
		for (const [key, value] of new URLSearchParams(data)) {
			if (object.hasOwnProperty(key)) {
				// in case there are multiple query params with the same name, convert them to an array
				const last = object[key];
				if (Array.isArray(last)) last.push(value);
				else object.key = [last, value];
			} else object[key] = value;
		}
	},
	serialize(data) {
		const usp = new URLSearchParams();
		for (const key in data) {
			usp.set(key, data);
		}
		return usp.toString();
	},
});
const generic_handler = {
	type: 'application/json',
	serializeStream: streamAsJSON,
	serialize: JSONStringify,
	deserialize: tryJSONParse,
	q: 0.5,
};
media_types.set('*/*', generic_handler);
media_types.set('', generic_handler);
// try to JSON parse, but since we don't know for sure, this will return the body
// otherwise
function tryJSONParse(input) {
	try {
		if (input?.[0] === 123) return JSONParse(input);
		else return input;
	} catch (error) {
		return input;
	}
}
export function registerContentHandlers(app) {
	app.register(registerFastifySerializers, {
		serializers: [
			{
				regex: /^application\/json$/,
				serializer: streamAsJSON,
			},
			{
				regex: /^application\/cbor$/,
				serializer: function (data) {
					return new EncoderStream(PUBLIC_ENCODE_OPTIONS).end(data);
				},
			},
			{
				regex: /^application\/(x-)?msgpack$/,
				serializer: function (data) {
					if ((data?.[Symbol.iterator] || data?.[Symbol.asyncIterator]) && !Array.isArray(data)) {
						return Readable.from(encodeIter(data, PUBLIC_ENCODE_OPTIONS));
					}
					return pack(data);
				},
			},
			{
				regex: /^text\/csv$/,
				serializer: function (data) {
					this.header('Content-Disposition', 'attachment; filename="data.csv"');
					return toCsvStream(data);
				},
			},
		],
	});
	app.addContentTypeParser('application/x-msgpack', { parseAs: 'buffer' }, (req, body, done) => {
		try {
			done(null, unpack(body));
		} catch (error) {
			error.statusCode = 400;
			done(error);
		}
	});

	app.addContentTypeParser('application/cbor', { parseAs: 'buffer' }, (req, body, done) => {
		try {
			done(null, decode(body));
		} catch (error) {
			error.statusCode = 400;
			done(error);
		}
	});
}
// TODO: Only load this if fastify is loaded
const fp = require('fastify-plugin');

const registerFastifySerializers = fp(
	function (fastify, opts, done) {
		// eslint-disable-next-line require-await
		fastify.addHook('preSerialization', async (request, reply) => {
			const content_type = reply.raw.getHeader('content-type');
			if (content_type) return;
			const { serializer, type } = findBestSerializer(request.raw);
			reply.type(type);
			reply.serializer(function (data: any) {
				let serialize: (data: any, context: any) => any;
				if (
					typeof data === 'object' &&
					data &&
					(data[Symbol.iterator] || data[Symbol.asyncIterator]) &&
					serializer.serializeStream
				) {
					if (data.mapError) {
						// indicate that we want iterator errors to be returned so we can serialize them in a meaningful way, if possible
						const getColumns = data.getColumns;
						data = data.mapError((error) => {
							// make errors serializable in a descriptive way
							error.toJSON = () => ({ error: error.name, message: error.message, ...error.partialObject });
							return error;
						});
						data.getColumns = getColumns;
					}
					serialize = serializer.serializeStream;
				} else serialize = serializer.serialize;

				return serialize(data, {
					// a small header shim to allow us to set headers in serializers
					headers: {
						set: (key, value) => {
							reply.header(key, value);
						},
					},
				});
			});
		});
		done();
	},
	{ name: 'content-type-negotiation' }
);

/**
 * This is returns the best serializer for the request's Accept header (content negotiation)
 * @param incoming_message
 * @returns {{serializer, type: string, parameters: {q: number}}|{serializer(): void}}
 */
export function findBestSerializer(incoming_message) {
	const headers_object = incoming_message.headers.asObject || incoming_message.headers;
	const accept_type = incoming_message.requestedContentType ?? headers_object.accept;
	let best_serializer;
	let best_quality = 0;
	let best_type;
	let best_parameters;
	const accept_types = accept_type ? accept_type.toLowerCase().split(/\s*,\s*/) : [];
	for (const accept_type of accept_types) {
		const [type, ...parameter_parts] = accept_type.split(/\s*;\s*/);
		let client_quality = 1;
		const parameters = { q: 1 };
		for (const part of parameter_parts) {
			const equal_index = part.indexOf('=');
			parameters[part.substring(0, equal_index)] = part.substring(equal_index + 1);
		}
		client_quality = +parameters.q;
		const serializer = media_types.get(type);
		if (serializer) {
			const quality = (serializer.q || 1) * client_quality;
			if (quality > best_quality) {
				best_serializer = serializer;
				best_type = serializer.type || type;
				best_quality = quality;
				best_parameters = parameters;
			}
		}
	}
	if (!best_serializer) {
		if (accept_type) {
			throw new ClientError(
				'No supported content types found in Accept header, supported types include: ' +
					Array.from(media_types.keys()).join(', '),
				406
			);
		} else {
			// default if Accept header is absent
			best_serializer = media_types.get('application/json');
			best_type = 'application/json';
		}
	}

	return { serializer: best_serializer, type: best_type, parameters: best_parameters };
}

// about an average TCP packet size (if headers included)
const COMPRESSION_THRESHOLD = env_mgr.get(CONFIG_PARAMS.HTTP_COMPRESSIONTHRESHOLD);
/**
 * Serialize a response
 * @param response_data
 * @param request
 * @param response_object
 * @returns {Uint8Array|*}
 */
export function serialize(response_data, request, response_object) {
	// TODO: Maybe support other compression encodings; browsers basically universally support brotli, but Node's HTTP
	//  client itself actually (just) supports gzip/deflate
	let can_compress = COMPRESSION_THRESHOLD && request.headers.asObject?.['accept-encoding']?.includes('br');
	let response_body;
	if (response_data?.contentType != null && response_data.data != null) {
		// we use this as a special marker for blobs of data that are explicitly one content type
		response_object.headers.set('Content-Type', response_data.contentType);
		response_object.headers.set('Vary', 'Accept-Encoding');
		response_body = response_data.data;
	} else if (response_data instanceof Uint8Array || response_data instanceof Blob) {
		// If a user function or property returns a direct Buffer of binary data, this is the most appropriate content
		// type for it.
		response_object.headers.set('Content-Type', 'application/octet-stream');
		response_object.headers.set('Vary', 'Accept-Encoding');
		response_body = response_data;
	} else {
		const serializer = findBestSerializer(request);
		if (serializer.serializer.compressible === false) can_compress = false;
		// TODO: If a different content type is preferred, look through resources to see if there is one
		// specifically for that content type (most useful for html).
		response_object.headers.set('Vary', 'Accept, Accept-Encoding');
		response_object.headers.set('Content-Type', serializer.type);
		if (
			typeof response_data === 'object' &&
			response_data &&
			(response_data[Symbol.iterator] || response_data[Symbol.asyncIterator]) &&
			serializer.serializer.serializeStream
		) {
			if (response_data.mapError) {
				// indicate that we want iterator errors to be returned so we can serialize them in a meaningful way, if possible
				const getColumns = response_data.getColumns;
				response_data = response_data.mapError((error) => {
					// make errors serializable in a descriptive way
					error.toJSON = () => ({ error: error.name, message: error.message, ...error.partialObject });
					logger.warn?.(`Error serializing error ${request?.url || request}: ${error}`);
					return error;
				});
				response_data.getColumns = getColumns;
			}
			let stream = serializer.serializer.serializeStream(response_data, response_object);
			if (can_compress) {
				response_object.headers.set('Content-Encoding', 'br');
				stream = stream.pipe(
					createBrotliCompress({
						params: {
							[constants.BROTLI_PARAM_MODE]:
								serializer.type.includes('json') || serializer.type.includes('text')
									? constants.BROTLI_MODE_TEXT
									: constants.BROTLI_MODE_GENERIC,
							[constants.BROTLI_PARAM_QUALITY]: 2, // go fast
						},
					})
				);
			}
			return stream;
		}
		response_body = serializer.serializer.serialize(response_data, response_object);
	}
	if (can_compress && response_body?.length > COMPRESSION_THRESHOLD) {
		// TODO: Only do this if the size is large and we can cache the result (otherwise use logic above)
		response_object.headers.set('Content-Encoding', 'br');
		// if we have a single buffer (or string) we compress in a single async call
		return new Promise((resolve, reject) =>
			brotliCompress(response_body, (err, data) => {
				if (err) reject(err);
				else resolve(data);
			})
		);
	}
	return response_body;
}

<<<<<<< HEAD
let asyncSerializations;
=======
let asyncSerializations: Promise<void>;
>>>>>>> 32bcd4e9
/**
 * Serialize a message, may be use multiple times (like with WebSockets)
 * @param message
 * @param request
 * @returns {*}
 */
export function serializeMessage(
	message: any,
	request?: Request,
	inAsyncContinuation?: boolean
): Buffer | string | Promise<Buffer | string> {
	if (message?.contentType != null && message.data != null) return message.data;
	asyncSerializations = inAsyncContinuation ? undefined : [];
	try {
		let serialized: Buffer | string;
		if (request) {
			let serialize = request.serialize;
			if (serialize) serialized = serialize(message);
<<<<<<< HEAD
			else {
				const serializer = findBestSerializer(request);
				serialize = request.serialize = serializer.serializer.serialize;
				serialized = serialize(message);
			}
=======
			const serializer = findBestSerializer(request);
			serialize = request.serialize = serializer.serializer.serialize;
			serialized = serialize(message);
>>>>>>> 32bcd4e9
		} else {
			serialized = JSONStringify(message);
		}
		if (asyncSerializations?.length > 0)
			// if there were any serialization attempts that must wait for async work to be done, we wait now and then retry the serialization
			return (asyncSerializations.length === 1 ? asyncSerializations[0] : Promise.all(asyncSerializations)).then(() =>
				serializeMessage(message, request, true)
			);
		return serialized;
	} finally {
		asyncSerializations = undefined;
	}
}

/**
 * This can be called during serialization indicating that an object requires asynchronous serialization (or async completion of a task prior to serialization) to be properly serialized.
 * A promise for when the object is ready to be serialized. Typically serialization will be re-executed and this object should be ready to be synchronously serialized
 * @param promiseToSerialize
 */
export function asyncSerialization(promiseToSerialize: Promise<any>) {
	if (asyncSerializations) asyncSerializations.push(promiseToSerialize);
	else throw new Error('Unable to serialize asynchronously');
}

function streamToBuffer(stream: Readable): Promise<Buffer> {
	return new Promise((resolve, reject) => {
		const buffers = [];
		stream.on('data', (data) => buffers.push(data));
		stream.on('end', () => resolve(Buffer.concat(buffers)));
		stream.on('error', reject);
	});
}

/**
 * An object based representation of a content-type header string.
 * The parameters `charset` and `boundary` have been added to the type as
 * they are common parameters for the `Content-Type` header, but HTTP specifies
 * that any parameter can be included (hence the `[k: string]: string`).
 *
 * Use `parseContentType(content_type: string)` to create this object.
 */
type ContentType = {
	type: string;
	parameters?: { charset?: string; boundary?: string; [k: string]: string };
};

const BUFFER_ENCODINGS = [
	'ascii',
	'utf8',
	'utf-8',
	'utf16le',
	'utf-16le',
	'ucs2',
	'ucs-2',
	'base64',
	'base64url',
	'latin1',
	'binary',
	'hex',
];
function isBufferEncoding(value: string): value is BufferEncoding {
	return BUFFER_ENCODINGS.includes(value);
}

/**
 * Parse the content-type header for the type and parameters.
 * @param content_type
 */
function parseContentType(content_type: string): ContentType {
	// Get the first `;` character to separate the type from the parameters
	const parameters_start = content_type.indexOf(';');
	let parameters: ContentType['parameters'];

	// If the `;` exists, then parse the parameters
	if (parameters_start > -1) {
		parameters = {};
		// Parameters are separated by `;` and key-value pairs are separated by `=`
		// i.e. `multipart/form-data; charset=UTF-8; boundary=---123`
		const parts = content_type.slice(parameters_start + 1).split(';');
		for (const part of parts) {
			const [key, value] = part.split('=');
			parameters[key.trim()] = value.trim();
		}
		content_type = content_type.slice(0, parameters_start);
	}

	return { type: content_type, parameters };
}

/**
 * Given a content-type header string, get a deserializer function that can be used to parse the body.
 */
export function getDeserializer(content_type_string: string, streaming: false): Deserialize;
export function getDeserializer(
	content_type_string: string,
	streaming: true
): (stream: Readable) => Promise<ReturnType<Deserialize>>;
export function getDeserializer(
	content_type_string: string = '',
	streaming: boolean = false
): Deserialize | ((stream: Readable) => Promise<ReturnType<Deserialize>>) {
	const content_type = parseContentType(content_type_string);

	const deserialize =
		(content_type.type && media_types.get(content_type.type)?.deserialize) || deserializerUnknownType(content_type);

	return streaming ? (stream: Readable) => streamToBuffer(stream).then(deserialize) : deserialize;
}

function deserializerUnknownType(content_type: ContentType): Deserialize {
	// TODO: store the content-disposition too

	if (content_type.type.startsWith('text/')) {
		// convert the data to a string since it is text (using the provided charset if specified)
		if (content_type.parameters?.charset && !isBufferEncoding(content_type.parameters.charset)) {
			logger.info(`Unknown Buffer encoding ${content_type.parameters.charset} in content-type. Proceeding anyways.`);
		}
		return (data) => ({
			contentType: content_type.type,
			// @ts-expect-error We are okay with passing whatever the user has specified as the encoding to the `toString` method
			data: data.toString(content_type.parameters?.charset || 'utf-8'),
		});
	} else if (content_type.type === 'application/octet-stream') {
		// use this type as a way of directly transferring binary data (since that is what it means)
		return (data) => data;
	} else {
		return (data) => {
			if (content_type.type === '') {
				// try to parse as JSON if no content type
				try {
					// if the first byte is `{` then it is likely JSON
					if (data?.[0] === 123) return JSONParse(data);
					// eslint-disable-next-line sonarjs/no-ignored-exceptions
				} catch (error) {
					// continue if cannot parse as JSON
				}
			}
			// else record the type and binary data as a pair
			return { contentType: content_type.type || 'application/octet-stream', data };
		};
	}
}

function transformIterable(iterable, transform) {
	return {
		[Symbol.asyncIterator]() {
			const iterator = iterable[Symbol.asyncIterator] ? iterable[Symbol.asyncIterator]() : iterable[Symbol.iterator]();
			return {
				next() {
					const step = iterator.next();
					if (step.then) {
						return step.then((step) => ({
							value: transform(step.value),
							done: step.done,
						}));
					}
					return {
						value: transform(step.value),
						done: step.done,
					};
				},
				return(value) {
					return iterator.return(value);
				},
				throw(error) {
					return iterator.throw(error);
				},
			};
		},
	};
}

/**
 * Converts JS objects/arrays/iterators to a CSV stream. Should support iterators with full backpressure handling
 * @param data
 * @returns stream
 */
export function toCsvStream(data, columns) {
	// ensure that we pass it an iterable
	const read_stream = stream.Readable.from(data?.[Symbol.iterator] || data?.[Symbol.asyncIterator] ? data : [data]);
	const options = {};
	if (columns)
		options.fields = columns.map((column) => ({
			label: column,
			value: column,
		}));
	const transform_options = { objectMode: true };
	// Create a json2csv stream transform.
	const json2csv = new Transform(options, transform_options);
	// Pipe the data read stream through json2csv which converts it to CSV
	return read_stream.pipe(json2csv);
}<|MERGE_RESOLUTION|>--- conflicted
+++ resolved
@@ -404,11 +404,7 @@
 	return response_body;
 }
 
-<<<<<<< HEAD
-let asyncSerializations;
-=======
 let asyncSerializations: Promise<void>;
->>>>>>> 32bcd4e9
 /**
  * Serialize a message, may be use multiple times (like with WebSockets)
  * @param message
@@ -427,17 +423,11 @@
 		if (request) {
 			let serialize = request.serialize;
 			if (serialize) serialized = serialize(message);
-<<<<<<< HEAD
 			else {
 				const serializer = findBestSerializer(request);
 				serialize = request.serialize = serializer.serializer.serialize;
 				serialized = serialize(message);
 			}
-=======
-			const serializer = findBestSerializer(request);
-			serialize = request.serialize = serializer.serializer.serialize;
-			serialized = serialize(message);
->>>>>>> 32bcd4e9
 		} else {
 			serialized = JSONStringify(message);
 		}
