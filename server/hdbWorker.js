"use strict";

const log = require('../utility/logging/harper_logger');
const env = require('../utility/environment/environmentManager');
const express = require('express');
const bodyParser = require('body-parser');
const auth = require('../security/auth');
const passport = require('passport');
const pjson = require('../package.json');
const server_utilities = require('./serverUtilities');
const cors = require('cors');
const uuidv1 = require('uuid/v1');
const user_schema = require('../utility/user_schema');
const async = require('async');
const insert = require('../data_layer/insert');
const job_runner = require('./jobRunner');
const guidePath = require('path');
const fs = require('fs');
const cluster_event = require('../events/ClusterStatusEmitter');
const signalling = require('../utility/signalling');
const moment = require('moment');
const hdb_terms = require('../utility/hdbTerms');
const global_schema = require('../utility/globalSchema');
const http = require('http');
const httpsecure = require('https');
<<<<<<< HEAD
const {promisify} = require('util');
=======
const common = require('../utility/common_utils');
>>>>>>> a39b561d

const DEFAULT_SERVER_TIMEOUT = 120000;
const PROPS_SERVER_TIMEOUT_KEY = 'SERVER_TIMEOUT_MS';
const PROPS_PRIVATE_KEY = 'PRIVATE_KEY';
const PROPS_CERT_KEY = 'CERTIFICATE';
const PROPS_HTTP_ON_KEY = 'HTTP_ON';
const PROPS_HTTP_SECURE_ON_KEY = 'HTTPS_ON';
const PROPS_HTTP_PORT_KEY = 'HTTP_PORT';
const PROPS_HTTP_SECURE_PORT_KEY = 'HTTPS_PORT';
const PROPS_CORS_KEY = 'CORS_ON';
const PROPS_CORS_WHITELIST_KEY = 'CORS_WHITELIST';
const TRUE_COMPARE_VAL = 'TRUE';

const app = express();
global.clusterMsgQueue = [];
let enterprise = false;

let props_cors = env.get(PROPS_CORS_KEY);
let props_cors_whitelist = env.get(PROPS_CORS_WHITELIST_KEY);
const p_auth_authorize = promisify(auth.authorize);
const p_server_util_choose_operation = promisify(server_utilities.chooseOperation);
const p_server_utils_process_local = promisify(server_utilities.processLocalTransaction);
const p_schema_get_table_schema = promisify(global_schema.getTableSchema);

function init() {
    log.info('In express' + process.cwd());
    log.info(`Running with NODE_ENV set as: ${process.env.NODE_ENV}`);
    if (props_cors && (props_cors === true || props_cors.toUpperCase() === TRUE_COMPARE_VAL)) {
        let cors_options = {
            origin: true,
            allowedHeaders: ['Content-Type', 'Authorization'],
            credentials: false
        };
        if (props_cors_whitelist && props_cors_whitelist.length > 0) {
            let whitelist = props_cors_whitelist.split(',');
            cors_options.origin = (origin, callback) => {
                if (whitelist.indexOf(origin) !== -1) {
                    return callback(null, true);
                }
                return callback(new Error(`domain ${origin} is not whitelisted`));
            };
        }
        app.use(cors(cors_options));
    }

    app.use(bodyParser.json({limit: '1gb'})); // support json encoded bodies
    app.use(bodyParser.urlencoded({extended: true}));
    app.use(function (error, req, res, next) {
        if (error instanceof SyntaxError) {
            return sendHeaderResponse(req, res, hdb_terms.HTTP_STATUS_CODES.BAD_REQUEST, {error: 'invalid JSON: ' + error.message.replace('\n', '')});
        } else if (error) {
            return sendHeaderResponse(req, res, hdb_terms.HTTP_STATUS_CODES.BAD_REQUEST, {error: error.message});
        } else {
            return next();
        }
    });

    app.use(passport.initialize());
    app.get('/', function (req, res) {
        auth.authorize(req, res, function () {
            res.sendFile(guidePath.resolve('../docs/user_guide.html'));
        });
    });
// Recent security posts recommend disabling this header.
    app.disable('x-powered-by');

    app.post('/', async(req,res, next) => {
        try {
            // Per the body-parser docs, any request which does not match the bodyParser.json middleware will be returned with
            // an empty body object.
            if(!req.body || Object.keys(req.body).length === 0) {
                return sendHeaderResponse(req, res, hdb_terms.HTTP_STATUS_CODES.BAD_REQUEST,{error: "Invalid JSON."});
            }
            let enterprise_operations = ['add_node'];
            if ((req.headers.harperdb_connection || enterprise_operations.indexOf(req.body.operation) > -1) && !enterprise) {
                return sendHeaderResponse(req, res, hdb_terms.HTTP_STATUS_CODES.UNAUTHORIZED, {"error": "This feature requires an enterprise license.  Please register or contact us at hello@harperdb.io for more info."});
            }
<<<<<<< HEAD
=======
            req.body.hdb_user = user;
            req.body.hdb_auth_header = req.headers.authorization;

            server_utilities.chooseOperation(req.body, (err, operation_function) => {
                if (err) {
                    harper_logger.error(err);
                    if(err === server_utilities.UNAUTH_RESPONSE) {
                        return res.status(hdb_terms.HTTP_STATUS_CODES.FORBIDDEN).send({error: server_utilities.UNAUTHORIZED_TEXT});
                    }
                    if (typeof err === 'string') {
                        return res.status(hdb_terms.HTTP_STATUS_CODES.INTERNAL_SERVER_ERROR).send({error: err});
                    }
                    return res.status(hdb_terms.HTTP_STATUS_CODES.INTERNAL_SERVER_ERROR).send(err);
                }

                if (global.clustering_on && req.body.operation !== 'sql') {
                    if (!req.body.schema
                        || !req.body.table
                        || req.body.operation === 'create_table'
                        || req.body.operation === 'drop_table'
                        || req.body.operation === 'delete_files_before'
                    ) {
                        if (hdb_terms.LOCAL_HARPERDB_OPERATIONS.includes(req.body.operation)) {
                            harper_logger.info('local only operation: ' + req.body.operation);
                            server_utilities.processLocalTransaction(req, res, operation_function, function (err) {
                                if(err){
                                    harper_logger.error(err);
                                }
                            });
                        } else {
                            harper_logger.info('local & delegated operation: ' + req.body.operation);
                            server_utilities.processLocalTransaction(req, res, operation_function, function (err) {
                                if(err){
                                    harper_logger.error('error from local & delegated: ' + JSON.stringify(err));
                                }else {
                                    let id = uuidv1();
                                    common.callProcessSend({
                                        "type": "clustering_payload", "pid": process.pid,
                                        "clustering_type": "broadcast",
                                        "id": id,
                                        "body": req.body
                                    });
                                }
                            });
                        }
                    } else {
                        global_schema.getTableSchema(req.body.schema, req.body.table, function (err, table) {
                            if (err) {
                                harper_logger.error(err);
                                return res.status(hdb_terms.HTTP_STATUS_CODES.INTERNAL_SERVER_ERROR).send(err);
                            }
                            if (table.residence) {
                                let residence = table.residence;
                                if (typeof table.residence === 'string') {
                                    residence = JSON.parse(table.residence);
                                }

                                if (residence.indexOf('*') > -1) {
                                    server_utilities.processLocalTransaction(req, res, operation_function, function (err) {
                                        if (!err) {
                                            let id = uuidv1();
                                            common.callProcessSend({
                                                "type": "clustering_payload", "pid": process.pid,
                                                "clustering_type": "broadcast",
                                                "id": id,
                                                "body": req.body
                                            });
                                        }
                                    });
                                } else {

                                    if (residence.indexOf(env.get('NODE_NAME')) > -1) {
                                        server_utilities.processLocalTransaction(req, res, operation_function, function (err) {
                                            if(err) {
                                                harper_logger.error(err);
                                            }
                                            if (residence.length > 1) {
                                                for (let node in residence) {
                                                    if (residence[node] !== env.get('NODE_NAME')) {
                                                        let id = uuidv1();
                                                        common.callProcessSend({
                                                            "type": "clustering_payload", "pid": process.pid,
                                                            "clustering_type": "send",
                                                            "id": id,
                                                            "body": req.body,
                                                            "node": {"name": residence[node]}
                                                        });
                                                    }
                                                }
                                            }
                                        });
                                    } else {
                                        for (let node in residence) {
                                            if (residence[node] !== env.get('NODE_NAME')) {
                                                harper_logger.debug(`Got a message for a table with a remote residence ${residence[node]}.  Broadcasting to cluster`);
                                                let id = uuidv1();
                                                global.clusterMsgQueue[id] = res;

                                                try {
                                                    common.callProcessSend({
                                                        "type": "clustering_payload", "pid": process.pid,
                                                            "clustering_type": "send",
                                                            "id": id,
                                                            "body": req.body,
                                                            "node": {"name": residence[node]}
                                                    });
                                                } catch(err) {
                                                    harper_logger.error(err);
                                                    return res.status(hdb_terms.HTTP_STATUS_CODES.INTERNAL_SERVER_ERROR).send({error: err.message});
                                                }
                                            }
                                        }
                                        // We need to manually set and send the status here, as processLocal isn't called.
                                        return res.status(hdb_terms.HTTP_STATUS_CODES.OK).send({message: `Specified table has residence on node(s): ${residence.join()}; broadcasting message to cluster.`});
                                    }
                                }
                            } else {
                                server_utilities.processLocalTransaction(req, res, operation_function, function () {
                                    //no-op
                                });
                            }
                        });
                    }
                } else if(req.body.schema && req.body.table
                    && req.body.operation !== 'create_table' && req.body.operation !=='drop_table' && !hdb_terms.LOCAL_HARPERDB_OPERATIONS.includes(req.body.operation) ) {

                    global_schema.getTableSchema(req.body.schema, req.body.table, function (err, table) {

                        if(!table || !table.residence || table.residence.indexOf(env.get('NODE_NAME')) > -1){
                            server_utilities.processLocalTransaction(req, res, operation_function, function () {
                            });
                        }else{
                            try {
                                async.forEach(table.residence, function(residence, callback_){
                                    let id = uuidv1();
                                    let item = {
                                        "payload": {"body":req.body, "id": id},
                                        "id": id,
                                        "node": {"node": residence},
                                        "node_name": residence,
                                        "timestamp": moment.utc().valueOf()
                                    };

                                    let insert_object = {
                                        operation: 'insert',
                                        schema: 'system',
                                        table: 'hdb_queue',
                                        records: [item]
                                    };
>>>>>>> a39b561d

            let user = await auth.authorize(req, res, handleAuth);
            if(!user) {
                return sendHeaderResponse(req, res, hdb_terms.HTTP_STATUS_CODES.UNAUTHORIZED,{"error": "User not authorized."});
            }
            let response = await processMessage(req, res, user);
            log.debug('Finished processing message.');
        } catch(err) {
            log.error('There was an error in post to path "/".');
            log.error(err);
            return sendHeaderResponse(req, res, hdb_terms.HTTP_STATUS_CODES.INTERNAL_SERVER_ERROR, {error: err});
        }
    });

    process.on('message', (msg) => {
        switch (msg.type) {
            case 'schema':
                global_schema.schemaSignal((err) => {
                    if (err) {
                        log.error(err);
                    }
                });
                break;
            case 'user':
                user_schema.setUsersToGlobal((err) => {
                    if (err) {
                        log.error(err);
                    }
                });
                break;
            case 'job':
                job_runner.parseMessage(msg.runner_message).then((result) => {
                    log.info(`completed job with result ${result}`);
                }).catch(function isError(e) {
                    log.error(e);
                });
                break;
            case 'enterprise':
                enterprise = msg.enterprise;
                break;
            case 'clustering':
                global.clustering_on = true;
                break;
            case 'cluster_response':
                try {
                    if (global.clusterMsgQueue[msg.id]) {
                        if (msg.err) {
                            global.clusterMsgQueue[msg.id].status(hdb_terms.HTTP_STATUS_CODES.UNAUTHORIZED).json({"error": msg.err});
                            delete global.clusterMsgQueue[msg.id];
                            break;
                        }


                        global.clusterMsgQueue[msg.id].status(hdb_terms.HTTP_STATUS_CODES.OK).json(msg.data);
                        delete global.clusterMsgQueue[msg.id];
                    }
                } catch(err) {
                    log.error(err);
                }
                break;
            case 'delegate_transaction':
                server_utilities.chooseOperation(msg.body, function (err, operation_function) {
                    server_utilities.processInThread(msg.body, operation_function, function (err, data) {
                        common.callProcessSend({"type": "delegate_thread_response", "err": err, "data": data, "id": msg.id});
                    });
                });
                break;
            case hdb_terms.CLUSTER_MESSAGE_TYPE_ENUM.CLUSTER_STATUS:
                log.info('Got cluster status message via IPC');
                cluster_event.clusterEmitter.emit(cluster_event.EVENT_NAME, msg.status);
                break;
            default:
                log.error(`Received unknown signaling message ${msg.type}, ignoring message`);
                break;
        }
    });

    process.on('uncaughtException', function (err) {
        console.error(`HarperDB has encountered an unrecoverable error.  Please check the logs and restart.`);
        log.fatal(`Found an uncaught exception with message: os.EOL ${err.message}.  Stack: ${err.stack}. Terminating HDB.`);
        process.exit(1);
    });

    try {
        const privateKey = env.get(PROPS_PRIVATE_KEY);
        const certificate = env.get(PROPS_CERT_KEY);
        const credentials = {key: fs.readFileSync(`${privateKey}`), cert: fs.readFileSync(`${certificate}`)};
        const server_timeout = env.get(PROPS_SERVER_TIMEOUT_KEY);
        const props_http_secure_on = env.get(PROPS_HTTP_SECURE_ON_KEY);
        const props_http_on = env.get(PROPS_HTTP_ON_KEY);

        let httpServer = undefined;
        let secureServer = undefined;

        if (props_http_secure_on &&
            (props_http_secure_on === true || props_http_secure_on.toUpperCase() === TRUE_COMPARE_VAL)) {
            secureServer = httpsecure.createServer(credentials, app);
            secureServer.setTimeout(server_timeout ? server_timeout : DEFAULT_SERVER_TIMEOUT);
            secureServer.listen(env.get(PROPS_HTTP_SECURE_PORT_KEY), function () {
                log.info(`HarperDB ${pjson.version} HTTPS Server running on ${env.get(PROPS_HTTP_SECURE_PORT_KEY)}`);
                async.parallel(
                    [
                        global_schema.setSchemaDataToGlobal,
                        user_schema.setUsersToGlobal,
                        signalling.signalChildStarted
                    ], (error) => {
                        if (error) {
                            log.error(error);
                        }
                    });
            });
        }

        if (props_http_on &&
            (props_http_on === true || props_http_on.toUpperCase() === TRUE_COMPARE_VAL)) {
            httpServer = http.createServer(app);
            httpServer.setTimeout(server_timeout ? server_timeout : DEFAULT_SERVER_TIMEOUT);
            httpServer.listen(env.get(PROPS_HTTP_PORT_KEY), function (err) {
                if(err) {
                    log.error(err);
                }
                log.info(`HarperDB ${pjson.version} HTTP Server running on ${env.get(PROPS_HTTP_PORT_KEY)}`);
                async.parallel(
                    [
                        global_schema.setSchemaDataToGlobal,
                        user_schema.setUsersToGlobal,
                        signalling.signalChildStarted
                    ], (error) => {
                        if (error) {
                            log.error(error);
                        }
                    });
            });
        }
    } catch (e) {
        log.error(e);
    }
}

/**
 * Called as next() during auth so we can return the found user.
 * @param err - Errors found during auth
 * @param user - User found during auth.
 * @returns {*}
 */
function handleAuth(err, user) {
    if(err) {
        log.error('There was an error with auth.');
    } else {
        return user;
    }
}

/**
 * Helper function to determine the residence for the inbound message.  For messages that do not require a table to be
 * specified, we assume * for non local operations, and NODE_NAME for local operations.
 * @param req
 * @returns {Promise<Array>}
 */
async function determineMessageResidence(req) {
    let residences = [];
    if(!req.body.table) {
        // If no table is specified, and the operation is local only, this message is meant for this node.
        if(!hdb_terms.LOCAL_HARPERDB_OPERATIONS.includes(req.body.operation)) {
            residences.push('*');
        } else {
            // There was no table specified, but the message is meant for the cluster.
            residences.push(env.get('NODE_NAME'));
        }
    } else {
        // table was specified, get the residences for this table.
        let table = await p_schema_get_table_schema(req.body.schema, req.body.table);
        residences = table.residence;
    }
    return residences;
}

/**
 * Function the defines how an inbound message meant for the cluster is handled.
 * @param req - request object
 * @param res - response object
 * @param operation_function - function specified in the inbound object.
 * @returns {Promise<*>}
 */
async function processClusterMessage(req, res, operation_function) {
    log.trace('processing cluster message');

    let result = null;
    let cluster_msg_id = uuidv1();
    try {
        let residences = await determineMessageResidence(req);

        // We are going to reference this later when we decide how to respond to the requestor.  If we didn't process any
        // local tables, we will respond by saying the message has been broadcast.  Otherwise respond as normal.
        let against_local_table = false;
        for (let node of residences) {
            if (node !== "*" && node !== env.get('NODE_NAME')) {
                log.debug(`Got a message for a table with a remote residence ${node}.  Broadcasting to cluster`);
                global.clusterMsgQueue[cluster_msg_id] = res;
                process.send({
                    "type": "clustering_payload", "pid": process.pid,
                    "clustering_type": "send",
                    "id": cluster_msg_id,
                    "body": req.body,
                    "node": {"name": node}
                });
            } else if(node === "*" || node === env.get('NODE_NAME')) {
                result = await p_server_utils_process_local(req, res, operation_function);
                against_local_table = true;
                if(node === "*" && !hdb_terms.LOCAL_HARPERDB_OPERATIONS.includes(req.body.operation)) {
                    process.send({
                        "type": "clustering_payload", "pid": process.pid,
                        "clustering_type": "broadcast",
                        "id": cluster_msg_id,
                        "body": req.body
                    });
                }
            }
            // Add to hdb_queue
            if(!hdb_terms.LOCAL_HARPERDB_OPERATIONS.includes(req.body.operation)) {
                let item = {
                    "payload": {"body": req.body, "id": cluster_msg_id},
                    "id": cluster_msg_id,
                    "node": {"node": node},
                    "node_name": node,
                    "timestamp": moment.utc().valueOf()
                };

                let insert_object = {
                    operation: 'insert',
                    schema: 'system',
                    table: 'hdb_queue',
                    records: [item]
                };
                let insert_result = await insert.insert(insert_object);
                log.trace(`Inserted ${insert_result} into hdb_queue`);
            }
        }

        if(!against_local_table) {
            // We need to manually set and send the status here, as processLocal isn't called.
            log.debug('only processed remote table residence, notifying of broadcast');
            return res.status(hdb_terms.HTTP_STATUS_CODES.OK).send({message: `Specified table has residence on node(s): ${residences.join()}; broadcasting message to cluster.`});
        }
    } catch(err) {
        log.error(err);
        return sendHeaderResponse(req, res, hdb_terms.HTTP_STATUS_CODES.INTERNAL_SERVER_ERROR,{error: err.message});
    }
    return result;
}

/**
 * This should be called in order to respond to a requestor.  ProcessLocal should handle most cases, but if anything
 * falls through we want to make sure to respond.  This provides a check to ensure the header has not already been sent.
 * @param err_code - error code as defined in hdb_terms.HTTP_STATUS_CODES
 * @param err_json - json formatted error message.
 */
function sendHeaderResponse(req, res, err_code, err_json) {
    if(!res._headerSent) {
        return res.status(err_code).send(err_json);
    }
}

/**
 * Processes messages meant only for this local node, will not be sent to the cluster.
 * @param req - request object
 * @param res - response object
 * @param operation_function - function specified in the inbound object.
 * @returns {Promise<*>}
 */
async function processLocalMessage(req, res, operation_function) {
    let result = null;
    try {
        result = await p_server_utils_process_local(req, res, operation_function);
    } catch(err) {
        log.error(err);
    }
    return result;
}

/**
 * Helper function to decide how to process the inbound message.
 * @param req - the request
 * @param res - the response
 * @param user - User returned from auth call.
 * @returns {Promise<*>}
 */
async function processMessage(req, res, user) {
    try {
        req.body.hdb_user = user;
        req.body.hdb_auth_header = req.headers.authorization;

        let operation_function = await p_server_util_choose_operation(req.body);

        let process_result = null;
        // check for clustering
        if(global.clustering_on) {
            if(req.body.operation === 'sql') {
                process_result = await processLocalMessage(req,res, operation_function);
            } else {
                process_result = await processClusterMessage(req, res, operation_function);
            }
        } else {
            process_result = await processLocalMessage(req, res, operation_function);
        }
    } catch(err) {
        log.error(err);
        if (err === server_utilities.UNAUTH_RESPONSE) {
            return sendHeaderResponse(req, res, hdb_terms.HTTP_STATUS_CODES.FORBIDDEN, {error: server_utilities.UNAUTHORIZED_TEXT});
        }
        if (typeof err === 'string') {
            return sendHeaderResponse(req, res, hdb_terms.HTTP_STATUS_CODES.INTERNAL_SERVER_ERROR, {error: err});
        }
        return sendHeaderResponse(req, res, hdb_terms.HTTP_STATUS_CODES.INTERNAL_SERVER_ERROR,{error: err});
    }
}

module.exports = {
    init: init
};<|MERGE_RESOLUTION|>--- conflicted
+++ resolved
@@ -23,11 +23,8 @@
 const global_schema = require('../utility/globalSchema');
 const http = require('http');
 const httpsecure = require('https');
-<<<<<<< HEAD
 const {promisify} = require('util');
-=======
 const common = require('../utility/common_utils');
->>>>>>> a39b561d
 
 const DEFAULT_SERVER_TIMEOUT = 120000;
 const PROPS_SERVER_TIMEOUT_KEY = 'SERVER_TIMEOUT_MS';
@@ -80,9 +77,8 @@
             return sendHeaderResponse(req, res, hdb_terms.HTTP_STATUS_CODES.BAD_REQUEST, {error: 'invalid JSON: ' + error.message.replace('\n', '')});
         } else if (error) {
             return sendHeaderResponse(req, res, hdb_terms.HTTP_STATUS_CODES.BAD_REQUEST, {error: error.message});
-        } else {
-            return next();
-        }
+        }
+        return next();
     });
 
     app.use(passport.initialize());
@@ -105,158 +101,6 @@
             if ((req.headers.harperdb_connection || enterprise_operations.indexOf(req.body.operation) > -1) && !enterprise) {
                 return sendHeaderResponse(req, res, hdb_terms.HTTP_STATUS_CODES.UNAUTHORIZED, {"error": "This feature requires an enterprise license.  Please register or contact us at hello@harperdb.io for more info."});
             }
-<<<<<<< HEAD
-=======
-            req.body.hdb_user = user;
-            req.body.hdb_auth_header = req.headers.authorization;
-
-            server_utilities.chooseOperation(req.body, (err, operation_function) => {
-                if (err) {
-                    harper_logger.error(err);
-                    if(err === server_utilities.UNAUTH_RESPONSE) {
-                        return res.status(hdb_terms.HTTP_STATUS_CODES.FORBIDDEN).send({error: server_utilities.UNAUTHORIZED_TEXT});
-                    }
-                    if (typeof err === 'string') {
-                        return res.status(hdb_terms.HTTP_STATUS_CODES.INTERNAL_SERVER_ERROR).send({error: err});
-                    }
-                    return res.status(hdb_terms.HTTP_STATUS_CODES.INTERNAL_SERVER_ERROR).send(err);
-                }
-
-                if (global.clustering_on && req.body.operation !== 'sql') {
-                    if (!req.body.schema
-                        || !req.body.table
-                        || req.body.operation === 'create_table'
-                        || req.body.operation === 'drop_table'
-                        || req.body.operation === 'delete_files_before'
-                    ) {
-                        if (hdb_terms.LOCAL_HARPERDB_OPERATIONS.includes(req.body.operation)) {
-                            harper_logger.info('local only operation: ' + req.body.operation);
-                            server_utilities.processLocalTransaction(req, res, operation_function, function (err) {
-                                if(err){
-                                    harper_logger.error(err);
-                                }
-                            });
-                        } else {
-                            harper_logger.info('local & delegated operation: ' + req.body.operation);
-                            server_utilities.processLocalTransaction(req, res, operation_function, function (err) {
-                                if(err){
-                                    harper_logger.error('error from local & delegated: ' + JSON.stringify(err));
-                                }else {
-                                    let id = uuidv1();
-                                    common.callProcessSend({
-                                        "type": "clustering_payload", "pid": process.pid,
-                                        "clustering_type": "broadcast",
-                                        "id": id,
-                                        "body": req.body
-                                    });
-                                }
-                            });
-                        }
-                    } else {
-                        global_schema.getTableSchema(req.body.schema, req.body.table, function (err, table) {
-                            if (err) {
-                                harper_logger.error(err);
-                                return res.status(hdb_terms.HTTP_STATUS_CODES.INTERNAL_SERVER_ERROR).send(err);
-                            }
-                            if (table.residence) {
-                                let residence = table.residence;
-                                if (typeof table.residence === 'string') {
-                                    residence = JSON.parse(table.residence);
-                                }
-
-                                if (residence.indexOf('*') > -1) {
-                                    server_utilities.processLocalTransaction(req, res, operation_function, function (err) {
-                                        if (!err) {
-                                            let id = uuidv1();
-                                            common.callProcessSend({
-                                                "type": "clustering_payload", "pid": process.pid,
-                                                "clustering_type": "broadcast",
-                                                "id": id,
-                                                "body": req.body
-                                            });
-                                        }
-                                    });
-                                } else {
-
-                                    if (residence.indexOf(env.get('NODE_NAME')) > -1) {
-                                        server_utilities.processLocalTransaction(req, res, operation_function, function (err) {
-                                            if(err) {
-                                                harper_logger.error(err);
-                                            }
-                                            if (residence.length > 1) {
-                                                for (let node in residence) {
-                                                    if (residence[node] !== env.get('NODE_NAME')) {
-                                                        let id = uuidv1();
-                                                        common.callProcessSend({
-                                                            "type": "clustering_payload", "pid": process.pid,
-                                                            "clustering_type": "send",
-                                                            "id": id,
-                                                            "body": req.body,
-                                                            "node": {"name": residence[node]}
-                                                        });
-                                                    }
-                                                }
-                                            }
-                                        });
-                                    } else {
-                                        for (let node in residence) {
-                                            if (residence[node] !== env.get('NODE_NAME')) {
-                                                harper_logger.debug(`Got a message for a table with a remote residence ${residence[node]}.  Broadcasting to cluster`);
-                                                let id = uuidv1();
-                                                global.clusterMsgQueue[id] = res;
-
-                                                try {
-                                                    common.callProcessSend({
-                                                        "type": "clustering_payload", "pid": process.pid,
-                                                            "clustering_type": "send",
-                                                            "id": id,
-                                                            "body": req.body,
-                                                            "node": {"name": residence[node]}
-                                                    });
-                                                } catch(err) {
-                                                    harper_logger.error(err);
-                                                    return res.status(hdb_terms.HTTP_STATUS_CODES.INTERNAL_SERVER_ERROR).send({error: err.message});
-                                                }
-                                            }
-                                        }
-                                        // We need to manually set and send the status here, as processLocal isn't called.
-                                        return res.status(hdb_terms.HTTP_STATUS_CODES.OK).send({message: `Specified table has residence on node(s): ${residence.join()}; broadcasting message to cluster.`});
-                                    }
-                                }
-                            } else {
-                                server_utilities.processLocalTransaction(req, res, operation_function, function () {
-                                    //no-op
-                                });
-                            }
-                        });
-                    }
-                } else if(req.body.schema && req.body.table
-                    && req.body.operation !== 'create_table' && req.body.operation !=='drop_table' && !hdb_terms.LOCAL_HARPERDB_OPERATIONS.includes(req.body.operation) ) {
-
-                    global_schema.getTableSchema(req.body.schema, req.body.table, function (err, table) {
-
-                        if(!table || !table.residence || table.residence.indexOf(env.get('NODE_NAME')) > -1){
-                            server_utilities.processLocalTransaction(req, res, operation_function, function () {
-                            });
-                        }else{
-                            try {
-                                async.forEach(table.residence, function(residence, callback_){
-                                    let id = uuidv1();
-                                    let item = {
-                                        "payload": {"body":req.body, "id": id},
-                                        "id": id,
-                                        "node": {"node": residence},
-                                        "node_name": residence,
-                                        "timestamp": moment.utc().valueOf()
-                                    };
-
-                                    let insert_object = {
-                                        operation: 'insert',
-                                        schema: 'system',
-                                        table: 'hdb_queue',
-                                        records: [item]
-                                    };
->>>>>>> a39b561d
 
             let user = await auth.authorize(req, res, handleAuth);
             if(!user) {
@@ -320,7 +164,7 @@
             case 'delegate_transaction':
                 server_utilities.chooseOperation(msg.body, function (err, operation_function) {
                     server_utilities.processInThread(msg.body, operation_function, function (err, data) {
-                        common.callProcessSend({"type": "delegate_thread_response", "err": err, "data": data, "id": msg.id});
+                        process.send({"type": "delegate_thread_response", "err": err, "data": data, "id": msg.id});
                     });
                 });
                 break;
