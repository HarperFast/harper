// for now we are using mqtt-packet, but we may implement some of this ourselves, particularly packet generation so that
// we can implement more efficient progressive buffer allocation.
import { parser as makeParser, generate } from 'mqtt-packet';
import { getSession, DurableSubscriptionsSession } from './DurableSubscriptionsSession';
import { getSuperUser } from '../security/user';
import { serializeMessage, getDeserializer } from './serverHelpers/contentTypes';
import { recordAction, addAnalyticsListener, recordActionBinary } from '../resources/analytics';
import { server } from '../server/Server';
import { get } from '../utility/environment/environmentManager';
import { CONFIG_PARAMS, AUTH_AUDIT_STATUS, AUTH_AUDIT_TYPES } from '../utility/hdbTerms';
<<<<<<< HEAD
import { loggerWithTag } from '../utility/logging/logger.js';
=======
import { loggerWithTag } from '../utility/logging/harper_logger';
>>>>>>> ebb8caee
import { EventEmitter } from 'events';
const auth_event_log = loggerWithTag('auth-event');
const mqtt_log = loggerWithTag('mqtt');

let AUTHORIZE_LOCAL = get(CONFIG_PARAMS.AUTHENTICATION_AUTHORIZELOCAL) ?? process.env.DEV_MODE;
export function bypassAuth() {
	AUTHORIZE_LOCAL = true;
}

export function start({ server, port, network, webSocket, securePort, requireAuthentication }) {
	// here we basically normalize the different types of sockets to pass to our socket/message handler
	if (!server.mqtt) {
		server.mqtt = {
			requireAuthentication,
			sessions: new Set(),
			events: new EventEmitter(),
		};
		// a no-op error handler to prevent unhandled error events from being rethrown
		server.mqtt.events.on('error', () => {});
	}
	const mqtt_settings = server.mqtt;
	let server_instances = [];
	const mtls = network?.mtls;
	if (webSocket)
		server_instances = server.ws((ws, request, chain_completion) => {
			if (ws.protocol === 'mqtt') {
				mqtt_settings.events.emit('connection', ws);
				mqtt_log.debug?.('Received WebSocket connection for MQTT from', ws._socket.remoteAddress);
				const { onMessage, onClose } = onSocket(
					ws,
					(message) => {
						ws.send(message);
					},
					request,
					Promise.resolve(chain_completion).then(() => request?.user),
					mqtt_settings
				);
				ws.on('message', onMessage);
				ws.on('close', onClose);
				ws.on('error', (error) => {
					mqtt_log.info?.('WebSocket error', error);
				});
			}
		}, Object.assign({ subProtocol: 'mqtt' }, webSocket)); // if there is no port, we are piggy-backing off of default app http server
	// standard TCP socket
	if (port || securePort) {
		server_instances.push(
			server.socket(
				async (socket) => {
					let user;
					mqtt_settings.events.emit('connection', socket);
					mqtt_log.debug?.(
						`Received ${socket.getCertificate ? 'SSL' : 'TCP'} connection for MQTT from ${socket.remoteAddress}`
					);
					if (mtls) {
						if (socket.authorized) {
							try {
								let username = mtls.user;
								if (username !== null) {
									// null means no user is defined from certificate, need regular authentication as well
									if (username === undefined || username === 'Common Name' || username === 'CN')
										username = socket.getPeerCertificate().subject.CN;
									try {
										user = await server.getUser(username, null, null);
										if (get(CONFIG_PARAMS.LOGGING_AUDITAUTHEVENTS_LOGSUCCESSFUL)) {
											auth_event_log.notify({
												username: user?.username,
												status: AUTH_AUDIT_STATUS.SUCCESS,
												type: AUTH_AUDIT_TYPES.AUTHENTICATION,
												auth_strategy: 'MQTT mTLS',
												remote_address: socket.remoteAddress,
											});
										}
									} catch (error) {
										if (get(CONFIG_PARAMS.LOGGING_AUDITAUTHEVENTS_LOGFAILED)) {
											auth_event_log.error?.({
												username,
												status: AUTH_AUDIT_STATUS.FAILURE,
												type: AUTH_AUDIT_TYPES.AUTHENTICATION,
												auth_strategy: 'mqtt',
												remote_address: socket.remoteAddress,
											});
										}
										throw error;
									}
								} else {
									mqtt_log.debug?.(
										'MQTT mTLS authorized connection (mTLS did not authorize a user)',
										'from',
										socket.remoteAddress
									);
								}
							} catch (error) {
								mqtt_settings.events.emit('error', error, socket);
								mqtt_log.error?.(error);
							}
						} else if (mtls.required) {
							mqtt_log.info?.(
								`Unauthorized connection attempt, no authorized client certificate provided, error: ${socket.authorizationError}`
							);
							return socket.end();
						}
					}
					if (!user && AUTHORIZE_LOCAL && socket.remoteAddress.includes('127.0.0.1')) {
						user = await getSuperUser();
						mqtt_log.debug?.('Auto-authorizing local connection', user?.username);
					}

					const { onMessage, onClose } = onSocket(
						socket,
						(message) => socket.write(message),
						null,
						user,
						mqtt_settings
					);
					socket.on('data', onMessage);
					socket.on('close', onClose);
					socket.on('error', (error) => {
						mqtt_log.info?.('Socket error', error);
					});
				},
				{ port, securePort, mtls }
			)
		);
	}
	return server_instances;
}
let adding_metrics,
	number_of_connections = 0;
function onSocket(socket, send, request, user, mqtt_settings) {
	if (!adding_metrics) {
		adding_metrics = true;
		addAnalyticsListener((metrics) => {
			if (number_of_connections > 0)
				metrics.push({
					metric: 'mqtt-connections',
					connections: number_of_connections,
					byThread: true,
				});
		});
	}
	let disconnected;
	number_of_connections++;
	let session: DurableSubscriptionsSession;
	const mqtt_options = { protocolVersion: 4 };
	const parser = makeParser({ protocolVersion: 5 });
	function onMessage(data) {
		parser.parse(data);
	}
	function onClose() {
		number_of_connections--;
		if (!disconnected) {
			disconnected = true;
			session?.disconnect?.();
			mqtt_settings.events.emit('disconnected', session, socket);
			mqtt_settings.sessions.delete(session);
			recordActionBinary(false, 'connection', 'mqtt', 'disconnect');
			mqtt_log.debug?.('MQTT connection was closed', socket.remoteAddress);
		}
	}

	parser.on('packet', async (packet) => {
		if (user?.then) user = await user;
		if (session?.then) await session;
		const topic = packet.topic;
		const slash_index = topic?.indexOf('/', 1);
		const general_topic = slash_index > 0 ? topic.slice(0, slash_index) : topic;
		recordAction(packet.length, 'bytes-received', general_topic, packetMethodName(packet), 'mqtt');

		try {
			session?.receivedPacket?.();
			switch (packet.cmd) {
				case 'connect':
					mqtt_options.protocolVersion = packet.protocolVersion;
					if (packet.username) {
						try {
							user = await server.getUser(packet.username, packet.password.toString(), request);
							if (get(CONFIG_PARAMS.LOGGING_AUDITAUTHEVENTS_LOGSUCCESSFUL)) {
								auth_event_log.notify({
									username: user?.username,
									status: AUTH_AUDIT_STATUS.SUCCESS,
									type: AUTH_AUDIT_TYPES.AUTHENTICATION,
									auth_strategy: 'MQTT',
									remote_address: socket.remoteAddress,
								});
							}
						} catch (error) {
							if (get(CONFIG_PARAMS.LOGGING_AUDITAUTHEVENTS_LOGFAILED)) {
								auth_event_log.error?.({
									username: packet.username,
									status: AUTH_AUDIT_STATUS.FAILURE,
									type: AUTH_AUDIT_TYPES.AUTHENTICATION,
									auth_strategy: 'mqtt',
									remote_address: socket.remoteAddress,
								});
							}
							mqtt_settings.events.emit('auth-failed', packet, socket, error);
							recordActionBinary(false, 'connection', 'mqtt', 'connect');
							return sendPacket({
								// Send a connection acknowledgment with indication of auth failure
								cmd: 'connack',
								reasonCode: 0x04, // bad username or password, v3.1.1
								returnCode: 0x86, // bad username or password, v5
							});
						}
					}
					if (!user && mqtt_settings.requireAuthentication) {
						mqtt_settings.events.emit('auth-failed', packet, socket);
						recordActionBinary(false, 'connection', 'mqtt', 'connect');
						return sendPacket({
							// Send a connection acknowledgment with indication of auth failure
							cmd: 'connack',
							reasonCode: 0x04, // bad username or password, v3.1.1
							returnCode: 0x86, // bad username or password, v5
						});
					}
					try {
						// TODO: Do we want to prefix the user name to the client id (to prevent collisions when poor ids are used) or is this sufficient?
						mqtt_settings.authorizeClient?.(packet, user);

						// TODO: Handle the will & testament, and possibly use the will's content type as a hint for expected content
						if (packet.will) {
							const deserialize =
								socket.deserialize || (socket.deserialize = getDeserializer(request?.headers.get?.('content-type')));
							packet.will.data = packet.will.payload?.length > 0 ? deserialize(packet.will.payload) : undefined;
							delete packet.will.payload;
						}
						session = getSession({
							user,
							...packet,
						});
						session = await session;
						// the session is used in the context, and we want to make sure we can access this
						session.socket = socket;
						if (request) {
							// if there a request, store it in the session so we can use it as part of the context
							session.request = request;
						}
						mqtt_settings.sessions.add(session);
					} catch (error) {
						mqtt_log.error?.(error);
						mqtt_settings.events.emit('auth-failed', packet, socket, error);
						recordActionBinary(false, 'connection', 'mqtt', 'connect');
						return sendPacket({
							// Send a connection acknowledgment with indication of auth failure
							cmd: 'connack',
							reasonCode: error.code || 0x05,
							returnCode: error.code || 0x80, // generic error
						});
					}
					mqtt_settings.events.emit('connected', session, socket);
					recordActionBinary(true, 'connection', 'mqtt', 'connect');
					sendPacket({
						// Send a connection acknowledgment
						cmd: 'connack',
						sessionPresent: session.sessionWasPresent,
						reasonCode: 0,
						returnCode: 0, // success
					});
					session.setListener((topic, message, message_id, subscription) => {
						try {
							if (disconnected) throw new Error('Session disconnected while trying to send message to', topic);
							const slash_index = topic.indexOf('/', 1);
							const general_topic = slash_index > 0 ? topic.slice(0, slash_index) : topic;
							sendPacket(
								{
									cmd: 'publish',
									topic,
									payload: serialize(message),
									messageId: message_id || Math.floor(Math.random() * 100000000),
									qos: subscription.qos,
								},
								general_topic
							);
							// wait if there is back-pressure
							const raw_socket = socket._socket ?? socket;
							if (raw_socket.writableNeedDrain) {
								return new Promise((resolve) => raw_socket.once('drain', resolve));
							}
							return !raw_socket.closed;
						} catch (error) {
							mqtt_log.error?.(error);
							session?.disconnect();
							mqtt_settings.sessions.delete(session);
							return false;
						}
					});
					if (session.sessionWasPresent) await session.resume();
					break;
				case 'subscribe':
					const granted = [];
					for (const subscription of packet.subscriptions) {
						let granted_qos;
						try {
							granted_qos = (await session.addSubscription(subscription, subscription.qos >= 1)).qos || 0;
						} catch (error) {
							mqtt_settings.events.emit('error', error, socket, subscription, session);
							mqtt_log.error?.(error);
							granted_qos =
								mqtt_options.protocolVersion < 5
									? 0x80 // the only error code in v3.1.1
									: error.statusCode === 403
									? 0x87 // unauthorized
									: error.statusCode === 404
									? 0x8f // invalid topic
									: 0x80; // generic failure
						}
						granted.push(granted_qos);
					}
					await session.committed;
					sendPacket({
						// Send a subscription acknowledgment
						cmd: 'suback',
						granted,
						messageId: packet.messageId,
					});
					break;
				case 'unsubscribe': {
					const granted = [];
					for (const subscription of packet.unsubscriptions) {
						granted.push(session.removeSubscription(subscription) ? 0 : 17);
					}
					sendPacket({
						// Send a subscription acknowledgment
						cmd: 'unsuback',
						granted,
						messageId: packet.messageId,
					});
					break;
				}
				case 'pubrel':
					sendPacket({
						// Send a publish response
						cmd: 'pubcomp',
						messageId: packet.messageId,
						reasonCode: 0,
					});
					return;
				case 'publish':
					const response_cmd = packet.qos === 2 ? 'pubrec' : 'puback';
					// deserialize
					const deserialize =
						socket.deserialize || (socket.deserialize = getDeserializer(request?.headers.get?.('content-type')));
					const message_length = packet.payload?.length || 0;
					const data = message_length > 0 ? deserialize(packet.payload) : undefined; // zero payload length maps to a delete
					let published;
					try {
						published = await session.publish(packet, data);
					} catch (error) {
						mqtt_settings.events.emit('error', error, socket, packet, session);
						mqtt_log.warn?.(error);
						if (packet.qos > 0) {
							sendPacket(
								{
									// Send a publish acknowledgment
									cmd: response_cmd,
									messageId: packet.messageId,
									reasonCode: 0x80, // unspecified error (only MQTT v5 supports error codes)
								},
								packet.topic
							);
						}
						break;
					}
					if (packet.qos > 0) {
						sendPacket(
							{
								// Send a publish acknowledgment
								cmd: response_cmd,
								messageId: packet.messageId,
								reasonCode:
									published === false
										? 0x90 // Topic name invalid
										: 0, //success
							},
							packet.topic
						);
					}
					break;
				case 'pubrec':
					sendPacket({
						// Send a publish response
						cmd: 'pubrel',
						messageId: packet.messageId,
						reasonCode: 0,
					});
					break;
				case 'pubcomp':
				case 'puback':
					session.acknowledge(packet.messageId);
					break;
				case 'pingreq':
					sendPacket({ cmd: 'pingresp' });
					break;
				case 'disconnect':
					disconnected = true;
					session?.disconnect(true);
					mqtt_settings.events.emit('disconnected', session, socket);
					mqtt_settings.sessions.delete(session);
					recordActionBinary(true, 'connection', 'mqtt', 'disconnect');
					mqtt_log.debug?.('Received disconnect command, closing MQTT session', socket.remoteAddress);
					if (socket.close) socket.close();
					else socket.end();
					break;
			}
		} catch (error) {
			mqtt_settings.events.emit('error', error, socket, packet, session);
			mqtt_log.error?.(error);
			sendPacket({
				// Send a subscription acknowledgment
				cmd: 'disconnect',
			});
		}
		function sendPacket(packet_data, path?) {
			const send_packet = generate(packet_data, mqtt_options);
			send(send_packet);
			recordAction(send_packet.length, 'bytes-sent', path, packetMethodName(packet_data), 'mqtt');
		}
		function packetMethodName(packet) {
			return packet.qos > 0 ? packet.cmd + ',qos=' + packet.qos : packet.cmd;
		}
		function serialize(data) {
			return serializeMessage(data, request);
		}
	});
	parser.on('error', (error) => {
		mqtt_log.warn('MQTT parsing error, closing connection:', error.message);
		if (socket?.destroy) socket.destroy();
		else socket?.terminate();
	});
	return { onMessage, onClose };
}<|MERGE_RESOLUTION|>--- conflicted
+++ resolved
@@ -8,11 +8,7 @@
 import { server } from '../server/Server';
 import { get } from '../utility/environment/environmentManager';
 import { CONFIG_PARAMS, AUTH_AUDIT_STATUS, AUTH_AUDIT_TYPES } from '../utility/hdbTerms';
-<<<<<<< HEAD
 import { loggerWithTag } from '../utility/logging/logger.js';
-=======
-import { loggerWithTag } from '../utility/logging/harper_logger';
->>>>>>> ebb8caee
 import { EventEmitter } from 'events';
 const auth_event_log = loggerWithTag('auth-event');
 const mqtt_log = loggerWithTag('mqtt');
@@ -78,7 +74,7 @@
 									try {
 										user = await server.getUser(username, null, null);
 										if (get(CONFIG_PARAMS.LOGGING_AUDITAUTHEVENTS_LOGSUCCESSFUL)) {
-											auth_event_log.notify({
+											auth_event_log.notify?.({
 												username: user?.username,
 												status: AUTH_AUDIT_STATUS.SUCCESS,
 												type: AUTH_AUDIT_TYPES.AUTHENTICATION,
@@ -191,7 +187,7 @@
 						try {
 							user = await server.getUser(packet.username, packet.password.toString(), request);
 							if (get(CONFIG_PARAMS.LOGGING_AUDITAUTHEVENTS_LOGSUCCESSFUL)) {
-								auth_event_log.notify({
+								auth_event_log.notify?.({
 									username: user?.username,
 									status: AUTH_AUDIT_STATUS.SUCCESS,
 									type: AUTH_AUDIT_TYPES.AUTHENTICATION,
