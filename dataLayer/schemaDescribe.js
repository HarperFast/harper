--- conflicted
+++ resolved
@@ -33,11 +33,7 @@
 		let is_su;
 		if (!sys_call && !bypass_auth) {
 			role_perms = op_obj.hdb_user?.role?.permission;
-<<<<<<< HEAD
-			is_su = role_perms?.super_user || role_perms.cluster_user;
-=======
 			is_su = role_perms?.super_user || role_perms?.cluster_user;
->>>>>>> 09fbaf55
 		}
 		let databases = getDatabases();
 		let schema_list = {};
