'use strict';

const SearchByConditionsObject = require('../../../SearchByConditionsObject').SearchByConditionsObject;
const SearchObject = require('../../../SearchObject');
const search_validator = require('../../../../validation/searchValidator');
const search_utility = require('../../../../utility/lmdb/searchUtility');
const lmdb_terms = require('../../../../utility/lmdb/terms');
const { Resource } = require('../../../../resources/Resource');
const lmdb_search = require('../lmdbUtility/lmdbSearch');
const cursor_functions = require('../../../../utility/lmdb/searchCursorFunctions');
const _ = require('lodash');
const { getSchemaPath } = require('../lmdbUtility/initializePaths');
const environment_utility = require('../../../../utility/lmdb/environmentUtility');
const { handleHDBError, hdb_errors } = require('../../../../utility/errors/hdbError');
const { HTTP_STATUS_CODES } = hdb_errors;
const RANGE_ESTIMATE = 100000000;

module.exports = lmdbSearchByConditions;

/**
 * gets records by conditions - returns array of Objects
 * @param {SearchByConditionsObject} search_object
 * @returns {Array.<Object>}
 */
async function lmdbSearchByConditions(search_object) {
	let validation_error = search_validator(search_object, 'conditions');
	if (validation_error) {
		throw handleHDBError(
			validation_error,
			validation_error.message,
			HTTP_STATUS_CODES.BAD_REQUEST,
			undefined,
			undefined,
			true
		);
	}

	//set the operator to always be lowercase for later evaluations
	search_object.operator = search_object.operator ? search_object.operator.toLowerCase() : undefined;

	search_object.offset = Number.isInteger(search_object.offset) ? search_object.offset : 0;
	let schema_path = getSchemaPath(search_object.schema, search_object.table);
	let env = await environment_utility.openEnvironment(schema_path, search_object.table);

	const table_info = global.hdb_schema[search_object.schema][search_object.table];

	// make sure the dbis have been opened prior to the read transaction starting
	for (let condition of search_object.conditions) {
		environment_utility.openDBI(env, condition.search_attribute);
	}
	// Sort the conditions by narrowest to broadest. Note that we want to do this both for intersection where
	// it allows us to do minimal filtering, and for union where we can return the fastest results first
	// in an iterator/stream.
	let sorted_conditions = _.sortBy(search_object.conditions, (condition) => {
		if (condition.estimated_count === undefined) {
			// skip if it is cached
			let search_type = condition.search_type;
			if (search_type === lmdb_terms.SEARCH_TYPES.EQUALS)
				// we only attempt to estimate count on equals operator because that's really all that LMDB supports (some other key-value stores like libmdbx could be considered if we need to do estimated counts of ranges at some point)
				condition.estimated_count = search_utility.count(env, condition.search_attribute, condition.search_value);
			else if (search_type === lmdb_terms.SEARCH_TYPES.CONTAINS || search_type === lmdb_terms.SEARCH_TYPES.ENDS_WITH)
				condition.estimated_count = Infinity;
			// this search types can't/doesn't use indices, so try do them last
			// for range queries (betweens, starts-with, greater, etc.), just arbitrarily guess
			else condition.estimated_count = RANGE_ESTIMATE;
		}
<<<<<<< HEAD
		// Sort the conditions by narrowest to broadest. Note that we want to do this both for intersection where
		// it allows us to do minimal filtering, and for union where we can return the fastest results first
		// in an iterator/stream.
		let sorted_conditions = _.sortBy(search_object.conditions, (condition) => {
			if (condition.estimated_count === undefined) {
				// skip if it is cached
				let search_type = condition.search_type;
				if (search_type === lmdb_terms.SEARCH_TYPES.EQUALS)
					// we only attempt to estimate count on equals operator because that's really all that LMDB supports (some other key-value stores like libmdbx could be considered if we need to do estimated counts of ranges at some point)
					condition.estimated_count = search_utility.count(env, condition.search_attribute, condition.search_value);
				else if (search_type === lmdb_terms.SEARCH_TYPES.CONTAINS || search_type === lmdb_terms.SEARCH_TYPES.ENDS_WITH)
					condition.estimated_count = Infinity;
				// this search types can't/doesn't use indices, so try do them last
				// for range queries (betweens, starts-with, greater, etc.), just arbitrarily guess
				else condition.estimated_count = RANGE_ESTIMATE;
			}
			return condition.estimated_count; // use cached count
		});
		// we create the read transaction after ensuring that the dbis have been opened (necessary for a stable read
		// transaction, and we really don't care if the
		// counts are done in the same read transaction because they are just estimates.
		let transaction = env.useReadTransaction();
		transaction.database = env;
		// both AND and OR start by getting an iterator for the ids for first condition
		let ids = await executeConditionSearch(transaction, search_object, sorted_conditions[0], table_info.hash_attribute);
		// and then things diverge...
		//let records;
		if (!search_object.operator || search_object.operator.toLowerCase() === 'and') {
			// get the intersection of condition searches by using the indexed query for the first condition
			// and then filtering by all subsequent conditions
			let primary_dbi = env.dbis[table_info.hash_attribute];
			let filters = sorted_conditions.slice(1).map(lmdb_search.filterByType);
			let filters_length = filters.length;
			let fetch_attributes = search_utility.setGetWholeRowAttributes(env, search_object.get_attributes);
			records = ids.map((id) => primary_dbi.get(id, { transaction, lazy: true }));
			if (filters_length > 0)
				records = records.filter((record) => {
					for (let i = 0; i < filters_length; i++) {
						if (!filters[i](record)) return false; // didn't match filters
					}
					return true;
				});
			if (search_object.offset || search_object.limit !== undefined)
				records = records.slice(
					search_object.offset,
					search_object.limit !== undefined ? (search_object.offset || 0) + search_object.limit : undefined
				);
			records = records.map((record) => cursor_functions.parseRow(record, fetch_attributes));
		} else {
			//get the union of ids from all condition searches
			for (let i = 1; i < sorted_conditions.length; i++) {
				let condition = sorted_conditions[i];
				// might want to lazily execute this after getting to this point in the iteration
				let next_ids = await executeConditionSearch(transaction, search_object, condition, table_info.hash_attribute);
				ids = ids.concat(next_ids);
			}
			let returned_ids = new Set();
			let offset = search_object.offset || 0;
			ids = ids
				.filter((id) => {
					if (returned_ids.has(id))
						// skip duplicates
						return false;
					returned_ids.add(id);
					return true;
				})
				.slice(offset, search_object.limit && search_object.limit + offset);
			records = search_utility.batchSearchByHash(transaction, table_info.hash_attribute, search_object.get_attributes, ids);
=======
		return condition.estimated_count; // use cached count
	});
	// we create the read transaction after ensuring that the dbis have been opened (necessary for a stable read
	// transaction, and we really don't care if the
	// counts are done in the same read transaction because they are just estimates.
	let transaction = env.useReadTransaction();
	transaction.database = env;
	// both AND and OR start by getting an iterator for the ids for first condition
	let ids = await executeConditionSearch(transaction, search_object, sorted_conditions[0], table_info.hash_attribute);
	// and then things diverge...
	let records;
	if (!search_object.operator || search_object.operator.toLowerCase() === 'and') {
		// get the intersection of condition searches by using the indexed query for the first condition
		// and then filtering by all subsequent conditions
		let primary_dbi = env.dbis[table_info.hash_attribute];
		let filters = sorted_conditions.slice(1).map(lmdb_search.filterByType);
		let filters_length = filters.length;
		let fetch_attributes = search_utility.setGetWholeRowAttributes(env, search_object.get_attributes);
		records = ids.map((id) => primary_dbi.get(id, { transaction, lazy: true }));
		if (filters_length > 0)
			records = records.filter((record) => {
				for (let i = 0; i < filters_length; i++) {
					if (!filters[i](record)) return false; // didn't match filters
				}
				return true;
			});
		if (search_object.offset || search_object.limit !== undefined)
			records = records.slice(
				search_object.offset,
				search_object.limit !== undefined ? (search_object.offset || 0) + search_object.limit : undefined
			);
		records = records.map((record) => cursor_functions.parseRow(record, fetch_attributes));
	} else {
		//get the union of ids from all condition searches
		for (let i = 1; i < sorted_conditions.length; i++) {
			let condition = sorted_conditions[i];
			// might want to lazily execute this after getting to this point in the iteration
			let next_ids = await executeConditionSearch(transaction, search_object, condition, table_info.hash_attribute);
			ids = ids.concat(next_ids);
>>>>>>> e19ef567
		}
		let returned_ids = new Set();
		let offset = search_object.offset || 0;
		ids = ids
			.filter((id) => {
				if (returned_ids.has(id))
					// skip duplicates
					return false;
				returned_ids.add(id);
				return true;
			})
			.slice(offset, search_object.limit && search_object.limit + offset);
		records = search_utility.batchSearchByHash(transaction, table_info.hash_attribute, search_object.get_attributes, ids);
	}
	records.onDone = () => {
		transaction.done();// need to complete the transaction once iteration is complete
	};
	return records;
}

/**
 * This function sorts an array ascending, the sort checks if either element is not a number.  if not a number they are both set to strings to compare them properly as a string will not compare to a number natively
 * @param a
 * @param b
 * @returns {number}
 */
function sorter(a, b) {
	if (isNaN(a) || isNaN(b)) {
		a = a.toString();
		b = b.toString();
	}

	if (a > b) {
		return 1;
	} else if (b > a) {
		return -1;
	}
	return 0;
}
/**
 *
 * @param transaction
 * @param {SearchByConditionsObject} search_object
 * @param {String} hash_attribute
 * @returns {Promise<unknown[]>}
 */
// eslint-disable-next-line require-await
async function executeConditionSearch(transaction, search_object, condition, hash_attribute) {
	//build a prototype object for search
	let search = new SearchObject(
		search_object.schema,
		search_object.table,
		undefined,
		undefined,
		hash_attribute,
		search_object.get_attributes
	);

	//execute conditional search
	let search_type = condition.search_type;
	search.search_attribute = condition.search_attribute;

	if (search_type === lmdb_terms.SEARCH_TYPES.BETWEEN) {
		search.search_value = condition.search_value[0];
		search.end_value = condition.search_value[1];
	} else {
		search.search_value = condition.search_value;
	}
	return lmdb_search.searchByType(transaction, search, search_type, hash_attribute).map(e => e.value);
}<|MERGE_RESOLUTION|>--- conflicted
+++ resolved
@@ -64,76 +64,6 @@
 			// for range queries (betweens, starts-with, greater, etc.), just arbitrarily guess
 			else condition.estimated_count = RANGE_ESTIMATE;
 		}
-<<<<<<< HEAD
-		// Sort the conditions by narrowest to broadest. Note that we want to do this both for intersection where
-		// it allows us to do minimal filtering, and for union where we can return the fastest results first
-		// in an iterator/stream.
-		let sorted_conditions = _.sortBy(search_object.conditions, (condition) => {
-			if (condition.estimated_count === undefined) {
-				// skip if it is cached
-				let search_type = condition.search_type;
-				if (search_type === lmdb_terms.SEARCH_TYPES.EQUALS)
-					// we only attempt to estimate count on equals operator because that's really all that LMDB supports (some other key-value stores like libmdbx could be considered if we need to do estimated counts of ranges at some point)
-					condition.estimated_count = search_utility.count(env, condition.search_attribute, condition.search_value);
-				else if (search_type === lmdb_terms.SEARCH_TYPES.CONTAINS || search_type === lmdb_terms.SEARCH_TYPES.ENDS_WITH)
-					condition.estimated_count = Infinity;
-				// this search types can't/doesn't use indices, so try do them last
-				// for range queries (betweens, starts-with, greater, etc.), just arbitrarily guess
-				else condition.estimated_count = RANGE_ESTIMATE;
-			}
-			return condition.estimated_count; // use cached count
-		});
-		// we create the read transaction after ensuring that the dbis have been opened (necessary for a stable read
-		// transaction, and we really don't care if the
-		// counts are done in the same read transaction because they are just estimates.
-		let transaction = env.useReadTransaction();
-		transaction.database = env;
-		// both AND and OR start by getting an iterator for the ids for first condition
-		let ids = await executeConditionSearch(transaction, search_object, sorted_conditions[0], table_info.hash_attribute);
-		// and then things diverge...
-		//let records;
-		if (!search_object.operator || search_object.operator.toLowerCase() === 'and') {
-			// get the intersection of condition searches by using the indexed query for the first condition
-			// and then filtering by all subsequent conditions
-			let primary_dbi = env.dbis[table_info.hash_attribute];
-			let filters = sorted_conditions.slice(1).map(lmdb_search.filterByType);
-			let filters_length = filters.length;
-			let fetch_attributes = search_utility.setGetWholeRowAttributes(env, search_object.get_attributes);
-			records = ids.map((id) => primary_dbi.get(id, { transaction, lazy: true }));
-			if (filters_length > 0)
-				records = records.filter((record) => {
-					for (let i = 0; i < filters_length; i++) {
-						if (!filters[i](record)) return false; // didn't match filters
-					}
-					return true;
-				});
-			if (search_object.offset || search_object.limit !== undefined)
-				records = records.slice(
-					search_object.offset,
-					search_object.limit !== undefined ? (search_object.offset || 0) + search_object.limit : undefined
-				);
-			records = records.map((record) => cursor_functions.parseRow(record, fetch_attributes));
-		} else {
-			//get the union of ids from all condition searches
-			for (let i = 1; i < sorted_conditions.length; i++) {
-				let condition = sorted_conditions[i];
-				// might want to lazily execute this after getting to this point in the iteration
-				let next_ids = await executeConditionSearch(transaction, search_object, condition, table_info.hash_attribute);
-				ids = ids.concat(next_ids);
-			}
-			let returned_ids = new Set();
-			let offset = search_object.offset || 0;
-			ids = ids
-				.filter((id) => {
-					if (returned_ids.has(id))
-						// skip duplicates
-						return false;
-					returned_ids.add(id);
-					return true;
-				})
-				.slice(offset, search_object.limit && search_object.limit + offset);
-			records = search_utility.batchSearchByHash(transaction, table_info.hash_attribute, search_object.get_attributes, ids);
-=======
 		return condition.estimated_count; // use cached count
 	});
 	// we create the read transaction after ensuring that the dbis have been opened (necessary for a stable read
@@ -173,7 +103,6 @@
 			// might want to lazily execute this after getting to this point in the iteration
 			let next_ids = await executeConditionSearch(transaction, search_object, condition, table_info.hash_attribute);
 			ids = ids.concat(next_ids);
->>>>>>> e19ef567
 		}
 		let returned_ids = new Set();
 		let offset = search_object.offset || 0;
@@ -186,10 +115,15 @@
 				return true;
 			})
 			.slice(offset, search_object.limit && search_object.limit + offset);
-		records = search_utility.batchSearchByHash(transaction, table_info.hash_attribute, search_object.get_attributes, ids);
+		records = search_utility.batchSearchByHash(
+			transaction,
+			table_info.hash_attribute,
+			search_object.get_attributes,
+			ids
+		);
 	}
 	records.onDone = () => {
-		transaction.done();// need to complete the transaction once iteration is complete
+		transaction.done(); // need to complete the transaction once iteration is complete
 	};
 	return records;
 }
@@ -242,5 +176,5 @@
 	} else {
 		search.search_value = condition.search_value;
 	}
-	return lmdb_search.searchByType(transaction, search, search_type, hash_attribute).map(e => e.value);
+	return lmdb_search.searchByType(transaction, search, search_type, hash_attribute).map((e) => e.value);
 }