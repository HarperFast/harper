--- conflicted
+++ resolved
@@ -9,21 +9,15 @@
 import * as write_transaction from './lmdbBridge/lmdbUtility/lmdbWriteTransaction';
 import * as logger from '../../utility/logging/harper_logger';
 import SearchObject from '../SearchObject';
-<<<<<<< HEAD
 import {
 	OPERATIONS_ENUM,
 	VALUE_SEARCH_COMPARATORS,
 	VALUE_SEARCH_COMPARATORS_REVERSE_LOOKUP,
 } from '../../utility/hdbTerms';
-import * as signalling from '../../utility/signalling';
-import { SchemaEventMsg } from '../../server/threads/itc';
-=======
-import { OPERATIONS_ENUM } from '../../utility/hdbTerms';
 import { SEARCH_TYPES } from '../../utility/lmdb/terms';
 import * as signalling from '../../utility/signalling';
 import { SchemaEventMsg } from '../../server/threads/itc';
-import { chunkDeletes } from './lmdbBridge/lmdbMethods/lmdbDeleteRecordsBefore';
->>>>>>> 215b4b2f
+import { async_set_timeout } from '../../utility/common_utils';
 import { async_set_timeout } from '../../utility/common_utils';
 
 const { HDB_ERROR_MSGS } = hdb_errors;
@@ -283,68 +277,6 @@
 		return createDeleteResponse(deleted_ids, skipped_ids, undefined);
 	}
 
-<<<<<<< HEAD
-=======
-	async deleteRecordsBefore(delete_obj) {
-		const Table = getDatabases()[delete_obj.schema][delete_obj.table];
-		const created_time_prop = Table.createdTimeProperty;
-		if (!created_time_prop) {
-			throw new ClientError(
-				`Table must have a '__createdtime__' attribute or @creationDate timestamp defined to perform this operation`
-			);
-		}
-
-		let records_to_delete = await Table.search([
-			{ attribute: created_time_prop, value: delete_obj.date, comparator: SEARCH_TYPES.GREATER_THAN },
-		]);
-
-		const deleted_ids = [];
-		const skipped_ids = [];
-		records_to_delete = Array.from(records_to_delete);
-
-		let i = 0;
-		const records_length = records_to_delete.length;
-		for (const record of records_to_delete) {
-			const chunk = records_to_delete.slice(i, i + DELETE_CHUNK);
-			if (i % DELETE_CHUNK === 0 || records_length === i) {
-				const ids = [];
-				for (let x = 0, chunk_length = chunk.length; x < chunk_length; x++) {
-					ids.push(chunk[x][Table.primaryKey]);
-				}
-
-				const delete_res = await this.deleteRecords({
-					schema: delete_obj.schema,
-					table: delete_obj.table,
-					hash_values: ids,
-				});
-				deleted_ids.push(...delete_res.deleted_hashes);
-				skipped_ids.push(...delete_res.skipped_hashes);
-				await async_set_timeout(DELETE_PAUSE_MS);
-			}
-			i++;
-		}
-
-		// for (let i = 0, length = records_to_delete.length; i < length; i += DELETE_CHUNK) {
-		// 	const chunk = records_to_delete.slice(i, i + DELETE_CHUNK);
-		// 	const ids = [];
-		// 	for (let x = 0, chunk_length = chunk.length; x < chunk_length; x++) {
-		// 		ids.push(chunk[x][Table.primaryKey]);
-		// 	}
-		//
-		// 	const delete_res = await this.deleteRecords({
-		// 		schema: delete_obj.schema,
-		// 		table: delete_obj.table,
-		// 		hash_values: ids,
-		// 	});
-		// 	deleted_ids.push(...delete_res.deleted_hashes);
-		// 	skipped_ids.push(...delete_res.skipped_hashes);
-		// 	await async_set_timeout(DELETE_PAUSE_MS);
-		// }
-
-		return createDeleteResponse(deleted_ids, skipped_ids, undefined);
-	}
-
->>>>>>> 215b4b2f
 	/**
 	 * fetches records by their hash values and returns an Array of the results
 	 * @param {SearchByHashObject} search_object
