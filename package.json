{
  "name": "harperdb",
  "version": "1.0.0",
  "description": "",
  "main": "run.js",
  "bin":"./bin/run.js",
  "scripts": {
    "test": "echo \"Error: no test specified\" && exit 1"
  },
  "author": "HarperDB, Inc.",
  "license": "ISC",
  "dependencies": {
    "async": "^2.1.5",
    "body-parser": "^1.17.1",
    "chunk": "0.0.2",
    "csvtojson": "^1.1.5",
<<<<<<< HEAD
    "deep-diff": "^0.3.8",
=======
    "del": "^2.2.2",
>>>>>>> f15e2303
    "express": "^4.15.2",
    "fs-extra": "^3.0.1",
    "getos": "^3.0.1",
    "globby": "^6.1.0",
    "graceful-fs": "^4.1.11",
    "is-root": "^1.0.0",
    "jinq": "^1.6.1",
    "json-2-csv": "^2.1.1",
    "licensekey": "^2.0.11",
    "lodash": "^4.17.4",
    "lodash-joins": "^2.0.2",
    "mkdirp": "^0.5.1",
    "moment": "^2.17.1",
    "node-schedule": "^1.2.1",
    "nodejs-license-file": "^1.1.0",
    "pm2": "^2.4.6",
    "prompt": "^1.0.0",
    "properties-reader": "0.0.15",
    "request": "^2.81.0",
    "sqlite-parser": "^1.0.0",
    "sudo-prompt": "^7.0.0",
    "systeminformation": "^3.17.3",
    "uuid": "^3.0.1",
    "validate.js": "^0.11.1",
    "winston": "^2.3.1"
  },
"pkg":{
	"scripts":["./server/hdb_express.js","./data_layer/*.js","./triggers/**","./utility/*.js","./sqlTranslator/*.js","./lib/**/*.js","./validation/*.js"],
	"assets":["./utility/install/*.txt"]

}
}<|MERGE_RESOLUTION|>--- conflicted
+++ resolved
@@ -14,11 +14,7 @@
     "body-parser": "^1.17.1",
     "chunk": "0.0.2",
     "csvtojson": "^1.1.5",
-<<<<<<< HEAD
-    "deep-diff": "^0.3.8",
-=======
     "del": "^2.2.2",
->>>>>>> f15e2303
     "express": "^4.15.2",
     "fs-extra": "^3.0.1",
     "getos": "^3.0.1",
