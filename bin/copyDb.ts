--- conflicted
+++ resolved
@@ -151,17 +151,11 @@
 			index.put = noop;
 			index.remove = noop;
 		}
-<<<<<<< HEAD
-		table.auditStore.put = noop;
-		table.auditStore.remove = noop;
-		rootStore = table.primaryStore.rootStore;
-=======
 		if (table.auditStore) {
 			table.auditStore.put = noop;
 			table.auditStore.remove = noop;
 		}
-		root_store = table.primaryStore.rootStore;
->>>>>>> 3e977386
+		rootStore = table.primaryStore.rootStore;
 	}
 	if (!rootStore) throw new Error(`Source database does not have any tables: ${sourceDatabase}`);
 	// this contains the list of all the dbis
@@ -212,16 +206,10 @@
 			copyDbi(sourceAuditStore, targetAuditStore, false, transaction);
 		}
 
-<<<<<<< HEAD
 		async function copyDbi(sourceDbi, targetDbi, isPrimary, transaction) {
 			let recordsCopied = 0;
 			let bytesCopied = 0;
-=======
-		async function copyDbi(source_dbi, target_dbi, is_primary, transaction) {
-			let records_copied = 0;
-			let bytes_copied = 0;
 			let skippedRecord = 0;
->>>>>>> 3e977386
 			let retries = 10000000;
 			let start = null;
 			while (retries-- > 0) {
@@ -229,39 +217,20 @@
 					for (const key of sourceDbi.getKeys({ start, transaction })) {
 						try {
 							start = key;
-<<<<<<< HEAD
 							const { value, version } = sourceDbi.getEntry(key, { transaction });
-							written = targetDbi.put(key, value, isPrimary ? version : undefined);
-							recordsCopied++;
-=======
-							const { value, version } = source_dbi.getEntry(key, { transaction });
 							// deleted entries should be 13 bytes long (8 for timestamp, 4 bytes for flags, 1 byte of the encoding of null)
-							if (value?.length < 14 && is_primary) {
+							if (value?.length < 14 && isPrimary) {
 								skippedRecord++;
 								continue;
 							}
-							written = target_dbi.put(key, value, is_primary ? version : undefined);
-							records_copied++;
->>>>>>> 3e977386
+							written = targetDbi.put(key, value, isPrimary ? version : undefined);
+							recordsCopied++;
 							if (transaction.openTimer) transaction.openTimer = 0; // reset the timer, don't want it to time out
 							bytesCopied += (key?.length || 10) + value.length;
 							if (outstandingWrites++ > 5000) {
 								await written;
-<<<<<<< HEAD
-								console.log('copied', recordsCopied, 'entries', bytesCopied, 'bytes');
+								console.log('copied', recordsCopied, 'entries', skippedRecord, 'delete records,', bytesCopied, 'bytes');
 								outstandingWrites = 0;
-=======
-								console.log(
-									'copied',
-									records_copied,
-									'entries, skipped',
-									skippedRecord,
-									'delete records,',
-									bytes_copied,
-									'bytes'
-								);
-								outstanding_writes = 0;
->>>>>>> 3e977386
 							}
 						} catch (error) {
 							console.error(
@@ -275,19 +244,15 @@
 							);
 						}
 					}
-<<<<<<< HEAD
-					console.log('finish copying, copied', recordsCopied, 'entries', bytesCopied, 'bytes');
-=======
 					console.log(
 						'finish copying, copied',
-						records_copied,
-						'entries, skipped',
+						recordsCopied,
+						'entries',
 						skippedRecord,
 						'delete records,',
-						bytes_copied,
+						bytesCopied,
 						'bytes'
 					);
->>>>>>> 3e977386
 					return;
 				} catch (error) {
 					// try to resume with a bigger key
