"use strict";

const env = require('../utility/environment/environmentManager');
env.initSync();

const fs = require('fs-extra');
const path = require('path');
const install = require('../utility/install/installer');
const colors = require("colors/safe");
const logger = require('../utility/logging/harper_logger');
const final_logger = logger.finalLogger();
const pjson = require(`${__dirname}/../package.json`);
const terms = require('../utility/hdbTerms');
const install_user_permission = require('../utility/install_user_permission');
const hdb_utils = require('../utility/common_utils');
const { promisify } = require('util');
const stop = require('./stop');
const upgrade = require('./upgrade');
const hdb_license = require('../utility/registration/hdb_license');
const hdbInfoController = require('../data_layer/hdbInfoController');

const SYSTEM_SCHEMA = require('../json/systemSchema.json');
const schema_describe = require('../data_layer/schemaDescribe');
const lmdb_create_txn_environment = require('../data_layer/harperBridge/lmdbBridge/lmdbUtility/lmdbCreateTransactionsEnvironment');

const CreateTableObject = require('../data_layer/CreateTableObject');

// These may change to match unix return codes (i.e. 0, 1)
const FOREGROUND_ARG = 'foreground';
const ENOENT_ERR_CODE = -2;

const IPC_SERVER_CWD = path.resolve(__dirname, '../server/ipc');

const NO_IPC_PORT_FOUND_ERR = 'Error getting IPC server port from environment variables';
const NO_HDB_PORT_FOUND_ERR = 'Error getting HDB server port from environment variables';
const IPC_FORK_ERR = 'There was an error starting the IPC server, check the log for more details.';
const HDB_SERVER_ERR = 'There was an error starting the HDB server, check the log for more details.';
const CF_SERVER_ERR = 'There was an error starting the Custom Functions server, check the log for more details.';
const FOREGROUND_ERR = 'There was an error foreground handler, check the log for more details.';
const UPGRADE_COMPLETE_MSG = 'Upgrade complete.  Starting HarperDB.';
const UPGRADE_ERR = 'Got an error while trying to upgrade your HarperDB instance.  Exiting HarperDB.';
const ALREADY_RUNNING_ERR = 'HarperDB is already running.';
const HDB_NOT_FOUND_MSG = 'HarperDB not found, starting install process.';
const INSTALL_ERR = 'There was an error during install, check install_log.log for more details.  Exiting.';

// promisified functions
const p_install_install = promisify(install.install);

let fork = require('child_process').fork;
let child = undefined;
let ipc_child = undefined;
let cf_child = undefined;

/***
 * Starts Harper DB.  If Harper is already running, or the port is in use, and error will be thrown and Harper will not
 * start.  If the hdb_boot_props file is not found, it is assumed an install needs to be performed.
 */
async function run() {
    // Check to see if HDB is already running, if it is return/stop run.
    try {
        if(await hdb_utils.isServerRunning(terms.HDB_PROC_NAME)) {
            console.log(ALREADY_RUNNING_ERR);
            final_logger.notify(ALREADY_RUNNING_ERR);
            return;
        }
    } catch(err) {
        console.error(err);
        final_logger.error(err);
        process.exit(1);
    }

    // Check to see if HDB is installed, if it isn't we call install.
    try {
<<<<<<< HEAD
        if (await isHdbInstalled()) {
            // Check to see if an upgrade is needed based on existing hdb_info data.  If so, we need to force the user to upgrade
            // before the server can be started.
            let upgrade_vers;
            try {
                const update_obj = await hdbInfoController.getVersionUpdateInfo();
                if (update_obj !== undefined) {
                    upgrade_vers = update_obj[terms.UPGRADE_JSON_FIELD_NAMES_ENUM.UPGRADE_VERSION];
                    await upgrade.upgrade(update_obj);
                    console.log(UPGRADE_COMPLETE_MSG);
                }
            } catch(err) {
                if (upgrade_vers) {
                    console.error(`Got an error while trying to upgrade your HarperDB instance to version ${upgrade_vers}.  Exiting HarperDB.`);
                    final_logger.error(err);
                } else {
                    console.error(UPGRADE_ERR);
                    final_logger.error(err);
                }
                process.exit(1);
            }

            await checkTransactionLogEnvironmentsExist();
            await launchIPCServer();
            await launchCustomFunctionServer();
            await launchHdbServer();
        } else {
=======
        if (await isHdbInstalled() === false) {
>>>>>>> 03ecc693
            console.log(HDB_NOT_FOUND_MSG);
            try {
                await p_install_install();
            } catch(err) {
                console.error(INSTALL_ERR);
                final_logger.error(err);
                process.exit(1);
            }
        }

        // Check to see if an upgrade is needed based on existing hdb_info data.  If so, we need to force the user to upgrade
        // before the server can be started.
        let upgrade_vers;
        try {
            const update_obj = await hdbInfoController.getVersionUpdateInfo();
            if (update_obj !== undefined) {
                upgrade_vers = update_obj[terms.UPGRADE_JSON_FIELD_NAMES_ENUM.UPGRADE_VERSION];
                await upgrade.upgrade(update_obj);
                console.log(UPGRADE_COMPLETE_MSG);
            }
        } catch(err) {
            if (upgrade_vers) {
                console.error(`Got an error while trying to upgrade your HarperDB instance to version ${upgrade_vers}.  Exiting HarperDB.`);
                final_logger.error(err);
            } else {
                console.error(UPGRADE_ERR);
                final_logger.error(err);
            }
            process.exit(1);
        }

        await checkTransactionLogEnvironmentsExist();

        await launchIPCServer();

        await launchHdbServer();

    } catch(err) {
        console.error(err);
        final_logger.error(err);
        process.exit(1);
    }
}

/**
 * iterates the system schema & all other schemas and makes sure there is a transaction environment for the schema.table
 * @returns {Promise<void>}
 */
async function checkTransactionLogEnvironmentsExist(){
    if(env.getHdbBasePath() !== undefined && env.getDataStoreType() === terms.STORAGE_TYPES_ENUM.LMDB){
        final_logger.info('Checking Transaction Environments exist');

        for (const table_name of Object.keys(SYSTEM_SCHEMA)) {
            await openCreateTransactionEnvironment(terms.SYSTEM_SCHEMA_NAME, table_name);
        }

        let describe_results = await schema_describe.describeAll();

        for (const schema_name of Object.keys(describe_results)) {
            for (const table_name of Object.keys(describe_results[schema_name])) {
                await openCreateTransactionEnvironment(schema_name, table_name);
            }
        }

        final_logger.info('Finished checking Transaction Environments exist');
    }
}

/**
 * runs the create environment command for the specified schema.table
 * @param {string} schema
 * @param {string} table_name
 * @returns {Promise<void>}
 */
async function openCreateTransactionEnvironment(schema, table_name){
    try {
        let create_tbl_obj = new CreateTableObject(schema, table_name);
        await lmdb_create_txn_environment(create_tbl_obj);
    } catch(e){
        let error_msg = `Unable to create the transaction environment for ${schema}.${table_name}, due to: ${e.message}`;
        console.error(error_msg);
        final_logger.error(error_msg);
    }
}

async function launchHdbServer() {
    // Get the HDB server port from env vars, if for some reason it's undefined use the default one.
    let hdb_server_port;
    try {
        hdb_server_port = env.get(terms.HDB_SETTINGS_NAMES.SERVER_PORT_KEY);
        hdb_server_port = hdb_utils.isEmpty(hdb_server_port) ? terms.HDB_SETTINGS_DEFAULT_VALUES.SERVER_PORT : hdb_server_port;
    } catch(err) {
        final_logger.error(err);
        console.error(NO_HDB_PORT_FOUND_ERR);
        process.exit(1);
    }

    // Check to see if the HDB port is available.
    try {
        const is_port_taken = await hdb_utils.isPortTaken(hdb_server_port);
        if (is_port_taken === true) {
            final_logger.fatal(`Port: ${hdb_server_port} is being used by another process and cannot be used by the HDB server. Please update the HDB server port in the HDB config/settings.js file.`);
            console.log(`Port: ${hdb_server_port} is being used by another process and cannot be used by the HDB server. Please update the HDB server port in the HDB config/settings.js file.`);
            process.exit(1);
        }
    } catch(err) {
        final_logger.error(err);
        console.error(`Error checking for port ${hdb_server_port}. Check log for more details.`);
        process.exit(1);
    }

    // Check user has required permissions to start HDB.
    try {
        install_user_permission.checkPermission();
    } catch(err) {
        final_logger.error(err);
        console.error(err.message);
        process.exit(1);
    }

    // Launch the HDB server as a child process.
    try {
        const hdb_args = hdb_utils.createForkArgs(path.resolve(__dirname, '../', 'server', terms.HDB_PROC_NAME));
        const license = hdb_license.licenseSearch();
        const mem_value = license.ram_allocation ? terms.MEM_SETTING_KEY + license.ram_allocation
            : terms.MEM_SETTING_KEY + terms.RAM_ALLOCATION_ENUM.DEFAULT;

        let fork_options = {
            detached: true,
            stdio: 'ignore',
            execArgv: [mem_value]
        };

        //because we may need to push logs to std out/err if the process runs in foreground we need to remove the stdio: ignore
        if(isForegroundProcess()){
            delete fork_options.stdio;
        }

        child = fork(hdb_args[0], [hdb_args[1]], fork_options);
    } catch(err) {
        console.error(HDB_SERVER_ERR);
        final_logger.error(err);
        process.exit(1);
    }

    console.log(colors.magenta('' + fs.readFileSync(path.join(__dirname,'../utility/install/ascii_logo.txt'))));
    console.log(colors.magenta(`|------------- HarperDB ${pjson.version} successfully started ------------|`));

    try {
        foregroundHandler();
    } catch(err) {
        console.error(FOREGROUND_ERR);
        final_logger.error(err);
        process.exit(1);
    }
}

/**
 * if foreground is passed on the command line we do not exit the process
 * also if foreground is passed we setup the processExitHandler to call the stop handler which kills the hdb processes
 */
function foregroundHandler() {
    let is_foreground = isForegroundProcess();

    if (!is_foreground) {
        if (ipc_child) {
            ipc_child.unref();
        }
        if (cf_child) {
            cf_child.unref();
        }
        child.unref();

        // Exit run process with success code.
        process.exit(0);
    }

    process.on('exit', processExitHandler.bind(null, {is_foreground: is_foreground}));

    //catches ctrl+c event
    process.on('SIGINT', processExitHandler.bind(null, {is_foreground: is_foreground}));

    // catches "kill pid"
    process.on('SIGUSR1', processExitHandler.bind(null, {is_foreground: is_foreground}));
    process.on('SIGUSR2', processExitHandler.bind(null, {is_foreground: is_foreground}));
}

/**
 * if is_foreground we call the stop function which kills the hdb processes
 * @param options
 */
async function processExitHandler(options) {
    if (options.is_foreground) {
        try {
            await stop.stop();
        } catch(err) {
            console.error(err);
        }
    }
}

/**
 * check to see if any of the cli arguments are 'foreground'
 * @returns {boolean}
 */
function isForegroundProcess(){
    let is_foreground = false;
    for (let arg of process.argv) {
        if (arg === FOREGROUND_ARG) {
            is_foreground = true;
            break;
        }
    }
    return is_foreground;
}

module.exports ={
    run:run
};

/**
 *
 * @returns {Promise<boolean>}
 */
async function isHdbInstalled() {
    try {
        await fs.stat(env.BOOT_PROPS_FILE_PATH);
        await fs.stat(env.get(terms.HDB_SETTINGS_NAMES.SETTINGS_PATH_KEY));
    } catch(err) {
        if(err.errno === ENOENT_ERR_CODE) {
            // boot props not found, hdb not installed
            return false;
        }

        final_logger.error(`Error checking for HDB install - ${err}`);
        throw err;
    }

    return true;
}

/**
 * Validates the the IPC server is not already running and its port is available,
 * then forks a child process which the IPC server will run on.
 * @returns {Promise<void>}
 */
async function launchIPCServer() {
    // If there is already an instance of the HDB IPC server running we kill it.
    if (await hdb_utils.isServerRunning(path.join(IPC_SERVER_CWD, terms.IPC_SERVER_MODULE))) {
        try {
            await hdb_utils.stopProcess(path.join(IPC_SERVER_CWD, terms.IPC_SERVER_MODULE));
        } catch(err) {
            const err_msg = `An existing HDB IPC server process was found to be running and was attempted to be killed but received the following error: ${err}`;
            final_logger.error(err_msg);
            console.error(err_msg);
            process.exit(1);
        }
    }

    // Get the IPC server port from env vars, if for some reason it's undefined use the default one.
    let ipc_server_port;
    try {
        ipc_server_port = env.get(terms.HDB_SETTINGS_NAMES.IPC_SERVER_PORT);
        ipc_server_port = hdb_utils.isEmpty(ipc_server_port) ? terms.HDB_SETTINGS_DEFAULT_VALUES.IPC_SERVER_PORT : ipc_server_port;
    } catch(err) {
        final_logger.error(err);
        console.error(NO_IPC_PORT_FOUND_ERR);
        process.exit(1);
    }

    // Check to see if the IPC port is available.
    try {
        const is_port_taken = await hdb_utils.isPortTaken(ipc_server_port);
        if (is_port_taken === true) {
            console.log(`Port: ${ipc_server_port} is being used by another process and cannot be used by the IPC server. Please update the IPC server port in the HDB config/settings.js file.`);
            process.exit(1);
        }
    } catch(err) {
        final_logger.error(err);
        console.error(`Error checking for port ${ipc_server_port}. Check log for more details.`);
        process.exit(1);
    }

    // Launch IPC server as a child background process.
    try {
<<<<<<< HEAD
        const ipc_fork_args = hdb_utils.createForkArgs(path.resolve(__dirname, '../', 'server/ipc', terms.IPC_SERVER_MODULE));
        ipc_child = fork(ipc_fork_args[0], [ipc_fork_args[1]], {
=======
        const ipc_fork_args = createForkArgs(path.resolve(__dirname, '../', 'server/ipc', terms.IPC_SERVER_MODULE));
        let fork_options = {
>>>>>>> 03ecc693
            detached: true,
            stdio: 'ignore'
        };

        //because we may need to push logs to std out/err if the process runs in foreground we need to remove the stdio: ignore
        if(isForegroundProcess()){
            delete fork_options.stdio;
        }
        ipc_child = fork(ipc_fork_args[0], [ipc_fork_args[1]], fork_options);
    } catch(err) {
        console.error(IPC_FORK_ERR);
        final_logger.error(err);
        process.exit(1);
    }
}

/**
 * Validates the the Custom Functions server is not already running and its port is available,
 * then forks a child process which the Custom Functions server will run on.
 * @returns {Promise<void>}
 */
async function launchCustomFunctionServer() {
    if (env.get(terms.HDB_SETTINGS_NAMES.CUSTOM_FUNCTIONS_ENABLED_KEY)) {
        final_logger.info('Running run/launchCustomFunctionServer()');
        const cf_server_port = env.get(terms.HDB_SETTINGS_NAMES.CUSTOM_FUNCTIONS_PORT_KEY) || terms.HDB_SETTINGS_DEFAULT_VALUES.CUSTOM_FUNCTIONS_PORT_KEY;

        // Check to see if the HDB port is available.
        try {
            const is_port_taken = await hdb_utils.isPortTaken(cf_server_port);
            if (is_port_taken === true) {
                console.log(`Port: ${cf_server_port} is being used by another process and cannot be used by the Custom Functions server. Please update the Custom Functions server port in the HDB config/settings.js file.`);
                process.exit(1);
            }
        } catch(err) {
            final_logger.error(err);
            console.error(`Error checking for port ${cf_server_port}. Check log for more details.`);
            process.exit(1);
        }

        // Launch the Custom Function server as a child background process.
        try {
            const cf_args = hdb_utils.createForkArgs(path.resolve(__dirname, '../', 'server/customFunctions', terms.CUSTOM_FUNCTION_PROC_NAME));

            cf_child = fork(cf_args[0], [cf_args[1]], {
                detached: true,
                stdio: 'ignore'
            });

            final_logger.trace(`custom function for args: ${cf_args[0]}`);
        } catch(err) {
            console.error(CF_SERVER_ERR);
            final_logger.error(err);
            process.exit(1);
        }
    } else {
        final_logger.notify(`Custom Functions server not enabled. To enable the Custom Functions server, set CUSTOM_FUNCTIONS to true the HDB config/settings.js file.`);
    }
}<|MERGE_RESOLUTION|>--- conflicted
+++ resolved
@@ -71,37 +71,7 @@
 
     // Check to see if HDB is installed, if it isn't we call install.
     try {
-<<<<<<< HEAD
-        if (await isHdbInstalled()) {
-            // Check to see if an upgrade is needed based on existing hdb_info data.  If so, we need to force the user to upgrade
-            // before the server can be started.
-            let upgrade_vers;
-            try {
-                const update_obj = await hdbInfoController.getVersionUpdateInfo();
-                if (update_obj !== undefined) {
-                    upgrade_vers = update_obj[terms.UPGRADE_JSON_FIELD_NAMES_ENUM.UPGRADE_VERSION];
-                    await upgrade.upgrade(update_obj);
-                    console.log(UPGRADE_COMPLETE_MSG);
-                }
-            } catch(err) {
-                if (upgrade_vers) {
-                    console.error(`Got an error while trying to upgrade your HarperDB instance to version ${upgrade_vers}.  Exiting HarperDB.`);
-                    final_logger.error(err);
-                } else {
-                    console.error(UPGRADE_ERR);
-                    final_logger.error(err);
-                }
-                process.exit(1);
-            }
-
-            await checkTransactionLogEnvironmentsExist();
-            await launchIPCServer();
-            await launchCustomFunctionServer();
-            await launchHdbServer();
-        } else {
-=======
         if (await isHdbInstalled() === false) {
->>>>>>> 03ecc693
             console.log(HDB_NOT_FOUND_MSG);
             try {
                 await p_install_install();
@@ -134,11 +104,9 @@
         }
 
         await checkTransactionLogEnvironmentsExist();
-
         await launchIPCServer();
-
+        await launchCustomFunctionServer();
         await launchHdbServer();
-
     } catch(err) {
         console.error(err);
         final_logger.error(err);
@@ -387,13 +355,8 @@
 
     // Launch IPC server as a child background process.
     try {
-<<<<<<< HEAD
         const ipc_fork_args = hdb_utils.createForkArgs(path.resolve(__dirname, '../', 'server/ipc', terms.IPC_SERVER_MODULE));
-        ipc_child = fork(ipc_fork_args[0], [ipc_fork_args[1]], {
-=======
-        const ipc_fork_args = createForkArgs(path.resolve(__dirname, '../', 'server/ipc', terms.IPC_SERVER_MODULE));
         let fork_options = {
->>>>>>> 03ecc693
             detached: true,
             stdio: 'ignore'
         };
