'use strict';

const env = require('../utility/environment/environmentManager');
env.initSync();

// This unused restart require is here so that main thread loads ITC event listener defined in restart file. Do not remove.
const restart = require('./restart');
const terms = require('../utility/hdbTerms');
const hdb_logger = require('../utility/logging/harper_logger');
const fs = require('fs-extra');
const path = require('path');
const check_jwt_tokens = require('../utility/install/checkJWTTokensExist');
const install = require('../utility/install/installer');
const chalk = require('chalk');
const pjson = require('../package.json');
const install_user_permission = require('../utility/install_user_permission');
const hdb_utils = require('../utility/common_utils');
const config_utils = require('../config/configUtils');
const assignCMDENVVariables = require('../utility/assignCmdEnvVariables');
const nats_config = require('../server/nats/utility/natsConfig');
const upgrade = require('./upgrade');
const log_rotator = require('../utility/logging/logRotator');
const minimist = require('minimist');
const { PACKAGE_ROOT } = require('../utility/hdbTerms');
const {
	startHTTPThreads,
	startSocketServer,
	mostIdleRouting,
	remoteAffinityRouting,
} = require('../server/threads/socketRouter');

const hdbInfoController = require('../dataLayer/hdbInfoController');
const { isMainThread } = require('worker_threads');

const SYSTEM_SCHEMA = require('../json/systemSchema.json');
const schema_describe = require('../dataLayer/schemaDescribe');
const lmdb_create_txn_environment = require('../dataLayer/harperBridge/lmdbBridge/lmdbUtility/lmdbCreateTransactionsAuditEnvironment');
const CreateTableObject = require('../dataLayer/CreateTableObject');
const hdb_terms = require('../utility/hdbTerms');
const install_apps = require('../server/customFunctions/installApps');
let pm2_utils;

// These may change to match unix return codes (i.e. 0, 1)
const ENOENT_ERR_CODE = -2;

const UPGRADE_COMPLETE_MSG = 'Upgrade complete.  Starting HarperDB.';
const UPGRADE_ERR = 'Got an error while trying to upgrade your HarperDB instance.  Exiting HarperDB.';
const HDB_NOT_FOUND_MSG = 'HarperDB not found, starting install process.';
const INSTALL_ERR = 'There was an error during install, check install_log.log for more details.  Exiting.';
const HDB_STARTED = 'HarperDB successfully started.';

/**
 * Do the initial checks and potential upgrades/installation
 * @param called_by_install
 * @returns {Promise<void>}
 */
async function initialize(called_by_install = false, called_by_main = false) {
	// Check to see if HDB is installed, if it isn't we call install.
	console.log(chalk.magenta('Starting HarperDB...'));

	if ((await isHdbInstalled()) === false) {
		console.log(HDB_NOT_FOUND_MSG);
		try {
			await install();
		} catch (err) {
			console.error(INSTALL_ERR, err);
			hdb_logger.error(err);
			process.exit(1);
		}
	}

	// Requiring the processManagement mod will create the .pm2 dir. This code is here to allow install to set
	// pm2 env vars before that is done.
	if (pm2_utils === undefined) pm2_utils = require('../utility/processManagement/processManagement');

	// Check to see if an upgrade is needed based on existing hdb_info data.  If so, we need to force the user to upgrade
	// before the server can be started.
	let upgrade_vers;
	try {
		const update_obj = await hdbInfoController.getVersionUpdateInfo();
		if (update_obj !== undefined) {
			upgrade_vers = update_obj[terms.UPGRADE_JSON_FIELD_NAMES_ENUM.UPGRADE_VERSION];
			await upgrade.upgrade(update_obj);
			console.log(UPGRADE_COMPLETE_MSG);
		}
	} catch (err) {
		if (upgrade_vers) {
			console.error(
				`Got an error while trying to upgrade your HarperDB instance to version ${upgrade_vers}.  Exiting HarperDB.`
			);
			hdb_logger.error(err);
		} else {
			console.error(UPGRADE_ERR);
			hdb_logger.error(err);
		}
		process.exit(1);
	}

	// The called by install check is here because if cmd/env args are passed to install (which calls run when done)
	// we do not need to update/backup the config file on run.
	if (!called_by_install) {
		// If run is called with cmd/env vars we create a backup of config and update config file.
		const parsed_args = assignCMDENVVariables(Object.keys(terms.CONFIG_PARAM_MAP), true);
		if (!hdb_utils.isEmpty(parsed_args) && !hdb_utils.isEmptyOrZeroLength(Object.keys(parsed_args))) {
			config_utils.updateConfigValue(undefined, undefined, parsed_args, true, true);
		}
	}

	check_jwt_tokens();
	//await checkAuditLogEnvironmentsExist();
	writeLicenseFromVars();

	// Check user has required permissions to start HDB.
	try {
		install_user_permission.checkPermission();
	} catch (err) {
		hdb_logger.error(err);
		console.error(err.message);
		process.exit(1);
	}

	const clustering_enabled = hdb_utils.autoCastBoolean(env.get(terms.HDB_SETTINGS_NAMES.CLUSTERING_ENABLED_KEY));
	if (clustering_enabled && isMainThread) {
		await nats_config.generateNatsConfig(called_by_main);
	}
}
/**
 * Starts Harper DB threads
 * If the hdb_boot_props file is not found, it is assumed an install needs to be performed.
 * @param called_by_install - If run is called by install we want to ignore any
 * cmd/env args as they would have already been written to config on install.
 * @returns {Promise<void>}
 */
async function main(called_by_install = false) {
	try {
		const cmd_args = minimist(process.argv);
		if (cmd_args.ROOTPATH) {
			config_utils.updateConfigObject('settings_path', path.join(cmd_args.ROOTPATH, terms.HDB_CONFIG_FILE));
		}
		await initialize(called_by_install, true);
		const clustering_enabled = hdb_utils.autoCastBoolean(env.get(terms.HDB_SETTINGS_NAMES.CLUSTERING_ENABLED_KEY));
		const is_scripted = process.env.IS_SCRIPTED_SERVICE && !cmd_args.service;
		const start_clustering = clustering_enabled;
		const custom_func_enabled = hdb_utils.autoCastBoolean(
			env.get(terms.HDB_SETTINGS_NAMES.CUSTOM_FUNCTIONS_ENABLED_KEY)
		);

		// Run can be called with a --service argument which allows designated services to be started.
		if (!hdb_utils.isEmpty(cmd_args.service)) {
			if (typeof cmd_args.service !== 'string') {
				const service_err_msg = `Run service argument expected a string but received: ${cmd_args.service}`;
				hdb_logger.error(service_err_msg);
				console.log(service_err_msg);
				process.exit(1);
			}

			const cmd_args_array = cmd_args.service.split(',');
			for (const args of cmd_args_array) {
				const service = args.toLowerCase();
				if (terms.PROCESS_DESCRIPTORS_VALIDATE[service] === undefined) {
					hdb_logger.error(`Run received unrecognized service command argument: ${service}`);
					continue;
				}

				// If custom functions not enabled in settings.js do not start.
				if (service === terms.PROCESS_DESCRIPTORS.CUSTOM_FUNCTIONS.toLowerCase() && !custom_func_enabled) {
					hdb_logger.error(`${service} is not enabled in settings`);
					continue;
				}

				// If clustering not enabled in settings.js do not start.
				if (service.includes('clustering') && !clustering_enabled) {
					hdb_logger.error(`${service} is not enabled in settings`);
					continue;
				}

				if (service === 'clustering') {
					// Start all services that are required for clustering
					await pm2_utils.startClusteringProcesses();
				} else {
					await pm2_utils.startService(terms.PROCESS_DESCRIPTORS_VALIDATE[service]);
				}

				const log_msg = `${terms.PROCESS_DESCRIPTORS_VALIDATE[service]} successfully started.`;
				hdb_logger.notify(log_msg);
				console.log(log_msg);
			}
		} else {
			startHTTPThreads(env.get(hdb_terms.CONFIG_PARAMS.HTTP_THREADS));
<<<<<<< HEAD
=======
			const SESSION_AFFINITY = env.get(hdb_terms.CONFIG_PARAMS.HTTP_SESSION_AFFINITY);
			startSocketServer(
				terms.SERVICES.HDB_CORE,
				parseInt(env.get(terms.CONFIG_PARAMS.OPERATIONSAPI_NETWORK_PORT), 10),
				SESSION_AFFINITY
			);
			if (custom_func_enabled) {
				if (isMainThread) await install_apps();

				startSocketServer(
					terms.SERVICES.CUSTOM_FUNCTIONS,
					parseInt(env.get(terms.CONFIG_PARAMS.CUSTOMFUNCTIONS_NETWORK_PORT), 10),
					SESSION_AFFINITY
				);
			}
>>>>>>> 224a9a2c
			if (start_clustering) {
				if (!is_scripted) await pm2_utils.startClusteringProcesses();
				await pm2_utils.startClusteringThreads();
			}
		}

		if (env.get(terms.CONFIG_PARAMS.LOGGING_ROTATION_ENABLED)) await log_rotator();
		if (!is_scripted) started();
	} catch (err) {
		console.error(err);
		hdb_logger.error(err);
		process.exit(1);
	}
}
function started() {
	// Console log Harper dog logo
	hdb_logger.suppressLogging(() => {
		console.log(chalk.magenta('' + fs.readFileSync(path.join(PACKAGE_ROOT, 'utility/install/ascii_logo.txt'))));
		console.log(chalk.magenta(`|------------- HarperDB ${pjson.version} successfully started ------------|`));
	});
	hdb_logger.notify(HDB_STARTED);
}
/**
 * Launches a separate process for HarperDB and then exits. This is an unusual practice and is anathema
 * to the way processes are typically handled, both in terminal and for services (systemd), but this functionality
 * is retained for legacy purposes.
 * @returns {Promise<void>} // ha ha, it doesn't!
 */
async function launch() {
	if (getRunInForeground()) {
		return main();
	}
	try {
		if (pm2_utils === undefined) pm2_utils = require('../utility/processManagement/processManagement');
		pm2_utils.enterPM2Mode();
		await initialize();
		const clustering_enabled = hdb_utils.autoCastBoolean(env.get(terms.HDB_SETTINGS_NAMES.CLUSTERING_ENABLED_KEY));
		if (clustering_enabled) await pm2_utils.startClusteringProcesses();
		await pm2_utils.startService(terms.PROCESS_DESCRIPTORS.HDB);
		started();
		process.exit(0);
	} catch (err) {
		console.error(err);
		hdb_logger.error(err);
		process.exit(1);
	}
}

/**
 * This function looks for HARPERDB_FINGERPRINT & HARPERDB_LICENSE in env / cmd.
 * If both are found the values will be written to the fingerprint / license files
 */
function writeLicenseFromVars() {
	const LICENSE_PATH = path.join(env.getHdbBasePath(), terms.LICENSE_KEY_DIR_NAME, terms.LICENSE_FILE_NAME);
	const LICENSE_FILE = path.join(LICENSE_PATH, terms.LICENSE_FILE_NAME);
	const FINGER_PRINT_FILE = path.join(LICENSE_PATH, terms.REG_KEY_FILE_NAME);

	try {
		const { HARPERDB_FINGERPRINT, HARPERDB_LICENSE } = assignCMDENVVariables([
			'HARPERDB_FINGERPRINT',
			'HARPERDB_LICENSE',
		]);
		if (hdb_utils.isEmpty(HARPERDB_FINGERPRINT) || hdb_utils.isEmpty(HARPERDB_LICENSE)) {
			return;
		}

		fs.mkdirpSync(LICENSE_PATH);
		fs.writeFileSync(FINGER_PRINT_FILE, HARPERDB_FINGERPRINT);
		fs.writeFileSync(LICENSE_FILE, HARPERDB_LICENSE);
	} catch (e) {
		const ERROR_MSG = `Failed to write license & fingerprint due to: ${e.message}`;
		console.error(ERROR_MSG);
		hdb_logger.error(ERROR_MSG);
	}
}

/**
 * iterates the system schema & all other schemas and makes sure there is a transaction audit environment for the schema.table
 * @returns {Promise<void>}
 */
async function checkAuditLogEnvironmentsExist() {
	if (env.getHdbBasePath() !== undefined) {
		hdb_logger.info('Checking Transaction Audit Environments exist');

		for (const table_name of Object.keys(SYSTEM_SCHEMA)) {
			await openCreateAuditEnvironment(terms.SYSTEM_SCHEMA_NAME, table_name);
		}

		let describe_results = await schema_describe.describeAll();

		for (const schema_name of Object.keys(describe_results)) {
			for (const table_name of Object.keys(describe_results[schema_name])) {
				await openCreateAuditEnvironment(schema_name, table_name);
			}
		}

		hdb_logger.info('Finished checking Transaction Audit Environments exist');
	}
}

/**
 * runs the create environment command for the specified schema.table
 * @param {string} schema
 * @param {string} table_name
 * @returns {Promise<void>}
 */
async function openCreateAuditEnvironment(schema, table_name) {
	try {
		let create_tbl_obj = new CreateTableObject(schema, table_name);
		await lmdb_create_txn_environment(create_tbl_obj);
	} catch (e) {
		let error_msg = `Unable to create the transaction audit environment for ${schema}.${table_name}, due to: ${e.message}`;
		console.error(error_msg);
		hdb_logger.error(error_msg);
	}
}

module.exports = {
	launch,
	main,
};

/**
 *
 * @returns {Promise<boolean>}
 */
async function isHdbInstalled() {
	try {
		await fs.stat(hdb_utils.getPropsFilePath());
		await fs.stat(env.get(terms.HDB_SETTINGS_NAMES.SETTINGS_PATH_KEY));
	} catch (err) {
		if (err.code === 'ENOENT') {
			// boot props not found, hdb not installed
			return false;
		}

		hdb_logger.error(`Error checking for HDB install - ${err}`);
		throw err;
	}

	return true;
}

function getRunInForeground() {
	return hdb_utils.autoCastBoolean(env.get(terms.CONFIG_PARAMS.OPERATIONSAPI_FOREGROUND));
}<|MERGE_RESOLUTION|>--- conflicted
+++ resolved
@@ -187,24 +187,6 @@
 			}
 		} else {
 			startHTTPThreads(env.get(hdb_terms.CONFIG_PARAMS.HTTP_THREADS));
-<<<<<<< HEAD
-=======
-			const SESSION_AFFINITY = env.get(hdb_terms.CONFIG_PARAMS.HTTP_SESSION_AFFINITY);
-			startSocketServer(
-				terms.SERVICES.HDB_CORE,
-				parseInt(env.get(terms.CONFIG_PARAMS.OPERATIONSAPI_NETWORK_PORT), 10),
-				SESSION_AFFINITY
-			);
-			if (custom_func_enabled) {
-				if (isMainThread) await install_apps();
-
-				startSocketServer(
-					terms.SERVICES.CUSTOM_FUNCTIONS,
-					parseInt(env.get(terms.CONFIG_PARAMS.CUSTOMFUNCTIONS_NETWORK_PORT), 10),
-					SESSION_AFFINITY
-				);
-			}
->>>>>>> 224a9a2c
 			if (start_clustering) {
 				if (!is_scripted) await pm2_utils.startClusteringProcesses();
 				await pm2_utils.startClusteringThreads();
