--- conflicted
+++ resolved
@@ -10,23 +10,6 @@
     basic_winston  = require('winston'),
     PropertiesReader = require('properties-reader'),
     async = require('async'),
-<<<<<<< HEAD
-    pjson = require('../package.json');
-
-
-var winston = null;
-
-
-var hdb_boot_properties = null,
-    hdb_properties = null;
-var fork = require('child_process').fork;
-
-
-
-// TODO need to check if hdb is already running and stop it first before running again.
-
-
-=======
     pjson = require('../package.json'),
     HTTPSECURE_PORT_KEY = 'HTTPS_PORT',
     HTTP_PORT_KEY = 'HTTP_PORT',
@@ -43,7 +26,6 @@
  * Starts Harper DB.  If Harper is already running, or the port is in use, and error will be thrown and Harper will not
  * start.  If the hdb_boot_props file is not found, it is assumed an install needs to be performed.
  */
->>>>>>> 715f77c3
 function run() {
     basic_winston.configure({
         transports: [
@@ -194,24 +176,14 @@
             }
         }
     });
-<<<<<<< HEAD
-
-cd
-
-=======
->>>>>>> 715f77c3
 }
 
 function completeRun() {
     winston = require("../utility/logging/winston_logger");
 
     async.waterfall([
-<<<<<<< HEAD
-        kickOffExpress
-=======
         checkPermission,
         kickOffExpress,
->>>>>>> 715f77c3
     ], (error, data) => {
         if(error)
             console.error(error);
@@ -250,9 +222,6 @@
     return callback();
 }
 
-<<<<<<< HEAD
-
-=======
 function increaseMemory(callback){
     try {
         if (hdb_properties && hdb_properties.get('MAX_MEMORY')) {
@@ -277,7 +246,6 @@
         winston.error(e);
     }
 }
->>>>>>> 715f77c3
 
 function exitInstall(){
     process.exit(0);
