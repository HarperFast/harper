'use strict';

const env = require('../utility/environment/environmentManager');
env.initSync();

const terms = require('../utility/hdbTerms');
const hdb_logger = require('../utility/logging/harper_logger');
const fs = require('fs-extra');
const path = require('path');
const check_jwt_tokens = require('../utility/install/checkJWTTokensExist');
const install = require('../utility/install/installer');
const chalk = require('chalk');
const pjson = require('../package.json');
const install_user_permission = require('../utility/install_user_permission');
const hdb_utils = require('../utility/common_utils');
const config_utils = require('../config/configUtils');
const assignCMDENVVariables = require('../utility/assignCmdEnvVariables');
const nats_config = require('../server/nats/utility/natsConfig');
const { promisify } = require('util');
const stop = require('./stop');
const upgrade = require('./upgrade');
const minimist = require('minimist');
const spawn = require('child_process').spawn;
const { PACKAGE_ROOT } = require('../utility/hdbTerms');
const {
	startHTTPThreads,
	startSocketServer,
	mostIdleRouting,
	remoteAffinityRouting,
} = require('../server/threads/socket-router');

const hdbInfoController = require('../data_layer/hdbInfoController');

const SYSTEM_SCHEMA = require('../json/systemSchema.json');
const schema_describe = require('../data_layer/schemaDescribe');
const lmdb_create_txn_environment = require('../data_layer/harperBridge/lmdbBridge/lmdbUtility/lmdbCreateTransactionsAuditEnvironment');

let pm2_utils;

const CreateTableObject = require('../data_layer/CreateTableObject');
const hdb_terms = require('../utility/hdbTerms');

// These may change to match unix return codes (i.e. 0, 1)
const ENOENT_ERR_CODE = -2;

const UPGRADE_COMPLETE_MSG = 'Upgrade complete.  Starting HarperDB.';
const UPGRADE_ERR = 'Got an error while trying to upgrade your HarperDB instance.  Exiting HarperDB.';
const HDB_NOT_FOUND_MSG = 'HarperDB not found, starting install process.';
const INSTALL_ERR = 'There was an error during install, check install_log.log for more details.  Exiting.';
const HDB_STARTED = 'HarperDB successfully started.';

/**
 * Do the initial checks and potential upgrades/installation
 * @param called_by_install
 * @returns {Promise<void>}
 */
async function initialize(called_by_install = false, called_by_main = false) {
	// Check to see if HDB is installed, if it isn't we call install.
	console.log(chalk.magenta('Starting HarperDB...'));

	if ((await isHdbInstalled()) === false) {
		console.log(HDB_NOT_FOUND_MSG);
		try {
			await install();
		} catch (err) {
			console.error(INSTALL_ERR);
			hdb_logger.error(err);
			process.exit(1);
		}
	}

	// Set where the pm2.log file is created. This has to be done before pm2 is imported.
	process.env.PM2_LOG_FILE_PATH = path.join(env.getHdbBasePath(), 'log', 'pm2.log');

	// Requiring the pm2 mod will create the .pm2 dir. This code is here to allow install to set pm2 env vars before that is done.
	if (pm2_utils === undefined) pm2_utils = require('../utility/pm2/utilityFunctions');

	hdb_logger.createLogFile(terms.PROCESS_LOG_NAMES.CLI, terms.PROCESS_DESCRIPTORS.RUN);

	// Check to see if an upgrade is needed based on existing hdb_info data.  If so, we need to force the user to upgrade
	// before the server can be started.
	let upgrade_vers;
	try {
		const update_obj = await hdbInfoController.getVersionUpdateInfo();
		if (update_obj !== undefined) {
			upgrade_vers = update_obj[terms.UPGRADE_JSON_FIELD_NAMES_ENUM.UPGRADE_VERSION];
			await upgrade.upgrade(update_obj);
			console.log(UPGRADE_COMPLETE_MSG);
		}
	} catch (err) {
		if (upgrade_vers) {
			console.error(
				`Got an error while trying to upgrade your HarperDB instance to version ${upgrade_vers}.  Exiting HarperDB.`
			);
			hdb_logger.error(err);
		} else {
			console.error(UPGRADE_ERR);
			hdb_logger.error(err);
		}
		process.exit(1);
	}

	// The called by install check is here because if cmd/env args are passed to install (which calls run when done)
	// we do not need to update/backup the config file on run.
	if (!called_by_install) {
		// If run is called with cmd/env vars we create a backup of config and update config file.
		const parsed_args = assignCMDENVVariables(Object.keys(terms.CONFIG_PARAM_MAP), true);
		if (!hdb_utils.isEmpty(parsed_args) && !hdb_utils.isEmptyOrZeroLength(Object.keys(parsed_args))) {
			config_utils.updateConfigValue(undefined, undefined, parsed_args, true, true);
		}
	}

	check_jwt_tokens();
	await checkAuditLogEnvironmentsExist();
	writeLicenseFromVars();

	// Check user has required permissions to start HDB.
	try {
		install_user_permission.checkPermission();
	} catch (err) {
		hdb_logger.error(err);
		console.error(err.message);
		process.exit(1);
	}

	const clustering_enabled = hdb_utils.autoCastBoolean(env.get(terms.HDB_SETTINGS_NAMES.CLUSTERING_ENABLED_KEY));
	if (clustering_enabled) {
		await nats_config.generateNatsConfig(called_by_main);
	}

	await pm2_utils.configureLogRotate();
}
/**
 * Starts Harper DB threads
 * If the hdb_boot_props file is not found, it is assumed an install needs to be performed.
 * @param called_by_install - If run is called by install we want to ignore any
 * cmd/env args as they would have already been written to config on install.
 * @returns {Promise<void>}
 */
async function main(called_by_install = false) {
	try {
		const cmd_args = minimist(process.argv);
		if (cmd_args.ROOTPATH) {
			config_utils.updateConfigObject('settings_path', path.join(cmd_args.ROOTPATH, terms.HDB_CONFIG_FILE));
		}
		await initialize(called_by_install, true);
		const clustering_enabled = hdb_utils.autoCastBoolean(env.get(terms.HDB_SETTINGS_NAMES.CLUSTERING_ENABLED_KEY));
		const is_scripted = process.env.IS_SCRIPTED_SERVICE && !cmd_args.service;
		const start_clustering = clustering_enabled;
		const custom_func_enabled = hdb_utils.autoCastBoolean(
			env.get(terms.HDB_SETTINGS_NAMES.CUSTOM_FUNCTIONS_ENABLED_KEY)
		);

		// Run can be called with a --service argument which allows designated services to be started.
		if (!hdb_utils.isEmpty(cmd_args.service)) {
			if (typeof cmd_args.service !== 'string') {
				const service_err_msg = `Run service argument expected a string but received: ${cmd_args.service}`;
				hdb_logger.error(service_err_msg);
				console.log(service_err_msg);
				process.exit(1);
			}

			const cmd_args_array = cmd_args.service.split(',');
			for (const args of cmd_args_array) {
				const service = args.toLowerCase();
				if (terms.PROCESS_DESCRIPTORS_VALIDATE[service] === undefined) {
					hdb_logger.error(`Run received unrecognized service command argument: ${service}`);
					continue;
				}

				// If custom functions not enabled in settings.js do not start.
				if (service === terms.PROCESS_DESCRIPTORS.CUSTOM_FUNCTIONS.toLowerCase() && !custom_func_enabled) {
					hdb_logger.error(`${service} is not enabled in settings`);
					continue;
				}

				// If clustering not enabled in settings.js do not start.
				if (service.includes('clustering') && !clustering_enabled) {
					hdb_logger.error(`${service} is not enabled in settings`);
					continue;
				}

				if (service === 'clustering') {
					// Start all services that are required for clustering
					await pm2_utils.startClusteringProcesses();
				} else {
					await pm2_utils.startService(terms.PROCESS_DESCRIPTORS_VALIDATE[service]);
				}

				const log_msg = `${terms.PROCESS_DESCRIPTORS_VALIDATE[service]} successfully started.`;
				hdb_logger.notify(log_msg);
				console.log(log_msg);
			}
		} else {
			startHTTPThreads(env.get(hdb_terms.CONFIG_PARAMS.HTTP_THREADS));
			const REMOTE_ADDRESS_AFFINITY = env.get(hdb_terms.CONFIG_PARAMS.HTTP_REMOTE_ADDRESS_AFFINITY);
<<<<<<< HEAD
			//startSocketServer(parseInt(env.get(terms.CONFIG_PARAMS.OPERATIONSAPI_NETWORK_PORT), 10),
				//REMOTE_ADDRESS_AFFINITY ? remoteAffinityRouting : mostIdleRouting);
			if (custom_func_enabled) {
				//startSocketServer(parseInt(env.get(terms.CONFIG_PARAMS.CUSTOMFUNCTIONS_NETWORK_PORT), 10));
=======
			startSocketServer(
				terms.SERVICES.HDB_CORE,
				parseInt(env.get(terms.CONFIG_PARAMS.OPERATIONSAPI_NETWORK_PORT), 10),
				REMOTE_ADDRESS_AFFINITY ? remoteAffinityRouting : mostIdleRouting
			);
			if (custom_func_enabled) {
				startSocketServer(
					terms.SERVICES.CUSTOM_FUNCTIONS,
					parseInt(env.get(terms.CONFIG_PARAMS.CUSTOMFUNCTIONS_NETWORK_PORT), 10)
				);
>>>>>>> d17f2308
			}
			if (start_clustering) {
				if (!is_scripted) await pm2_utils.startClusteringProcesses();
				await pm2_utils.startClusteringThreads();
			}
		}
		if (!is_scripted) started();
	} catch (err) {
		console.error(err);
		hdb_logger.error(err);
		process.exit(1);
	}
}
function started() {
	// Console log Harper dog logo
	console.log(chalk.magenta('' + fs.readFileSync(path.join(PACKAGE_ROOT, 'utility/install/ascii_logo.txt'))));
	console.log(chalk.magenta(`|------------- HarperDB ${pjson.version} successfully started ------------|`));

	hdb_logger.notify(HDB_STARTED);
}
/**
 * Launches a separate process for HarperDB and then exits. This is an unusual practice and is anathema
 * to the way processes are typically handled, both in terminal and for services (systemd), but this functionality
 * is retained for legacy purposes.
 * @returns {Promise<void>} // ha ha, it doesn't!
 */
async function launch() {
	if (getRunInForeground()) {
		return main();
	}
	try {
		if (pm2_utils === undefined) pm2_utils = require('../utility/pm2/utilityFunctions');
		pm2_utils.enterScriptingMode();
		await initialize();
		const clustering_enabled = hdb_utils.autoCastBoolean(env.get(terms.HDB_SETTINGS_NAMES.CLUSTERING_ENABLED_KEY));
		if (clustering_enabled) await pm2_utils.startClusteringProcesses();
		await pm2_utils.startService(terms.PROCESS_DESCRIPTORS.HDB);
		started();
		process.exit(0);
	} catch (err) {
		console.error(err);
		hdb_logger.error(err);
		process.exit(1);
	}
}

/**
 * This function looks for HARPERDB_FINGERPRINT & HARPERDB_LICENSE in env / cmd.
 * If both are found the values will be written to the fingerprint / license files
 */
function writeLicenseFromVars() {
	const LICENSE_PATH = path.join(env.getHdbBasePath(), terms.LICENSE_KEY_DIR_NAME, terms.LICENSE_FILE_NAME);
	const LICENSE_FILE = path.join(LICENSE_PATH, terms.LICENSE_FILE_NAME);
	const FINGER_PRINT_FILE = path.join(LICENSE_PATH, terms.REG_KEY_FILE_NAME);

	try {
		const { HARPERDB_FINGERPRINT, HARPERDB_LICENSE } = assignCMDENVVariables([
			'HARPERDB_FINGERPRINT',
			'HARPERDB_LICENSE',
		]);
		if (hdb_utils.isEmpty(HARPERDB_FINGERPRINT) || hdb_utils.isEmpty(HARPERDB_LICENSE)) {
			return;
		}

		fs.mkdirpSync(LICENSE_PATH);
		fs.writeFileSync(FINGER_PRINT_FILE, HARPERDB_FINGERPRINT);
		fs.writeFileSync(LICENSE_FILE, HARPERDB_LICENSE);
	} catch (e) {
		const ERROR_MSG = `Failed to write license & fingerprint due to: ${e.message}`;
		console.error(ERROR_MSG);
		hdb_logger.error(ERROR_MSG);
	}
}

/**
 * iterates the system schema & all other schemas and makes sure there is a transaction audit environment for the schema.table
 * @returns {Promise<void>}
 */
async function checkAuditLogEnvironmentsExist() {
	if (env.getHdbBasePath() !== undefined) {
		hdb_logger.info('Checking Transaction Audit Environments exist');

		for (const table_name of Object.keys(SYSTEM_SCHEMA)) {
			await openCreateAuditEnvironment(terms.SYSTEM_SCHEMA_NAME, table_name);
		}

		let describe_results = await schema_describe.describeAll();

		for (const schema_name of Object.keys(describe_results)) {
			for (const table_name of Object.keys(describe_results[schema_name])) {
				await openCreateAuditEnvironment(schema_name, table_name);
			}
		}

		hdb_logger.info('Finished checking Transaction Audit Environments exist');
	}
}

/**
 * runs the create environment command for the specified schema.table
 * @param {string} schema
 * @param {string} table_name
 * @returns {Promise<void>}
 */
async function openCreateAuditEnvironment(schema, table_name) {
	try {
		let create_tbl_obj = new CreateTableObject(schema, table_name);
		await lmdb_create_txn_environment(create_tbl_obj);
	} catch (e) {
		let error_msg = `Unable to create the transaction audit environment for ${schema}.${table_name}, due to: ${e.message}`;
		console.error(error_msg);
		hdb_logger.error(error_msg);
	}
}

/**
 * If running in foreground and exit event occurs stop is called
 * @returns {Promise<void>}
 */
async function processExitHandler() {
	try {
		await stop.stop();
	} catch (err) {
		console.error(err);
	}
	process.exit(143);
}

module.exports = {
	launch,
	main,
};

/**
 *
 * @returns {Promise<boolean>}
 */
async function isHdbInstalled() {
	try {
		await fs.stat(hdb_utils.getPropsFilePath());
		await fs.stat(env.get(terms.HDB_SETTINGS_NAMES.SETTINGS_PATH_KEY));
	} catch (err) {
		if (err.code === 'ENOENT') {
			// boot props not found, hdb not installed
			return false;
		}

		hdb_logger.error(`Error checking for HDB install - ${err}`);
		throw err;
	}

	return true;
}

function getRunInForeground() {
	return hdb_utils.autoCastBoolean(env.get(terms.CONFIG_PARAMS.OPERATIONSAPI_FOREGROUND));
}<|MERGE_RESOLUTION|>--- conflicted
+++ resolved
@@ -194,23 +194,10 @@
 		} else {
 			startHTTPThreads(env.get(hdb_terms.CONFIG_PARAMS.HTTP_THREADS));
 			const REMOTE_ADDRESS_AFFINITY = env.get(hdb_terms.CONFIG_PARAMS.HTTP_REMOTE_ADDRESS_AFFINITY);
-<<<<<<< HEAD
 			//startSocketServer(parseInt(env.get(terms.CONFIG_PARAMS.OPERATIONSAPI_NETWORK_PORT), 10),
-				//REMOTE_ADDRESS_AFFINITY ? remoteAffinityRouting : mostIdleRouting);
+			//REMOTE_ADDRESS_AFFINITY ? remoteAffinityRouting : mostIdleRouting);
 			if (custom_func_enabled) {
 				//startSocketServer(parseInt(env.get(terms.CONFIG_PARAMS.CUSTOMFUNCTIONS_NETWORK_PORT), 10));
-=======
-			startSocketServer(
-				terms.SERVICES.HDB_CORE,
-				parseInt(env.get(terms.CONFIG_PARAMS.OPERATIONSAPI_NETWORK_PORT), 10),
-				REMOTE_ADDRESS_AFFINITY ? remoteAffinityRouting : mostIdleRouting
-			);
-			if (custom_func_enabled) {
-				startSocketServer(
-					terms.SERVICES.CUSTOM_FUNCTIONS,
-					parseInt(env.get(terms.CONFIG_PARAMS.CUSTOMFUNCTIONS_NETWORK_PORT), 10)
-				);
->>>>>>> d17f2308
 			}
 			if (start_clustering) {
 				if (!is_scripted) await pm2_utils.startClusteringProcesses();
