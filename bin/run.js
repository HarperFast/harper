"use strict";
const env = require('../utility/environment/environmentManager');
env.initSync();
const fs = require('fs');
const path = require('path');
const net = require('net');
const install = require('../utility/install/installer.js');
const colors = require("colors/safe");
const logger = require('../utility/logging/harper_logger');
const async = require('async');
const pjson = require('../package.json');
const { isHarperRunning } = require('../utility/common_utils');

const HTTPSECURE_PORT_KEY = 'HTTPS_PORT';
const HTTP_PORT_KEY = 'HTTP_PORT';
const HTTPSECURE_ON_KEY = 'HTTPS_ON';
const HTTP_ON_KEY = 'HTTP_ON';
const stop = require('./stop');

const FOREGROUND_ARG = 'foreground';
let fork = require('child_process').fork;
let child = undefined;

/***
 * Starts Harper DB.  If Harper is already running, or the port is in use, and error will be thrown and Harper will not
 * start.  If the hdb_boot_props file is not found, it is assumed an install needs to be performed.
 */
function run() {
  isHarperRunning().then(hdb_running => {
      if(hdb_running) {
          let run_err = 'HarperDB is already running.';
          console.log(run_err);
          logger.info(run_err);
          return;
      }

      try {
          arePortsInUse((err) => {
              if (err) {
                  console.log(err);
                  logger.info(err);
                  return;
              }
              startHarper();
          });
      } catch(err) {
          console.log(err);
          logger.info(err);
      }

  }).catch(err => {
      console.log(err);
      logger.error(err);
  });
}

function arePortsInUse(callback) {
    let httpsecure_port;
    let http_port;
    let httpsecure_on;
    let http_on;
    let tasks = [];
    // If this fails to find the boot props file, this must be a new install.  This will fall through,
    // pass the process and port check, and then hit the install portion of startHarper().
    try {
        httpsecure_on = env.get(HTTPSECURE_ON_KEY);
        http_on = env.get(HTTP_ON_KEY);
        http_port = env.get(HTTP_PORT_KEY);
        httpsecure_port = env.get(HTTPSECURE_PORT_KEY);
    } catch (e) {
        logger.info('hdb_boot_props file not found, starting install.');
        startHarper();
        return;
    }

    if (http_on === 'FALSE' && httpsecure_on === 'FALSE') {
        let flag_err = 'http and https flags are both disabled.  Please check your settings file.';
        logger.error(flag_err);
        return callback(flag_err);
    }

    if (!http_port && !httpsecure_port) {
        let port_err = 'http and https ports are both undefined.  Please check your settings file.';
        logger.error(port_err);
        return callback(port_err);
    }

    if (http_port && http_on === 'TRUE') {
        tasks.push(function(cb) { return isPortTaken(http_port, cb); });
    }

    if (httpsecure_port && httpsecure_on === 'TRUE') {
        tasks.push(function(cb) { return isPortTaken(httpsecure_port, cb); });
    }

    async.parallel( tasks, function(err) {
        callback(err);
    });
}

/**
 * Checks to see if the port specified in the settings file is in use.
 * @param port - The port to check for running processes against
 * @param callback - Callback, returns (err, true/false)
 */
function isPortTaken(port, callback) {
    if(!port){
        return callback();
    }

    const tester = net.createServer()
        .once('error', function (err) {
            if (err.code !== 'EADDRINUSE') {
                return callback(err);
            }
            callback(`Port ${port} is already in use.`);
        })
        .once('listening', function() {
            tester.once('close', function() {
                callback(null);
            }).close();
        })
        .listen(port);
}

/**
 * Helper function to start HarperDB.  If the hdb_boot properties file is not found, an install is started.
 */
function startHarper() {
    fs.stat(env.BOOT_PROPS_FILE_PATH, function(err) {
        if(err) {
            if(err.errno === -2) {
                install.install(function (err) {
                    if (err) {
                        logger.error(err);
                        return;
                    }
                    env.initSync();
                    completeRun();
                    return;
                });
            } else {
                logger.error(`start fail: ${err}`);
                return;
            }
        } else {
            env.initSync();
            try {
                fs.stat(env.get('settings_path'), function (err) {
                    if (err) {
                        if (err.errno === -2) {
                            install.install(function (err) {
                                if (err) {
                                    logger.error(err);
                                    return;
                                }
                                env.initSync();
                                completeRun();
                                return;
                            });
                        } else {
                            logger.error(`HarperDB ${pjson.version} start fail: ${err}`);
                            return;
                        }
                    } else {
                        completeRun();
                        return;
                    }
                });
            } catch (e) {
                console.error('There was a problem reading the boot properties file.  Please check the install logs.');
                logger.error('There was a problem reading the boot properties file. ' + e);
            }
        }
    });
}

function completeRun() {
    async.waterfall([
        checkPermission,
        kickOffExpress,
<<<<<<< HEAD
    ], (error) => {
        if(error)
=======

    ], (error, data) => {
        if (error)
>>>>>>> 1efe0a76
            console.error(error);
        foregroundHandler();
    });
}

/**
 * if foreground is passed on the command line we do not exit the process
 * also if foreground is passed we setup the processExitHandler to call the stop handler which kills the hdb processes
 */
function foregroundHandler() {
    let is_foreground = isForegroundProcess();

    if (!is_foreground) {
        child.unref();
        exitInstall();
    }


    process.on('exit', processExitHandler.bind(null, {is_foreground: is_foreground}));

    //catches ctrl+c event
    process.on('SIGINT', processExitHandler.bind(null, {is_foreground: is_foreground}));

    // catches "kill pid"
    process.on('SIGUSR1', processExitHandler.bind(null, {is_foreground: is_foreground}));
    process.on('SIGUSR2', processExitHandler.bind(null, {is_foreground: is_foreground}));
}

/**
 * if is_foreground we call the stop function which kills the hdb processes
 * @param options
 * @param err
 */
function processExitHandler(options, err) {
    if (options.is_foreground) {
        stop.stop()
            .then()
            .catch((err) => {
                console.log(err);
            });
    }
}

/**
 * check to see if any of the cli arguments are 'foreground'
 * @returns {boolean}
 */
function isForegroundProcess(){
    let is_foreground = false;
    for (let arg of process.argv) {
        if (arg === FOREGROUND_ARG) {
            is_foreground = true;
            break;
        }
    }

    return is_foreground;
}

function checkPermission(callback) {
    let checkPermissions = require('../utility/check_permissions');
    try {
        checkPermissions.checkPermission();
    } catch(err) {
        console.error(err);
        return callback(err, null);
    }
    return callback(null, 'success');
}

function kickOffExpress(err, callback) {

    if (env.get('MAX_MEMORY')) {
        child = fork(path.join(__dirname,'../server/hdb_express.js'),[`--max-old-space-size=${env.get('MAX_MEMORY')}`, `${env.get('PROJECT_DIR')}/server/hdb_express.js`],{
            detached: true,
            stdio: 'ignore'
        });
    } else {
        child = fork(path.join(__dirname,'../server/hdb_express.js'),{
            detached: true,
            stdio: 'ignore'
        });
    }

    console.log(colors.magenta('' + fs.readFileSync(path.join(__dirname,'../utility/install/ascii_logo.txt'))));
    console.log(colors.magenta(`|------------- HarperDB ${pjson.version} successfully started ------------|`));
    return callback();
}

function exitInstall(){
    process.exit(0);
}

module.exports ={
    run:run
};<|MERGE_RESOLUTION|>--- conflicted
+++ resolved
@@ -179,14 +179,8 @@
     async.waterfall([
         checkPermission,
         kickOffExpress,
-<<<<<<< HEAD
     ], (error) => {
         if(error)
-=======
-
-    ], (error, data) => {
-        if (error)
->>>>>>> 1efe0a76
             console.error(error);
         foregroundHandler();
     });
