#!/usr/bin/env node
"use strict";
<<<<<<< HEAD
const fs = require('fs'),
    path = require('path'),
    net = require('net'),
    ps = require('find-process'),
    install = require('../utility/install/installer.js'),
    colors = require("colors/safe"),
    PropertiesReader = require('properties-reader'),
    async = require('async'),
    pjson = require('../package.json'),
    HTTPSECURE_PORT_KEY = 'HTTPS_PORT',
    HTTP_PORT_KEY = 'HTTP_PORT',
    HTTPSECURE_ON_KEY = 'HTTPS_ON',
    HTTP_ON_KEY = 'HTTP_ON',
    HDB_PROC_NAME = 'hdb_express.js';
const harper_logger = require('../utility/logging/harper_logger');
=======
const fs = require('fs');
const path = require('path');
const net = require('net');
const ps = require('find-process');
const install = require('../utility/install/installer.js');
const colors = require("colors/safe");
const basic_winston  = require('winston');
const PropertiesReader = require('properties-reader');
const async = require('async');
const pjson = require('../package.json');
const HTTPSECURE_PORT_KEY = 'HTTPS_PORT';
const HTTP_PORT_KEY = 'HTTP_PORT';
const HTTPSECURE_ON_KEY = 'HTTPS_ON';
const HTTP_ON_KEY = 'HTTP_ON';
const HDB_PROC_NAME = 'hdb_express.js';

>>>>>>> 769d22cd
const stop = require('./stop');

const FOREGROUND_ARG = 'foreground';

let hdb_boot_properties = null;
let hdb_properties = null;
let fork = require('child_process').fork;

/***
 * Starts Harper DB.  If Harper is already running, or the port is in use, and error will be thrown and Harper will not
 * start.  If the hdb_boot_props file is not found, it is assumed an install needs to be performed.
 */
function run() {
<<<<<<< HEAD
=======
    basic_winston.configure({
        transports: [
            new (basic_winston.transports.File)({ filename: '../run_log.log',  level: 'verbose', handleExceptions: true,
                prettyPrint:true })
        ],exitOnError:false
    });
>>>>>>> 769d22cd
    ps('name', HDB_PROC_NAME).then(function (list) {
        // We cannot use the find-process module when searching by port, as it uses netstat and netstat might require
        // sudo.  We don't recommend hdb run under sudo.
        if( list.length === 0 ) {
            arePortsInUse( (err) => {
              if(err) {
                  console.log(err);
                  harper_logger.info(err);
                  return;
              }
              startHarper();
            });
        }
        else {
            let run_err = 'HarperDB is already running.';
            console.log(run_err);
            harper_logger.info(run_err);
        }
    }, function (err) {
        console.log(err.stack || err);
        harper_logger.error(err.stack || err);
    })
}

function arePortsInUse(callback) {
    let httpsecure_port;
    let http_port;
    let httpsecure_on;
    let http_on;
    let tasks = [];
    // If this fails to find the boot props file, this must be a new install.  This will fall through,
    // pass the process and port check, and then hit the install portion of startHarper().
    try {
        hdb_properties = PropertiesReader(`${process.cwd()}/../hdb_boot_properties.file`);
        hdb_properties.append(hdb_properties.get('settings_path'));
        httpsecure_on = hdb_properties.get(HTTPSECURE_ON_KEY);
        http_on = hdb_properties.get(HTTP_ON_KEY);
        http_port = hdb_properties.get(HTTP_PORT_KEY);
        httpsecure_port = hdb_properties.get(HTTPSECURE_PORT_KEY);
    } catch (e) {
        harper_logger.info('hdb_boot_props file not found, starting install.');
        startHarper();
    }

    if(http_on === 'FALSE' && httpsecure_on === 'FALSE') {
        let flag_err = 'http and https flags are both disabled.  Please check your settings file.';
        harper_logger.error(flag_err);
        return callback(flag_err)
    }

    if(!http_port && !httpsecure_port) {
        let port_err = 'http and https ports are both undefined.  Please check your settings file.';
        harper_logger.error(port_err);
        return callback(port_err);
    }

    if( http_port && http_on === 'TRUE') {
        tasks.push(function(cb) { return isPortTaken(http_port, cb);});
    }
    if( httpsecure_port && httpsecure_on === 'TRUE') {
        tasks.push(function(cb) { return isPortTaken(httpsecure_port, cb);});
    }

    async.parallel( tasks, function(err, results) {
        callback(err);
    });
}

/**
 * Checks to see if the port specified in the settings file is in use.
 * @param port - The port to check for running processes against
 * @param callback - Callback, returns (err, true/false)
 */
function isPortTaken(port, callback) {
    if(!port){
        return callback();
    }

    var tester = net.createServer()
        .once('error', function (err) {
            if (err.code != 'EADDRINUSE') {
                return callback(err);
            }
            callback(`Port ${port} is already in use.`);
        })
        .once('listening', function() {
            tester.once('close', function() {
                callback(null)
            }).close()
        })
        .listen(port)
}

/**
 * Helper function to start HarperDB.  If the hdb_boot properties file is not found, an install is started.
 */
function startHarper() {
    fs.stat(`${process.cwd()}/../hdb_boot_properties.file`, function(err, stats) {
        if(err) {
            if(err.errno === -2) {
                install.install(function (err) {
                    if (err) {
                        harper_logger.error(err);
                        return;
                    }
                    hdb_boot_properties = PropertiesReader(`${process.cwd()}/../hdb_boot_properties.file`);
                    completeRun();
                    return;
                });
            } else {
                harper_logger.error(`start fail: ${err}`);
                return;
            }
        } else {
            hdb_boot_properties = PropertiesReader(`${process.cwd()}/../hdb_boot_properties.file`);
            try {
                fs.stat(hdb_boot_properties.get('settings_path'), function (err, stats) {
                    if (err) {
                        if (err.errno === -2) {
                            install.install(function (err) {
                                if (err) {
                                    harper_logger.error(err);
                                    return;
                                }
                                hdb_boot_properties = PropertiesReader(`${process.cwd()}/../hdb_boot_properties.file`);
                                completeRun();
                                return;
                            });
                        } else {
                            harper_logger.error(`HarperDB ${pjson.version} start fail: ${err}`);
                            return;
                        }
                    } else {
                        completeRun();
                        return;
                    }
                });
            } catch (e) {
                console.error('There was a problem reading the boot properties file.  Please check the install logs.');
                harper_logger.error('There was a problem reading the boot properties file. ' + e);
            }
        }
    });
}

function completeRun() {
    async.waterfall([
        checkPermission,
        kickOffExpress,
    ], (error, data) => {
        if(error)
            console.error(error);

        foregroundHandler()
    });
}

/**
 * if foreground is passed on the command line we do not exit the process
 * also if foreground is passed we setup the processExitHandler to call the stop handler which kills the hdb processes
 */
function foregroundHandler(){
    let is_foreground = isForegroundProcess();

    if(!is_foreground){
        exitInstall();
    }


    process.on('exit', processExitHandler.bind(null, {is_foreground: is_foreground}));

    //catches ctrl+c event
    process.on('SIGINT', processExitHandler.bind(null, {is_foreground: is_foreground}));

    // catches "kill pid"
    process.on('SIGUSR1', processExitHandler.bind(null, {is_foreground: is_foreground}));
    process.on('SIGUSR2', processExitHandler.bind(null, {is_foreground: is_foreground}));
}

/**
 * if is_foreground we call the stop function which kills the hdb processes
 * @param options
 * @param err
 */
function processExitHandler(options, err){
    if(options.is_foreground){
        stop.stop((err)=>{
            console.error(err);
        });
    }
}

/**
 * check to see if any of the cli arguments are 'foreground'
 * @returns {boolean}
 */
function isForegroundProcess(){
    let is_foreground = false;
    for(let arg of process.argv){
        if(arg === FOREGROUND_ARG){
            is_foreground = true;
            break;
        }
    }

    return is_foreground;
}

function checkPermission(callback){
    let checkPermissions = require('../utility/check_permissions');
    checkPermissions.checkPermission(function(err){
        if(err){
            console.error(err);
            return callback(err, null);
        }else{
            return callback(null, 'success');
        }
    });
}

function kickOffExpress(err, callback){
    if (hdb_properties && hdb_properties.get('MAX_MEMORY')) {
        var child = fork(path.join(__dirname,'../server/hdb_express.js'),[`--max-old-space-size=${hdb_properties.get('MAX_MEMORY')}`, `${hdb_properties.get('PROJECT_DIR')}/server/hdb_express.js`],{
            detached: true,
            stdio: 'ignore'
        });
    }else{
        var child = fork(path.join(__dirname,'../server/hdb_express.js'),{
            detached: true,
            stdio: 'ignore'
        });
    }

    child.unref();
    console.log(colors.magenta('' + fs.readFileSync(path.join(__dirname,'../utility/install/ascii_logo.txt'))));
    console.log(colors.magenta(`|------------- HarperDB ${pjson.version} successfully started ------------|`));
    return callback();
}

function increaseMemory(callback){
    try {
        if (hdb_properties && hdb_properties.get('MAX_MEMORY')) {
            const {spawn} = require('child_process');
            const node = spawn('node', [`--max-old-space-size=${hdb_properties.get('MAX_MEMORY')}`, `${hdb_properties.get('PROJECT_DIR')}/server/hdb_express.js`]);

            node.stdout.on('data', (data) => {
                harper_logger.info(`stdout: ${data}`);
            });

            node.stderr.on('data', (data) => {
                harper_logger.error(`stderr: ${data}`);
            });

            node.on('close', (code) => {
                harper_logger.log(`child process exited with code ${code}`);
            });
        } else {
            callback();
        }
    }catch(e){
        harper_logger.error(e);
    }
}

function exitInstall() {
    process.exit(0);
}

process.on('uncaughtException', function (err) {
    let os = require('os');
    let message = `Found an uncaught exception with message: os.EOL ${err.message}.  Stack: ${err.stack} ${os.EOL} Terminating HDB.`;
    console.error(message);
    harper_logger.fatal(message);
    process.exit(1)
});

module.exports = {
    run:run
}<|MERGE_RESOLUTION|>--- conflicted
+++ resolved
@@ -1,29 +1,12 @@
 #!/usr/bin/env node
 "use strict";
-<<<<<<< HEAD
-const fs = require('fs'),
-    path = require('path'),
-    net = require('net'),
-    ps = require('find-process'),
-    install = require('../utility/install/installer.js'),
-    colors = require("colors/safe"),
-    PropertiesReader = require('properties-reader'),
-    async = require('async'),
-    pjson = require('../package.json'),
-    HTTPSECURE_PORT_KEY = 'HTTPS_PORT',
-    HTTP_PORT_KEY = 'HTTP_PORT',
-    HTTPSECURE_ON_KEY = 'HTTPS_ON',
-    HTTP_ON_KEY = 'HTTP_ON',
-    HDB_PROC_NAME = 'hdb_express.js';
-const harper_logger = require('../utility/logging/harper_logger');
-=======
 const fs = require('fs');
 const path = require('path');
 const net = require('net');
 const ps = require('find-process');
 const install = require('../utility/install/installer.js');
 const colors = require("colors/safe");
-const basic_winston  = require('winston');
+const harper_logger = require('../utility/logging/harper_logger');
 const PropertiesReader = require('properties-reader');
 const async = require('async');
 const pjson = require('../package.json');
@@ -32,8 +15,6 @@
 const HTTPSECURE_ON_KEY = 'HTTPS_ON';
 const HTTP_ON_KEY = 'HTTP_ON';
 const HDB_PROC_NAME = 'hdb_express.js';
-
->>>>>>> 769d22cd
 const stop = require('./stop');
 
 const FOREGROUND_ARG = 'foreground';
@@ -47,15 +28,6 @@
  * start.  If the hdb_boot_props file is not found, it is assumed an install needs to be performed.
  */
 function run() {
-<<<<<<< HEAD
-=======
-    basic_winston.configure({
-        transports: [
-            new (basic_winston.transports.File)({ filename: '../run_log.log',  level: 'verbose', handleExceptions: true,
-                prettyPrint:true })
-        ],exitOnError:false
-    });
->>>>>>> 769d22cd
     ps('name', HDB_PROC_NAME).then(function (list) {
         // We cannot use the find-process module when searching by port, as it uses netstat and netstat might require
         // sudo.  We don't recommend hdb run under sudo.
