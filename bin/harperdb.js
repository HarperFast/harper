#!/usr/bin/env node
'use strict';

const logger = require('../utility/logging/harper_logger');
const version = require('./version');
const hdb_terms = require('../utility/hdbTerms');
const fs = require('fs');
const path = require('path');
const os = require('os');
const { PACKAGE_ROOT } = require('../utility/hdbTerms');
const check_node = require('../launchServiceScripts/utility/checkNodeVersion');
const { SERVICE_ACTIONS_ENUM } = hdb_terms;

harperDBService();

function checkCallingUserSync() {
	let hdb_exe_path = path.join(PACKAGE_ROOT, 'bin', `harperdb.${hdb_terms.CODE_EXTENSION}`);
	let stats = undefined;
	try {
		stats = fs.statSync(hdb_exe_path);
	} catch (e) {
		// if we are here, we are probably running from the repo.
		logger.info(`Couldn't find the harperdb executable process.`);
		return;
	}
	let curr_user = os.userInfo();
	if (stats && curr_user.uid >= 0 && stats.uid !== curr_user.uid) {
		let err_msg = `You are not the owner of the HarperDB process.  Please log in as the owner and try the command again.`;
		logger.error(err_msg);
		console.log(err_msg);
		throw new Error(err_msg);
	}
}

function harperDBService() {
	let node_results = check_node();

	if (node_results) {
		if (node_results.error) {
			console.error(node_results.error);
			logger.error(node_results.error);
			return;
		} else if (node_results.warn) {
			console.warn(node_results.warn);
			logger.warn(node_results.warn);
		}
	}

	let service;

	fs.readdir(path.join(PACKAGE_ROOT, 'bin'), (err) => {
		if (err) {
			return logger.error(err);
		}

		if (process.argv && process.argv[2]) {
			service = process.argv[2].toLowerCase();
		}

		// check if already running, ends process if error caught.
		if (service !== hdb_terms.SERVICE_ACTIONS_ENUM.INSTALL) {
			try {
				checkCallingUserSync();
			} catch (e) {
				console.log(e.message);
				throw e;
			}
		}

		let result = undefined;
		switch (service) {
<<<<<<< HEAD
			case hdb_terms.SERVICE_ACTIONS_ENUM.RUN:
			case hdb_terms.SERVICE_ACTIONS_ENUM.START:
=======
			case SERVICE_ACTIONS_ENUM.RUN:
				console.warn('The "run" command is deprecated, please use "start" instead');
			// fall through (it is just deprecated, still want to start harperdb)
			case SERVICE_ACTIONS_ENUM.START:
>>>>>>> 3b7f1b99
				// The require is here to better control the flow of imports when this module is called.
				const run = require('./run');
				result = run.launch();
				break;
			case SERVICE_ACTIONS_ENUM.INSTALL:
				const install = require('./install');
				install()
					.then(() => {
						// The require is here to better control the flow of imports when this module is called.
						return require('./run').main(true);
					})
					.catch((install_err) => {
						console.error(install_err);
					});
				break;
			case SERVICE_ACTIONS_ENUM.REGISTER:
				// register requires a lot of imports that could fail during install, so only bring it in when needed.
				const register = require('./register');
				register
					.register()
					.then((response) => {
						console.log(response);
					})
					.catch((register_err) => {
						console.error(register_err);
					});
				break;
			case SERVICE_ACTIONS_ENUM.STOP:
				// The require is here to better control the flow of imports when this module is called.
				const stop = require('./stop');
				stop
					.stop()
					.then(() => {
						process.exit(0);
					})
					.catch((stop_err) => {
						console.error(stop_err);
					});
				break;
			case SERVICE_ACTIONS_ENUM.RESTART:
				// The require is here to better control the flow of imports when this module is called.
				const stop_for_restart = require('./stop');
				stop_for_restart
					.restartProcesses()
					.then()
					.catch((restart_err) => {
						logger.error(restart_err);
						console.error(
							'There was an error restarting harperdb.  Please stop manually with harperdb stop and start again.'
						);
						process.exit(1);
					});
				break;
			case SERVICE_ACTIONS_ENUM.VERSION:
				version.printVersion();
				break;
			case SERVICE_ACTIONS_ENUM.UPGRADE:
				logger.setLogLevel(hdb_terms.LOG_LEVELS.INFO);
				// The require is here to better control the flow of imports when this module is called.
				const upgrade = require('./upgrade');
				upgrade
					.upgrade(null)
					.then(() => {
						// all done, no-op
						console.log(`Your instance of HDB is up to date!`);
					})
					.catch((e) => {
						logger.error(`Got an error during upgrade ${e}`);
					});
				break;
			case undefined:
				// The require is here to better control the flow of imports when this module is called.
				require('./run').main();
				break;
			default:
				console.warn(`The "${service}" command is not understood.`);
			// fall through
			case SERVICE_ACTIONS_ENUM.HELP:
				console.log(`
Usage: harperdb [command]

With no command, harperdb will simply run HarperDB (in the foreground) 

Commands:
  version - Print the version
  start - Starts a separate background process for harperdb and CLI will exit
  stop - Stop the harperdb background process
  restart - Restart the harperdb background process
  install - Install harperdb
  register - Register harperdb
  upgrade - Upgrade harperdb`);
		}
	});
}<|MERGE_RESOLUTION|>--- conflicted
+++ resolved
@@ -69,15 +69,10 @@
 
 		let result = undefined;
 		switch (service) {
-<<<<<<< HEAD
-			case hdb_terms.SERVICE_ACTIONS_ENUM.RUN:
-			case hdb_terms.SERVICE_ACTIONS_ENUM.START:
-=======
 			case SERVICE_ACTIONS_ENUM.RUN:
 				console.warn('The "run" command is deprecated, please use "start" instead');
 			// fall through (it is just deprecated, still want to start harperdb)
 			case SERVICE_ACTIONS_ENUM.START:
->>>>>>> 3b7f1b99
 				// The require is here to better control the flow of imports when this module is called.
 				const run = require('./run');
 				result = run.launch();
