const run = require('./run'),
    install = require('./install'),
    stop = require('./stop'),
    register = require('./register'),
    version = require('./version'),
    upgrade = require('./upgrade'),
    fs = require('fs');

harperDBService();

function harperDBService() {
    let service;
    let currentDir_tokens = process.cwd().split('/');
    if (currentDir_tokens[currentDir_tokens.length - 1] != 'bin') {
        return console.error('You must run harperdb from HDB_HOME/bin');
    }

    let inBin = false;
    fs.readdir(process.cwd(), (err, files) => {
        if (err) {
            return winston.error(err);
        }

        for (f in files) {
            if (files[f] === 'harperdb.js' || files[f] === 'harperdb_macOS' || files[f] === 'harperdb') {
                inBin = true;
            }
        }

        if (!inBin) {
            return console.error('You must run harperdb from HDB_HOME/bin');
        }

        if (process.argv && process.argv[2]) {
            service = process.argv[2].toLowerCase();
        }

        let result = undefined;
        switch (service) {
            case "run":
                result = run.run();
                break;
            case "install":
                install.install();
                break;
            case "register":
                register.register();
                break;
            case "stop":
<<<<<<< HEAD
                stop.stop();
=======
                stop.stop(function(){});
>>>>>>> fa4c43d1
                break;
            case "restart":
                stop.stop(function () {
                    run.run();
                });
                break;
            case "version":
                version.version();
                break;
            case "upgrade":
                upgrade.upgrade();
                break;
            default:
                run.run();
                break
        }
    });
}<|MERGE_RESOLUTION|>--- conflicted
+++ resolved
@@ -47,11 +47,7 @@
                 register.register();
                 break;
             case "stop":
-<<<<<<< HEAD
-                stop.stop();
-=======
                 stop.stop(function(){});
->>>>>>> fa4c43d1
                 break;
             case "restart":
                 stop.stop(function () {
