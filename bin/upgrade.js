--- conflicted
+++ resolved
@@ -4,7 +4,6 @@
 const http = require('http');
 const tar = require('tar-fs');
 const CLI = require('clui');
-<<<<<<< HEAD
 const request = require("request-promise-native");
 const PropertiesReader = require('properties-reader');
 const log = require('../utility/logging/harper_logger');
@@ -18,11 +17,6 @@
 const p_fs_rename = promisify(fs.rename);
 const p_fs_unlink = promisify(fs.unlink);
 
-=======
-const request = require("request");
-const PropertiesReader = require('properties-reader');
-const logger = require('../utility/logging/harper_logger');
->>>>>>> 7c7eb501
 let hdb_properties;
 
 try {
@@ -32,18 +26,14 @@
     log.fatal(`There was an error reading settings the properties & settings file. ${e}`);
 }
 
-<<<<<<< HEAD
 const hdb_base = hdb_properties.get('PROJECT_DIR');
 let Spinner = CLI.Spinner;
 let countdown = new Spinner('Upgrading HarperDB ', ['⣾', '⣽', '⣻', '⢿', '⡿', '⣟', '⣯', '⣷']);
 
-=======
->>>>>>> 7c7eb501
 module.exports = {
     upgrade: upgrade
 };
 
-<<<<<<< HEAD
 //const versions_url = 'http://products.harperdb.io:9926/',
 //      versions_auth ='Basic dXBncmFkZV91c2VyOl43Snk3JCgmIW45TWpsIV4oSDAzMCUhU3ZFOFU2c1RY';
 
@@ -53,22 +43,12 @@
 async function upgrade() {
     if(hdb_util.isEmptyOrZeroLength(hdb_properties) ) {
         log.error('the hdb_boot_properties file was not found.  Please install HDB.');
-=======
-const versions_url = 'http://products.harperdb.io:9925/',
-      versions_auth ='Basic dXBncmFkZV91c2VyOl43Snk3JCgmIW45TWpsIV4oSDAzMCUhU3ZFOFU2c1RY';
-
-function upgrade() {
-    logger.error('test log from upgrade');
-    if(hdb_properties === undefined) {
-        logger.error('the hdb_boot_properties file was not found.  Please install HDB.');
->>>>>>> 7c7eb501
         console.error('the hdb_boot_properties file was not found.  Please install HDB.');
         return;
     }
     let os = findOs();
     if (!os) {
         return console.error('You are attempting to upgrade HarperDB on an unsupported operating system');
-<<<<<<< HEAD
     }
     let build = undefined;
     try {
@@ -81,30 +61,6 @@
     let package_json = await p_fs_readFile(hdb_properties.get('PROJECT_DIR') + '/package.json', 'utf8').catch(err => {
         log.error(err);
         return console.error(err);
-=======
-    }
-
-    getBuild(os, function (err, build) {
-        if (err) {
-            return console.error(err);
-        }
-        fs.readFile(hdb_properties.get('PROJECT_DIR') + '/package.json', 'utf8', function (err, package_json) {
-            if (err) {
-                logger.error(err);
-                return console.error(err);
-            }
-
-            if (JSON.parse(package_json).version >= build[0].product_version) {
-                return console.warn('HarperDB already up to date on ' + JSON.parse(package_json).version);
-            }
-
-
-            executeUpgrade(build[0]);
-
-        });
-
-
->>>>>>> 7c7eb501
     });
 
     if (JSON.parse(package_json).version >= build[0].product_version) {
@@ -133,7 +89,6 @@
             },
         json: true
     };
-<<<<<<< HEAD
     let res = undefined;
     try {
         res = await request(options);
@@ -146,17 +101,6 @@
         throw new Error("Got empty response from the HDB Version server");
     }
     return res.body;
-=======
-
-    request(options, function (error, response, body) {
-        if (error) {
-            logger.error(error);
-            return callback(error);
-        }
-        return callback(null, body);
-    });
-
->>>>>>> 7c7eb501
 }
 
 function findOs() {
@@ -210,7 +154,6 @@
             let stream = fs.createReadStream(upgradeFolder + '' + path);
             stream.pipe(tar.extract(upgradeFolder));
             stream.on('error', function (err) {
-<<<<<<< HEAD
                 log.error(err);
                 return console.error(err);
             });
@@ -230,41 +173,9 @@
                 await p_fs_rename(upgradeFolder + 'HarperDB/user_guide.html', hdb_properties.get('PROJECT_DIR') + '/user_guide.html').catch(err => {
                     log.error(err);
                     return console.error(err);
-=======
-                logger.error(err);
-                return console.error(err);
-            });
-            stream.on('close', function () {
-                fs.unlink(hdb_properties.get('PROJECT_DIR') + '/bin/harperdb', function (err) {
-                    if (err) {
-                        logger.error(err);
-                        return console.error(err);
-                    }
-                    fs.rename(upgradeFolder + 'HarperDB/bin/harperdb', hdb_properties.get('PROJECT_DIR') + '/bin/harperdb', function (err) {
-                        if (err) {
-                            logger.error(err);
-                            return console.error(err);
-                        }
-                        fs.rename(upgradeFolder + 'HarperDB/package.json', hdb_properties.get('PROJECT_DIR') + '/package.json', function (err) {
-                            if (err) {
-                                logger.error(err);
-                                return console.error(err);
-                            }
-                            fs.rename(upgradeFolder + 'HarperDB/user_guide.html', hdb_properties.get('PROJECT_DIR') + '/user_guide.html', function (err) {
-                                if (err) {
-                                    logger.error(err);
-                                    return console.error(err);
-                                }
-                                countdown.stop();
-                                console.log('HarperDB has been upgraded to ' + build.product_version);
-
-                            });
-                        });
-                    });
-
-
->>>>>>> 7c7eb501
                 });
+                countdown.stop();
+                console.log('HarperDB has been upgraded to ' + build.product_version);
             });
         });
     });
