'use strict';

const hdb_terms = require('../utility/hdbTerms');
const hdb_logger = require('../utility/logging/harper_logger');
const hdb_utils = require('../utility/common_utils');
const assignCMDENVVariables = require('../utility/assignCmdEnvVariables');
const nats_config = require('../server/nats/utility/natsConfig');
const nats_utils = require('../server/nats/utility/natsUtils');
const nats_terms = require('../server/nats/utility/natsTerms');
const minimist = require('minimist');
const { handleHDBError, hdb_errors } = require('../utility/errors/hdbError');
const config_utils = require('../config/configUtils');
const {restartWorkers} = require('../server/threads/manage-threads');
const { HTTP_STATUS_CODES } = hdb_errors;

let pm2_utils;

const RESTART_RESPONSE = `Restarting HarperDB. This may take up to ${hdb_terms.RESTART_TIMEOUT_MS / 1000} seconds.`;
const RESTART_RUNNING_RESPONSE =
	'HarperDB is currently restarting and must complete before another HarperDB restart can be initialized.';
const INVALID_SERVICE_ERR = 'Invalid service';
const MISSING_SERVICE = "'service' is required";
const RESTART_MSG = 'Restarting all services';
const CLUSTERING_NOT_ENABLED_ERR = 'Clustering is not enabled so cannot be restarted';

module.exports = {
	stop,
	restartProcesses,
	restartService,
	restart,
};

/**
 * Restart the HDB process or any services that are running as a (separate) process, intended for use from the CLI
 * @returns {Promise<>}
 */
async function restartProcesses() {
	// This is here to accommodate requests from the CLI.
	hdb_logger.createLogFile(hdb_terms.PROCESS_LOG_NAMES.CLI, hdb_terms.PROCESS_DESCRIPTORS.STOP);
	try {
		// Requiring the pm2 mod will create the .pm2 dir. This code is here to allow install to set pm2 env vars before that is done.
		if (pm2_utils === undefined) pm2_utils = require('../utility/pm2/utilityFunctions');
		pm2_utils.enterScriptingMode();

		// If restart is called with cmd/env vars we create a backup of config and update config file.
		const parsed_args = assignCMDENVVariables(Object.keys(hdb_terms.CONFIG_PARAM_MAP), true);
		if (!hdb_utils.isEmptyOrZeroLength(Object.keys(parsed_args))) {
			config_utils.updateConfigValue(undefined, undefined, parsed_args, true, true);
		}

		const clustering_enabled = config_utils.getConfigFromFile(hdb_terms.CONFIG_PARAMS.CLUSTERING_ENABLED);
		const custom_func_enabled = config_utils.getConfigFromFile(hdb_terms.CONFIG_PARAMS.CUSTOMFUNCTIONS_ENABLED);
		// Restart can be called with a --service argument which allows designated services to be restarted.
		const cmd_args = minimist(process.argv);
		if (!hdb_utils.isEmpty(cmd_args.service)) {
			if (typeof cmd_args.service !== 'string') {
				const service_err_msg = `Restart service argument expected a string but received: ${cmd_args.service}`;
				hdb_logger.error(service_err_msg);
				return service_err_msg;
			}
			const cmd_args_array = cmd_args.service.split(',');
			for (const args of cmd_args_array) {
				const service_req = args.toLowerCase();

				// Check to see if the HDB restart script is running, if it is do not restart HDB
				if (
					service_req === hdb_terms.HDB_PROC_DESCRIPTOR.toLowerCase() &&
					(await pm2_utils.isHdbRestartRunning()) === true
				) {
					hdb_logger.notify(RESTART_RUNNING_RESPONSE);
					console.error(RESTART_RUNNING_RESPONSE);
					continue;
				}

				if (hdb_terms.PROCESS_DESCRIPTORS_VALIDATE[service_req] === undefined) {
					console.error(`Restart received unrecognized service command argument: ${service_req}`);
					hdb_logger.error(`Restart received unrecognized service command argument: ${service_req}`);
					continue;
				}

				const service = hdb_terms.PROCESS_DESCRIPTORS_VALIDATE[service_req];
				console.log(`Restarting ${service}`);
				hdb_logger.trace(`Restarting ${service}`);

				if (service === hdb_terms.PROCESS_DESCRIPTORS.PM2_LOGROTATE) {
					await pm2_utils.configureLogRotate();
				} else if (service_req.toLowerCase().includes('clustering')) {
					await restartClustering(service_req);
				} else if (await pm2_utils.isServiceRegistered(service)) {
					// We need to allow for restart to be called on services that arent registered/managed by pm2. If restart is called on a
					// service that isn't registered that service will be started by pm2.

					// If the service is registered but the settings value is not set to enabled, stop the service.
					if (service === hdb_terms.PROCESS_DESCRIPTORS.CUSTOM_FUNCTIONS && !custom_func_enabled) {
						await pm2_utils.stop(hdb_terms.PROCESS_DESCRIPTORS.CUSTOM_FUNCTIONS);
						hdb_logger.trace(`Stopping ${hdb_terms.PROCESS_DESCRIPTORS.CUSTOM_FUNCTIONS}`);
					} else {
						await restartService({ service });
					}
				} else if (service === hdb_terms.PROCESS_DESCRIPTORS.CUSTOM_FUNCTIONS) {
					if (custom_func_enabled) {
						await pm2_utils.startService(service);
						hdb_logger.trace(`Starting ${service}`);
					} else {
						const cf_err_msg = `${service} is not enabled in harperdb-config.yaml and cannot be restarted.`;
						hdb_logger.error(cf_err_msg);
						console.log(cf_err_msg);
					}
				} else {
					await pm2_utils.startService(service);
				}

				hdb_logger.notify(`${service} successfully restarted.`);
			}
			return;
		}

		// Check to see if the HDB restart script is running, if it is abort the restart.
		if ((await pm2_utils.isHdbRestartRunning()) === true) {
			hdb_logger.notify(RESTART_RUNNING_RESPONSE);
			console.error(RESTART_RUNNING_RESPONSE);
			return RESTART_RUNNING_RESPONSE;
		}

		console.log(RESTART_RESPONSE);

		if (clustering_enabled) {
<<<<<<< HEAD
			await restartAllClusteringServices();
		}

		// The clustering processes are here because they are handled by the restartAllClusteringServices function above and dont need to be restarted again.
=======
			await restartAllClusteringProcesses();
		}

		// The clustering processes are here because they are handled by the restartAllClusteringProcesses function above and dont need to be restarted again.
>>>>>>> bdb066b8
		let exclude_from_restart = [
			hdb_terms.PROCESS_DESCRIPTORS.CLUSTERING_HUB,
			hdb_terms.PROCESS_DESCRIPTORS.CLUSTERING_LEAF,
			hdb_terms.PROCESS_DESCRIPTORS.CLUSTERING_INGEST_SERVICE,
			hdb_terms.PROCESS_DESCRIPTORS.CLUSTERING_REPLY_SERVICE,
		];


		// If no service argument is passed all services are restarted.
		hdb_logger.notify(RESTART_MSG);
		await pm2_utils.reload(hdb_terms.PROCESS_DESCRIPTORS.HDB);

		return RESTART_RESPONSE;
	} catch (err) {
		let msg = `There was an error restarting HarperDB. ${err}`;
		hdb_logger.error(msg);
		return msg;
	}
}

/**
 * Restarts all services/threads (doesn't require restarting any processes)
 * @returns {Promise<{}>}
 */
async function restart(json_message) {
<<<<<<< HEAD
=======
	const clustering_enabled = config_utils.getConfigFromFile(hdb_terms.CONFIG_PARAMS.CLUSTERING_ENABLED);
	if (clustering_enabled) {
		await restartAllClusteringProcesses();
	}
>>>>>>> bdb066b8
	await restartWorkers();
	return RESTART_RESPONSE;
}

const SERVICE_TO_WORKER_TYPE = {
	'Custom Functions': 'http',
}
/**
 * Restarts servers for a specific service.
 * @param json_message
 * @returns {Promise<string>}
 */
async function restartService(json_message) {
	hdb_logger.error('restartService');
	// Requiring the pm2 mod will create the .pm2 dir. This code is here to allow install to set pm2 env vars before that is done.
	if (pm2_utils === undefined) pm2_utils = require('../utility/pm2/utilityFunctions');

	if (hdb_utils.isEmpty(json_message.service)) {
		throw handleHDBError(new Error(), MISSING_SERVICE, HTTP_STATUS_CODES.BAD_REQUEST, undefined, undefined, true);
	}
	const service_req = json_message.service.toLowerCase();

	if (hdb_terms.PROCESS_DESCRIPTORS_VALIDATE[service_req] === undefined) {
		throw handleHDBError(new Error(), INVALID_SERVICE_ERR, HTTP_STATUS_CODES.BAD_REQUEST, undefined, undefined, true);
	}

	const custom_func_enabled = config_utils.getConfigFromFile(hdb_terms.CONFIG_PARAMS.CUSTOMFUNCTIONS_ENABLED);
	const service = hdb_terms.PROCESS_DESCRIPTORS_VALIDATE[service_req];

	// For clustered services a rolling restart is available.
	if (service === hdb_terms.PROCESS_DESCRIPTORS.HDB) {
		// Check to see if the HDB restart script is running, if it is abort the restart.
		if ((await pm2_utils.isHdbRestartRunning()) === true) {
			hdb_logger.notify(RESTART_RUNNING_RESPONSE);
			return RESTART_RUNNING_RESPONSE;
		}

		await pm2_utils.reloadStopStart(service);
	} else if (service === hdb_terms.PROCESS_DESCRIPTORS.PM2_LOGROTATE) {
		await pm2_utils.configureLogRotate();
	} else if (service.toLowerCase().includes('clustering')) {
		await restartClustering(service);
	} else if (
		service === hdb_terms.PROCESS_DESCRIPTORS.CUSTOM_FUNCTIONS ||
		service === hdb_terms.SERVICES.CUSTOM_FUNCTIONS
	) {
		const is_cf_reg = await pm2_utils.isServiceRegistered(service);
		if (custom_func_enabled) {
			hdb_logger.error('restartWorkers http');
			restartWorkers('http'); // can't await this because it would deadlock on waiting for itself to finish
		} else if (!custom_func_enabled && is_cf_reg) {
			// If the service is registered but not enabled in settings, stop service.
			await pm2_utils.stop(service);
			hdb_logger.trace(`Stopping ${service}`);
		} else {
			const cf_err_msg = `${service} is not enabled in harperdb-config.yaml and cannot be restarted.`;
			hdb_logger.error(cf_err_msg);
			throw handleHDBError(new Error(), cf_err_msg, HTTP_STATUS_CODES.BAD_REQUEST, undefined, undefined, true);
		}
	} else {
		await pm2_utils.restart(service);
	}

	const restart_msg = `Restarting ${service}`;
	hdb_logger.notify(restart_msg);
	return restart_msg;
}

/**
 * Stop all instances of harperDB running on the system.  If the current logged in user is not root or the installed user
 * this will fail.
 */
async function stop() {
	hdb_logger.createLogFile(hdb_terms.PROCESS_LOG_NAMES.CLI, hdb_terms.PROCESS_DESCRIPTORS.STOP);

	try {
		// Requiring the pm2 mod will create the .pm2 dir. This code is here to allow install to set pm2 env vars before that is done.
		if (pm2_utils === undefined) pm2_utils = require('../utility/pm2/utilityFunctions');
		pm2_utils.enterScriptingMode();

		// Stop can be called with a --service argument which allows designated services to be stopped.
		const cmd_args = minimist(process.argv);
		if (!hdb_utils.isEmpty(cmd_args.service)) {
			if (typeof cmd_args.service !== 'string') {
				const service_err_msg = `Stop service argument expected a string but received: ${cmd_args.service}`;
				hdb_logger.error(service_err_msg);
				console.log(service_err_msg);
			}

			const cmd_args_array = cmd_args.service.split(',');
			for (const args of cmd_args_array) {
				const service = args.toLowerCase();
				if (hdb_terms.PROCESS_DESCRIPTORS_VALIDATE[service] === undefined) {
					hdb_logger.error(`Stop received unrecognized service command argument: ${service}`);
					continue;
				}

				if (service === 'clustering') {
					await pm2_utils.stopClustering();
				} else {
					await pm2_utils.stop(hdb_terms.PROCESS_DESCRIPTORS_VALIDATE[service]);
				}

				const log_msg = `${hdb_terms.PROCESS_DESCRIPTORS_VALIDATE[service]} successfully stopped.`;
				hdb_logger.notify(log_msg);
				console.log(log_msg);
			}
		} else {
			// If no service argument is passed all services are stopped.
			console.log('Stopping HarperDB.');
			await pm2_utils.stopAllServices();
			hdb_logger.notify(`HarperDB has stopped`);
		}
	} catch (err) {
		console.error(err);
		throw err;
	}
}

async function restartAllClusteringProcesses() {
	await restartClustering(hdb_terms.PROCESS_DESCRIPTORS.CLUSTERING_HUB);
	await restartClustering(hdb_terms.PROCESS_DESCRIPTORS.CLUSTERING_LEAF);
<<<<<<< HEAD
	// Check to see if the node name or purge config has been updated,
	// if it has we need to change config on any local streams.
	await nats_utils.updateLocalStreams();
	// Close the connection to the nats-server so that if stop/restart called from CLI process will exit.
	await nats_utils.closeConnection();
=======
>>>>>>> bdb066b8
}

async function restartClustering(service) {
	service = hdb_terms.PROCESS_DESCRIPTORS_VALIDATE[service.toLowerCase()];
	const clustering_enabled = config_utils.getConfigFromFile(hdb_terms.CONFIG_PARAMS.CLUSTERING_ENABLED);
	const restarting_clustering = service === 'clustering';
	const reloading_clustering = service === 'clustering config';
<<<<<<< HEAD
=======
	if (pm2_utils === undefined) pm2_utils = require('../utility/pm2/utilityFunctions');

>>>>>>> bdb066b8
	const is_currently_running = !restarting_clustering ? await pm2_utils.isServiceRegistered(hdb_terms.PROCESS_DESCRIPTORS.CLUSTERING_HUB) : undefined;

	// If 'clustering' is passed to restart we are restarting all processes that make up clustering
	const clustering_running =
		restarting_clustering || reloading_clustering ? await pm2_utils.isClusteringRunning() : undefined;

	switch (true) {
		case reloading_clustering:
			if (!clustering_running) {
				hdb_logger.error(CLUSTERING_NOT_ENABLED_ERR);
				break;
			}

			await pm2_utils.reloadClustering();

			break;
		// If service is 'clustering' and clustering is running but not enabled, stop all the clustering processes.
		case restarting_clustering && clustering_running && !clustering_enabled:
			await pm2_utils.stopClustering();
			break;
		// If service is 'clustering' and clustering is not running but enabled, start all the clustering processes.
		case restarting_clustering && !clustering_running && clustering_enabled:
			await pm2_utils.startClusteringProcesses();
			break;
		case restarting_clustering && clustering_running && clustering_enabled:
			await restartAllClusteringProcesses();
			// Check to see if the node name or purge config has been updated,
			// if it has we need to change config on any local streams.
			await nats_utils.updateLocalStreams();
			// Close the connection to the nats-server so that if stop/restart called from CLI process will exit.
			await nats_utils.closeConnection();
			let ingestRestart = restartWorkers(hdb_terms.LAUNCH_SERVICE_SCRIPTS.NATS_INGEST_SERVICE);
			let replyRestart = restartWorkers(hdb_terms.LAUNCH_SERVICE_SCRIPTS.NATS_REPLY_SERVICE);
			await ingestRestart;
			await replyRestart;
			break;
		// If service is 'clustering' and clustering is running and enabled, restart all the clustering processes.
		case restarting_clustering && !clustering_running && !clustering_enabled:
			hdb_logger.error(`${service} is not enabled in harperdb-config.yaml and cannot be restarted.`);
			break;
		// If the service is running but clustering has been disabled, stop the service.
		case is_currently_running && !clustering_enabled:
			await pm2_utils.stop(service);
			hdb_logger.trace(`Stopping ${service}`);
			break;
		// If the service is not running and clustering is enabled, start it.
		case !is_currently_running && clustering_enabled:
			if (
				service !== hdb_terms.PROCESS_DESCRIPTORS.CLUSTERING_INGEST_SERVICE &&
				service !== hdb_terms.PROCESS_DESCRIPTORS.CLUSTERING_REPLY_SERVICE
			) {
				await nats_config.generateNatsConfig(true, service);
			}

			await pm2_utils.startService(service);
			hdb_logger.trace(`Starting ${service}`);

			if (service === hdb_terms.PROCESS_DESCRIPTORS.CLUSTERING_LEAF) {
				// If clustering has not already been run there is a chance this wont exist.
				await nats_utils.createWorkQueueStream(nats_terms.WORK_QUEUE_CONSUMER_NAMES);
			}

			break;
		// If the service is not running and not clustering is not enable throw error.
		case !is_currently_running && !clustering_enabled:
			hdb_logger.error(`${service} is not enabled in harperdb-config.yaml and cannot be restarted.`);
			break;
		// If service is running and is enabled, restart it.
		case is_currently_running && clustering_enabled:
			if (
				service === hdb_terms.PROCESS_DESCRIPTORS.CLUSTERING_INGEST_SERVICE ||
				service === hdb_terms.PROCESS_DESCRIPTORS.CLUSTERING_REPLY_SERVICE
			) {
				await pm2_utils.reload(service);
			} else {
				await nats_config.generateNatsConfig(true, service);
				await pm2_utils.restart(service);
				// For security reasons we remove the server config after the server has connected
				await nats_config.removeNatsConfig(service);
			}

			break;
		default:
			hdb_logger.error(`Error restarting ${service}`);
	}
}<|MERGE_RESOLUTION|>--- conflicted
+++ resolved
@@ -125,17 +125,10 @@
 		console.log(RESTART_RESPONSE);
 
 		if (clustering_enabled) {
-<<<<<<< HEAD
-			await restartAllClusteringServices();
-		}
-
-		// The clustering processes are here because they are handled by the restartAllClusteringServices function above and dont need to be restarted again.
-=======
 			await restartAllClusteringProcesses();
 		}
 
 		// The clustering processes are here because they are handled by the restartAllClusteringProcesses function above and dont need to be restarted again.
->>>>>>> bdb066b8
 		let exclude_from_restart = [
 			hdb_terms.PROCESS_DESCRIPTORS.CLUSTERING_HUB,
 			hdb_terms.PROCESS_DESCRIPTORS.CLUSTERING_LEAF,
@@ -161,13 +154,10 @@
  * @returns {Promise<{}>}
  */
 async function restart(json_message) {
-<<<<<<< HEAD
-=======
 	const clustering_enabled = config_utils.getConfigFromFile(hdb_terms.CONFIG_PARAMS.CLUSTERING_ENABLED);
 	if (clustering_enabled) {
 		await restartAllClusteringProcesses();
 	}
->>>>>>> bdb066b8
 	await restartWorkers();
 	return RESTART_RESPONSE;
 }
@@ -290,14 +280,6 @@
 async function restartAllClusteringProcesses() {
 	await restartClustering(hdb_terms.PROCESS_DESCRIPTORS.CLUSTERING_HUB);
 	await restartClustering(hdb_terms.PROCESS_DESCRIPTORS.CLUSTERING_LEAF);
-<<<<<<< HEAD
-	// Check to see if the node name or purge config has been updated,
-	// if it has we need to change config on any local streams.
-	await nats_utils.updateLocalStreams();
-	// Close the connection to the nats-server so that if stop/restart called from CLI process will exit.
-	await nats_utils.closeConnection();
-=======
->>>>>>> bdb066b8
 }
 
 async function restartClustering(service) {
@@ -305,11 +287,8 @@
 	const clustering_enabled = config_utils.getConfigFromFile(hdb_terms.CONFIG_PARAMS.CLUSTERING_ENABLED);
 	const restarting_clustering = service === 'clustering';
 	const reloading_clustering = service === 'clustering config';
-<<<<<<< HEAD
-=======
 	if (pm2_utils === undefined) pm2_utils = require('../utility/pm2/utilityFunctions');
 
->>>>>>> bdb066b8
 	const is_currently_running = !restarting_clustering ? await pm2_utils.isServiceRegistered(hdb_terms.PROCESS_DESCRIPTORS.CLUSTERING_HUB) : undefined;
 
 	// If 'clustering' is passed to restart we are restarting all processes that make up clustering
