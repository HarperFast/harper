--- conflicted
+++ resolved
@@ -2,17 +2,14 @@
 const ps_list = require('../utility/psList');
 const hdb_terms = require('../utility/hdbTerms');
 const os = require('os');
-<<<<<<< HEAD
 const async_settimeout = require('util').promisify(setTimeout);
 
 const HDB_PROC_END_TIMEOUT = 100;
-=======
 const log = require('../utility/logging/harper_logger');
 const signal = require('../utility/signalling');
 const {promisify} = require('util');
 
 const RESTART_RESPONSE = `Restarting HarperDB. This may take up to ${hdb_terms.RESTART_TIMEOUT_MS/1000} seconds.`;
->>>>>>> a3a488f8
 
 module.exports = {
     stop: stop,
