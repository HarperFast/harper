'use strict';

const env_mgr = require('../utility/environment/environmentManager');
env_mgr.initSync();
const terms = require('../utility/hdbTerms');
const { httpRequest } = require('../utility/common_utils');
const path = require('path');
const fs = require('fs-extra');
const YAML = require('yaml');

const SUPPORTED_OPS = {
	describe_table: true,
	describe_all: true,
	describe_database: true,
	list_users: true,
	list_roles: true,
	drop_role: true,
	add_user: true,
	alter_user: true,
	drop_user: true,
	restart_service: true,
	restart: true,
	create_database: true,
	drop_database: true,
	create_table: true,
	drop_table: true,
	create_attribute: true,
	drop_attribute: true,
	search_by_id: true,
	delete: true,
	search_by_value: true,
	csv_file_load: true,
	csv_url_load: true,
	cluster_get_routes: true,
	cluster_network: true,
	cluster_status: true,
	remove_node: true,
	add_component: true,
	deploy_component: true,
	package_component: true,
	drop_component: true,
	get_components: true,
	get_component_file: true,
	set_component_file: true,
	registration_info: true,
	get_fingerprint: true,
	set_license: true,
	get_job: true,
	search_jobs_by_start_date: true,
	read_log: true,
	read_transaction_log: true,
	read_audit_log: true,
	delete_transaction_logs_before: true,
	purge_stream: true,
	delete_records_before: true,
	install_node_modules: true,
	set_configuration: true,
	get_configuration: true,
	create_authentication_tokens: true,
	refresh_operation_token: true,
	system_information: true,
	sql: true,
<<<<<<< HEAD
	create_csr: true,
	sign_certificate: true,
	list_certificates: true,
	add_certificate: true,
	remove_certificate: true,
=======
	add_ssh_key: true,
	update_ssh_key: true,
	delete_ssh_key: true,
	list_ssh_keys: true,
	set_ssh_known_hosts: true,
	get_ssh_known_hosts: true,
>>>>>>> b2823faa
};

module.exports = { cliOperations, buildRequest };

/**
 * Builds an Op-API request object from CLI args
 * @returns {{}}
 */
function buildRequest() {
	const req = {};
	for (const arg of process.argv) {
		if (SUPPORTED_OPS[arg]) {
			req.operation = arg;
			continue;
		}

		if (arg.includes('=')) {
			let [first, ...rest] = arg.split('=');
			rest = rest.join('=');
			try {
				rest = JSON.parse(rest);
			} catch (e) {}

			req[first] = rest;
		}
	}

	return req;
}

/**
 * Using a unix domain socket will send a request to hdb operations API server
 * @param req
 * @returns {Promise<void>}
 */
async function cliOperations(req) {
	if (!(await fs.exists(path.join(env_mgr.get(terms.CONFIG_PARAMS.ROOTPATH), terms.HDB_PID_FILE)))) {
		console.error('HarperDB must be running to perform this operation');
		process.exit();
	}

	if (!(await fs.exists(env_mgr.get(terms.CONFIG_PARAMS.OPERATIONSAPI_NETWORK_DOMAINSOCKET)))) {
		console.error('No domain socket found, unable to perform this operation');
		process.exit();
	}

	try {
		let res = await httpRequest(
			{
				method: 'POST',
				protocol: 'http:',
				socketPath: env_mgr.get(terms.CONFIG_PARAMS.OPERATIONSAPI_NETWORK_DOMAINSOCKET),
				headers: { 'Content-Type': 'application/json' },
			},
			req
		);

		res = JSON.parse(res.body);

		if (req.json) {
			console.log(JSON.stringify(res, null, 2));
		} else {
			console.log(YAML.stringify(res).trim());
		}
	} catch (err) {
		let err_msg = 'Error: ';
		if (err?.response?.data?.error) {
			err_msg += err.response.data.error;
		} else if (err?.response?.data) {
			err_msg += err?.response?.data;
		} else {
			err_msg += err.message;
		}
		console.error(err_msg);
	}
}<|MERGE_RESOLUTION|>--- conflicted
+++ resolved
@@ -60,20 +60,17 @@
 	refresh_operation_token: true,
 	system_information: true,
 	sql: true,
-<<<<<<< HEAD
 	create_csr: true,
 	sign_certificate: true,
 	list_certificates: true,
 	add_certificate: true,
 	remove_certificate: true,
-=======
 	add_ssh_key: true,
 	update_ssh_key: true,
 	delete_ssh_key: true,
 	list_ssh_keys: true,
 	set_ssh_known_hosts: true,
 	get_ssh_known_hosts: true,
->>>>>>> b2823faa
 };
 
 module.exports = { cliOperations, buildRequest };
